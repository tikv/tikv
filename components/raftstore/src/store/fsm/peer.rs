// Copyright 2018 TiKV Project Authors. Licensed under Apache-2.0.

use std::borrow::Cow;
use std::cell::Cell;
use std::collections::Bound::{Excluded, Unbounded};
use std::collections::VecDeque;
use std::iter::Iterator;
use std::time::Instant;
use std::{cmp, mem, u64};

use batch_system::{BasicMailbox, Fsm};
use collections::HashMap;
use engine_traits::CF_RAFT;
use engine_traits::{Engines, KvEngine, RaftEngine, SSTMetaInfo, WriteBatchExt};
use error_code::ErrorCodeExt;
use fail::fail_point;
use kvproto::errorpb;
use kvproto::import_sstpb::SwitchMode;
use kvproto::kvrpcpb::DiskFullOpt;
use kvproto::metapb::{self, Region, RegionEpoch};
use kvproto::pdpb::CheckPolicy;
use kvproto::raft_cmdpb::{
    AdminCmdType, AdminRequest, CmdType, RaftCmdRequest, RaftCmdResponse, Request, StatusCmdType,
    StatusResponse,
};
use kvproto::raft_serverpb::{
    ExtraMessage, ExtraMessageType, MergeState, PeerState, RaftApplyState, RaftMessage,
    RaftSnapshotData, RaftTruncatedState, RegionLocalState,
};
use kvproto::replication_modepb::{DrAutoSyncState, ReplicationMode};
use protobuf::Message;
use raft::eraftpb::{ConfChangeType, EntryType, MessageType};
use raft::{self, Progress, ReadState, Ready, SnapshotStatus, StateRole, INVALID_INDEX, NO_LIMIT};
use smallvec::{smallvec, SmallVec};
use tikv_alloc::trace::TraceEvent;
use tikv_util::mpsc::{self, LooseBoundedSender, Receiver};
use tikv_util::sys::{disk, memory_usage_reaches_high_water};
use tikv_util::time::{duration_to_sec, Instant as TiInstant};
use tikv_util::worker::{ScheduleError, Scheduler};
use tikv_util::{box_err, debug, defer, error, info, trace, warn};
use tikv_util::{escape, is_zero_duration, Either};
use txn_types::WriteBatchFlags;

use self::memtrace::*;
use crate::coprocessor::RegionChangeEvent;
use crate::store::cmd_resp::{bind_term, new_error};
use crate::store::fsm::store::{PollContext, StoreMeta};
use crate::store::fsm::{
    apply, ApplyMetrics, ApplyTask, ApplyTaskRes, CatchUpLogs, ChangeObserver, ChangePeer,
    ExecResult,
};
use crate::store::hibernate_state::{GroupState, HibernateState};
use crate::store::local_metrics::RaftMetrics;
use crate::store::memory::*;
use crate::store::metrics::*;
use crate::store::msg::{Callback, ExtCallback, InspectedRaftMessage};
use crate::store::peer::{ConsistencyState, Peer, StaleState};
use crate::store::peer_storage::{ApplySnapResult, InvokeContext};
use crate::store::transport::Transport;
use crate::store::util::{is_learner, KeysInfoFormatter};
use crate::store::worker::{
    ConsistencyCheckTask, RaftlogGcTask, ReadDelegate, RegionTask, SplitCheckTask,
};
use crate::store::PdTask;
use crate::store::{
    util, AbstractPeer, CasualMessage, Config, MergeResultKind, PeerMsg, PeerTicks, RaftCommand,
    SignificantMsg, SnapKey, StoreMsg,
};
use crate::{Error, Result};
use keys::{self, enc_end_key, enc_start_key};

/// Limits the maximum number of regions returned by error.
///
/// Another choice is using coprocessor batch limit, but 10 should be a good fit in most case.
const MAX_REGIONS_IN_ERROR: usize = 10;
const REGION_SPLIT_SKIP_MAX_COUNT: usize = 3;

pub struct DestroyPeerJob {
    pub initialized: bool,
    pub region_id: u64,
    pub peer: metapb::Peer,
}

pub struct CollectedReady {
    /// The offset of source peer in the batch system.
    pub batch_offset: usize,
    pub ctx: InvokeContext,
    pub ready: Ready,
}

impl CollectedReady {
    pub fn new(ctx: InvokeContext, ready: Ready) -> CollectedReady {
        CollectedReady {
            batch_offset: 0,
            ctx,
            ready,
        }
    }
}

pub struct PeerFsm<EK, ER>
where
    EK: KvEngine,
    ER: RaftEngine,
{
    pub peer: Peer<EK, ER>,
    /// A registry for all scheduled ticks. This can avoid scheduling ticks twice accidentally.
    tick_registry: PeerTicks,
    /// Ticks for speed up campaign in chaos state.
    ///
    /// Followers will keep ticking in Idle mode to measure how many ticks have been skipped.
    /// Once it becomes chaos, those skipped ticks will be ticked so that it can campaign
    /// quickly instead of waiting an election timeout.
    ///
    /// This will be reset to 0 once it receives any messages from leader.
    missing_ticks: usize,
    hibernate_state: HibernateState,
    stopped: bool,
    has_ready: bool,
    mailbox: Option<BasicMailbox<PeerFsm<EK, ER>>>,
    pub receiver: Receiver<PeerMsg<EK>>,
    /// when snapshot is generating or sending, skip split check at most REGION_SPLIT_SKIT_MAX_COUNT times.
    skip_split_count: usize,
    /// Sometimes applied raft logs won't be compacted in time, because less compact means less
    /// sync-log in apply threads. Stale logs will be deleted if the skip time reaches this
    /// `skip_gc_raft_log_ticks`.
    skip_gc_raft_log_ticks: usize,

    /// Batch raft command which has the same header into an entry
    batch_req_builder: BatchRaftCmdRequestBuilder<EK>,

    trace: PeerMemoryTrace,
}

pub struct BatchRaftCmdRequestBuilder<E>
where
    E: KvEngine,
{
    raft_entry_max_size: f64,
    batch_req_size: u32,
    request: Option<RaftCmdRequest>,
    callbacks: Vec<(Callback<E::Snapshot>, usize, TiInstant)>,
}

impl<EK, ER> Drop for PeerFsm<EK, ER>
where
    EK: KvEngine,
    ER: RaftEngine,
{
    fn drop(&mut self) {
        self.peer.stop();
        let mut raft_messages_size = 0;
        while let Ok(msg) = self.receiver.try_recv() {
            let callback = match msg {
                PeerMsg::RaftCommand(cmd) => cmd.callback,
                PeerMsg::CasualMessage(CasualMessage::SplitRegion { callback, .. }) => callback,
                PeerMsg::RaftMessage(im) => {
                    raft_messages_size += im.heap_size;
                    continue;
                }
                _ => continue,
            };

            let mut err = errorpb::Error::default();
            err.set_message("region is not found".to_owned());
            err.mut_region_not_found().set_region_id(self.region_id());
            let mut resp = RaftCmdResponse::default();
            resp.mut_header().set_error(err);
            callback.invoke_with_response(resp);
        }
        (match self.hibernate_state.group_state() {
            GroupState::Idle => &HIBERNATED_PEER_STATE_GAUGE.hibernated,
            _ => &HIBERNATED_PEER_STATE_GAUGE.awaken,
        })
        .dec();

        MEMTRACE_RAFT_MESSAGES.trace(TraceEvent::Sub(raft_messages_size));
        MEMTRACE_RAFT_ENTRIES.trace(TraceEvent::Sub(self.peer.memtrace_raft_entries));

        let mut event = TraceEvent::default();
        if let Some(e) = self.trace.reset(PeerMemoryTrace::default()) {
            event = event + e;
        }
        MEMTRACE_PEERS.trace(event);
    }
}

pub type SenderFsmPair<EK, ER> = (LooseBoundedSender<PeerMsg<EK>>, Box<PeerFsm<EK, ER>>);

impl<EK, ER> PeerFsm<EK, ER>
where
    EK: KvEngine,
    ER: RaftEngine,
{
    // If we create the peer actively, like bootstrap/split/merge region, we should
    // use this function to create the peer. The region must contain the peer info
    // for this store.
    pub fn create(
        store_id: u64,
        cfg: &Config,
        sched: Scheduler<RegionTask<EK::Snapshot>>,
        engines: Engines<EK, ER>,
        region: &metapb::Region,
    ) -> Result<SenderFsmPair<EK, ER>> {
        let meta_peer = match util::find_peer(region, store_id) {
            None => {
                return Err(box_err!(
                    "find no peer for store {} in region {:?}",
                    store_id,
                    region
                ));
            }
            Some(peer) => peer.clone(),
        };

        info!(
            "create peer";
            "region_id" => region.get_id(),
            "peer_id" => meta_peer.get_id(),
        );
        HIBERNATED_PEER_STATE_GAUGE.awaken.inc();
        let (tx, rx) = mpsc::loose_bounded(cfg.notify_capacity);
        Ok((
            tx,
            Box::new(PeerFsm {
                peer: Peer::new(store_id, cfg, sched, engines, region, meta_peer)?,
                tick_registry: PeerTicks::empty(),
                missing_ticks: 0,
                hibernate_state: HibernateState::ordered(),
                stopped: false,
                has_ready: false,
                mailbox: None,
                receiver: rx,
                skip_split_count: 0,
                skip_gc_raft_log_ticks: 0,
                batch_req_builder: BatchRaftCmdRequestBuilder::new(
                    cfg.raft_entry_max_size.0 as f64,
                ),
                trace: PeerMemoryTrace::default(),
            }),
        ))
    }

    // The peer can be created from another node with raft membership changes, and we only
    // know the region_id and peer_id when creating this replicated peer, the region info
    // will be retrieved later after applying snapshot.
    pub fn replicate(
        store_id: u64,
        cfg: &Config,
        sched: Scheduler<RegionTask<EK::Snapshot>>,
        engines: Engines<EK, ER>,
        region_id: u64,
        peer: metapb::Peer,
    ) -> Result<SenderFsmPair<EK, ER>> {
        // We will remove tombstone key when apply snapshot
        info!(
            "replicate peer";
            "region_id" => region_id,
            "peer_id" => peer.get_id(),
        );

        let mut region = metapb::Region::default();
        region.set_id(region_id);

        HIBERNATED_PEER_STATE_GAUGE.awaken.inc();
        let (tx, rx) = mpsc::loose_bounded(cfg.notify_capacity);
        Ok((
            tx,
            Box::new(PeerFsm {
                peer: Peer::new(store_id, cfg, sched, engines, &region, peer)?,
                tick_registry: PeerTicks::empty(),
                missing_ticks: 0,
                hibernate_state: HibernateState::ordered(),
                stopped: false,
                has_ready: false,
                mailbox: None,
                receiver: rx,
                skip_split_count: 0,
                skip_gc_raft_log_ticks: 0,
                batch_req_builder: BatchRaftCmdRequestBuilder::new(
                    cfg.raft_entry_max_size.0 as f64,
                ),
                trace: PeerMemoryTrace::default(),
            }),
        ))
    }

    #[inline]
    pub fn region_id(&self) -> u64 {
        self.peer.region().get_id()
    }

    #[inline]
    pub fn get_peer(&self) -> &Peer<EK, ER> {
        &self.peer
    }

    #[inline]
    pub fn peer_id(&self) -> u64 {
        self.peer.peer_id()
    }

    #[inline]
    pub fn stop(&mut self) {
        self.stopped = true;
    }

    pub fn set_pending_merge_state(&mut self, state: MergeState) {
        self.peer.pending_merge_state = Some(state);
    }

    pub fn schedule_applying_snapshot(&mut self) {
        self.peer.mut_store().schedule_applying_snapshot();
    }

    pub fn reset_hibernate_state(&mut self, state: GroupState) {
        self.hibernate_state.reset(state);
        if state == GroupState::Idle {
            self.peer.raft_group.raft.maybe_free_inflight_buffers();
        }
    }

    pub fn maybe_hibernate(&mut self) -> bool {
        self.hibernate_state
            .maybe_hibernate(self.peer.peer_id(), self.peer.region())
    }

    pub fn update_memory_trace(&mut self, event: &mut TraceEvent) {
        let task = PeerMemoryTrace {
            read_only: self.raft_read_size(),
            progress: self.raft_progress_size(),
            proposals: self.peer.proposal_size(),
            rest: self.peer.rest_size(),
        };
        if let Some(e) = self.trace.reset(task) {
            *event = *event + e;
        }
    }
}

impl<E> BatchRaftCmdRequestBuilder<E>
where
    E: KvEngine,
{
    fn new(raft_entry_max_size: f64) -> BatchRaftCmdRequestBuilder<E> {
        BatchRaftCmdRequestBuilder {
            raft_entry_max_size,
            request: None,
            batch_req_size: 0,
            callbacks: vec![],
        }
    }

    fn can_batch(&self, req: &RaftCmdRequest, req_size: u32) -> bool {
        // No batch request whose size exceed 20% of raft_entry_max_size,
        // so total size of request in batch_raft_request would not exceed
        // (40% + 20%) of raft_entry_max_size
        if req.get_requests().is_empty() || f64::from(req_size) > self.raft_entry_max_size * 0.2 {
            return false;
        }
        for r in req.get_requests() {
            match r.get_cmd_type() {
                CmdType::Delete | CmdType::Put => (),
                _ => {
                    return false;
                }
            }
        }

        if let Some(batch_req) = self.request.as_ref() {
            if batch_req.get_header() != req.get_header() {
                return false;
            }
        }
        true
    }

    fn add(&mut self, cmd: RaftCommand<E::Snapshot>, req_size: u32) {
        let req_num = cmd.request.get_requests().len();
        let RaftCommand {
            send_time,
            mut request,
            callback,
            ..
        } = cmd;
        if let Some(batch_req) = self.request.as_mut() {
            let requests: Vec<_> = request.take_requests().into();
            for q in requests {
                batch_req.mut_requests().push(q);
            }
        } else {
            self.request = Some(request);
        };
        self.callbacks.push((callback, req_num, send_time));
        self.batch_req_size += req_size;
    }

    fn should_finish(&self) -> bool {
        if let Some(batch_req) = self.request.as_ref() {
            // Limit the size of batch request so that it will not exceed raft_entry_max_size after
            // adding header.
            if f64::from(self.batch_req_size) > self.raft_entry_max_size * 0.4 {
                return true;
            }
            if batch_req.get_requests().len() > <E as WriteBatchExt>::WRITE_BATCH_MAX_KEYS {
                return true;
            }
        }
        false
    }

    fn build(&mut self, metric: &mut RaftMetrics) -> Option<RaftCommand<E::Snapshot>> {
        if let Some(req) = self.request.take() {
            self.batch_req_size = 0;
            if self.callbacks.len() == 1 {
                let (mut cb, _, send_time) = self.callbacks.pop().unwrap();
                if let Callback::Write { request_times, .. } = &mut cb {
                    if metric.waterfall_metrics {
                        metric
                            .batch_wait
                            .observe(send_time.saturating_elapsed_secs());
                    }
                    *request_times = smallvec![send_time];
                }
                return Some(RaftCommand::new(req, cb));
            }
            metric.propose.batch += self.callbacks.len() - 1;
            let mut cbs = std::mem::take(&mut self.callbacks);
            let proposed_cbs: Vec<ExtCallback> = cbs
                .iter_mut()
                .filter_map(|cb| {
                    if let Callback::Write { proposed_cb, .. } = &mut cb.0 {
                        proposed_cb.take()
                    } else {
                        None
                    }
                })
                .collect();
            let proposed_cb: Option<ExtCallback> = if proposed_cbs.is_empty() {
                None
            } else {
                Some(Box::new(move || {
                    for proposed_cb in proposed_cbs {
                        proposed_cb();
                    }
                }))
            };
            let committed_cbs: Vec<_> = cbs
                .iter_mut()
                .filter_map(|cb| {
                    if let Callback::Write { committed_cb, .. } = &mut cb.0 {
                        committed_cb.take()
                    } else {
                        None
                    }
                })
                .collect();
            let committed_cb: Option<ExtCallback> = if committed_cbs.is_empty() {
                None
            } else {
                Some(Box::new(move || {
                    for committed_cb in committed_cbs {
                        committed_cb();
                    }
                }))
            };

            let now = TiInstant::now();
            let times: SmallVec<[TiInstant; 4]> = cbs
                .iter_mut()
                .filter_map(|cb| {
                    if let Callback::Write { .. } = &mut cb.0 {
                        if metric.waterfall_metrics {
                            metric
                                .batch_wait
                                .observe(duration_to_sec(now.saturating_duration_since(cb.2)));
                        }
                        Some(cb.2)
                    } else {
                        None
                    }
                })
                .collect();

            let mut cb = Callback::write_ext(
                Box::new(move |resp| {
                    let mut last_index = 0;
                    let has_error = resp.response.get_header().has_error();
                    for (cb, req_num, _) in cbs {
                        let next_index = last_index + req_num;
                        let mut cmd_resp = RaftCmdResponse::default();
                        cmd_resp.set_header(resp.response.get_header().clone());
                        if !has_error {
                            cmd_resp.set_responses(
                                resp.response.get_responses()[last_index..next_index].into(),
                            );
                        }
                        cb.invoke_with_response(cmd_resp);
                        last_index = next_index;
                    }
                }),
                proposed_cb,
                committed_cb,
            );

            if let Callback::Write { request_times, .. } = &mut cb {
                *request_times = times;
            }

            return Some(RaftCommand::new(req, cb));
        }
        None
    }
}

impl<EK, ER> Fsm for PeerFsm<EK, ER>
where
    EK: KvEngine,
    ER: RaftEngine,
{
    type Message = PeerMsg<EK>;

    #[inline]
    fn is_stopped(&self) -> bool {
        self.stopped
    }

    /// Set a mailbox to Fsm, which should be used to send message to itself.
    #[inline]
    fn set_mailbox(&mut self, mailbox: Cow<'_, BasicMailbox<Self>>)
    where
        Self: Sized,
    {
        self.mailbox = Some(mailbox.into_owned());
    }

    /// Take the mailbox from Fsm. Implementation should ensure there will be
    /// no reference to mailbox after calling this method.
    #[inline]
    fn take_mailbox(&mut self) -> Option<BasicMailbox<Self>>
    where
        Self: Sized,
    {
        self.mailbox.take()
    }
}

pub struct PeerFsmDelegate<'a, EK, ER, T: 'static>
where
    EK: KvEngine,
    ER: RaftEngine,
{
    fsm: &'a mut PeerFsm<EK, ER>,
    ctx: &'a mut PollContext<EK, ER, T>,
}

impl<'a, EK, ER, T: Transport> PeerFsmDelegate<'a, EK, ER, T>
where
    EK: KvEngine,
    ER: RaftEngine,
{
    pub fn new(
        fsm: &'a mut PeerFsm<EK, ER>,
        ctx: &'a mut PollContext<EK, ER, T>,
    ) -> PeerFsmDelegate<'a, EK, ER, T> {
        PeerFsmDelegate { fsm, ctx }
    }

    pub fn handle_msgs(&mut self, msgs: &mut Vec<PeerMsg<EK>>) {
        for m in msgs.drain(..) {
            match m {
                PeerMsg::RaftMessage(msg) => {
                    if let Err(e) = self.on_raft_message(msg) {
                        error!(%e;
                            "handle raft message err";
                            "region_id" => self.fsm.region_id(),
                            "peer_id" => self.fsm.peer_id(),
                        );
                    }
                }
                PeerMsg::RaftCommand(cmd) => {
                    self.ctx
                        .raft_metrics
                        .propose
                        .request_wait_time
                        .observe(duration_to_sec(cmd.send_time.saturating_elapsed()) as f64);
                    if let Some(Err(e)) = cmd.extra_opts.deadline.map(|deadline| deadline.check()) {
                        cmd.callback.invoke_with_response(new_error(e.into()));
                        continue;
                    }

                    let req_size = cmd.request.compute_size();
<<<<<<< HEAD
                    if cmd.extra_opts.disk_full_opt == DiskFullOpt::NotAllowedOnFull
=======
                    if self.ctx.cfg.cmd_batch
>>>>>>> dfdc15d4
                        && self.fsm.batch_req_builder.can_batch(&cmd.request, req_size)
                    {
                        self.fsm.batch_req_builder.add(cmd, req_size);
                        if self.fsm.batch_req_builder.should_finish() {
                            self.propose_batch_raft_command();
                        }
                    } else {
                        self.propose_batch_raft_command();
<<<<<<< HEAD
                        self.propose_raft_command(
                            cmd.request,
                            cmd.callback,
                            cmd.extra_opts.disk_full_opt,
                        )
=======
                        self.propose_raft_command(cmd.request, cmd.callback);
>>>>>>> dfdc15d4
                    }
                }
                PeerMsg::Tick(tick) => self.on_tick(tick),
                PeerMsg::ApplyRes { res } => {
                    self.on_apply_res(res);
                }
                PeerMsg::SignificantMsg(msg) => self.on_significant_msg(msg),
                PeerMsg::CasualMessage(msg) => self.on_casual_msg(msg),
                PeerMsg::Start => self.start(),
                PeerMsg::HeartbeatPd => {
                    if self.fsm.peer.is_leader() {
                        self.register_pd_heartbeat_tick()
                    }
                }
                PeerMsg::Noop => {}
                PeerMsg::Persisted {
                    peer_id,
                    ready_number,
                    send_time,
                } => self.on_persisted_msg(peer_id, ready_number, send_time),
                PeerMsg::UpdateReplicationMode => self.on_update_replication_mode(),
                PeerMsg::Destroy(peer_id) => {
                    if self.fsm.peer.peer_id() == peer_id {
                        match self.fsm.peer.maybe_destroy(self.ctx) {
                            None => self.ctx.raft_metrics.message_dropped.applying_snap += 1,
                            Some(job) => {
                                self.handle_destroy_peer(job);
                            }
                        }
                    }
                }
            }
        }
        // Propose batch request which may be still waiting for more raft-command
        self.propose_batch_raft_command();
    }

    fn propose_batch_raft_command(&mut self) {
<<<<<<< HEAD
        if let Some(cmd) = self
            .fsm
            .batch_req_builder
            .build(&mut self.ctx.raft_metrics.propose)
        {
            self.propose_raft_command(cmd.request, cmd.callback, DiskFullOpt::NotAllowedOnFull)
=======
        if let Some(cmd) = self.fsm.batch_req_builder.build(&mut self.ctx.raft_metrics) {
            self.propose_raft_command(cmd.request, cmd.callback)
>>>>>>> dfdc15d4
        }
    }

    fn on_update_replication_mode(&mut self) {
        self.fsm
            .peer
            .switch_replication_mode(&self.ctx.global_replication_state);
        if self.fsm.peer.is_leader() {
            self.reset_raft_tick(GroupState::Ordered);
            self.register_pd_heartbeat_tick();
        }
    }

    fn on_casual_msg(&mut self, msg: CasualMessage<EK>) {
        match msg {
            CasualMessage::SplitRegion {
                region_epoch,
                split_keys,
                callback,
                source,
            } => {
                self.on_prepare_split_region(region_epoch, split_keys, callback, &source);
            }
            CasualMessage::ComputeHashResult {
                index,
                context,
                hash,
            } => {
                self.on_hash_computed(index, context, hash);
            }
            CasualMessage::RegionApproximateSize { size } => {
                self.on_approximate_region_size(size);
            }
            CasualMessage::RegionApproximateKeys { keys } => {
                self.on_approximate_region_keys(keys);
            }
            CasualMessage::CompactionDeclinedBytes { bytes } => {
                self.on_compaction_declined_bytes(bytes);
            }
            CasualMessage::HalfSplitRegion {
                region_epoch,
                policy,
                source,
            } => {
                self.on_schedule_half_split_region(&region_epoch, policy, source);
            }
            CasualMessage::GcSnap { snaps } => {
                self.on_gc_snap(snaps);
            }
            CasualMessage::ClearRegionSize => {
                self.on_clear_region_size();
            }
            CasualMessage::RegionOverlapped => {
                debug!("start ticking for overlapped"; "region_id" => self.region_id(), "peer_id" => self.fsm.peer_id());
                // Maybe do some safe check first?
                self.fsm.reset_hibernate_state(GroupState::Chaos);
                self.register_raft_base_tick();

                if is_learner(&self.fsm.peer.peer) {
                    // FIXME: should use `bcast_check_stale_peer_message` instead.
                    // Sending a new enum type msg to a old tikv may cause panic during rolling update
                    // we should change the protobuf behavior and check if properly handled in all place
                    self.fsm.peer.bcast_wake_up_message(&mut self.ctx);
                }
            }
            CasualMessage::SnapshotGenerated => {
                // Resume snapshot handling again to avoid waiting another heartbeat.
                self.fsm.peer.ping();
                self.fsm.has_ready = true;
            }
            CasualMessage::ForceCompactRaftLogs => {
                self.on_raft_gc_log_tick(true);
            }
            CasualMessage::AccessPeer(cb) => cb(self.fsm as &mut dyn AbstractPeer),
            CasualMessage::QueryRegionLeaderResp { region, leader } => {
                // the leader already updated
                if self.fsm.peer.raft_group.raft.leader_id != raft::INVALID_ID
                    // the returned region is stale
                    || util::is_epoch_stale(
                        region.get_region_epoch(),
                        self.fsm.peer.region().get_region_epoch(),
                    )
                {
                    // Stale message
                    return;
                }

                // Wake up the leader if the peer is on the leader's peer list
                if region
                    .get_peers()
                    .iter()
                    .any(|p| p.get_id() == self.fsm.peer_id())
                {
                    self.fsm.peer.send_wake_up_message(&mut self.ctx, &leader);
                }
            }
            CasualMessage::RejectRaftAppend { peer_id } => {
                let mut msg = raft::eraftpb::Message::new();
                msg.msg_type = MessageType::MsgUnreachable;
                msg.to = peer_id;
                msg.from = self.fsm.peer.peer_id();
                self.fsm.peer.send(
                    &mut self.ctx.trans,
                    vec![msg],
                    &mut self.ctx.raft_metrics.send_message,
                );
            }
        }
    }

    fn on_tick(&mut self, tick: PeerTicks) {
        if self.fsm.stopped {
            return;
        }
        trace!(
            "tick";
            "tick" => ?tick,
            "peer_id" => self.fsm.peer_id(),
            "region_id" => self.region_id(),
        );
        self.fsm.tick_registry.remove(tick);
        match tick {
            PeerTicks::RAFT => self.on_raft_base_tick(),
            PeerTicks::RAFT_LOG_GC => self.on_raft_gc_log_tick(false),
            PeerTicks::PD_HEARTBEAT => self.on_pd_heartbeat_tick(),
            PeerTicks::SPLIT_REGION_CHECK => self.on_split_region_check_tick(),
            PeerTicks::CHECK_MERGE => self.on_check_merge(),
            PeerTicks::CHECK_PEER_STALE_STATE => self.on_check_peer_stale_state_tick(),
            PeerTicks::ENTRY_CACHE_EVICT => self.on_entry_cache_evict_tick(),
            _ => unreachable!(),
        }
    }

    fn start(&mut self) {
        self.register_raft_base_tick();
        self.register_raft_gc_log_tick();
        self.register_pd_heartbeat_tick();
        self.register_split_region_check_tick();
        self.register_check_peer_stale_state_tick();
        self.on_check_merge();
        // Apply committed entries more quickly.
        // Or if it's a leader. This implicitly means it's a singleton
        // because it becomes leader in `Peer::new` when it's a
        // singleton. It has a no-op entry that need to be persisted,
        // committed, and then it should apply it.
        if self.fsm.peer.raft_group.store().commit_index()
            > self.fsm.peer.raft_group.store().applied_index()
            || self.fsm.peer.is_leader()
        {
            self.fsm.has_ready = true;
        }
    }

    fn on_gc_snap(&mut self, snaps: Vec<(SnapKey, bool)>) {
        let s = self.fsm.peer.get_store();
        let compacted_idx = s.truncated_index();
        let compacted_term = s.truncated_term();
        let is_applying_snap = s.is_applying_snapshot();
        for (key, is_sending) in snaps {
            if is_sending {
                let s = match self.ctx.snap_mgr.get_snapshot_for_gc(&key, is_sending) {
                    Ok(s) => s,
                    Err(e) => {
                        error!(%e;
                            "failed to load snapshot";
                            "region_id" => self.fsm.region_id(),
                            "peer_id" => self.fsm.peer_id(),
                            "snapshot" => ?key,
                        );
                        continue;
                    }
                };
                if key.term < compacted_term || key.idx < compacted_idx {
                    info!(
                        "deleting compacted snap file";
                        "region_id" => self.fsm.region_id(),
                        "peer_id" => self.fsm.peer_id(),
                        "snap_file" => %key,
                    );
                    self.ctx.snap_mgr.delete_snapshot(&key, s.as_ref(), false);
                } else if let Ok(meta) = s.meta() {
                    let modified = match meta.modified() {
                        Ok(m) => m,
                        Err(e) => {
                            error!(
                                "failed to load snapshot";
                                "region_id" => self.fsm.region_id(),
                                "peer_id" => self.fsm.peer_id(),
                                "snapshot" => ?key,
                                "err" => %e,
                            );
                            continue;
                        }
                    };
                    if let Ok(elapsed) = modified.elapsed() {
                        if elapsed > self.ctx.cfg.snap_gc_timeout.0 {
                            info!(
                                "deleting expired snap file";
                                "region_id" => self.fsm.region_id(),
                                "peer_id" => self.fsm.peer_id(),
                                "snap_file" => %key,
                            );
                            self.ctx.snap_mgr.delete_snapshot(&key, s.as_ref(), false);
                        }
                    }
                }
            } else if key.term <= compacted_term
                && (key.idx < compacted_idx || key.idx == compacted_idx && !is_applying_snap)
            {
                info!(
                    "deleting applied snap file";
                    "region_id" => self.fsm.region_id(),
                    "peer_id" => self.fsm.peer_id(),
                    "snap_file" => %key,
                );
                let a = match self.ctx.snap_mgr.get_snapshot_for_gc(&key, is_sending) {
                    Ok(a) => a,
                    Err(e) => {
                        error!(%e;
                            "failed to load snapshot";
                            "region_id" => self.fsm.region_id(),
                            "peer_id" => self.fsm.peer_id(),
                            "snap_file" => %key,
                        );
                        continue;
                    }
                };
                self.ctx.snap_mgr.delete_snapshot(&key, a.as_ref(), false);
            }
        }
    }

    fn on_clear_region_size(&mut self) {
        self.fsm.peer.approximate_size = 0;
        self.fsm.peer.approximate_keys = 0;
        self.fsm.peer.has_calculated_region_size = false;
        self.register_split_region_check_tick();
    }

    fn on_capture_change(
        &mut self,
        cmd: ChangeObserver,
        region_epoch: RegionEpoch,
        cb: Callback<EK::Snapshot>,
    ) {
        fail_point!("raft_on_capture_change");
        let region_id = self.region_id();
        let msg =
            new_read_index_request(region_id, region_epoch.clone(), self.fsm.peer.peer.clone());
        let apply_router = self.ctx.apply_router.clone();
        self.propose_raft_command(
            msg,
            Callback::Read(Box::new(move |resp| {
                // Return the error
                if resp.response.get_header().has_error() {
                    cb.invoke_read(resp);
                    return;
                }
                apply_router.schedule_task(
                    region_id,
                    ApplyTask::Change {
                        cmd,
                        region_epoch,
                        cb,
                    },
                )
            })),
            DiskFullOpt::NotAllowedOnFull,
        );
    }

    fn on_significant_msg(&mut self, msg: SignificantMsg<EK::Snapshot>) {
        match msg {
            SignificantMsg::SnapshotStatus {
                to_peer_id, status, ..
            } => {
                // Report snapshot status to the corresponding peer.
                self.report_snapshot_status(to_peer_id, status);
            }
            SignificantMsg::Unreachable { to_peer_id, .. } => {
                if self.fsm.peer.is_leader() {
                    self.fsm.peer.raft_group.report_unreachable(to_peer_id);
                } else if to_peer_id == self.fsm.peer.leader_id() {
                    self.fsm.reset_hibernate_state(GroupState::Chaos);
                    self.register_raft_base_tick();
                }
            }
            SignificantMsg::StoreUnreachable { store_id } => {
                if let Some(peer_id) = util::find_peer(self.region(), store_id).map(|p| p.get_id())
                {
                    if self.fsm.peer.is_leader() {
                        self.fsm.peer.raft_group.report_unreachable(peer_id);
                    } else if peer_id == self.fsm.peer.leader_id() {
                        self.fsm.reset_hibernate_state(GroupState::Chaos);
                        self.register_raft_base_tick();
                    }
                }
            }
            SignificantMsg::MergeResult {
                target_region_id,
                target,
                result,
            } => {
                self.on_merge_result(target_region_id, target, result);
            }
            SignificantMsg::CatchUpLogs(catch_up_logs) => {
                self.on_catch_up_logs_for_merge(catch_up_logs);
            }
            SignificantMsg::StoreResolved { store_id, group_id } => {
                let state = self.ctx.global_replication_state.lock().unwrap();
                if state.status().get_mode() != ReplicationMode::DrAutoSync {
                    return;
                }
                if state.status().get_dr_auto_sync().get_state() == DrAutoSyncState::Async {
                    return;
                }
                drop(state);
                self.fsm
                    .peer
                    .raft_group
                    .raft
                    .assign_commit_groups(&[(store_id, group_id)]);
            }
            SignificantMsg::CaptureChange {
                cmd,
                region_epoch,
                callback,
            } => self.on_capture_change(cmd, region_epoch, callback),
            SignificantMsg::LeaderCallback(cb) => {
                self.on_leader_callback(cb);
            }
        }
    }

    fn on_persisted_msg(&mut self, peer_id: u64, ready_number: u64, _send_time: TiInstant) {
        if peer_id != self.fsm.peer_id() {
            error!(
                "peer id not match";
                "region_id" => self.fsm.region_id(),
                "peer_id" => self.fsm.peer_id(),
                "persisted_peer_id" => peer_id,
                "persisted_number" => ready_number,
            );
        }
        // TODO: add truly async io logic
    }

    fn report_snapshot_status(&mut self, to_peer_id: u64, status: SnapshotStatus) {
        let to_peer = match self.fsm.peer.get_peer_from_cache(to_peer_id) {
            Some(peer) => peer,
            None => {
                // If to_peer is gone, ignore this snapshot status
                warn!(
                    "peer not found, ignore snapshot status";
                    "region_id" => self.region_id(),
                    "peer_id" => self.fsm.peer_id(),
                    "to_peer_id" => to_peer_id,
                    "status" => ?status,
                );
                return;
            }
        };
        info!(
            "report snapshot status";
            "region_id" => self.fsm.region_id(),
            "peer_id" => self.fsm.peer_id(),
            "to" => ?to_peer,
            "status" => ?status,
        );
        self.fsm.peer.raft_group.report_snapshot(to_peer_id, status)
    }

    fn on_leader_callback(&mut self, cb: Callback<EK::Snapshot>) {
        let msg = new_read_index_request(
            self.region_id(),
            self.region().get_region_epoch().clone(),
            self.fsm.peer.peer.clone(),
        );
        self.propose_raft_command(msg, cb, DiskFullOpt::NotAllowedOnFull);
    }

    fn on_role_changed(&mut self, ready: &Ready) {
        // Update leader lease when the Raft state changes.
        if let Some(ss) = ready.ss() {
            if StateRole::Leader == ss.raft_state {
                self.fsm.missing_ticks = 0;
                self.register_split_region_check_tick();
                self.fsm.peer.heartbeat_pd(self.ctx);
                self.register_pd_heartbeat_tick();
            }
        }
    }

    pub fn collect_ready(&mut self) {
        let has_ready = self.fsm.has_ready;
        self.fsm.has_ready = false;
        if !has_ready || self.fsm.stopped {
            return;
        }
        self.ctx.pending_count += 1;
        self.ctx.has_ready = true;
        let res = self.fsm.peer.handle_raft_ready_append(self.ctx);
        if let Some(mut r) = res {
            // This bases on an assumption that fsm array passed in `end` method will have
            // the same order of processing.
            r.batch_offset = self.ctx.processed_fsm_count;
            self.on_role_changed(&r.ready);
            if r.ctx.has_new_entries {
                self.register_raft_gc_log_tick();
                self.register_entry_cache_evict_tick();
            }
            self.ctx.ready_res.push(r);
        }
    }

    pub fn post_raft_ready_append(&mut self, ready: CollectedReady) {
        if ready.ctx.region_id != self.fsm.region_id() {
            panic!(
                "{} region id not matched: {} # {}",
                self.fsm.peer.tag,
                ready.ctx.region_id,
                self.fsm.region_id()
            );
        }
        let is_merging = self.fsm.peer.pending_merge_state.is_some();
        let CollectedReady { ctx, mut ready, .. } = ready;
        let res = self
            .fsm
            .peer
            .post_raft_ready_append(self.ctx, ctx, &mut ready);
        self.fsm.peer.handle_raft_ready_advance(self.ctx, ready);
        if let Some(apply_res) = res {
            self.on_ready_apply_snapshot(apply_res);
            if is_merging {
                // After applying a snapshot, merge is rollbacked implicitly.
                self.on_ready_rollback_merge(0, None);
            }
            self.register_raft_base_tick();
        }
        if self.fsm.peer.leader_unreachable {
            self.fsm.reset_hibernate_state(GroupState::Chaos);
            self.register_raft_base_tick();
            self.fsm.peer.leader_unreachable = false;
        }
    }

    #[inline]
    fn region_id(&self) -> u64 {
        self.fsm.peer.region().get_id()
    }

    #[inline]
    fn region(&self) -> &Region {
        self.fsm.peer.region()
    }

    #[inline]
    fn store_id(&self) -> u64 {
        self.fsm.peer.peer.get_store_id()
    }

    #[inline]
    fn schedule_tick(&mut self, tick: PeerTicks) {
        if self.fsm.tick_registry.contains(tick) {
            return;
        }
        let idx = tick.bits() as usize;
        if is_zero_duration(&self.ctx.tick_batch[idx].wait_duration) {
            return;
        }
        trace!(
            "schedule tick";
            "tick" => ?tick,
            "timeout" => ?self.ctx.tick_batch[idx].wait_duration,
            "region_id" => self.region_id(),
            "peer_id" => self.fsm.peer_id(),
        );
        self.fsm.tick_registry.insert(tick);

        let region_id = self.region_id();
        let mb = match self.ctx.router.mailbox(region_id) {
            Some(mb) => mb,
            None => {
                self.fsm.tick_registry.remove(tick);
                error!(
                    "failed to get mailbox";
                    "region_id" => self.fsm.region_id(),
                    "peer_id" => self.fsm.peer_id(),
                    "tick" => ?tick,
                );
                return;
            }
        };
        let peer_id = self.fsm.peer.peer_id();
        let cb = Box::new(move || {
            // This can happen only when the peer is about to be destroyed
            // or the node is shutting down. So it's OK to not to clean up
            // registry.
            if let Err(e) = mb.force_send(PeerMsg::Tick(tick)) {
                debug!(
                    "failed to schedule peer tick";
                    "region_id" => region_id,
                    "peer_id" => peer_id,
                    "tick" => ?tick,
                    "err" => %e,
                );
            }
        });
        self.ctx.tick_batch[idx].ticks.push(cb);
    }

    fn register_raft_base_tick(&mut self) {
        // If we register raft base tick failed, the whole raft can't run correctly,
        // TODO: shutdown the store?
        self.schedule_tick(PeerTicks::RAFT)
    }

    fn on_raft_base_tick(&mut self) {
        if self.fsm.peer.pending_remove {
            self.fsm.peer.mut_store().flush_cache_metrics();
            return;
        }
        // When having pending snapshot, if election timeout is met, it can't pass
        // the pending conf change check because first index has been updated to
        // a value that is larger than last index.
        if self.fsm.peer.is_applying_snapshot() || self.fsm.peer.has_pending_snapshot() {
            // need to check if snapshot is applied.
            self.fsm.has_ready = true;
            self.fsm.missing_ticks = 0;
            self.register_raft_base_tick();
            return;
        }

        self.fsm.peer.retry_pending_reads(&self.ctx.cfg);

        let mut res = None;
        if self.ctx.cfg.hibernate_regions {
            if self.fsm.hibernate_state.group_state() == GroupState::Idle {
                // missing_ticks should be less than election timeout ticks otherwise
                // follower may tick more than an election timeout in chaos state.
                // Before stopping tick, `missing_tick` should be `raft_election_timeout_ticks` - 2
                // - `raft_heartbeat_ticks` (default 10 - 2 - 2 = 6)
                // and the follwer's `election_elapsed` in raft-rs is 1.
                // After the group state becomes Chaos, the next tick will call `raft_group.tick`
                // `missing_tick` + 1 times(default 7).
                // Then the follower's `election_elapsed` will be 1 + `missing_tick` + 1
                // (default 1 + 6 + 1 = 8) which is less than the min election timeout.
                // The reason is that we don't want let all followers become (pre)candidate if one
                // follower may receive a request, then becomes (pre)candidate and sends (pre)vote msg
                // to others. As long as the leader can wake up and broadcast hearbeats in one `raft_heartbeat_ticks`
                // time(default 2s), no more followers will wake up and sends vote msg again.
                if self.fsm.missing_ticks + 2 + self.ctx.cfg.raft_heartbeat_ticks
                    < self.ctx.cfg.raft_election_timeout_ticks
                {
                    self.register_raft_base_tick();
                    self.fsm.missing_ticks += 1;
                }
                return;
            }
            res = Some(self.fsm.peer.check_before_tick(&self.ctx.cfg));
            if self.fsm.missing_ticks > 0 {
                for _ in 0..self.fsm.missing_ticks {
                    if self.fsm.peer.raft_group.tick() {
                        self.fsm.has_ready = true;
                    }
                }
                self.fsm.missing_ticks = 0;
            }
        }
        if self.fsm.peer.raft_group.tick() {
            self.fsm.has_ready = true;
        }

        self.fsm.peer.mut_store().flush_cache_metrics();

        // Keep ticking if there are still pending read requests or this node is within hibernate timeout.
        if res.is_none() /* hibernate_region is false */ ||
            !self.fsm.peer.check_after_tick(self.fsm.hibernate_state.group_state(), res.unwrap()) ||
            (self.fsm.peer.is_leader() && !self.all_agree_to_hibernate())
        {
            self.register_raft_base_tick();
            // We need pd heartbeat tick to collect down peers and pending peers.
            self.register_pd_heartbeat_tick();
            return;
        }

        debug!("stop ticking"; "region_id" => self.region_id(), "peer_id" => self.fsm.peer_id(), "res" => ?res);
        self.fsm.reset_hibernate_state(GroupState::Idle);
        // Followers will stop ticking at L789. Keep ticking for followers
        // to allow it to campaign quickly when abnormal situation is detected.
        if !self.fsm.peer.is_leader() {
            self.register_raft_base_tick();
        } else {
            self.register_pd_heartbeat_tick();
        }
    }

    fn on_apply_res(&mut self, res: ApplyTaskRes<EK::Snapshot>) {
        fail_point!("on_apply_res", |_| {});
        match res {
            ApplyTaskRes::Apply(mut res) => {
                debug!(
                    "async apply finish";
                    "region_id" => self.region_id(),
                    "peer_id" => self.fsm.peer_id(),
                    "res" => ?res,
                );
                self.on_ready_result(&mut res.exec_res, &res.metrics);
                if self.fsm.stopped {
                    return;
                }
                self.fsm.has_ready |= self.fsm.peer.post_apply(
                    self.ctx,
                    res.apply_state,
                    res.applied_index_term,
                    &res.metrics,
                );
                // After applying, several metrics are updated, report it to pd to
                // get fair schedule.
                if self.fsm.peer.is_leader() {
                    self.register_pd_heartbeat_tick();
                    self.register_split_region_check_tick();
                }
            }
            ApplyTaskRes::Destroy {
                region_id,
                peer_id,
                merge_from_snapshot,
            } => {
                assert_eq!(peer_id, self.fsm.peer.peer_id());
                if !merge_from_snapshot {
                    self.destroy_peer(false);
                } else {
                    // Wait for its target peer to apply snapshot and then send `MergeResult` back
                    // to destroy itself
                    let mut meta = self.ctx.store_meta.lock().unwrap();
                    // The `need_atomic` flag must be true
                    assert!(*meta.destroyed_region_for_snap.get(&region_id).unwrap());

                    let target_region_id = *meta.targets_map.get(&region_id).unwrap();
                    let is_ready = meta
                        .atomic_snap_regions
                        .get_mut(&target_region_id)
                        .unwrap()
                        .get_mut(&region_id)
                        .unwrap();
                    *is_ready = true;
                }
            }
        }
    }

    fn on_raft_message(&mut self, msg: InspectedRaftMessage) -> Result<()> {
        let InspectedRaftMessage { heap_size, mut msg } = msg;
        let stepped = Cell::new(false);
        let memtrace_raft_entries = &mut self.fsm.peer.memtrace_raft_entries as *mut usize;
        defer!({
            MEMTRACE_RAFT_MESSAGES.trace(TraceEvent::Sub(heap_size));
            if stepped.get() {
                unsafe {
                    // It could be less than exact for entry overwritting.
                    *memtrace_raft_entries += heap_size;
                    MEMTRACE_RAFT_ENTRIES.trace(TraceEvent::Add(heap_size));
                }
            }
        });

        debug!(
            "handle raft message";
            "region_id" => self.region_id(),
            "peer_id" => self.fsm.peer_id(),
            "message_type" => %util::MsgType(&msg),
            "from_peer_id" => msg.get_from_peer().get_id(),
            "to_peer_id" => msg.get_to_peer().get_id(),
        );

        let msg_type = msg.get_message().get_msg_type();

        if !matches!(self.ctx.disk_usage, disk::DiskUsage::Normal) {
            // only leader transfer and winning log are allowed.
            let mut allowed = true;
            if MessageType::MsgAppend == msg_type {
                let entries = msg.get_message().get_entries();
                for i in entries {
                    let entry_type = i.get_entry_type();
                    if EntryType::EntryNormal == entry_type && !i.get_data().is_empty() {
                        allowed = false;
                        break;
                    }
                }
            } else if MessageType::MsgTimeoutNow == msg_type {
                allowed = false;
            }

            if !allowed {
                debug!(
                    "skip {:?} because of disk full", msg_type;
                    "region_id" => self.region_id(), "peer_id" => self.fsm.peer_id()
                );
                self.ctx.raft_metrics.message_dropped.disk_full += 1;
                return Ok(());
            }
        }

        if !self.validate_raft_msg(&msg) {
            return Ok(());
        }
        if self.fsm.peer.pending_remove || self.fsm.stopped {
            return Ok(());
        }

        if msg.get_is_tombstone() {
            // we receive a message tells us to remove ourself.
            self.handle_gc_peer_msg(&msg);
            return Ok(());
        }

        if msg.has_merge_target() {
            fail_point!("on_has_merge_target", |_| Ok(()));
            if self.need_gc_merge(&msg)? {
                self.on_stale_merge(msg.get_merge_target().get_id());
            }
            return Ok(());
        }

        if self.check_msg(&msg) {
            return Ok(());
        }

        if msg.has_extra_msg() {
            self.on_extra_message(msg);
            return Ok(());
        }

        let is_snapshot = msg.get_message().has_snapshot();
        let regions_to_destroy = match self.check_snapshot(&msg)? {
            Either::Left(key) => {
                // If the snapshot file is not used again, then it's OK to
                // delete them here. If the snapshot file will be reused when
                // receiving, then it will fail to pass the check again, so
                // missing snapshot files should not be noticed.
                let s = self.ctx.snap_mgr.get_snapshot_for_applying(&key)?;
                self.ctx.snap_mgr.delete_snapshot(&key, s.as_ref(), false);
                return Ok(());
            }
            Either::Right(v) => v,
        };

        if util::is_vote_msg(msg.get_message())
            || msg.get_message().get_msg_type() == MessageType::MsgTimeoutNow
        {
            if self.fsm.hibernate_state.group_state() != GroupState::Chaos {
                self.fsm.reset_hibernate_state(GroupState::Chaos);
                self.register_raft_base_tick();
            }
        } else if msg.get_from_peer().get_id() == self.fsm.peer.leader_id() {
            self.reset_raft_tick(GroupState::Ordered);
        }

        let from_peer_id = msg.get_from_peer().get_id();
        self.fsm.peer.insert_peer_cache(msg.take_from_peer());

        let result = self.fsm.peer.step(self.ctx, msg.take_message());
        stepped.set(result.is_ok());

        if is_snapshot {
            if !self.fsm.peer.has_pending_snapshot() {
                // This snapshot is rejected by raft-rs.
                let mut meta = self.ctx.store_meta.lock().unwrap();
                meta.pending_snapshot_regions
                    .retain(|r| self.fsm.region_id() != r.get_id());
            } else {
                // This snapshot may be accepted by raft-rs.
                // If it's rejected by raft-rs, the snapshot region in `pending_snapshot_regions`
                // will be removed together with the latest snapshot region after applying that snapshot.
                // But if `regions_to_destroy` is not empty, the pending snapshot must be this msg's snapshot
                // because this kind of snapshot is exclusive.
                self.destroy_regions_for_snapshot(regions_to_destroy);
            }
        }

        if result.is_err() {
            return result;
        }

        if self.fsm.peer.any_new_peer_catch_up(from_peer_id) {
            self.fsm.peer.heartbeat_pd(self.ctx);
            self.fsm.peer.should_wake_up = true;
        }

        if self.fsm.peer.should_wake_up {
            self.reset_raft_tick(GroupState::Ordered);
        }

        self.fsm.has_ready = true;
        Ok(())
    }

    fn all_agree_to_hibernate(&mut self) -> bool {
        if self.fsm.maybe_hibernate() {
            return true;
        }
        if !self
            .fsm
            .hibernate_state
            .should_bcast(&self.ctx.feature_gate)
        {
            return false;
        }
        for peer in self.fsm.peer.region().get_peers() {
            if peer.get_id() == self.fsm.peer.peer_id() {
                continue;
            }

            let mut extra = ExtraMessage::default();
            extra.set_type(ExtraMessageType::MsgHibernateRequest);
            self.fsm
                .peer
                .send_extra_message(extra, &mut self.ctx.trans, peer);
        }
        false
    }

    fn on_hibernate_request(&mut self, from: &metapb::Peer) {
        if !self.ctx.cfg.hibernate_regions
            || self.fsm.peer.has_uncommitted_log()
            || from.get_id() != self.fsm.peer.leader_id()
        {
            // Ignore the message means rejecting implicitly.
            return;
        }
        let mut extra = ExtraMessage::default();
        extra.set_type(ExtraMessageType::MsgHibernateResponse);
        self.fsm
            .peer
            .send_extra_message(extra, &mut self.ctx.trans, from);
    }

    fn on_hibernate_response(&mut self, from: &metapb::Peer) {
        if !self.fsm.peer.is_leader() {
            return;
        }
        if self
            .fsm
            .peer
            .region()
            .get_peers()
            .iter()
            .all(|p| p.get_id() != from.get_id())
        {
            return;
        }
        self.fsm.hibernate_state.count_vote(from.get_id());
    }

    fn on_extra_message(&mut self, mut msg: RaftMessage) {
        match msg.get_extra_msg().get_type() {
            ExtraMessageType::MsgRegionWakeUp | ExtraMessageType::MsgCheckStalePeer => {
                if self.fsm.hibernate_state.group_state() == GroupState::Idle {
                    self.reset_raft_tick(GroupState::Ordered);
                }
                if msg.get_extra_msg().get_type() == ExtraMessageType::MsgRegionWakeUp
                    && self.fsm.peer.is_leader()
                {
                    self.fsm.peer.raft_group.raft.ping();
                }
            }
            ExtraMessageType::MsgWantRollbackMerge => {
                self.fsm.peer.maybe_add_want_rollback_merge_peer(
                    msg.get_from_peer().get_id(),
                    msg.get_extra_msg(),
                );
            }
            ExtraMessageType::MsgCheckStalePeerResponse => {
                self.fsm.peer.on_check_stale_peer_response(
                    msg.get_region_epoch().get_conf_ver(),
                    msg.mut_extra_msg().take_check_peers().into(),
                );
            }
            ExtraMessageType::MsgHibernateRequest => {
                self.on_hibernate_request(msg.get_from_peer());
            }
            ExtraMessageType::MsgHibernateResponse => {
                self.on_hibernate_response(msg.get_from_peer());
            }
        }
    }

    fn reset_raft_tick(&mut self, state: GroupState) {
        self.fsm.reset_hibernate_state(state);
        self.fsm.missing_ticks = 0;
        self.fsm.peer.should_wake_up = false;
        self.register_raft_base_tick();
    }

    // return false means the message is invalid, and can be ignored.
    fn validate_raft_msg(&mut self, msg: &RaftMessage) -> bool {
        let region_id = msg.get_region_id();
        let to = msg.get_to_peer();

        if to.get_store_id() != self.store_id() {
            warn!(
                "store not match, ignore it";
                "region_id" => region_id,
                "to_store_id" => to.get_store_id(),
                "my_store_id" => self.store_id(),
            );
            self.ctx.raft_metrics.message_dropped.mismatch_store_id += 1;
            return false;
        }

        if !msg.has_region_epoch() {
            error!(
                "missing epoch in raft message, ignore it";
                "region_id" => region_id,
            );
            self.ctx.raft_metrics.message_dropped.mismatch_region_epoch += 1;
            return false;
        }

        true
    }

    /// Checks if the message is sent to the correct peer.
    ///
    /// Returns true means that the message can be dropped silently.
    fn check_msg(&mut self, msg: &RaftMessage) -> bool {
        let from_epoch = msg.get_region_epoch();
        let from_store_id = msg.get_from_peer().get_store_id();

        // Let's consider following cases with three nodes [1, 2, 3] and 1 is leader:
        // a. 1 removes 2, 2 may still send MsgAppendResponse to 1.
        //  We should ignore this stale message and let 2 remove itself after
        //  applying the ConfChange log.
        // b. 2 is isolated, 1 removes 2. When 2 rejoins the cluster, 2 will
        //  send stale MsgRequestVote to 1 and 3, at this time, we should tell 2 to gc itself.
        // c. 2 is isolated but can communicate with 3. 1 removes 3.
        //  2 will send stale MsgRequestVote to 3, 3 should ignore this message.
        // d. 2 is isolated but can communicate with 3. 1 removes 2, then adds 4, remove 3.
        //  2 will send stale MsgRequestVote to 3, 3 should tell 2 to gc itself.
        // e. 2 is isolated. 1 adds 4, 5, 6, removes 3, 1. Now assume 4 is leader.
        //  After 2 rejoins the cluster, 2 may send stale MsgRequestVote to 1 and 3,
        //  1 and 3 will ignore this message. Later 4 will send messages to 2 and 2 will
        //  rejoin the raft group again.
        // f. 2 is isolated. 1 adds 4, 5, 6, removes 3, 1. Now assume 4 is leader, and 4 removes 2.
        //  unlike case e, 2 will be stale forever.
        // TODO: for case f, if 2 is stale for a long time, 2 will communicate with pd and pd will
        // tell 2 is stale, so 2 can remove itself.
        let self_epoch = self.fsm.peer.region().get_region_epoch();
        if util::is_epoch_stale(from_epoch, self_epoch)
            && util::find_peer(self.fsm.peer.region(), from_store_id).is_none()
        {
            self.ctx.handle_stale_msg(msg, self_epoch.clone(), None);
            return true;
        }

        let target = msg.get_to_peer();
        match target.get_id().cmp(&self.fsm.peer.peer_id()) {
            cmp::Ordering::Less => {
                info!(
                    "target peer id is smaller, msg maybe stale";
                    "region_id" => self.fsm.region_id(),
                    "peer_id" => self.fsm.peer_id(),
                    "target_peer" => ?target,
                );
                self.ctx.raft_metrics.message_dropped.stale_msg += 1;
                true
            }
            cmp::Ordering::Greater => {
                match self.fsm.peer.maybe_destroy(self.ctx) {
                    Some(job) => {
                        info!(
                            "target peer id is larger, destroying self";
                            "region_id" => self.fsm.region_id(),
                            "peer_id" => self.fsm.peer_id(),
                            "target_peer" => ?target,
                        );
                        if self.handle_destroy_peer(job) {
                            // It's not frequent, so use 0 as `heap_size` is ok.
                            let store_msg = StoreMsg::RaftMessage(InspectedRaftMessage {
                                heap_size: 0,
                                msg: msg.clone(),
                            });
                            if let Err(e) = self.ctx.router.send_control(store_msg) {
                                info!(
                                    "failed to send back store message, are we shutting down?";
                                    "region_id" => self.fsm.region_id(),
                                    "peer_id" => self.fsm.peer_id(),
                                    "err" => %e,
                                );
                            }
                        }
                    }
                    None => self.ctx.raft_metrics.message_dropped.applying_snap += 1,
                }
                true
            }
            cmp::Ordering::Equal => false,
        }
    }

    /// Check if it's necessary to gc the source merge peer.
    ///
    /// If the target merge peer won't be created on this store,
    /// then it's appropriate to destroy it immediately.
    fn need_gc_merge(&mut self, msg: &RaftMessage) -> Result<bool> {
        let merge_target = msg.get_merge_target();
        let target_region_id = merge_target.get_id();
        debug!(
            "receive merge target";
            "region_id" => self.fsm.region_id(),
            "peer_id" => self.fsm.peer_id(),
            "merge_target" => ?merge_target,
        );

        // When receiving message that has a merge target, it indicates that the source peer on this
        // store is stale, the peers on other stores are already merged. The epoch in merge target
        // is the state of target peer at the time when source peer is merged. So here we record the
        // merge target epoch version to let the target peer on this store to decide whether to
        // destroy the source peer.
        let mut meta = self.ctx.store_meta.lock().unwrap();
        meta.targets_map.insert(self.region_id(), target_region_id);
        let v = meta
            .pending_merge_targets
            .entry(target_region_id)
            .or_default();
        let mut no_range_merge_target = merge_target.clone();
        no_range_merge_target.clear_start_key();
        no_range_merge_target.clear_end_key();
        if let Some(pre_merge_target) = v.insert(self.region_id(), no_range_merge_target) {
            // Merge target epoch records the version of target region when source region is merged.
            // So it must be same no matter when receiving merge target.
            if pre_merge_target.get_region_epoch().get_version()
                != merge_target.get_region_epoch().get_version()
            {
                panic!(
                    "conflict merge target epoch version {:?} {:?}",
                    pre_merge_target.get_region_epoch().get_version(),
                    merge_target.get_region_epoch()
                );
            }
        }

        if let Some(r) = meta.regions.get(&target_region_id) {
            // In the case that the source peer's range isn't overlapped with target's anymore:
            //     | region 2 | region 3 | region 1 |
            //                   || merge 3 into 2
            //                   \/
            //     |       region 2      | region 1 |
            //                   || merge 1 into 2
            //                   \/
            //     |            region 2            |
            //                   || split 2 into 4
            //                   \/
            //     |        region 4       |region 2|
            // so the new target peer can't find the source peer.
            // e.g. new region 2 is overlapped with region 1
            //
            // If that, source peer still need to decide whether to destroy itself. When the target
            // peer has already moved on, source peer can destroy itself.
            if util::is_epoch_stale(merge_target.get_region_epoch(), r.get_region_epoch()) {
                return Ok(true);
            }
            return Ok(false);
        }
        drop(meta);

        // All of the target peers must exist before merging which is guaranteed by PD.
        // Now the target peer is not in region map, so if everything is ok, the merge target
        // region should be staler than the local target region
        if self.is_merge_target_region_stale(merge_target)? {
            Ok(true)
        } else {
            if self.ctx.cfg.dev_assert {
                panic!(
                    "something is wrong, maybe PD do not ensure all target peers exist before merging"
                );
            }
            error!(
                "something is wrong, maybe PD do not ensure all target peers exist before merging"
            );
            Ok(false)
        }
    }

    fn handle_gc_peer_msg(&mut self, msg: &RaftMessage) {
        let from_epoch = msg.get_region_epoch();
        if !util::is_epoch_stale(self.fsm.peer.region().get_region_epoch(), from_epoch) {
            return;
        }

        if self.fsm.peer.peer != *msg.get_to_peer() {
            info!(
                "receive stale gc message, ignore.";
                "region_id" => self.fsm.region_id(),
                "peer_id" => self.fsm.peer_id(),
            );
            self.ctx.raft_metrics.message_dropped.stale_msg += 1;
            return;
        }
        // TODO: ask pd to guarantee we are stale now.
        info!(
            "receives gc message, trying to remove";
            "region_id" => self.fsm.region_id(),
            "peer_id" => self.fsm.peer_id(),
            "to_peer" => ?msg.get_to_peer(),
        );

        // Destroy peer in next round in order to apply more committed entries if any.
        // It depends on the implementation that msgs which are handled in this round have already fetched.
        let _ = self
            .ctx
            .router
            .force_send(self.fsm.region_id(), PeerMsg::Destroy(self.fsm.peer_id()));
    }

    // Returns `Vec<(u64, bool)>` indicated (source_region_id, merge_to_this_peer) if the `msg`
    // doesn't contain a snapshot or this snapshot doesn't conflict with any other snapshots or regions.
    // Otherwise a `SnapKey` is returned.
    fn check_snapshot(&mut self, msg: &RaftMessage) -> Result<Either<SnapKey, Vec<(u64, bool)>>> {
        if !msg.get_message().has_snapshot() {
            return Ok(Either::Right(vec![]));
        }

        let region_id = msg.get_region_id();
        let snap = msg.get_message().get_snapshot();
        let key = SnapKey::from_region_snap(region_id, snap);
        let mut snap_data = RaftSnapshotData::default();
        snap_data.merge_from_bytes(snap.get_data())?;
        let snap_region = snap_data.take_region();
        let peer_id = msg.get_to_peer().get_id();
        let snap_enc_start_key = enc_start_key(&snap_region);
        let snap_enc_end_key = enc_end_key(&snap_region);

        let before_check_snapshot_1_2_fp = || -> bool {
            fail_point!(
                "before_check_snapshot_1_2",
                self.fsm.region_id() == 1 && self.store_id() == 2,
                |_| true
            );
            false
        };
        let before_check_snapshot_1000_2_fp = || -> bool {
            fail_point!(
                "before_check_snapshot_1000_2",
                self.fsm.region_id() == 1000 && self.store_id() == 2,
                |_| true
            );
            false
        };
        if before_check_snapshot_1_2_fp() || before_check_snapshot_1000_2_fp() {
            return Ok(Either::Left(key));
        }

        if snap_region
            .get_peers()
            .iter()
            .all(|p| p.get_id() != peer_id)
        {
            info!(
                "snapshot doesn't contain to peer, skip";
                "region_id" => self.fsm.region_id(),
                "peer_id" => self.fsm.peer_id(),
                "snap" => ?snap_region,
                "to_peer" => ?msg.get_to_peer(),
            );
            self.ctx.raft_metrics.message_dropped.region_no_peer += 1;
            return Ok(Either::Left(key));
        }

        let mut meta = self.ctx.store_meta.lock().unwrap();
        if meta.regions[&self.region_id()] != *self.region() {
            if !self.fsm.peer.is_initialized() {
                info!(
                    "stale delegate detected, skip";
                    "region_id" => self.fsm.region_id(),
                    "peer_id" => self.fsm.peer_id(),
                );
                self.ctx.raft_metrics.message_dropped.stale_msg += 1;
                return Ok(Either::Left(key));
            } else {
                panic!(
                    "{} meta corrupted: {:?} != {:?}",
                    self.fsm.peer.tag,
                    meta.regions[&self.region_id()],
                    self.region()
                );
            }
        }

        if meta.atomic_snap_regions.contains_key(&region_id) {
            info!(
                "atomic snapshot is applying, skip";
                "region_id" => self.fsm.region_id(),
                "peer_id" => self.fsm.peer_id(),
            );
            return Ok(Either::Left(key));
        }

        for region in &meta.pending_snapshot_regions {
            if enc_start_key(region) < snap_enc_end_key &&
               enc_end_key(region) > snap_enc_start_key &&
               // Same region can overlap, we will apply the latest version of snapshot.
               region.get_id() != snap_region.get_id()
            {
                info!(
                    "pending region overlapped";
                    "region_id" => self.fsm.region_id(),
                    "peer_id" => self.fsm.peer_id(),
                    "region" => ?region,
                    "snap" => ?snap_region,
                );
                self.ctx.raft_metrics.message_dropped.region_overlap += 1;
                return Ok(Either::Left(key));
            }
        }

        let mut is_overlapped = false;
        let mut regions_to_destroy = vec![];
        // In some extreme cases, it may cause source peer destroyed improperly so that a later
        // CommitMerge may panic because source is already destroyed, so just drop the message:
        // 1. A new snapshot is received whereas a snapshot is still in applying, and the snapshot
        // under applying is generated before merge and the new snapshot is generated after merge.
        // After the applying snapshot is finished, the log may able to catch up and so a
        // CommitMerge will be applied.
        // 2. There is a CommitMerge pending in apply thread.
        let ready = !self.fsm.peer.is_applying_snapshot()
            && !self.fsm.peer.has_pending_snapshot()
            // It must be ensured that all logs have been applied.
            // Suppose apply fsm is applying a `CommitMerge` log and this snapshot is generated after
            // merge, its corresponding source peer can not be destroy by this snapshot.
            && self.fsm.peer.ready_to_handle_pending_snap();
        for exist_region in meta
            .region_ranges
            .range((Excluded(snap_enc_start_key), Unbounded::<Vec<u8>>))
            .map(|(_, &region_id)| &meta.regions[&region_id])
            .take_while(|r| enc_start_key(r) < snap_enc_end_key)
            .filter(|r| r.get_id() != region_id)
        {
            info!(
                "region overlapped";
                "region_id" => self.fsm.region_id(),
                "peer_id" => self.fsm.peer_id(),
                "exist" => ?exist_region,
                "snap" => ?snap_region,
            );
            let (can_destroy, merge_to_this_peer) = maybe_destroy_source(
                &meta,
                self.fsm.region_id(),
                self.fsm.peer_id(),
                exist_region.get_id(),
                snap_region.get_region_epoch().to_owned(),
            );
            if ready && can_destroy {
                // The snapshot that we decide to whether destroy peer based on must can be applied.
                // So here not to destroy peer immediately, or the snapshot maybe dropped in later
                // check but the peer is already destroyed.
                regions_to_destroy.push((exist_region.get_id(), merge_to_this_peer));
                continue;
            }
            is_overlapped = true;
            if !can_destroy
                && snap_region.get_region_epoch().get_version()
                    > exist_region.get_region_epoch().get_version()
            {
                // If snapshot's epoch version is greater than exist region's, the exist region
                // may has been merged/splitted already.
                let _ = self.ctx.router.force_send(
                    exist_region.get_id(),
                    PeerMsg::CasualMessage(CasualMessage::RegionOverlapped),
                );
            }
        }
        if is_overlapped {
            self.ctx.raft_metrics.message_dropped.region_overlap += 1;
            return Ok(Either::Left(key));
        }

        // Check if snapshot file exists.
        self.ctx.snap_mgr.get_snapshot_for_applying(&key)?;

        // WARNING: The checking code must be above this line.
        // Now all checking passed.

        if self.fsm.peer.local_first_replicate && !self.fsm.peer.is_initialized() {
            // If the peer is not initialized and passes the snapshot range check, `is_splitting` flag must
            // be false.
            // 1. If `is_splitting` is set to true, then the uninitialized peer is created before split is applied
            //    and the peer id is the same as split one. So there should be no initialized peer before.
            // 2. If the peer is also created by splitting, then the snapshot range is not overlapped with
            //    parent peer. It means leader has applied merge and split at least one time. However,
            //    the prerequisite of merge includes the initialization of all target peers and source peers,
            //    which is conflict with 1.
            let pending_create_peers = self.ctx.pending_create_peers.lock().unwrap();
            let status = pending_create_peers.get(&region_id).cloned();
            if status != Some((self.fsm.peer_id(), false)) {
                drop(pending_create_peers);
                panic!("{} status {:?} is not expected", self.fsm.peer.tag, status);
            }
        }
        meta.pending_snapshot_regions.push(snap_region);

        Ok(Either::Right(regions_to_destroy))
    }

    fn destroy_regions_for_snapshot(&mut self, regions_to_destroy: Vec<(u64, bool)>) {
        if regions_to_destroy.is_empty() {
            return;
        }
        let mut meta = self.ctx.store_meta.lock().unwrap();
        assert!(!meta.atomic_snap_regions.contains_key(&self.fsm.region_id()));
        for (source_region_id, merge_to_this_peer) in regions_to_destroy {
            if !meta.regions.contains_key(&source_region_id) {
                if merge_to_this_peer {
                    drop(meta);
                    panic!(
                        "{}'s source region {} has been destroyed",
                        self.fsm.peer.tag, source_region_id
                    );
                }
                continue;
            }
            info!(
                "source region destroy due to target region's snapshot";
                "region_id" => self.fsm.region_id(),
                "peer_id" => self.fsm.peer_id(),
                "source_region_id" => source_region_id,
                "need_atomic" => merge_to_this_peer,
            );
            meta.atomic_snap_regions
                .entry(self.fsm.region_id())
                .or_default()
                .insert(source_region_id, false);
            meta.destroyed_region_for_snap
                .insert(source_region_id, merge_to_this_peer);

            let result = if merge_to_this_peer {
                MergeResultKind::FromTargetSnapshotStep1
            } else {
                MergeResultKind::Stale
            };
            // Use `unwrap` is ok because the StoreMeta lock is held and these source peers still
            // exist in regions and region_ranges map.
            // It depends on the implementation of `destroy_peer`.
            self.ctx
                .router
                .force_send(
                    source_region_id,
                    PeerMsg::SignificantMsg(SignificantMsg::MergeResult {
                        target_region_id: self.fsm.region_id(),
                        target: self.fsm.peer.peer.clone(),
                        result,
                    }),
                )
                .unwrap();
        }
    }

    fn handle_destroy_peer(&mut self, job: DestroyPeerJob) -> bool {
        // The initialized flag implicitly means whether apply fsm exists or not.
        if job.initialized {
            // Destroy the apply fsm first, wait for the reply msg from apply fsm
            self.ctx
                .apply_router
                .schedule_task(job.region_id, ApplyTask::destroy(job.region_id, false));
            false
        } else {
            // Destroy the peer fsm directly
            self.destroy_peer(false);
            true
        }
    }

    fn destroy_peer(&mut self, merged_by_target: bool) {
        fail_point!("destroy_peer");
        info!(
            "starts destroy";
            "region_id" => self.fsm.region_id(),
            "peer_id" => self.fsm.peer_id(),
            "merged_by_target" => merged_by_target,
        );
        let region_id = self.region_id();
        // We can't destroy a peer which is applying snapshot.
        assert!(!self.fsm.peer.is_applying_snapshot());

        // Mark itself as pending_remove
        self.fsm.peer.pending_remove = true;

        let mut meta = self.ctx.store_meta.lock().unwrap();

        if meta.atomic_snap_regions.contains_key(&self.region_id()) {
            drop(meta);
            panic!(
                "{} is applying atomic snapshot during destroying",
                self.fsm.peer.tag
            );
        }

        // It's possible that this region gets a snapshot then gets a stale peer msg.
        // So the data in `pending_snapshot_regions` should be removed here.
        meta.pending_snapshot_regions
            .retain(|r| self.fsm.region_id() != r.get_id());

        // Remove `read_progress` and reset the `safe_ts` to zero to reject
        // incoming stale read request
        meta.region_read_progress.remove(&region_id);
        self.fsm.peer.read_progress.pause();

        // Destroy read delegates.
        meta.readers.remove(&region_id);

        // Trigger region change observer
        self.ctx.coprocessor_host.on_region_changed(
            self.fsm.peer.region(),
            RegionChangeEvent::Destroy,
            self.fsm.peer.get_role(),
        );
        let task = PdTask::DestroyPeer { region_id };
        if let Err(e) = self.ctx.pd_scheduler.schedule(task) {
            error!(
                "failed to notify pd";
                "region_id" => self.fsm.region_id(),
                "peer_id" => self.fsm.peer_id(),
                "err" => %e,
            );
        }
        let is_initialized = self.fsm.peer.is_initialized();
        if let Err(e) = self.fsm.peer.destroy(self.ctx, merged_by_target) {
            // If not panic here, the peer will be recreated in the next restart,
            // then it will be gc again. But if some overlap region is created
            // before restarting, the gc action will delete the overlap region's
            // data too.
            panic!("{} destroy err {:?}", self.fsm.peer.tag, e);
        }
        // Some places use `force_send().unwrap()` if the StoreMeta lock is held.
        // So in here, it's necessary to held the StoreMeta lock when closing the router.
        self.ctx.router.close(region_id);
        self.fsm.stop();

        if is_initialized
            && !merged_by_target
            && meta
                .region_ranges
                .remove(&enc_end_key(self.fsm.peer.region()))
                .is_none()
        {
            panic!("{} meta corruption detected", self.fsm.peer.tag);
        }
        if meta.regions.remove(&region_id).is_none() && !merged_by_target {
            panic!("{} meta corruption detected", self.fsm.peer.tag)
        }

        if self.fsm.peer.local_first_replicate {
            let mut pending_create_peers = self.ctx.pending_create_peers.lock().unwrap();
            if is_initialized {
                assert!(pending_create_peers.get(&region_id).is_none());
            } else {
                // If this region's data in `pending_create_peers` is not equal to `(peer_id, false)`,
                // it means this peer will be replaced by the split one.
                if let Some(status) = pending_create_peers.get(&region_id) {
                    if *status == (self.fsm.peer_id(), false) {
                        pending_create_peers.remove(&region_id);
                    }
                }
            }
        }

        // Clear merge related structures.
        if let Some(&need_atomic) = meta.destroyed_region_for_snap.get(&region_id) {
            if need_atomic {
                panic!(
                    "{} should destroy with target region atomically",
                    self.fsm.peer.tag
                );
            } else {
                let target_region_id = *meta.targets_map.get(&region_id).unwrap();
                let is_ready = meta
                    .atomic_snap_regions
                    .get_mut(&target_region_id)
                    .unwrap()
                    .get_mut(&region_id)
                    .unwrap();
                *is_ready = true;
            }
        }

        meta.pending_merge_targets.remove(&region_id);
        if let Some(target) = meta.targets_map.remove(&region_id) {
            if meta.pending_merge_targets.contains_key(&target) {
                meta.pending_merge_targets
                    .get_mut(&target)
                    .unwrap()
                    .remove(&region_id);
                // When the target doesn't exist(add peer but the store is isolated), source peer decide to destroy by itself.
                // Without target, the `pending_merge_targets` for target won't be removed, so here source peer help target to clear.
                if meta.regions.get(&target).is_none()
                    && meta.pending_merge_targets.get(&target).unwrap().is_empty()
                {
                    meta.pending_merge_targets.remove(&target);
                }
            }
        }
        meta.leaders.remove(&region_id);
    }

    // Update some region infos
    fn update_region(&mut self, mut region: metapb::Region) {
        {
            let mut meta = self.ctx.store_meta.lock().unwrap();
            meta.set_region(
                &self.ctx.coprocessor_host,
                region.clone(),
                &mut self.fsm.peer,
            );
        }
        for peer in region.take_peers().into_iter() {
            if self.fsm.peer.peer_id() == peer.get_id() {
                self.fsm.peer.peer = peer.clone();
            }
            self.fsm.peer.insert_peer_cache(peer);
        }
    }

    fn on_ready_change_peer(&mut self, cp: ChangePeer) {
        if cp.index == raft::INVALID_INDEX {
            // Apply failed, skip.
            return;
        }

        self.fsm.peer.mut_store().cancel_generating_snap(None);

        if cp.index >= self.fsm.peer.raft_group.raft.raft_log.first_index() {
            match self.fsm.peer.raft_group.apply_conf_change(&cp.conf_change) {
                Ok(_) => {}
                // PD could dispatch redundant conf changes.
                Err(raft::Error::NotExists { .. }) | Err(raft::Error::Exists { .. }) => {}
                _ => unreachable!(),
            }
        } else {
            // Please take a look at test case test_redundant_conf_change_by_snapshot.
        }

        self.update_region(cp.region);

        fail_point!("change_peer_after_update_region");

        let now = Instant::now();
        let (mut remove_self, mut need_ping) = (false, false);
        for mut change in cp.changes {
            let (change_type, peer) = (change.get_change_type(), change.take_peer());
            let (store_id, peer_id) = (peer.get_store_id(), peer.get_id());
            match change_type {
                ConfChangeType::AddNode | ConfChangeType::AddLearnerNode => {
                    let group_id = self
                        .ctx
                        .global_replication_state
                        .lock()
                        .unwrap()
                        .group
                        .group_id(self.fsm.peer.replication_mode_version, store_id);
                    if group_id.unwrap_or(0) != 0 {
                        info!("updating group"; "peer_id" => peer_id, "group_id" => group_id.unwrap());
                        self.fsm
                            .peer
                            .raft_group
                            .raft
                            .assign_commit_groups(&[(peer_id, group_id.unwrap())]);
                    }
                    // Add this peer to peer_heartbeats.
                    self.fsm.peer.peer_heartbeats.insert(peer_id, now);
                    if self.fsm.peer.is_leader() {
                        need_ping = true;
                        self.fsm.peer.peers_start_pending_time.push((peer_id, now));
                    }
                }
                ConfChangeType::RemoveNode => {
                    // Remove this peer from cache.
                    self.fsm.peer.peer_heartbeats.remove(&peer_id);
                    if self.fsm.peer.is_leader() {
                        self.fsm
                            .peer
                            .peers_start_pending_time
                            .retain(|&(p, _)| p != peer_id);
                    }
                    self.fsm.peer.remove_peer_from_cache(peer_id);
                    // We only care remove itself now.
                    if self.store_id() == store_id {
                        if self.fsm.peer.peer_id() == peer_id {
                            remove_self = true;
                        } else {
                            panic!(
                                "{} trying to remove unknown peer {:?}",
                                self.fsm.peer.tag, peer
                            );
                        }
                    }
                }
            }
        }

        // In pattern matching above, if the peer is the leader,
        // it will push the change peer into `peers_start_pending_time`
        // without checking if it is duplicated. We move `heartbeat_pd` here
        // to utilize `collect_pending_peers` in `heartbeat_pd` to avoid
        // adding the redundant peer.
        if self.fsm.peer.is_leader() {
            // Notify pd immediately.
            info!(
                "notify pd with change peer region";
                "region_id" => self.fsm.region_id(),
                "peer_id" => self.fsm.peer_id(),
                "region" => ?self.fsm.peer.region(),
            );
            self.fsm.peer.heartbeat_pd(self.ctx);

            // Remove or demote leader will cause this raft group unavailable
            // until new leader elected, but we can't revert this operation
            // because its result is already persisted in apply worker
            // TODO: should we transfer leader here?
            let demote_self = is_learner(&self.fsm.peer.peer);
            if remove_self || demote_self {
                warn!(
                    "Removing or demoting leader";
                    "region_id" => self.fsm.region_id(),
                    "peer_id" => self.fsm.peer_id(),
                    "remove" => remove_self,
                    "demote" => demote_self,
                );
                if demote_self {
                    self.fsm
                        .peer
                        .raft_group
                        .raft
                        .become_follower(self.fsm.peer.term(), raft::INVALID_ID);
                }
                // Don't ping to speed up leader election
                need_ping = false;
            }
        } else if !self.fsm.peer.has_valid_leader() {
            self.fsm.reset_hibernate_state(GroupState::Chaos);
            self.register_raft_base_tick();
        }
        if need_ping {
            // Speed up snapshot instead of waiting another heartbeat.
            self.fsm.peer.ping();
            self.fsm.has_ready = true;
        }
        if remove_self {
            self.destroy_peer(false);
        }
    }

    fn on_ready_compact_log(&mut self, first_index: u64, state: RaftTruncatedState) {
        let total_cnt = self.fsm.peer.last_applying_idx - first_index;
        // the size of current CompactLog command can be ignored.
        let remain_cnt = self.fsm.peer.last_applying_idx - state.get_index() - 1;
        self.fsm.peer.raft_log_size_hint =
            self.fsm.peer.raft_log_size_hint * remain_cnt / total_cnt;
        let compact_to = state.get_index() + 1;
        let task = RaftlogGcTask::gc(
            self.fsm.peer.get_store().get_region_id(),
            self.fsm.peer.last_compacted_idx,
            compact_to,
        );
        self.fsm.peer.last_compacted_idx = compact_to;
        self.fsm.peer.mut_store().compact_to(compact_to);
        if let Err(e) = self.ctx.raftlog_gc_scheduler.schedule(task) {
            error!(
                "failed to schedule compact task";
                "region_id" => self.fsm.region_id(),
                "peer_id" => self.fsm.peer_id(),
                "err" => %e,
            );
        }
    }

    fn on_ready_split_region(
        &mut self,
        derived: metapb::Region,
        regions: Vec<metapb::Region>,
        new_split_regions: HashMap<u64, apply::NewSplitPeer>,
    ) {
        fail_point!("on_split", self.ctx.store_id() == 3, |_| {});

        let region_id = derived.get_id();
        // Roughly estimate the size and keys for new regions.
        let new_region_count = regions.len() as u64;
        let estimated_size = self.fsm.peer.approximate_size / new_region_count;
        let estimated_keys = self.fsm.peer.approximate_keys / new_region_count;
        let mut meta = self.ctx.store_meta.lock().unwrap();
        meta.set_region(&self.ctx.coprocessor_host, derived, &mut self.fsm.peer);
        self.fsm.peer.post_split();

        // It's not correct anymore, so set it to false to schedule a split check task.
        self.fsm.peer.has_calculated_region_size = false;

        let is_leader = self.fsm.peer.is_leader();
        if is_leader {
            self.fsm.peer.approximate_size = estimated_size;
            self.fsm.peer.approximate_keys = estimated_keys;
            self.fsm.peer.heartbeat_pd(self.ctx);
            // Notify pd immediately to let it update the region meta.
            info!(
                "notify pd with split";
                "region_id" => self.fsm.region_id(),
                "peer_id" => self.fsm.peer_id(),
                "split_count" => regions.len(),
            );
            // Now pd only uses ReportBatchSplit for history operation show,
            // so we send it independently here.
            let task = PdTask::ReportBatchSplit {
                regions: regions.to_vec(),
            };
            if let Err(e) = self.ctx.pd_scheduler.schedule(task) {
                error!(
                    "failed to notify pd";
                    "region_id" => self.fsm.region_id(),
                    "peer_id" => self.fsm.peer_id(),
                    "err" => %e,
                );
            }
        }

        let last_key = enc_end_key(regions.last().unwrap());
        if meta.region_ranges.remove(&last_key).is_none() {
            panic!("{} original region should exist", self.fsm.peer.tag);
        }
        let last_region_id = regions.last().unwrap().get_id();
        for new_region in regions {
            let new_region_id = new_region.get_id();

            if new_region_id == region_id {
                let not_exist = meta
                    .region_ranges
                    .insert(enc_end_key(&new_region), new_region_id)
                    .is_none();
                assert!(not_exist, "[region {}] should not exist", new_region_id);
                continue;
            }

            // Check if this new region should be splitted
            let new_split_peer = new_split_regions.get(&new_region.get_id()).unwrap();
            if new_split_peer.result.is_some() {
                if let Err(e) = self
                    .fsm
                    .peer
                    .mut_store()
                    .clear_extra_split_data(enc_start_key(&new_region), enc_end_key(&new_region))
                {
                    error!(?e;
                        "failed to cleanup extra split data, may leave some dirty data";
                        "region_id" => new_region.get_id(),
                    );
                }
                continue;
            }

            // Now all checking passed.
            {
                let mut pending_create_peers = self.ctx.pending_create_peers.lock().unwrap();
                assert_eq!(
                    pending_create_peers.remove(&new_region_id),
                    Some((new_split_peer.peer_id, true))
                );
            }

            // Insert new regions and validation
            info!(
                "insert new region";
                "region_id" => new_region_id,
                "region" => ?new_region,
            );
            if let Some(r) = meta.regions.get(&new_region_id) {
                // Suppose a new node is added by conf change and the snapshot comes slowly.
                // Then, the region splits and the first vote message comes to the new node
                // before the old snapshot, which will create an uninitialized peer on the
                // store. After that, the old snapshot comes, followed with the last split
                // proposal. After it's applied, the uninitialized peer will be met.
                // We can remove this uninitialized peer directly.
                if util::is_region_initialized(r) {
                    panic!(
                        "[region {}] duplicated region {:?} for split region {:?}",
                        new_region_id, r, new_region
                    );
                }
                self.ctx.router.close(new_region_id);
            }

            let (sender, mut new_peer) = match PeerFsm::create(
                self.ctx.store_id(),
                &self.ctx.cfg,
                self.ctx.region_scheduler.clone(),
                self.ctx.engines.clone(),
                &new_region,
            ) {
                Ok((sender, new_peer)) => (sender, new_peer),
                Err(e) => {
                    // peer information is already written into db, can't recover.
                    // there is probably a bug.
                    panic!("create new split region {:?} err {:?}", new_region, e);
                }
            };
            let mut replication_state = self.ctx.global_replication_state.lock().unwrap();
            new_peer.peer.init_replication_mode(&mut *replication_state);
            drop(replication_state);

            let meta_peer = new_peer.peer.peer.clone();

            for p in new_region.get_peers() {
                // Add this peer to cache.
                new_peer.peer.insert_peer_cache(p.clone());
            }

            // New peer derive write flow from parent region,
            // this will be used by balance write flow.
            new_peer.peer.peer_stat = self.fsm.peer.peer_stat.clone();
            let campaigned = new_peer.peer.maybe_campaign(is_leader);
            new_peer.has_ready |= campaigned;

            if is_leader {
                new_peer.peer.approximate_size = estimated_size;
                new_peer.peer.approximate_keys = estimated_keys;
                // The new peer is likely to become leader, send a heartbeat immediately to reduce
                // client query miss.
                new_peer.peer.heartbeat_pd(self.ctx);
            }

            new_peer.peer.activate(self.ctx);
            meta.regions.insert(new_region_id, new_region.clone());
            let not_exist = meta
                .region_ranges
                .insert(enc_end_key(&new_region), new_region_id)
                .is_none();
            assert!(not_exist, "[region {}] should not exist", new_region_id);
            meta.readers
                .insert(new_region_id, ReadDelegate::from_peer(new_peer.get_peer()));
            meta.region_read_progress
                .insert(new_region_id, new_peer.peer.read_progress.clone());
            if last_region_id == new_region_id {
                // To prevent from big region, the right region needs run split
                // check again after split.
                new_peer.peer.size_diff_hint = self.ctx.cfg.region_split_check_diff.0;
            }
            let mailbox = BasicMailbox::new(sender, new_peer, self.ctx.router.state_cnt().clone());
            self.ctx.router.register(new_region_id, mailbox);
            self.ctx
                .router
                .force_send(new_region_id, PeerMsg::Start)
                .unwrap();

            if !campaigned {
                if let Some(msg) = meta
                    .pending_msgs
                    .swap_remove_front(|m| m.get_to_peer() == &meta_peer)
                {
                    let peer_msg = PeerMsg::RaftMessage(InspectedRaftMessage { heap_size: 0, msg });
                    if let Err(e) = self.ctx.router.force_send(new_region_id, peer_msg) {
                        warn!("handle first requset failed"; "region_id" => region_id, "error" => ?e);
                    }
                }
            }
        }
        drop(meta);
        if is_leader {
            self.on_split_region_check_tick();
        }
        fail_point!("after_split", self.ctx.store_id() == 3, |_| {});
    }

    fn register_merge_check_tick(&mut self) {
        self.schedule_tick(PeerTicks::CHECK_MERGE)
    }

    /// Check if merge target region is staler than the local one in kv engine.
    /// It should be called when target region is not in region map in memory.
    /// If everything is ok, the answer should always be true because PD should ensure all target peers exist.
    /// So if not, error log will be printed and return false.
    fn is_merge_target_region_stale(&self, target_region: &metapb::Region) -> Result<bool> {
        let target_region_id = target_region.get_id();
        let target_peer_id = util::find_peer(target_region, self.ctx.store_id())
            .unwrap()
            .get_id();

        let state_key = keys::region_state_key(target_region_id);
        if let Some(target_state) = self
            .ctx
            .engines
            .kv
            .get_msg_cf::<RegionLocalState>(CF_RAFT, &state_key)?
        {
            if util::is_epoch_stale(
                target_region.get_region_epoch(),
                target_state.get_region().get_region_epoch(),
            ) {
                return Ok(true);
            }
            // The local target region epoch is staler than target region's.
            // In the case where the peer is destroyed by receiving gc msg rather than applying conf change,
            // the epoch may staler but it's legal, so check peer id to assure that.
            if let Some(local_target_peer_id) =
                util::find_peer(target_state.get_region(), self.ctx.store_id()).map(|r| r.get_id())
            {
                match local_target_peer_id.cmp(&target_peer_id) {
                    cmp::Ordering::Equal => {
                        if target_state.get_state() == PeerState::Tombstone {
                            // The local target peer has already been destroyed.
                            return Ok(true);
                        }
                        error!(
                            "the local target peer state is not tombstone in kv engine";
                            "target_peer_id" => target_peer_id,
                            "target_peer_state" => ?target_state.get_state(),
                            "target_region" => ?target_region,
                            "region_id" => self.fsm.region_id(),
                            "peer_id" => self.fsm.peer_id(),
                        );
                    }
                    cmp::Ordering::Greater => {
                        // The local target peer id is greater than the one in target region, but its epoch
                        // is staler than target_region's. That is contradictory.
                        panic!("{} local target peer id {} is greater than the one in target region {}, but its epoch is staler, local target region {:?},
                                    target region {:?}", self.fsm.peer.tag, local_target_peer_id, target_peer_id, target_state.get_region(), target_region);
                    }
                    cmp::Ordering::Less => {
                        error!(
                            "the local target peer id in kv engine is less than the one in target region";
                            "local_target_peer_id" => local_target_peer_id,
                            "target_peer_id" => target_peer_id,
                            "target_region" => ?target_region,
                            "region_id" => self.fsm.region_id(),
                            "peer_id" => self.fsm.peer_id(),
                        );
                    }
                }
            } else {
                // Can't get local target peer id probably because this target peer is removed by applying conf change
                error!(
                    "the local target peer does not exist in target region state";
                    "target_region" => ?target_region,
                    "local_target" => ?target_state.get_region(),
                    "region_id" => self.fsm.region_id(),
                    "peer_id" => self.fsm.peer_id(),
                );
            }
        } else {
            error!(
                "failed to load target peer's RegionLocalState from kv engine";
                "target_peer_id" => target_peer_id,
                "target_region" => ?target_region,
                "region_id" => self.fsm.region_id(),
                "peer_id" => self.fsm.peer_id(),
            );
        }
        Ok(false)
    }

    fn validate_merge_peer(&self, target_region: &metapb::Region) -> Result<bool> {
        let target_region_id = target_region.get_id();
        let exist_region = {
            let meta = self.ctx.store_meta.lock().unwrap();
            meta.regions.get(&target_region_id).cloned()
        };
        if let Some(r) = exist_region {
            let exist_epoch = r.get_region_epoch();
            let expect_epoch = target_region.get_region_epoch();
            // exist_epoch > expect_epoch
            if util::is_epoch_stale(expect_epoch, exist_epoch) {
                return Err(box_err!(
                    "target region changed {:?} -> {:?}",
                    target_region,
                    r
                ));
            }
            // exist_epoch < expect_epoch
            if util::is_epoch_stale(exist_epoch, expect_epoch) {
                info!(
                    "target region still not catch up, skip.";
                    "region_id" => self.fsm.region_id(),
                    "peer_id" => self.fsm.peer_id(),
                    "target_region" => ?target_region,
                    "exist_region" => ?r,
                );
                return Ok(false);
            }
            return Ok(true);
        }

        // All of the target peers must exist before merging which is guaranteed by PD.
        // Now the target peer is not in region map.
        match self.is_merge_target_region_stale(target_region) {
            Err(e) => {
                error!(%e;
                    "failed to load region state, ignore";
                    "region_id" => self.fsm.region_id(),
                    "peer_id" => self.fsm.peer_id(),
                    "target_region_id" => target_region_id,
                );
                Ok(false)
            }
            Ok(true) => Err(box_err!("region {} is destroyed", target_region_id)),
            Ok(false) => {
                if self.ctx.cfg.dev_assert {
                    panic!(
                        "something is wrong, maybe PD do not ensure all target peers exist before merging"
                    );
                }
                error!(
                    "something is wrong, maybe PD do not ensure all target peers exist before merging"
                );
                Ok(false)
            }
        }
    }

    fn schedule_merge(&mut self) -> Result<()> {
        fail_point!("on_schedule_merge", |_| Ok(()));
        let (request, target_id) = {
            let state = self.fsm.peer.pending_merge_state.as_ref().unwrap();
            let expect_region = state.get_target();
            if !self.validate_merge_peer(expect_region)? {
                // Wait till next round.
                return Ok(());
            }
            let target_id = expect_region.get_id();
            let sibling_region = expect_region;

            let (min_index, _) = self.fsm.peer.get_min_progress()?;
            let low = cmp::max(min_index + 1, state.get_min_index());
            // TODO: move this into raft module.
            // > over >= to include the PrepareMerge proposal.
            let entries = if low > state.get_commit() {
                vec![]
            } else {
                match self
                    .fsm
                    .peer
                    .get_store()
                    .entries(low, state.get_commit() + 1, NO_LIMIT)
                {
                    Ok(ents) => ents,
                    Err(e) => panic!(
                        "[region {}] {} failed to get merge entires: {:?}, low:{}, commit: {}",
                        self.fsm.region_id(),
                        self.fsm.peer_id(),
                        e,
                        low,
                        state.get_commit()
                    ),
                }
            };

            let sibling_peer = util::find_peer(sibling_region, self.store_id()).unwrap();
            let mut request = new_admin_request(sibling_region.get_id(), sibling_peer.clone());
            request
                .mut_header()
                .set_region_epoch(sibling_region.get_region_epoch().clone());
            let mut admin = AdminRequest::default();
            admin.set_cmd_type(AdminCmdType::CommitMerge);
            admin
                .mut_commit_merge()
                .set_source(self.fsm.peer.region().clone());
            admin.mut_commit_merge().set_commit(state.get_commit());
            admin.mut_commit_merge().set_entries(entries.into());
            request.set_admin_request(admin);
            (request, target_id)
        };
        // Please note that, here assumes that the unit of network isolation is store rather than
        // peer. So a quorum stores of source region should also be the quorum stores of target
        // region. Otherwise we need to enable proposal forwarding.
        self.ctx
            .router
            .force_send(
                target_id,
                PeerMsg::RaftCommand(RaftCommand::new(request, Callback::None)),
            )
            .map_err(|_| Error::RegionNotFound(target_id))
    }

    fn rollback_merge(&mut self) {
        let req = {
            let state = self.fsm.peer.pending_merge_state.as_ref().unwrap();
            let mut request =
                new_admin_request(self.fsm.peer.region().get_id(), self.fsm.peer.peer.clone());
            request
                .mut_header()
                .set_region_epoch(self.fsm.peer.region().get_region_epoch().clone());
            let mut admin = AdminRequest::default();
            admin.set_cmd_type(AdminCmdType::RollbackMerge);
            admin.mut_rollback_merge().set_commit(state.get_commit());
            request.set_admin_request(admin);
            request
        };
        self.propose_raft_command(req, Callback::None, DiskFullOpt::AllowedOnAlmostFull);
    }

    fn on_check_merge(&mut self) {
        if self.fsm.stopped
            || self.fsm.peer.pending_remove
            || self.fsm.peer.pending_merge_state.is_none()
        {
            return;
        }
        self.register_merge_check_tick();
        fail_point!(
            "on_check_merge_not_1001",
            self.fsm.peer_id() != 1001,
            |_| {}
        );
        if let Err(e) = self.schedule_merge() {
            if self.fsm.peer.is_leader() {
                self.fsm
                    .peer
                    .add_want_rollback_merge_peer(self.fsm.peer_id());
                if self
                    .fsm
                    .peer
                    .raft_group
                    .raft
                    .prs()
                    .has_quorum(&self.fsm.peer.want_rollback_merge_peers)
                {
                    info!(
                        "failed to schedule merge, rollback";
                        "region_id" => self.fsm.region_id(),
                        "peer_id" => self.fsm.peer_id(),
                        "err" => %e,
                        "error_code" => %e.error_code(),
                    );
                    self.rollback_merge();
                }
            } else if !is_learner(&self.fsm.peer.peer) {
                info!(
                    "want to rollback merge";
                    "region_id" => self.fsm.region_id(),
                    "peer_id" => self.fsm.peer_id(),
                    "leader_id" => self.fsm.peer.leader_id(),
                    "err" => %e,
                    "error_code" => %e.error_code(),
                );
                if self.fsm.peer.leader_id() != raft::INVALID_ID {
                    self.fsm.peer.send_want_rollback_merge(
                        self.fsm
                            .peer
                            .pending_merge_state
                            .as_ref()
                            .unwrap()
                            .get_commit(),
                        &mut self.ctx,
                    );
                }
            }
        }
    }

    fn on_ready_prepare_merge(&mut self, region: metapb::Region, state: MergeState) {
        {
            let mut meta = self.ctx.store_meta.lock().unwrap();
            meta.set_region(&self.ctx.coprocessor_host, region, &mut self.fsm.peer);
        }

        self.fsm.peer.pending_merge_state = Some(state);
        let state = self.fsm.peer.pending_merge_state.as_ref().unwrap();

        if let Some(ref catch_up_logs) = self.fsm.peer.catch_up_logs {
            if state.get_commit() == catch_up_logs.merge.get_commit() {
                assert_eq!(state.get_target().get_id(), catch_up_logs.target_region_id);
                // Indicate that `on_catch_up_logs_for_merge` has already executed.
                // Mark pending_remove because its apply fsm will be destroyed.
                self.fsm.peer.pending_remove = true;
                // Send CatchUpLogs back to destroy source apply fsm,
                // then it will send `Noop` to trigger target apply fsm.
                self.ctx.apply_router.schedule_task(
                    self.fsm.region_id(),
                    ApplyTask::LogsUpToDate(self.fsm.peer.catch_up_logs.take().unwrap()),
                );
                return;
            }
        }

        self.on_check_merge();
    }

    fn on_catch_up_logs_for_merge(&mut self, mut catch_up_logs: CatchUpLogs) {
        let region_id = self.fsm.region_id();
        assert_eq!(region_id, catch_up_logs.merge.get_source().get_id());

        if let Some(ref cul) = self.fsm.peer.catch_up_logs {
            panic!(
                "{} get catch_up_logs from {} but has already got from {}",
                self.fsm.peer.tag, catch_up_logs.target_region_id, cul.target_region_id
            )
        }

        if let Some(ref pending_merge_state) = self.fsm.peer.pending_merge_state {
            if pending_merge_state.get_commit() == catch_up_logs.merge.get_commit() {
                assert_eq!(
                    pending_merge_state.get_target().get_id(),
                    catch_up_logs.target_region_id
                );
                // Indicate that `on_ready_prepare_merge` has already executed.
                // Mark pending_remove because its apply fsm will be destroyed.
                self.fsm.peer.pending_remove = true;
                // Just for saving memory.
                catch_up_logs.merge.clear_entries();
                // Send CatchUpLogs back to destroy source apply fsm,
                // then it will send `Noop` to trigger target apply fsm.
                self.ctx
                    .apply_router
                    .schedule_task(region_id, ApplyTask::LogsUpToDate(catch_up_logs));
                return;
            }
        }

        // Directly append these logs to raft log and then commit them.
        match self
            .fsm
            .peer
            .maybe_append_merge_entries(&catch_up_logs.merge)
        {
            Some(last_index) => {
                info!(
                    "append and commit entries to source region";
                    "region_id" => region_id,
                    "peer_id" => self.fsm.peer.peer_id(),
                    "last_index" => last_index,
                );
                // Now it has some committed entries, so mark it to take `Ready` in next round.
                self.fsm.has_ready = true;
            }
            None => {
                info!(
                    "no need to catch up logs";
                    "region_id" => region_id,
                    "peer_id" => self.fsm.peer.peer_id(),
                );
            }
        }
        // Just for saving memory.
        catch_up_logs.merge.clear_entries();
        self.fsm.peer.catch_up_logs = Some(catch_up_logs);
    }

    fn on_ready_commit_merge(
        &mut self,
        merge_index: u64,
        region: metapb::Region,
        source: metapb::Region,
    ) {
        self.register_split_region_check_tick();
        let mut meta = self.ctx.store_meta.lock().unwrap();

        let prev = meta.region_ranges.remove(&enc_end_key(&source));
        assert_eq!(prev, Some(source.get_id()));
        let prev = if region.get_end_key() == source.get_end_key() {
            meta.region_ranges.remove(&enc_start_key(&source))
        } else {
            meta.region_ranges.remove(&enc_end_key(&region))
        };
        if prev != Some(region.get_id()) {
            panic!(
                "{} meta corrupted: prev: {:?}, ranges: {:?}",
                self.fsm.peer.tag, prev, meta.region_ranges
            );
        }
        meta.region_ranges
            .insert(enc_end_key(&region), region.get_id());
        assert!(meta.regions.remove(&source.get_id()).is_some());
        meta.set_region(&self.ctx.coprocessor_host, region, &mut self.fsm.peer);
        meta.readers.remove(&source.get_id());

        // After the region commit merged, the region's key range is extended and the region's `safe_ts`
        // should reset to `min(source_safe_ts, target_safe_ts)`
        let source_read_progress = meta.region_read_progress.remove(&source.get_id()).unwrap();
        self.fsm
            .peer
            .read_progress
            .merge_safe_ts(source_read_progress.safe_ts(), merge_index);

        // If a follower merges into a leader, a more recent read may happen
        // on the leader of the follower. So max ts should be updated after
        // a region merge.
        self.fsm
            .peer
            .require_updating_max_ts(&self.ctx.pd_scheduler);

        drop(meta);

        // make approximate size and keys updated in time.
        // the reason why follower need to update is that there is a issue that after merge
        // and then transfer leader, the new leader may have stale size and keys.
        self.fsm.peer.size_diff_hint = self.ctx.cfg.region_split_check_diff.0;
        if self.fsm.peer.is_leader() {
            info!(
                "notify pd with merge";
                "region_id" => self.fsm.region_id(),
                "peer_id" => self.fsm.peer_id(),
                "source_region" => ?source,
                "target_region" => ?self.fsm.peer.region(),
            );
            self.fsm.peer.heartbeat_pd(self.ctx);
        }
        if let Err(e) = self.ctx.router.force_send(
            source.get_id(),
            PeerMsg::SignificantMsg(SignificantMsg::MergeResult {
                target_region_id: self.fsm.region_id(),
                target: self.fsm.peer.peer.clone(),
                result: MergeResultKind::FromTargetLog,
            }),
        ) {
            panic!(
                "{} failed to send merge result(FromTargetLog) to source region {}, err {}",
                self.fsm.peer.tag,
                source.get_id(),
                e
            );
        }
    }

    /// Handle rollbacking Merge result.
    ///
    /// If commit is 0, it means that Merge is rollbacked by a snapshot; otherwise
    /// it's rollbacked by a proposal, and its value should be equal to the commit
    /// index of previous PrepareMerge.
    fn on_ready_rollback_merge(&mut self, commit: u64, region: Option<metapb::Region>) {
        let pending_commit = self
            .fsm
            .peer
            .pending_merge_state
            .as_ref()
            .unwrap()
            .get_commit();
        if commit != 0 && pending_commit != commit {
            panic!(
                "{} rollbacks a wrong merge: {} != {}",
                self.fsm.peer.tag, pending_commit, commit
            );
        }
        // Clear merge releted data
        self.fsm.peer.pending_merge_state = None;
        self.fsm.peer.want_rollback_merge_peers.clear();

        // Resume updating `safe_ts`
        self.fsm.peer.read_progress.resume();

        if let Some(r) = region {
            let mut meta = self.ctx.store_meta.lock().unwrap();
            meta.set_region(&self.ctx.coprocessor_host, r, &mut self.fsm.peer);
        }
        if self.fsm.peer.is_leader() {
            info!(
                "notify pd with rollback merge";
                "region_id" => self.fsm.region_id(),
                "peer_id" => self.fsm.peer_id(),
                "commit_index" => commit,
            );
            self.fsm.peer.heartbeat_pd(self.ctx);
        }
    }

    fn on_merge_result(
        &mut self,
        target_region_id: u64,
        target: metapb::Peer,
        result: MergeResultKind,
    ) {
        let exists = self
            .fsm
            .peer
            .pending_merge_state
            .as_ref()
            .map_or(true, |s| s.get_target().get_peers().contains(&target));
        if !exists {
            panic!(
                "{} unexpected merge result: {:?} {:?} {:?}",
                self.fsm.peer.tag, self.fsm.peer.pending_merge_state, target, result
            );
        }
        // Because of the checking before proposing `PrepareMerge`, which is
        // no `CompactLog` proposal between the smallest commit index and the latest index.
        // If the merge succeed, all source peers are impossible in apply snapshot state
        // and must be initialized.
        {
            let meta = self.ctx.store_meta.lock().unwrap();
            if meta.atomic_snap_regions.contains_key(&self.region_id()) {
                panic!(
                    "{} is applying atomic snapshot on getting merge result, target region id {}, target peer {:?}, merge result type {:?}",
                    self.fsm.peer.tag, target_region_id, target, result
                );
            }
        }
        if self.fsm.peer.is_applying_snapshot() {
            panic!(
                "{} is applying snapshot on getting merge result, target region id {}, target peer {:?}, merge result type {:?}",
                self.fsm.peer.tag, target_region_id, target, result
            );
        }
        if !self.fsm.peer.is_initialized() {
            panic!(
                "{} is not initialized on getting merge result, target region id {}, target peer {:?}, merge result type {:?}",
                self.fsm.peer.tag, target_region_id, target, result
            );
        }
        match result {
            MergeResultKind::FromTargetLog => {
                info!(
                    "merge finished";
                    "region_id" => self.fsm.region_id(),
                    "peer_id" => self.fsm.peer_id(),
                    "target_region" => ?self.fsm.peer.pending_merge_state.as_ref().unwrap().target,
                );
                self.destroy_peer(true);
            }
            MergeResultKind::FromTargetSnapshotStep1 => {
                info!(
                    "merge finished with target snapshot";
                    "region_id" => self.fsm.region_id(),
                    "peer_id" => self.fsm.peer_id(),
                    "target_region_id" => target_region_id,
                );
                self.fsm.peer.pending_remove = true;
                // Destroy apply fsm at first
                self.ctx.apply_router.schedule_task(
                    self.fsm.region_id(),
                    ApplyTask::destroy(self.fsm.region_id(), true),
                );
            }
            MergeResultKind::FromTargetSnapshotStep2 => {
                // `merge_by_target` is true because this region's range already belongs to
                // its target region so we must not clear data otherwise its target region's
                // data will corrupt.
                self.destroy_peer(true);
            }
            MergeResultKind::Stale => {
                self.on_stale_merge(target_region_id);
            }
        };
    }

    fn on_stale_merge(&mut self, target_region_id: u64) {
        if self.fsm.peer.pending_remove {
            return;
        }
        info!(
            "successful merge can't be continued, try to gc stale peer";
            "region_id" => self.fsm.region_id(),
            "peer_id" => self.fsm.peer_id(),
            "target_region_id" => target_region_id,
            "merge_state" => ?self.fsm.peer.pending_merge_state,
        );
        // Because of the checking before proposing `PrepareMerge`, which is
        // no `CompactLog` proposal between the smallest commit index and the latest index.
        // If the merge succeed, all source peers are impossible in apply snapshot state
        // and must be initialized.
        // So `maybe_destroy` must succeed here.
        let job = self.fsm.peer.maybe_destroy(self.ctx).unwrap();
        self.handle_destroy_peer(job);
    }

    fn on_ready_apply_snapshot(&mut self, apply_result: ApplySnapResult) {
        let prev_region = apply_result.prev_region;
        let region = apply_result.region;

        info!(
            "snapshot is applied";
            "region_id" => self.fsm.region_id(),
            "peer_id" => self.fsm.peer_id(),
            "region" => ?region,
        );

        if prev_region.get_peers() != region.get_peers() {
            let mut state = self.ctx.global_replication_state.lock().unwrap();
            let gb = state
                .calculate_commit_group(self.fsm.peer.replication_mode_version, region.get_peers());
            self.fsm.peer.raft_group.raft.clear_commit_group();
            self.fsm.peer.raft_group.raft.assign_commit_groups(gb);
        }

        let mut meta = self.ctx.store_meta.lock().unwrap();
        debug!(
            "check snapshot range";
            "region_id" => self.fsm.region_id(),
            "peer_id" => self.fsm.peer_id(),
            "prev_region" => ?prev_region,
        );

        // Remove this region's snapshot region from the `pending_snapshot_regions`
        // The `pending_snapshot_regions` is only used to occupy the key range, so if this
        // peer is added to `region_ranges`, it can be remove from `pending_snapshot_regions`
        meta.pending_snapshot_regions
            .retain(|r| self.fsm.region_id() != r.get_id());

        // Remove its source peers' metadata
        for r in &apply_result.destroyed_regions {
            let prev = meta.region_ranges.remove(&enc_end_key(r));
            assert_eq!(prev, Some(r.get_id()));
            assert!(meta.regions.remove(&r.get_id()).is_some());
            meta.readers.remove(&r.get_id());
        }
        // Remove the data from `atomic_snap_regions` and `destroyed_region_for_snap`
        // which are added before applying snapshot
        if let Some(wait_destroy_regions) = meta.atomic_snap_regions.remove(&self.fsm.region_id()) {
            for (source_region_id, _) in wait_destroy_regions {
                assert_eq!(
                    meta.destroyed_region_for_snap
                        .remove(&source_region_id)
                        .is_some(),
                    true
                );
            }
        }

        if util::is_region_initialized(&prev_region) {
            info!(
                "region changed after applying snapshot";
                "region_id" => self.fsm.region_id(),
                "peer_id" => self.fsm.peer_id(),
                "prev_region" => ?prev_region,
                "region" => ?region,
            );
            let prev = meta.region_ranges.remove(&enc_end_key(&prev_region));
            if prev != Some(region.get_id()) {
                panic!(
                    "{} meta corrupted, expect {:?} got {:?}",
                    self.fsm.peer.tag, prev_region, prev,
                );
            }
        } else if self.fsm.peer.local_first_replicate {
            // This peer is uninitialized previously.
            // More accurately, the `RegionLocalState` has been persisted so the data can be removed from `pending_create_peers`.
            let mut pending_create_peers = self.ctx.pending_create_peers.lock().unwrap();
            assert_eq!(
                pending_create_peers.remove(&self.fsm.region_id()),
                Some((self.fsm.peer_id(), false))
            );
        }

        if let Some(r) = meta
            .region_ranges
            .insert(enc_end_key(&region), region.get_id())
        {
            panic!("{} unexpected region {:?}", self.fsm.peer.tag, r);
        }
        let prev = meta.regions.insert(region.get_id(), region.clone());
        assert_eq!(prev, Some(prev_region));
        drop(meta);

        self.fsm.peer.read_progress.update_leader_info(
            self.fsm.peer.leader_id(),
            self.fsm.peer.term(),
            &region,
        );

        for r in &apply_result.destroyed_regions {
            if let Err(e) = self.ctx.router.force_send(
                r.get_id(),
                PeerMsg::SignificantMsg(SignificantMsg::MergeResult {
                    target_region_id: self.fsm.region_id(),
                    target: self.fsm.peer.peer.clone(),
                    result: MergeResultKind::FromTargetSnapshotStep2,
                }),
            ) {
                panic!(
                    "{} failed to send merge result(FromTargetSnapshotStep2) to source region {}, err {}",
                    self.fsm.peer.tag,
                    r.get_id(),
                    e
                );
            }
        }
    }

    fn on_ready_result(
        &mut self,
        exec_results: &mut VecDeque<ExecResult<EK::Snapshot>>,
        metrics: &ApplyMetrics,
    ) {
        // handle executing committed log results
        while let Some(result) = exec_results.pop_front() {
            match result {
                ExecResult::ChangePeer(cp) => self.on_ready_change_peer(cp),
                ExecResult::CompactLog { first_index, state } => {
                    self.on_ready_compact_log(first_index, state)
                }
                ExecResult::SplitRegion {
                    derived,
                    regions,
                    new_split_regions,
                } => self.on_ready_split_region(derived, regions, new_split_regions),
                ExecResult::PrepareMerge { region, state } => {
                    self.on_ready_prepare_merge(region, state)
                }
                ExecResult::CommitMerge {
                    index,
                    region,
                    source,
                } => self.on_ready_commit_merge(index, region, source),
                ExecResult::RollbackMerge { region, commit } => {
                    self.on_ready_rollback_merge(commit, Some(region))
                }
                ExecResult::ComputeHash {
                    region,
                    index,
                    context,
                    snap,
                } => self.on_ready_compute_hash(region, index, context, snap),
                ExecResult::VerifyHash {
                    index,
                    context,
                    hash,
                } => self.on_ready_verify_hash(index, context, hash),
                ExecResult::DeleteRange { .. } => {
                    // TODO: clean user properties?
                }
                ExecResult::IngestSst { ssts } => self.on_ingest_sst_result(ssts),
            }
        }

        // Update metrics only when all exec_results are finished in case the metrics is counted multiple times
        // when waiting for commit merge
        self.ctx.store_stat.lock_cf_bytes_written += metrics.lock_cf_written_bytes;
        self.ctx.store_stat.engine_total_bytes_written += metrics.written_bytes;
        self.ctx.store_stat.engine_total_keys_written += metrics.written_keys;
        self.ctx
            .store_stat
            .engine_total_query_stats
            .add_query_stats(&metrics.written_query_stats.0);
    }

    /// Check if a request is valid if it has valid prepare_merge/commit_merge proposal.
    fn check_merge_proposal(&self, msg: &mut RaftCmdRequest) -> Result<()> {
        if !msg.get_admin_request().has_prepare_merge()
            && !msg.get_admin_request().has_commit_merge()
        {
            return Ok(());
        }

        let region = self.fsm.peer.region();
        if msg.get_admin_request().has_prepare_merge() {
            // Just for simplicity, do not start region merge while in joint state
            if self.fsm.peer.in_joint_state() {
                return Err(box_err!(
                    "{} region in joint state, can not propose merge command, command: {:?}",
                    self.fsm.peer.tag,
                    msg.get_admin_request()
                ));
            }
            let target_region = msg.get_admin_request().get_prepare_merge().get_target();
            {
                let meta = self.ctx.store_meta.lock().unwrap();
                match meta.regions.get(&target_region.get_id()) {
                    Some(r) => {
                        if r != target_region {
                            return Err(box_err!(
                                "target region not matched, skip proposing: {:?} != {:?}",
                                r,
                                target_region
                            ));
                        }
                    }
                    None => {
                        return Err(box_err!(
                            "target region {} doesn't exist.",
                            target_region.get_id()
                        ));
                    }
                }
            }
            if !util::is_sibling_regions(target_region, region) {
                return Err(box_err!(
                    "{:?} and {:?} are not sibling, skip proposing.",
                    target_region,
                    region
                ));
            }
            if !util::region_on_same_stores(target_region, region) {
                return Err(box_err!(
                    "peers doesn't match {:?} != {:?}, reject merge",
                    region.get_peers(),
                    target_region.get_peers()
                ));
            }
        } else {
            let source_region = msg.get_admin_request().get_commit_merge().get_source();
            if !util::is_sibling_regions(source_region, region) {
                return Err(box_err!(
                    "{:?} and {:?} should be sibling",
                    source_region,
                    region
                ));
            }
            if !util::region_on_same_stores(source_region, region) {
                return Err(box_err!(
                    "peers not matched: {:?} {:?}",
                    source_region,
                    region
                ));
            }
        }

        Ok(())
    }

    fn pre_propose_raft_command(
        &mut self,
        msg: &RaftCmdRequest,
    ) -> Result<Option<RaftCmdResponse>> {
        // Check store_id, make sure that the msg is dispatched to the right place.
        if let Err(e) = util::check_store_id(msg, self.store_id()) {
            self.ctx.raft_metrics.invalid_proposal.mismatch_store_id += 1;
            return Err(e);
        }
        if msg.has_status_request() {
            // For status commands, we handle it here directly.
            let resp = self.execute_status_command(msg)?;
            return Ok(Some(resp));
        }

        // Check whether the store has the right peer to handle the request.
        let region_id = self.region_id();
        let leader_id = self.fsm.peer.leader_id();
        let request = msg.get_requests();

        // ReadIndex can be processed on the replicas.
        let is_read_index_request =
            request.len() == 1 && request[0].get_cmd_type() == CmdType::ReadIndex;
        let mut read_only = true;
        for r in msg.get_requests() {
            match r.get_cmd_type() {
                CmdType::Get | CmdType::Snap | CmdType::ReadIndex => (),
                _ => read_only = false,
            }
        }
        let allow_replica_read = read_only && msg.get_header().get_replica_read();
        let flags = WriteBatchFlags::from_bits_check(msg.get_header().get_flags());
        let allow_stale_read = read_only && flags.contains(WriteBatchFlags::STALE_READ);
        if !self.fsm.peer.is_leader()
            && !is_read_index_request
            && !allow_replica_read
            && !allow_stale_read
        {
            self.ctx.raft_metrics.invalid_proposal.not_leader += 1;
            let leader = self.fsm.peer.get_peer_from_cache(leader_id);
            self.fsm.reset_hibernate_state(GroupState::Chaos);
            self.register_raft_base_tick();
            return Err(Error::NotLeader(region_id, leader));
        }
        // peer_id must be the same as peer's.
        if let Err(e) = util::check_peer_id(msg, self.fsm.peer.peer_id()) {
            self.ctx.raft_metrics.invalid_proposal.mismatch_peer_id += 1;
            return Err(e);
        }
        // check whether the peer is initialized.
        if !self.fsm.peer.is_initialized() {
            self.ctx
                .raft_metrics
                .invalid_proposal
                .region_not_initialized += 1;
            return Err(Error::RegionNotInitialized(region_id));
        }
        // If the peer is applying snapshot, it may drop some sending messages, that could
        // make clients wait for response until timeout.
        if self.fsm.peer.is_applying_snapshot() {
            self.ctx.raft_metrics.invalid_proposal.is_applying_snapshot += 1;
            // TODO: replace to a more suitable error.
            return Err(Error::Other(box_err!(
                "{} peer is applying snapshot",
                self.fsm.peer.tag
            )));
        }
        // Check whether the term is stale.
        if let Err(e) = util::check_term(msg, self.fsm.peer.term()) {
            self.ctx.raft_metrics.invalid_proposal.stale_command += 1;
            return Err(e);
        }

        match util::check_region_epoch(msg, self.fsm.peer.region(), true) {
            Err(Error::EpochNotMatch(m, mut new_regions)) => {
                // Attach the region which might be split from the current region. But it doesn't
                // matter if the region is not split from the current region. If the region meta
                // received by the TiKV driver is newer than the meta cached in the driver, the meta is
                // updated.
                let requested_version = msg.get_header().get_region_epoch().version;
                self.collect_sibling_region(requested_version, &mut new_regions);
                self.ctx.raft_metrics.invalid_proposal.epoch_not_match += 1;
                Err(Error::EpochNotMatch(m, new_regions))
            }
            Err(e) => Err(e),
            Ok(()) => Ok(None),
        }
    }

    fn propose_raft_command(
        &mut self,
        mut msg: RaftCmdRequest,
        cb: Callback<EK::Snapshot>,
        diskfullopt: DiskFullOpt,
    ) {
        match self.pre_propose_raft_command(&msg) {
            Ok(Some(resp)) => {
                cb.invoke_with_response(resp);
                return;
            }
            Err(e) => {
                debug!(
                    "failed to propose";
                    "region_id" => self.region_id(),
                    "peer_id" => self.fsm.peer_id(),
                    "message" => ?msg,
                    "err" => %e,
                );
                cb.invoke_with_response(new_error(e));
                return;
            }
            _ => (),
        }

        if self.fsm.peer.pending_remove {
            apply::notify_req_region_removed(self.region_id(), cb);
            return;
        }

        if let Err(e) = self.check_merge_proposal(&mut msg) {
            warn!(
                "failed to propose merge";
                "region_id" => self.region_id(),
                "peer_id" => self.fsm.peer_id(),
                "message" => ?msg,
                "err" => %e,
                "error_code" => %e.error_code(),
            );
            cb.invoke_with_response(new_error(e));
            return;
        }

        // Note:
        // The peer that is being checked is a leader. It might step down to be a follower later. It
        // doesn't matter whether the peer is a leader or not. If it's not a leader, the proposing
        // command log entry can't be committed.

        let mut resp = RaftCmdResponse::default();
        let term = self.fsm.peer.term();
        bind_term(&mut resp, term);
        if self.fsm.peer.propose(self.ctx, cb, msg, resp, diskfullopt) {
            self.fsm.has_ready = true;
        }

        if self.fsm.peer.should_wake_up {
            self.reset_raft_tick(GroupState::Ordered);
        }

        self.register_pd_heartbeat_tick();

        // TODO: add timeout, if the command is not applied after timeout,
        // we will call the callback with timeout error.
    }

    fn collect_sibling_region(&self, requested_version: u64, regions: &mut Vec<Region>) {
        let mut max_version = self.fsm.peer.region().get_region_epoch().version;
        if requested_version >= max_version {
            // Our information is stale.
            return;
        }
        // Current region is included in the vec.
        let mut collect_cnt = max_version - requested_version;
        let anchor = Excluded(enc_end_key(self.fsm.peer.region()));
        let meta = self.ctx.store_meta.lock().unwrap();
        let mut ranges = if self.ctx.cfg.right_derive_when_split {
            meta.region_ranges.range((Unbounded::<Vec<u8>>, anchor))
        } else {
            meta.region_ranges.range((anchor, Unbounded::<Vec<u8>>))
        };

        for _ in 0..MAX_REGIONS_IN_ERROR {
            let res = if self.ctx.cfg.right_derive_when_split {
                ranges.next_back()
            } else {
                ranges.next()
            };
            if let Some((_, id)) = res {
                let r = &meta.regions[id];
                collect_cnt -= 1;
                // For example, A is split into B, A, and then B is split into C, B.
                if r.get_region_epoch().version >= max_version {
                    // It doesn't matter if it's a false positive, as it's limited by MAX_REGIONS_IN_ERROR.
                    collect_cnt += r.get_region_epoch().version - max_version;
                    max_version = r.get_region_epoch().version;
                }
                regions.push(r.to_owned());
                if collect_cnt == 0 {
                    return;
                }
            } else {
                return;
            }
        }
    }

    fn register_raft_gc_log_tick(&mut self) {
        self.schedule_tick(PeerTicks::RAFT_LOG_GC)
    }

    #[allow(clippy::if_same_then_else)]
    fn on_raft_gc_log_tick(&mut self, force_compact: bool) {
        if !self.fsm.peer.get_store().is_cache_empty() || !self.ctx.cfg.hibernate_regions {
            self.register_raft_gc_log_tick();
        }
        fail_point!("on_raft_log_gc_tick_1", self.fsm.peer_id() == 1, |_| {});
        fail_point!("on_raft_gc_log_tick", |_| {});
        debug_assert!(!self.fsm.stopped);

        // The most simple case: compact log and cache to applied index directly.
        let applied_idx = self.fsm.peer.get_store().applied_index();
        if !self.fsm.peer.is_leader() {
            self.fsm.peer.mut_store().compact_to(applied_idx + 1);
            return;
        }

        // As leader, we would not keep caches for the peers that didn't response heartbeat in the
        // last few seconds. That happens probably because another TiKV is down. In this case if we
        // do not clean up the cache, it may keep growing.
        let drop_cache_duration =
            self.ctx.cfg.raft_heartbeat_interval() + self.ctx.cfg.raft_entry_cache_life_time.0;
        let cache_alive_limit = Instant::now() - drop_cache_duration;

        // Leader will replicate the compact log command to followers,
        // If we use current replicated_index (like 10) as the compact index,
        // when we replicate this log, the newest replicated_index will be 11,
        // but we only compact the log to 10, not 11, at that time,
        // the first index is 10, and replicated_index is 11, with an extra log,
        // and we will do compact again with compact index 11, in cycles...
        // So we introduce a threshold, if replicated index - first index > threshold,
        // we will try to compact log.
        // raft log entries[..............................................]
        //                  ^                                       ^
        //                  |-----------------threshold------------ |
        //              first_index                         replicated_index
        // `alive_cache_idx` is the smallest `replicated_index` of healthy up nodes.
        // `alive_cache_idx` is only used to gc cache.
        let truncated_idx = self.fsm.peer.get_store().truncated_index();
        let last_idx = self.fsm.peer.get_store().last_index();
        let (mut replicated_idx, mut alive_cache_idx) = (last_idx, last_idx);
        for (peer_id, p) in self.fsm.peer.raft_group.raft.prs().iter() {
            if replicated_idx > p.matched {
                replicated_idx = p.matched;
            }
            if let Some(last_heartbeat) = self.fsm.peer.peer_heartbeats.get(peer_id) {
                if alive_cache_idx > p.matched
                    && p.matched >= truncated_idx
                    && *last_heartbeat > cache_alive_limit
                {
                    alive_cache_idx = p.matched;
                }
            }
        }
        // When an election happened or a new peer is added, replicated_idx can be 0.
        if replicated_idx > 0 {
            assert!(
                last_idx >= replicated_idx,
                "expect last index {} >= replicated index {}",
                last_idx,
                replicated_idx
            );
            REGION_MAX_LOG_LAG.observe((last_idx - replicated_idx) as f64);
        }
        self.fsm
            .peer
            .mut_store()
            .maybe_gc_cache(alive_cache_idx, applied_idx);
        if needs_evict_entry_cache(self.ctx.cfg.evict_cache_on_memory_ratio) {
            self.fsm.peer.mut_store().evict_cache(true);
            if !self.fsm.peer.get_store().cache_is_empty() {
                self.register_entry_cache_evict_tick();
            }
        }

        let mut total_gc_logs = 0;

        let first_idx = self.fsm.peer.get_store().first_index();

        let mut compact_idx = if force_compact
            // Too many logs between applied index and first index.
            || (applied_idx > first_idx && applied_idx - first_idx >= self.ctx.cfg.raft_log_gc_count_limit)
            // Raft log size ecceeds the limit.
            || (self.fsm.peer.raft_log_size_hint >= self.ctx.cfg.raft_log_gc_size_limit.0)
        {
            applied_idx
        } else if replicated_idx < first_idx || last_idx - first_idx < 3 {
            // In the current implementation one compaction can't delete all stale Raft logs.
            // There will be at least 3 entries left after one compaction:
            // |------------- entries needs to be compacted ----------|
            // [entries...][the entry at `compact_idx`][the last entry][new compaction entry]
            //             |-------------------- entries will be left ----------------------|
            return;
        } else if replicated_idx - first_idx < self.ctx.cfg.raft_log_gc_threshold
            && self.fsm.skip_gc_raft_log_ticks < self.ctx.cfg.raft_log_reserve_max_ticks
        {
            // Logs will only be kept `max_ticks` * `raft_log_gc_tick_interval`.
            self.fsm.skip_gc_raft_log_ticks += 1;
            self.register_raft_gc_log_tick();
            return;
        } else {
            replicated_idx
        };
        assert!(compact_idx >= first_idx);
        // Have no idea why subtract 1 here, but original code did this by magic.
        compact_idx -= 1;
        if compact_idx < first_idx {
            // In case compact_idx == first_idx before subtraction.
            return;
        }
        total_gc_logs += compact_idx - first_idx;

        // Create a compact log request and notify directly.
        let region_id = self.fsm.peer.region().get_id();
        let peer = self.fsm.peer.peer.clone();
        let term = self.fsm.peer.get_index_term(compact_idx);
        let request = new_compact_log_request(region_id, peer, compact_idx, term);
        self.propose_raft_command(request, Callback::None, DiskFullOpt::AllowedOnAlmostFull);

        self.fsm.skip_gc_raft_log_ticks = 0;
        self.register_raft_gc_log_tick();
        PEER_GC_RAFT_LOG_COUNTER.inc_by(total_gc_logs);
    }

    fn register_entry_cache_evict_tick(&mut self) {
        self.schedule_tick(PeerTicks::ENTRY_CACHE_EVICT)
    }

    fn on_entry_cache_evict_tick(&mut self) {
        fail_point!("on_entry_cache_evict_tick", |_| {});
        if needs_evict_entry_cache(self.ctx.cfg.evict_cache_on_memory_ratio) {
            self.fsm.peer.mut_store().evict_cache(true);
        }
        let mut _usage = 0;
        if memory_usage_reaches_high_water(&mut _usage)
            && !self.fsm.peer.get_store().cache_is_empty()
        {
            self.register_entry_cache_evict_tick();
        }
    }

    fn register_split_region_check_tick(&mut self) {
        self.schedule_tick(PeerTicks::SPLIT_REGION_CHECK)
    }

    #[inline]
    fn region_split_skip_max_count(&self) -> usize {
        fail_point!("region_split_skip_max_count", |_| { usize::max_value() });
        REGION_SPLIT_SKIP_MAX_COUNT
    }

    fn on_split_region_check_tick(&mut self) {
        if !self.fsm.peer.is_leader() {
            return;
        }

        // When restart, the has_calculated_region_size will be false. The split check will first
        // check the region size, and then check whether the region should split. This
        // should work even if we change the region max size.
        // If peer says should update approximate size, update region size and check
        // whether the region should split.
        // We assume that `has_calculated_region_size` is only set true when receives an
        // accurate value sent from split-check thread.
        if self.fsm.peer.has_calculated_region_size
            && self.fsm.peer.compaction_declined_bytes < self.ctx.cfg.region_split_check_diff.0
            && self.fsm.peer.size_diff_hint < self.ctx.cfg.region_split_check_diff.0
        {
            return;
        }

        fail_point!("on_split_region_check_tick");
        self.register_split_region_check_tick();

        // To avoid frequent scan, we only add new scan tasks if all previous tasks
        // have finished.
        // TODO: check whether a gc progress has been started.
        if self.ctx.split_check_scheduler.is_busy() {
            return;
        }

        // When Lightning or BR is importing data to TiKV, their ingest-request may fail because of
        // region-epoch not matched. So we hope TiKV do not check region size and split region during
        // importing.
        if self.ctx.importer.get_mode() == SwitchMode::Import {
            return;
        }

        // bulk insert too fast may cause snapshot stale very soon, worst case it stale before
        // sending. so when snapshot is generating or sending, skip split check at most 3 times.
        // There is a trade off between region size and snapshot success rate. Split check is
        // triggered every 10 seconds. If a snapshot can't be generated in 30 seconds, it might be
        // just too large to be generated. Split it into smaller size can help generation. check
        // issue 330 for more info.
        if self.fsm.peer.get_store().is_generating_snapshot()
            && self.fsm.skip_split_count < self.region_split_skip_max_count()
        {
            self.fsm.skip_split_count += 1;
            return;
        }
        self.fsm.skip_split_count = 0;
        let task = SplitCheckTask::split_check(self.region().clone(), true, CheckPolicy::Scan);
        if let Err(e) = self.ctx.split_check_scheduler.schedule(task) {
            error!(
                "failed to schedule split check";
                "region_id" => self.fsm.region_id(),
                "peer_id" => self.fsm.peer_id(),
                "err" => %e,
            );
            return;
        }
        self.fsm.peer.size_diff_hint = 0;
        self.fsm.peer.compaction_declined_bytes = 0;
    }

    fn on_prepare_split_region(
        &mut self,
        region_epoch: metapb::RegionEpoch,
        split_keys: Vec<Vec<u8>>,
        cb: Callback<EK::Snapshot>,
        source: &str,
    ) {
        info!(
            "on split";
            "region_id" => self.fsm.region_id(),
            "peer_id" => self.fsm.peer_id(),
            "split_keys" => %KeysInfoFormatter(split_keys.iter()),
            "source" => source,
        );
        if let Err(e) = self.validate_split_region(&region_epoch, &split_keys) {
            cb.invoke_with_response(new_error(e));
            return;
        }
        let region = self.fsm.peer.region();
        let task = PdTask::AskBatchSplit {
            region: region.clone(),
            split_keys,
            peer: self.fsm.peer.peer.clone(),
            right_derive: self.ctx.cfg.right_derive_when_split,
            callback: cb,
        };
        if let Err(ScheduleError::Stopped(t)) = self.ctx.pd_scheduler.schedule(task) {
            error!(
                "failed to notify pd to split: Stopped";
                "region_id" => self.fsm.region_id(),
                "peer_id" => self.fsm.peer_id(),
            );
            match t {
                PdTask::AskBatchSplit { callback, .. } => {
                    callback.invoke_with_response(new_error(box_err!(
                        "{} failed to split: Stopped",
                        self.fsm.peer.tag
                    )));
                }
                _ => unreachable!(),
            }
        }
    }

    fn validate_split_region(
        &mut self,
        epoch: &metapb::RegionEpoch,
        split_keys: &[Vec<u8>],
    ) -> Result<()> {
        if split_keys.is_empty() {
            error!(
                "no split key is specified.";
                "region_id" => self.fsm.region_id(),
                "peer_id" => self.fsm.peer_id(),
            );
            return Err(box_err!("{} no split key is specified.", self.fsm.peer.tag));
        }
        for key in split_keys {
            if key.is_empty() {
                error!(
                    "split key should not be empty!!!";
                    "region_id" => self.fsm.region_id(),
                    "peer_id" => self.fsm.peer_id(),
                );
                return Err(box_err!(
                    "{} split key should not be empty",
                    self.fsm.peer.tag
                ));
            }
        }
        if !self.fsm.peer.is_leader() {
            // region on this store is no longer leader, skipped.
            info!(
                "not leader, skip.";
                "region_id" => self.fsm.region_id(),
                "peer_id" => self.fsm.peer_id(),
            );
            return Err(Error::NotLeader(
                self.region_id(),
                self.fsm.peer.get_peer_from_cache(self.fsm.peer.leader_id()),
            ));
        }

        let region = self.fsm.peer.region();
        let latest_epoch = region.get_region_epoch();

        // This is a little difference for `check_region_epoch` in region split case.
        // Here we just need to check `version` because `conf_ver` will be update
        // to the latest value of the peer, and then send to PD.
        if latest_epoch.get_version() != epoch.get_version() {
            info!(
                "epoch changed, retry later";
                "region_id" => self.fsm.region_id(),
                "peer_id" => self.fsm.peer_id(),
                "prev_epoch" => ?region.get_region_epoch(),
                "epoch" => ?epoch,
            );
            return Err(Error::EpochNotMatch(
                format!(
                    "{} epoch changed {:?} != {:?}, retry later",
                    self.fsm.peer.tag, latest_epoch, epoch
                ),
                vec![region.to_owned()],
            ));
        }
        Ok(())
    }

    fn on_approximate_region_size(&mut self, size: u64) {
        self.fsm.peer.approximate_size = size;
        self.fsm.peer.has_calculated_region_size = true;
        self.register_split_region_check_tick();
        self.register_pd_heartbeat_tick();
        fail_point!("on_approximate_region_size");
    }

    fn on_approximate_region_keys(&mut self, keys: u64) {
        self.fsm.peer.approximate_keys = keys;
        self.register_split_region_check_tick();
        self.register_pd_heartbeat_tick();
    }

    fn on_compaction_declined_bytes(&mut self, declined_bytes: u64) {
        self.fsm.peer.compaction_declined_bytes += declined_bytes;
        if self.fsm.peer.compaction_declined_bytes >= self.ctx.cfg.region_split_check_diff.0 {
            UPDATE_REGION_SIZE_BY_COMPACTION_COUNTER.inc();
        }
        self.register_split_region_check_tick();
    }

    fn on_schedule_half_split_region(
        &mut self,
        region_epoch: &metapb::RegionEpoch,
        policy: CheckPolicy,
        source: &str,
    ) {
        info!(
            "on half split";
            "region_id" => self.fsm.region_id(),
            "peer_id" => self.fsm.peer_id(),
            "policy" => ?policy,
            "source" => source,
        );
        if !self.fsm.peer.is_leader() {
            // region on this store is no longer leader, skipped.
            warn!(
                "not leader, skip";
                "region_id" => self.fsm.region_id(),
                "peer_id" => self.fsm.peer_id(),
            );
            return;
        }

        let region = self.fsm.peer.region();
        if util::is_epoch_stale(region_epoch, region.get_region_epoch()) {
            warn!(
                "receive a stale halfsplit message";
                "region_id" => self.fsm.region_id(),
                "peer_id" => self.fsm.peer_id(),
            );
            return;
        }

        let task = SplitCheckTask::split_check(region.clone(), false, policy);
        if let Err(e) = self.ctx.split_check_scheduler.schedule(task) {
            error!(
                "failed to schedule split check";
                "region_id" => self.fsm.region_id(),
                "peer_id" => self.fsm.peer_id(),
                "err" => %e,
            );
        }
    }

    fn on_pd_heartbeat_tick(&mut self) {
        if !self.ctx.cfg.hibernate_regions {
            self.register_pd_heartbeat_tick();
        }
        self.fsm.peer.check_peers();

        if !self.fsm.peer.is_leader() {
            return;
        }
        self.fsm.peer.heartbeat_pd(self.ctx);
        if self.ctx.cfg.hibernate_regions && self.fsm.peer.replication_mode_need_catch_up() {
            self.register_pd_heartbeat_tick();
        }
    }

    fn register_pd_heartbeat_tick(&mut self) {
        self.schedule_tick(PeerTicks::PD_HEARTBEAT)
    }

    fn on_check_peer_stale_state_tick(&mut self) {
        if self.fsm.peer.pending_remove {
            return;
        }

        self.register_check_peer_stale_state_tick();

        if self.fsm.peer.is_applying_snapshot() || self.fsm.peer.has_pending_snapshot() {
            return;
        }

        if self.ctx.cfg.hibernate_regions {
            let group_state = self.fsm.hibernate_state.group_state();
            if group_state == GroupState::Idle {
                self.fsm.peer.ping();
                if !self.fsm.peer.is_leader() {
                    // If leader is able to receive message but can't send out any,
                    // follower should be able to start an election.
                    self.fsm.reset_hibernate_state(GroupState::PreChaos);
                } else {
                    self.fsm.has_ready = true;
                    // Schedule a pd heartbeat to discover down and pending peer when
                    // hibernate_regions is enabled.
                    self.register_pd_heartbeat_tick();
                }
            } else if group_state == GroupState::PreChaos {
                self.fsm.reset_hibernate_state(GroupState::Chaos);
            } else if group_state == GroupState::Chaos {
                // Register tick if it's not yet. Only when it fails to receive ping from leader
                // after two stale check can a follower actually tick.
                self.register_raft_base_tick();
            }
        }

        // If this peer detects the leader is missing for a long long time,
        // it should consider itself as a stale peer which is removed from
        // the original cluster.
        // This most likely happens in the following scenario:
        // At first, there are three peer A, B, C in the cluster, and A is leader.
        // Peer B gets down. And then A adds D, E, F into the cluster.
        // Peer D becomes leader of the new cluster, and then removes peer A, B, C.
        // After all these peer in and out, now the cluster has peer D, E, F.
        // If peer B goes up at this moment, it still thinks it is one of the cluster
        // and has peers A, C. However, it could not reach A, C since they are removed
        // from the cluster or probably destroyed.
        // Meantime, D, E, F would not reach B, since it's not in the cluster anymore.
        // In this case, peer B would notice that the leader is missing for a long time,
        // and it would check with pd to confirm whether it's still a member of the cluster.
        // If not, it destroys itself as a stale peer which is removed out already.
        let state = self.fsm.peer.check_stale_state(self.ctx);
        fail_point!("peer_check_stale_state", state != StaleState::Valid, |_| {});
        match state {
            StaleState::Valid => (),
            StaleState::LeaderMissing => {
                warn!(
                    "leader missing longer than abnormal_leader_missing_duration";
                    "region_id" => self.fsm.region_id(),
                    "peer_id" => self.fsm.peer_id(),
                    "expect" => %self.ctx.cfg.abnormal_leader_missing_duration,
                );
                self.ctx
                    .raft_metrics
                    .leader_missing
                    .lock()
                    .unwrap()
                    .insert(self.region_id());
            }
            StaleState::ToValidate => {
                // for peer B in case 1 above
                warn!(
                    "leader missing longer than max_leader_missing_duration. \
                     To check with pd and other peers whether it's still valid";
                    "region_id" => self.fsm.region_id(),
                    "peer_id" => self.fsm.peer_id(),
                    "expect" => %self.ctx.cfg.max_leader_missing_duration,
                );

                self.fsm.peer.bcast_check_stale_peer_message(&mut self.ctx);

                let task = PdTask::ValidatePeer {
                    peer: self.fsm.peer.peer.clone(),
                    region: self.fsm.peer.region().clone(),
                };
                if let Err(e) = self.ctx.pd_scheduler.schedule(task) {
                    error!(
                        "failed to notify pd";
                        "region_id" => self.fsm.region_id(),
                        "peer_id" => self.fsm.peer_id(),
                        "err" => %e,
                    )
                }
            }
        }
    }

    fn register_check_peer_stale_state_tick(&mut self) {
        self.schedule_tick(PeerTicks::CHECK_PEER_STALE_STATE)
    }
}

impl<'a, EK, ER, T: Transport> PeerFsmDelegate<'a, EK, ER, T>
where
    EK: KvEngine,
    ER: RaftEngine,
{
    fn on_ready_compute_hash(
        &mut self,
        region: metapb::Region,
        index: u64,
        context: Vec<u8>,
        snap: EK::Snapshot,
    ) {
        self.fsm.peer.consistency_state.last_check_time = Instant::now();
        let task = ConsistencyCheckTask::compute_hash(region, index, context, snap);
        info!(
            "schedule compute hash task";
            "region_id" => self.fsm.region_id(),
            "peer_id" => self.fsm.peer_id(),
            "task" => %task,
        );
        if let Err(e) = self.ctx.consistency_check_scheduler.schedule(task) {
            error!(
                "schedule failed";
                "region_id" => self.fsm.region_id(),
                "peer_id" => self.fsm.peer_id(),
                "err" => %e,
            );
        }
    }

    fn on_ready_verify_hash(
        &mut self,
        expected_index: u64,
        context: Vec<u8>,
        expected_hash: Vec<u8>,
    ) {
        self.verify_and_store_hash(expected_index, context, expected_hash);
    }

    fn on_hash_computed(&mut self, index: u64, context: Vec<u8>, hash: Vec<u8>) {
        if !self.verify_and_store_hash(index, context, hash) {
            return;
        }

        let req = new_verify_hash_request(
            self.region_id(),
            self.fsm.peer.peer.clone(),
            &self.fsm.peer.consistency_state,
        );
        self.propose_raft_command(req, Callback::None, DiskFullOpt::NotAllowedOnFull);
    }

    fn on_ingest_sst_result(&mut self, ssts: Vec<SSTMetaInfo>) {
        let mut size = 0;
        let mut keys = 0;
        for sst in &ssts {
            size += sst.total_bytes;
            keys += sst.total_kvs;
        }
        self.fsm.peer.approximate_size += size;
        self.fsm.peer.approximate_keys += keys;
        // The ingested file may be overlapped with the data in engine, so we need to check it
        // again to get the accurate value.
        self.fsm.peer.has_calculated_region_size = false;
        if self.fsm.peer.is_leader() {
            self.on_pd_heartbeat_tick();
            self.register_split_region_check_tick();
        }
    }

    /// Verify and store the hash to state. return true means the hash has been stored successfully.
    // TODO: Consider context in the function.
    fn verify_and_store_hash(
        &mut self,
        expected_index: u64,
        _context: Vec<u8>,
        expected_hash: Vec<u8>,
    ) -> bool {
        if expected_index < self.fsm.peer.consistency_state.index {
            REGION_HASH_COUNTER.verify.miss.inc();
            warn!(
                "has scheduled a new hash, skip.";
                "region_id" => self.fsm.region_id(),
                "peer_id" => self.fsm.peer_id(),
                "index" => self.fsm.peer.consistency_state.index,
                "expected_index" => expected_index,
            );
            return false;
        }
        if self.fsm.peer.consistency_state.index == expected_index {
            if self.fsm.peer.consistency_state.hash.is_empty() {
                warn!(
                    "duplicated consistency check detected, skip.";
                    "region_id" => self.fsm.region_id(),
                    "peer_id" => self.fsm.peer_id(),
                );
                return false;
            }
            if self.fsm.peer.consistency_state.hash != expected_hash {
                panic!(
                    "{} hash at {} not correct, want \"{}\", got \"{}\"!!!",
                    self.fsm.peer.tag,
                    self.fsm.peer.consistency_state.index,
                    escape(&expected_hash),
                    escape(&self.fsm.peer.consistency_state.hash)
                );
            }
            info!(
                "consistency check pass.";
                "region_id" => self.fsm.region_id(),
                "peer_id" => self.fsm.peer_id(),
                "index" => self.fsm.peer.consistency_state.index
            );
            REGION_HASH_COUNTER.verify.matched.inc();
            self.fsm.peer.consistency_state.hash = vec![];
            return false;
        }
        if self.fsm.peer.consistency_state.index != INVALID_INDEX
            && !self.fsm.peer.consistency_state.hash.is_empty()
        {
            // Maybe computing is too slow or computed result is dropped due to channel full.
            // If computing is too slow, miss count will be increased twice.
            REGION_HASH_COUNTER.verify.miss.inc();
            warn!(
                "hash belongs to wrong index, skip.";
                "region_id" => self.fsm.region_id(),
                "peer_id" => self.fsm.peer_id(),
                "index" => self.fsm.peer.consistency_state.index,
                "expected_index" => expected_index,
            );
        }

        info!(
            "save hash for consistency check later.";
            "region_id" => self.fsm.region_id(),
            "peer_id" => self.fsm.peer_id(),
            "index" => expected_index,
        );
        self.fsm.peer.consistency_state.index = expected_index;
        self.fsm.peer.consistency_state.hash = expected_hash;
        true
    }
}

/// Checks merge target, returns whether the source peer should be destroyed and whether the source peer is
/// merged to this target peer.
///
/// It returns (`can_destroy`, `merge_to_this_peer`).
///
/// `can_destroy` is true when there is a network isolation which leads to a follower of a merge target
/// Region's log falls behind and then receive a snapshot with epoch version after merge.
///
/// `merge_to_this_peer` is true when `can_destroy` is true and the source peer is merged to this target peer.
pub fn maybe_destroy_source(
    meta: &StoreMeta,
    target_region_id: u64,
    target_peer_id: u64,
    source_region_id: u64,
    region_epoch: RegionEpoch,
) -> (bool, bool) {
    if let Some(merge_targets) = meta.pending_merge_targets.get(&target_region_id) {
        if let Some(target_region) = merge_targets.get(&source_region_id) {
            info!(
                "[region {}] checking source {} epoch: {:?}, merge target epoch: {:?}",
                target_region_id,
                source_region_id,
                region_epoch,
                target_region.get_region_epoch(),
            );
            // The target peer will move on, namely, it will apply a snapshot generated after merge,
            // so destroy source peer.
            if region_epoch.get_version() > target_region.get_region_epoch().get_version() {
                return (
                    true,
                    target_peer_id
                        == util::find_peer(target_region, meta.store_id.unwrap())
                            .unwrap()
                            .get_id(),
                );
            }
            // Wait till the target peer has caught up logs and source peer will be destroyed at that time.
            return (false, false);
        }
    }
    (false, false)
}

pub fn new_read_index_request(
    region_id: u64,
    region_epoch: RegionEpoch,
    peer: metapb::Peer,
) -> RaftCmdRequest {
    let mut request = RaftCmdRequest::default();
    request.mut_header().set_region_id(region_id);
    request.mut_header().set_region_epoch(region_epoch);
    request.mut_header().set_peer(peer);
    let mut cmd = Request::default();
    cmd.set_cmd_type(CmdType::ReadIndex);
    request
}

pub fn new_admin_request(region_id: u64, peer: metapb::Peer) -> RaftCmdRequest {
    let mut request = RaftCmdRequest::default();
    request.mut_header().set_region_id(region_id);
    request.mut_header().set_peer(peer);
    request
}

fn new_verify_hash_request(
    region_id: u64,
    peer: metapb::Peer,
    state: &ConsistencyState,
) -> RaftCmdRequest {
    let mut request = new_admin_request(region_id, peer);

    let mut admin = AdminRequest::default();
    admin.set_cmd_type(AdminCmdType::VerifyHash);
    admin.mut_verify_hash().set_index(state.index);
    admin.mut_verify_hash().set_context(state.context.clone());
    admin.mut_verify_hash().set_hash(state.hash.clone());
    request.set_admin_request(admin);
    request
}

fn new_compact_log_request(
    region_id: u64,
    peer: metapb::Peer,
    compact_index: u64,
    compact_term: u64,
) -> RaftCmdRequest {
    let mut request = new_admin_request(region_id, peer);

    let mut admin = AdminRequest::default();
    admin.set_cmd_type(AdminCmdType::CompactLog);
    admin.mut_compact_log().set_compact_index(compact_index);
    admin.mut_compact_log().set_compact_term(compact_term);
    request.set_admin_request(admin);
    request
}

impl<'a, EK, ER, T: Transport> PeerFsmDelegate<'a, EK, ER, T>
where
    EK: KvEngine,
    ER: RaftEngine,
{
    // Handle status commands here, separate the logic, maybe we can move it
    // to another file later.
    // Unlike other commands (write or admin), status commands only show current
    // store status, so no need to handle it in raft group.
    fn execute_status_command(&mut self, request: &RaftCmdRequest) -> Result<RaftCmdResponse> {
        let cmd_type = request.get_status_request().get_cmd_type();

        let mut response = match cmd_type {
            StatusCmdType::RegionLeader => self.execute_region_leader(),
            StatusCmdType::RegionDetail => self.execute_region_detail(request),
            StatusCmdType::InvalidStatus => {
                Err(box_err!("{} invalid status command!", self.fsm.peer.tag))
            }
        }?;
        response.set_cmd_type(cmd_type);

        let mut resp = RaftCmdResponse::default();
        resp.set_status_response(response);
        // Bind peer current term here.
        bind_term(&mut resp, self.fsm.peer.term());
        Ok(resp)
    }

    fn execute_region_leader(&mut self) -> Result<StatusResponse> {
        let mut resp = StatusResponse::default();
        if let Some(leader) = self.fsm.peer.get_peer_from_cache(self.fsm.peer.leader_id()) {
            resp.mut_region_leader().set_leader(leader);
        }

        Ok(resp)
    }

    fn execute_region_detail(&mut self, request: &RaftCmdRequest) -> Result<StatusResponse> {
        if !self.fsm.peer.get_store().is_initialized() {
            let region_id = request.get_header().get_region_id();
            return Err(Error::RegionNotInitialized(region_id));
        }
        let mut resp = StatusResponse::default();
        resp.mut_region_detail()
            .set_region(self.fsm.peer.region().clone());
        if let Some(leader) = self.fsm.peer.get_peer_from_cache(self.fsm.peer.leader_id()) {
            resp.mut_region_detail().set_leader(leader);
        }

        Ok(resp)
    }
}

impl<EK: KvEngine, ER: RaftEngine> AbstractPeer for PeerFsm<EK, ER> {
    fn meta_peer(&self) -> &metapb::Peer {
        &self.peer.peer
    }
    fn group_state(&self) -> GroupState {
        self.hibernate_state.group_state()
    }
    fn region(&self) -> &metapb::Region {
        self.peer.raft_group.store().region()
    }
    fn apply_state(&self) -> &RaftApplyState {
        self.peer.raft_group.store().apply_state()
    }
    fn raft_status(&self) -> raft::Status {
        self.peer.raft_group.status()
    }
    fn raft_commit_index(&self) -> u64 {
        self.peer.raft_group.store().commit_index()
    }
    fn pending_merge_state(&self) -> Option<&MergeState> {
        self.peer.pending_merge_state.as_ref()
    }
}

mod memtrace {
    use super::*;
    use memory_trace_macros::MemoryTraceHelper;

    /// Heap size for Raft internal `ReadOnly`.
    #[derive(MemoryTraceHelper, Default, Debug)]
    pub struct PeerMemoryTrace {
        /// `ReadOnly` memory usage in Raft groups.
        pub read_only: usize,
        /// `Progress` memory usage in Raft groups.
        pub progress: usize,
        /// `Proposal` memory usage for peers.
        pub proposals: usize,
        pub rest: usize,
    }

    impl<EK, ER> PeerFsm<EK, ER>
    where
        EK: KvEngine,
        ER: RaftEngine,
    {
        pub fn raft_read_size(&self) -> usize {
            let msg_size = mem::size_of::<raft::eraftpb::Message>();
            let raft = &self.peer.raft_group.raft;

            // We use Uuid for read request.
            let mut size = raft.read_states.len() * (mem::size_of::<ReadState>() + 16);
            size += raft.read_only.read_index_queue.len() * 16;

            // Every requests have at least header, which should be at least 8 bytes.
            size + raft.read_only.pending_read_index.len() * (16 + msg_size)
        }

        pub fn raft_progress_size(&self) -> usize {
            let peer_cnt = self.peer.region().get_peers().len();
            mem::size_of::<Progress>() * peer_cnt * 6 / 5
                + self.peer.raft_group.raft.inflight_buffers_size()
        }
    }
}

#[cfg(test)]
mod tests {
    use super::BatchRaftCmdRequestBuilder;
    use crate::store::local_metrics::RaftMetrics;
    use crate::store::msg::{Callback, ExtCallback, RaftCommand};

    use engine_test::kv::KvTestEngine;
    use kvproto::raft_cmdpb::{
        AdminRequest, CmdType, PutRequest, RaftCmdRequest, RaftCmdResponse, Request, Response,
        StatusRequest,
    };
    use protobuf::Message;
    use std::sync::atomic::{AtomicBool, Ordering};
    use std::sync::Arc;

    #[test]
    fn test_batch_raft_cmd_request_builder() {
        let max_batch_size = 1000.0;
        let mut builder = BatchRaftCmdRequestBuilder::<KvTestEngine>::new(max_batch_size);
        let mut q = Request::default();
        let mut metric = RaftMetrics::new(true);

        let mut req = RaftCmdRequest::default();
        req.set_admin_request(AdminRequest::default());
        assert!(!builder.can_batch(&req, 0));

        let mut req = RaftCmdRequest::default();
        req.set_status_request(StatusRequest::default());
        assert!(!builder.can_batch(&req, 0));

        let mut req = RaftCmdRequest::default();
        let mut put = PutRequest::default();
        put.set_key(b"aaaa".to_vec());
        put.set_value(b"bbbb".to_vec());
        q.set_cmd_type(CmdType::Put);
        q.set_put(put);
        req.mut_requests().push(q.clone());
        let _ = q.take_put();
        let req_size = req.compute_size();
        assert!(builder.can_batch(&req, req_size));

        let mut req = RaftCmdRequest::default();
        q.set_cmd_type(CmdType::Snap);
        req.mut_requests().push(q.clone());
        let mut put = PutRequest::default();
        put.set_key(b"aaaa".to_vec());
        put.set_value(b"bbbb".to_vec());
        q.set_cmd_type(CmdType::Put);
        q.set_put(put);
        req.mut_requests().push(q.clone());
        let req_size = req.compute_size();
        assert!(!builder.can_batch(&req, req_size));

        let mut req = RaftCmdRequest::default();
        let mut put = PutRequest::default();
        put.set_key(b"aaaa".to_vec());
        put.set_value(vec![8_u8; 2000]);
        q.set_cmd_type(CmdType::Put);
        q.set_put(put);
        req.mut_requests().push(q.clone());
        let req_size = req.compute_size();
        assert!(!builder.can_batch(&req, req_size));

        // Check batch callback
        let mut req = RaftCmdRequest::default();
        let mut put = PutRequest::default();
        put.set_key(b"aaaa".to_vec());
        put.set_value(vec![8_u8; 20]);
        q.set_cmd_type(CmdType::Put);
        q.set_put(put);
        req.mut_requests().push(q);
        let mut cbs_flags = vec![];
        let mut proposed_cbs_flags = vec![];
        let mut committed_cbs_flags = vec![];
        let mut response = RaftCmdResponse::default();
        for i in 0..10 {
            let flag = Arc::new(AtomicBool::new(false));
            cbs_flags.push(flag.clone());
            // Some commands don't have proposed_cb.
            let proposed_cb: Option<ExtCallback> = if i % 2 == 0 {
                let proposed_flag = Arc::new(AtomicBool::new(false));
                proposed_cbs_flags.push(proposed_flag.clone());
                Some(Box::new(move || {
                    proposed_flag.store(true, Ordering::Release);
                }))
            } else {
                None
            };
            let committed_cb: Option<ExtCallback> = if i % 3 == 0 {
                let committed_flag = Arc::new(AtomicBool::new(false));
                committed_cbs_flags.push(committed_flag.clone());
                Some(Box::new(move || {
                    committed_flag.store(true, Ordering::Release);
                }))
            } else {
                None
            };
            let cb = Callback::write_ext(
                Box::new(move |_resp| {
                    flag.store(true, Ordering::Release);
                }),
                proposed_cb,
                committed_cb,
            );
            response.mut_responses().push(Response::default());
            let cmd = RaftCommand::new(req.clone(), cb);
            builder.add(cmd, 100);
        }
        let mut cmd = builder.build(&mut metric).unwrap();
        cmd.callback.invoke_proposed();
        for flag in proposed_cbs_flags {
            assert!(flag.load(Ordering::Acquire));
        }
        cmd.callback.invoke_committed();
        for flag in committed_cbs_flags {
            assert!(flag.load(Ordering::Acquire));
        }
        assert_eq!(10, cmd.request.get_requests().len());
        cmd.callback.invoke_with_response(response);
        for flag in cbs_flags {
            assert!(flag.load(Ordering::Acquire));
        }
    }
}<|MERGE_RESOLUTION|>--- conflicted
+++ resolved
@@ -590,11 +590,8 @@
                     }
 
                     let req_size = cmd.request.compute_size();
-<<<<<<< HEAD
-                    if cmd.extra_opts.disk_full_opt == DiskFullOpt::NotAllowedOnFull
-=======
                     if self.ctx.cfg.cmd_batch
->>>>>>> dfdc15d4
+                        && cmd.extra_opts.disk_full_opt == DiskFullOpt::NotAllowedOnFull
                         && self.fsm.batch_req_builder.can_batch(&cmd.request, req_size)
                     {
                         self.fsm.batch_req_builder.add(cmd, req_size);
@@ -603,15 +600,11 @@
                         }
                     } else {
                         self.propose_batch_raft_command();
-<<<<<<< HEAD
                         self.propose_raft_command(
                             cmd.request,
                             cmd.callback,
                             cmd.extra_opts.disk_full_opt,
                         )
-=======
-                        self.propose_raft_command(cmd.request, cmd.callback);
->>>>>>> dfdc15d4
                     }
                 }
                 PeerMsg::Tick(tick) => self.on_tick(tick),
@@ -650,17 +643,8 @@
     }
 
     fn propose_batch_raft_command(&mut self) {
-<<<<<<< HEAD
-        if let Some(cmd) = self
-            .fsm
-            .batch_req_builder
-            .build(&mut self.ctx.raft_metrics.propose)
-        {
+        if let Some(cmd) = self.fsm.batch_req_builder.build(&mut self.ctx.raft_metrics) {
             self.propose_raft_command(cmd.request, cmd.callback, DiskFullOpt::NotAllowedOnFull)
-=======
-        if let Some(cmd) = self.fsm.batch_req_builder.build(&mut self.ctx.raft_metrics) {
-            self.propose_raft_command(cmd.request, cmd.callback)
->>>>>>> dfdc15d4
         }
     }
 
