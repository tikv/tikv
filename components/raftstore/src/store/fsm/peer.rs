--- conflicted
+++ resolved
@@ -7,12 +7,7 @@
 use std::{cmp, u64};
 
 use batch_system::{BasicMailbox, Fsm};
-<<<<<<< HEAD
-use engine_rocks::WRITE_BATCH_MAX_KEYS;
 use engine_skiplist::{SkiplistEngine, SkiplistSnapshot};
-=======
-use engine_rocks::RocksEngine;
->>>>>>> a4f38fb4
 use engine_traits::CF_RAFT;
 use engine_traits::{KvEngine, KvEngines, Snapshot, WriteBatchExt};
 use futures::Future;
@@ -125,11 +120,7 @@
     raft_entry_max_size: f64,
     batch_req_size: u32,
     request: Option<RaftCmdRequest>,
-<<<<<<< HEAD
-    callbacks: Vec<(Callback<SkiplistSnapshot>, usize)>,
-=======
     callbacks: Vec<(Callback<S>, usize)>,
->>>>>>> a4f38fb4
     txn_extra: TxnExtra,
 }
 
@@ -170,13 +161,8 @@
     pub fn create(
         store_id: u64,
         cfg: &Config,
-<<<<<<< HEAD
-        sched: Scheduler<RegionTask<SkiplistSnapshot>>,
-        engines: KvEngines<SkiplistEngine, SkiplistEngine>,
-=======
         sched: Scheduler<RegionTask<EK::Snapshot>>,
         engines: KvEngines<EK, ER>,
->>>>>>> a4f38fb4
         region: &metapb::Region,
     ) -> Result<SenderFsmPair<EK, ER>> {
         let meta_peer = match util::find_peer(region, store_id) {
@@ -222,13 +208,8 @@
     pub fn replicate(
         store_id: u64,
         cfg: &Config,
-<<<<<<< HEAD
-        sched: Scheduler<RegionTask<SkiplistSnapshot>>,
-        engines: KvEngines<SkiplistEngine, SkiplistEngine>,
-=======
         sched: Scheduler<RegionTask<EK::Snapshot>>,
         engines: KvEngines<EK, ER>,
->>>>>>> a4f38fb4
         region_id: u64,
         peer: metapb::Peer,
     ) -> Result<SenderFsmPair<EK, ER>> {
@@ -330,11 +311,7 @@
         true
     }
 
-<<<<<<< HEAD
-    fn add(&mut self, cmd: RaftCommand<SkiplistSnapshot>, req_size: u32) {
-=======
     fn add(&mut self, cmd: RaftCommand<S>, req_size: u32) {
->>>>>>> a4f38fb4
         let req_num = cmd.request.get_requests().len();
         let RaftCommand {
             mut request,
@@ -362,18 +339,14 @@
             if f64::from(self.batch_req_size) > self.raft_entry_max_size * 0.4 {
                 return true;
             }
-            if batch_req.get_requests().len() > RocksEngine::WRITE_BATCH_MAX_KEYS {
+            if batch_req.get_requests().len() > SkiplistEngine::WRITE_BATCH_MAX_KEYS {
                 return true;
             }
         }
         false
     }
 
-<<<<<<< HEAD
-    fn build(&mut self, metric: &mut RaftProposeMetrics) -> Option<RaftCommand<SkiplistSnapshot>> {
-=======
     fn build(&mut self, metric: &mut RaftProposeMetrics) -> Option<RaftCommand<S>> {
->>>>>>> a4f38fb4
         if let Some(req) = self.request.take() {
             self.batch_req_size = 0;
             if self.callbacks.len() == 1 {
@@ -444,11 +417,6 @@
     }
 }
 
-<<<<<<< HEAD
-pub struct PeerFsmDelegate<'a, T: 'static, C: 'static> {
-    fsm: &'a mut PeerFsm<SkiplistSnapshot>,
-    ctx: &'a mut PollContext<T, C>,
-=======
 pub struct PeerFsmDelegate<'a, EK, ER, T: 'static, C: 'static>
 where
     EK: KvEngine,
@@ -456,7 +424,6 @@
 {
     fsm: &'a mut PeerFsm<EK, ER>,
     ctx: &'a mut PollContext<EK, ER, T, C>,
->>>>>>> a4f38fb4
 }
 
 impl<'a, EK, ER, T: Transport, C: PdClient> PeerFsmDelegate<'a, EK, ER, T, C>
@@ -465,15 +432,6 @@
     ER: KvEngine,
 {
     pub fn new(
-<<<<<<< HEAD
-        fsm: &'a mut PeerFsm<SkiplistSnapshot>,
-        ctx: &'a mut PollContext<T, C>,
-    ) -> PeerFsmDelegate<'a, T, C> {
-        PeerFsmDelegate { fsm, ctx }
-    }
-
-    pub fn handle_msgs(&mut self, msgs: &mut Vec<PeerMsg<SkiplistSnapshot>>) {
-=======
         fsm: &'a mut PeerFsm<EK, ER>,
         ctx: &'a mut PollContext<EK, ER, T, C>,
     ) -> PeerFsmDelegate<'a, EK, ER, T, C> {
@@ -481,7 +439,6 @@
     }
 
     pub fn handle_msgs(&mut self, msgs: &mut Vec<PeerMsg<EK, ER>>) {
->>>>>>> a4f38fb4
         for m in msgs.drain(..) {
             match m {
                 PeerMsg::RaftMessage(msg) => {
@@ -551,11 +508,7 @@
         }
     }
 
-<<<<<<< HEAD
-    fn on_casual_msg(&mut self, msg: CasualMessage<SkiplistSnapshot>) {
-=======
     fn on_casual_msg(&mut self, msg: CasualMessage<EK, ER>) {
->>>>>>> a4f38fb4
         match msg {
             CasualMessage::SplitRegion {
                 region_epoch,
@@ -744,11 +697,7 @@
         &mut self,
         cmd: ChangeCmd,
         region_epoch: RegionEpoch,
-<<<<<<< HEAD
-        cb: Callback<SkiplistSnapshot>,
-=======
         cb: Callback<EK::Snapshot>,
->>>>>>> a4f38fb4
     ) {
         fail_point!("raft_on_capture_change");
         let region_id = self.region_id();
@@ -864,11 +813,7 @@
         self.fsm.peer.raft_group.report_snapshot(to_peer_id, status)
     }
 
-<<<<<<< HEAD
-    fn on_leader_callback(&mut self, cb: Callback<SkiplistSnapshot>) {
-=======
     fn on_leader_callback(&mut self, cb: Callback<EK::Snapshot>) {
->>>>>>> a4f38fb4
         let msg = new_read_index_request(
             self.region_id(),
             self.region().get_region_epoch().clone(),
@@ -1117,11 +1062,7 @@
         }
     }
 
-<<<<<<< HEAD
-    fn on_apply_res(&mut self, res: ApplyTaskRes<SkiplistSnapshot>) {
-=======
     fn on_apply_res(&mut self, res: ApplyTaskRes<EK::Snapshot>) {
->>>>>>> a4f38fb4
         fail_point!("on_apply_res", |_| {});
         match res {
             ApplyTaskRes::Apply(mut res) => {
@@ -2753,11 +2694,7 @@
 
     fn on_ready_result(
         &mut self,
-<<<<<<< HEAD
-        exec_results: &mut VecDeque<ExecResult<SkiplistSnapshot>>,
-=======
         exec_results: &mut VecDeque<ExecResult<EK::Snapshot>>,
->>>>>>> a4f38fb4
         metrics: &ApplyMetrics,
     ) {
         // handle executing committed log results
@@ -2953,11 +2890,7 @@
     fn propose_raft_command(
         &mut self,
         mut msg: RaftCmdRequest,
-<<<<<<< HEAD
-        cb: Callback<SkiplistSnapshot>,
-=======
         cb: Callback<EK::Snapshot>,
->>>>>>> a4f38fb4
         txn_extra: TxnExtra,
     ) {
         match self.pre_propose_raft_command(&msg) {
@@ -3217,11 +3150,7 @@
         &mut self,
         region_epoch: metapb::RegionEpoch,
         split_keys: Vec<Vec<u8>>,
-<<<<<<< HEAD
-        cb: Callback<SkiplistSnapshot>,
-=======
         cb: Callback<EK::Snapshot>,
->>>>>>> a4f38fb4
     ) {
         if let Err(e) = self.validate_split_region(&region_epoch, &split_keys) {
             cb.invoke_with_response(new_error(e));
@@ -3497,22 +3426,12 @@
     }
 }
 
-<<<<<<< HEAD
-impl<'a, T: Transport, C: PdClient> PeerFsmDelegate<'a, T, C> {
-    fn on_ready_compute_hash(
-        &mut self,
-        region: metapb::Region,
-        index: u64,
-        snap: SkiplistSnapshot,
-    ) {
-=======
 impl<'a, EK, ER, T: Transport, C: PdClient> PeerFsmDelegate<'a, EK, ER, T, C>
 where
     EK: KvEngine,
     ER: KvEngine,
 {
     fn on_ready_compute_hash(&mut self, region: metapb::Region, index: u64, snap: EK::Snapshot) {
->>>>>>> a4f38fb4
         self.fsm.peer.consistency_state.last_check_time = Instant::now();
         let task = ConsistencyCheckTask::compute_hash(region, index, snap);
         info!(
