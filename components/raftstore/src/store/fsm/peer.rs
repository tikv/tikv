// Copyright 2018 TiKV Project Authors. Licensed under Apache-2.0.

// #[PerformanceCriticalPath]
use std::borrow::Cow;
use std::cell::Cell;
use std::collections::Bound::{Excluded, Unbounded};
use std::collections::{HashSet, VecDeque};
use std::iter::Iterator;
use std::time::Instant;
use std::{cmp, mem, u64};

use batch_system::{BasicMailbox, Fsm};
use collections::HashMap;
use engine_traits::CF_RAFT;
use engine_traits::{
    Engines, KvEngine, RaftEngine, SSTMetaInfo, WriteBatch, WriteBatchExt, WriteOptions,
};
use error_code::ErrorCodeExt;
use fail::fail_point;
use keys::{self, enc_end_key, enc_start_key};
use kvproto::errorpb;
use kvproto::import_sstpb::SwitchMode;
use kvproto::kvrpcpb::DiskFullOpt;
use kvproto::metapb::{self, Region, RegionEpoch};
use kvproto::pdpb::CheckPolicy;
use kvproto::raft_cmdpb::{
    AdminCmdType, AdminRequest, CmdType, RaftCmdRequest, RaftCmdResponse, Request, StatusCmdType,
    StatusResponse,
};
use kvproto::raft_serverpb::{
    ExtraMessage, ExtraMessageType, MergeState, PeerState, RaftApplyState, RaftMessage,
    RaftSnapshotData, RaftTruncatedState, RegionLocalState,
};
use kvproto::replication_modepb::{DrAutoSyncState, ReplicationMode};
use protobuf::Message;
use raft::eraftpb::{self, ConfChangeType, MessageType};
use raft::{self, Progress, ReadState, SnapshotStatus, StateRole, INVALID_INDEX, NO_LIMIT};
use smallvec::SmallVec;
use tikv_alloc::trace::TraceEvent;
use tikv_util::mpsc::{self, LooseBoundedSender, Receiver};
use tikv_util::sys::disk::DiskUsage;
use tikv_util::sys::memory_usage_reaches_high_water;
use tikv_util::time::{duration_to_sec, Instant as TiInstant};
use tikv_util::worker::{ScheduleError, Scheduler};
use tikv_util::{box_err, debug, defer, error, info, trace, warn};
use tikv_util::{escape, is_zero_duration, Either};
use txn_types::WriteBatchFlags;

use self::memtrace::*;
use crate::coprocessor::RegionChangeEvent;
use crate::store::cmd_resp::{bind_term, new_error};
use crate::store::fsm::store::{PollContext, StoreMeta};
use crate::store::fsm::{
    apply, ApplyMetrics, ApplyTask, ApplyTaskRes, CatchUpLogs, ChangeObserver, ChangePeer,
    ExecResult,
};
use crate::store::hibernate_state::{GroupState, HibernateState};
use crate::store::local_metrics::RaftMetrics;
use crate::store::memory::*;
use crate::store::metrics::*;
use crate::store::msg::{Callback, ExtCallback, InspectedRaftMessage};
use crate::store::peer::{ConsistencyState, Peer, PersistSnapshotResult, StaleState};
use crate::store::peer_storage::write_peer_state;
use crate::store::transport::Transport;
use crate::store::util::{is_learner, KeysInfoFormatter};
use crate::store::worker::{
    ConsistencyCheckTask, RaftlogGcTask, ReadDelegate, RegionTask, SplitCheckTask,
};
use crate::store::PdTask;
use crate::store::{
    util, AbstractPeer, CasualMessage, Config, MergeResultKind, PeerMsg, PeerTicks,
    RaftCmdExtraOpts, RaftCommand, SignificantMsg, SnapKey, StoreMsg,
};
use crate::{Error, Result};

/// Limits the maximum number of regions returned by error.
///
/// Another choice is using coprocessor batch limit, but 10 should be a good fit in most case.
const MAX_REGIONS_IN_ERROR: usize = 10;
const REGION_SPLIT_SKIP_MAX_COUNT: usize = 3;

pub struct DestroyPeerJob {
    pub initialized: bool,
    pub region_id: u64,
    pub peer: metapb::Peer,
}

pub struct PeerFsm<EK, ER>
where
    EK: KvEngine,
    ER: RaftEngine,
{
    pub peer: Peer<EK, ER>,
    /// A registry for all scheduled ticks. This can avoid scheduling ticks twice accidentally.
    tick_registry: PeerTicks,
    /// Ticks for speed up campaign in chaos state.
    ///
    /// Followers will keep ticking in Idle mode to measure how many ticks have been skipped.
    /// Once it becomes chaos, those skipped ticks will be ticked so that it can campaign
    /// quickly instead of waiting an election timeout.
    ///
    /// This will be reset to 0 once it receives any messages from leader.
    missing_ticks: usize,
    hibernate_state: HibernateState,
    stopped: bool,
    has_ready: bool,
    mailbox: Option<BasicMailbox<PeerFsm<EK, ER>>>,
    pub receiver: Receiver<PeerMsg<EK>>,
    /// when snapshot is generating or sending, skip split check at most REGION_SPLIT_SKIT_MAX_COUNT times.
    skip_split_count: usize,
    /// Sometimes applied raft logs won't be compacted in time, because less compact means less
    /// sync-log in apply threads. Stale logs will be deleted if the skip time reaches this
    /// `skip_gc_raft_log_ticks`.
    skip_gc_raft_log_ticks: usize,

    /// Batch raft command which has the same header into an entry
    batch_req_builder: BatchRaftCmdRequestBuilder<EK>,

    trace: PeerMemoryTrace,

    /// Destroy is delayed because of some unpersisted readies in Peer.
    /// Should call `destroy_peer` again after persisting all readies.
    delayed_destroy: Option<bool>,
}

pub struct BatchRaftCmdRequestBuilder<E>
where
    E: KvEngine,
{
    can_batch_limit: u64,
    should_propose_size: u64,
    batch_req_size: u64,
    has_proposed_cb: bool,
    propose_checked: Option<bool>,
    request: Option<RaftCmdRequest>,
    callbacks: Vec<Callback<E::Snapshot>>,
}

impl<EK, ER> Drop for PeerFsm<EK, ER>
where
    EK: KvEngine,
    ER: RaftEngine,
{
    fn drop(&mut self) {
        self.peer.stop();
        let mut raft_messages_size = 0;
        while let Ok(msg) = self.receiver.try_recv() {
            let callback = match msg {
                PeerMsg::RaftCommand(cmd) => cmd.callback,
                PeerMsg::CasualMessage(CasualMessage::SplitRegion { callback, .. }) => callback,
                PeerMsg::RaftMessage(im) => {
                    raft_messages_size += im.heap_size;
                    continue;
                }
                _ => continue,
            };

            let mut err = errorpb::Error::default();
            err.set_message("region is not found".to_owned());
            err.mut_region_not_found().set_region_id(self.region_id());
            let mut resp = RaftCmdResponse::default();
            resp.mut_header().set_error(err);
            callback.invoke_with_response(resp);
        }
        (match self.hibernate_state.group_state() {
            GroupState::Idle => &HIBERNATED_PEER_STATE_GAUGE.hibernated,
            _ => &HIBERNATED_PEER_STATE_GAUGE.awaken,
        })
        .dec();

        MEMTRACE_RAFT_MESSAGES.trace(TraceEvent::Sub(raft_messages_size));
        MEMTRACE_RAFT_ENTRIES.trace(TraceEvent::Sub(self.peer.memtrace_raft_entries));

        let mut event = TraceEvent::default();
        if let Some(e) = self.trace.reset(PeerMemoryTrace::default()) {
            event = event + e;
        }
        MEMTRACE_PEERS.trace(event);
    }
}

pub type SenderFsmPair<EK, ER> = (LooseBoundedSender<PeerMsg<EK>>, Box<PeerFsm<EK, ER>>);

impl<EK, ER> PeerFsm<EK, ER>
where
    EK: KvEngine,
    ER: RaftEngine,
{
    // If we create the peer actively, like bootstrap/split/merge region, we should
    // use this function to create the peer. The region must contain the peer info
    // for this store.
    pub fn create(
        store_id: u64,
        cfg: &Config,
        sched: Scheduler<RegionTask<EK::Snapshot>>,
        engines: Engines<EK, ER>,
        region: &metapb::Region,
    ) -> Result<SenderFsmPair<EK, ER>> {
        let meta_peer = match util::find_peer(region, store_id) {
            None => {
                return Err(box_err!(
                    "find no peer for store {} in region {:?}",
                    store_id,
                    region
                ));
            }
            Some(peer) => peer.clone(),
        };

        info!(
            "create peer";
            "region_id" => region.get_id(),
            "peer_id" => meta_peer.get_id(),
        );
        HIBERNATED_PEER_STATE_GAUGE.awaken.inc();
        let (tx, rx) = mpsc::loose_bounded(cfg.notify_capacity);
        Ok((
            tx,
            Box::new(PeerFsm {
                peer: Peer::new(store_id, cfg, sched, engines, region, meta_peer)?,
                tick_registry: PeerTicks::empty(),
                missing_ticks: 0,
                hibernate_state: HibernateState::ordered(),
                stopped: false,
                has_ready: false,
                mailbox: None,
                receiver: rx,
                skip_split_count: 0,
                skip_gc_raft_log_ticks: 0,
                batch_req_builder: BatchRaftCmdRequestBuilder::new(cfg),
                trace: PeerMemoryTrace::default(),
                delayed_destroy: None,
            }),
        ))
    }

    // The peer can be created from another node with raft membership changes, and we only
    // know the region_id and peer_id when creating this replicated peer, the region info
    // will be retrieved later after applying snapshot.
    pub fn replicate(
        store_id: u64,
        cfg: &Config,
        sched: Scheduler<RegionTask<EK::Snapshot>>,
        engines: Engines<EK, ER>,
        region_id: u64,
        peer: metapb::Peer,
    ) -> Result<SenderFsmPair<EK, ER>> {
        // We will remove tombstone key when apply snapshot
        info!(
            "replicate peer";
            "region_id" => region_id,
            "peer_id" => peer.get_id(),
        );

        let mut region = metapb::Region::default();
        region.set_id(region_id);

        HIBERNATED_PEER_STATE_GAUGE.awaken.inc();
        let (tx, rx) = mpsc::loose_bounded(cfg.notify_capacity);
        Ok((
            tx,
            Box::new(PeerFsm {
                peer: Peer::new(store_id, cfg, sched, engines, &region, peer)?,
                tick_registry: PeerTicks::empty(),
                missing_ticks: 0,
                hibernate_state: HibernateState::ordered(),
                stopped: false,
                has_ready: false,
                mailbox: None,
                receiver: rx,
                skip_split_count: 0,
                skip_gc_raft_log_ticks: 0,
                batch_req_builder: BatchRaftCmdRequestBuilder::new(cfg),
                trace: PeerMemoryTrace::default(),
                delayed_destroy: None,
            }),
        ))
    }

    #[inline]
    pub fn region_id(&self) -> u64 {
        self.peer.region().get_id()
    }

    #[inline]
    pub fn get_peer(&self) -> &Peer<EK, ER> {
        &self.peer
    }

    #[inline]
    pub fn peer_id(&self) -> u64 {
        self.peer.peer_id()
    }

    #[inline]
    pub fn stop(&mut self) {
        self.stopped = true;
    }

    pub fn set_pending_merge_state(&mut self, state: MergeState) {
        self.peer.pending_merge_state = Some(state);
    }

    pub fn schedule_applying_snapshot(&mut self) {
        self.peer.mut_store().schedule_applying_snapshot();
    }

    pub fn reset_hibernate_state(&mut self, state: GroupState) {
        self.hibernate_state.reset(state);
        if state == GroupState::Idle {
            self.peer.raft_group.raft.maybe_free_inflight_buffers();
        }
    }

    pub fn maybe_hibernate(&mut self) -> bool {
        self.hibernate_state
            .maybe_hibernate(self.peer.peer_id(), self.peer.region())
    }

    pub fn update_memory_trace(&mut self, event: &mut TraceEvent) {
        let task = PeerMemoryTrace {
            read_only: self.raft_read_size(),
            progress: self.raft_progress_size(),
            proposals: self.peer.proposal_size(),
            rest: self.peer.rest_size(),
        };
        if let Some(e) = self.trace.reset(task) {
            *event = *event + e;
        }
    }
}

impl<E> BatchRaftCmdRequestBuilder<E>
where
    E: KvEngine,
{
    fn new(cfg: &Config) -> BatchRaftCmdRequestBuilder<E> {
        BatchRaftCmdRequestBuilder {
            can_batch_limit: (cfg.raft_entry_max_size.0 as f64 * 0.2) as u64,
            should_propose_size: (cfg.raft_entry_max_size.0 as f64 * 0.4) as u64,
            batch_req_size: 0,
            has_proposed_cb: false,
            propose_checked: None,
            request: None,
            callbacks: vec![],
        }
    }

    fn can_batch(&self, req: &RaftCmdRequest, req_size: u32) -> bool {
        // No batch request whose size exceed 20% of raft_entry_max_size,
        // so total size of request in batch_raft_request would not exceed
        // (40% + 20%) of raft_entry_max_size
        if req.get_requests().is_empty() || req_size as u64 > self.can_batch_limit {
            return false;
        }
        for r in req.get_requests() {
            match r.get_cmd_type() {
                CmdType::Delete | CmdType::Put => (),
                _ => {
                    return false;
                }
            }
        }

        if let Some(batch_req) = self.request.as_ref() {
            if batch_req.get_header() != req.get_header() {
                return false;
            }
        }
        true
    }

    fn add(&mut self, cmd: RaftCommand<E::Snapshot>, req_size: u32) {
        let RaftCommand {
            mut request,
            mut callback,
            ..
        } = cmd;
        if let Some(batch_req) = self.request.as_mut() {
            let requests: Vec<_> = request.take_requests().into();
            for q in requests {
                batch_req.mut_requests().push(q);
            }
        } else {
            self.request = Some(request);
        };
<<<<<<< HEAD
        self.callbacks.push(callback);
=======
        if callback.has_proposed_cb() {
            self.has_proposed_cb = true;
            if self.propose_checked.unwrap_or(false) {
                callback.invoke_proposed();
            }
        }
        self.callbacks.push((callback, req_num));
>>>>>>> fa8363ae
        self.batch_req_size += req_size as u64;
    }

    fn should_finish(&self) -> bool {
        if let Some(batch_req) = self.request.as_ref() {
            // Limit the size of batch request so that it will not exceed raft_entry_max_size after
            // adding header.
            if self.batch_req_size > self.should_propose_size {
                return true;
            }
            if batch_req.get_requests().len() > <E as WriteBatchExt>::WRITE_BATCH_MAX_KEYS {
                return true;
            }
        }
        false
    }

    fn build(
        &mut self,
        metric: &mut RaftMetrics,
    ) -> Option<(RaftCmdRequest, Callback<E::Snapshot>)> {
        if let Some(req) = self.request.take() {
            self.batch_req_size = 0;
            self.has_proposed_cb = false;
            self.propose_checked = None;
            if self.callbacks.len() == 1 {
                let cb = self.callbacks.pop().unwrap();
                return Some((req, cb));
            }
            metric.propose.batch += self.callbacks.len() - 1;
            let mut cbs = std::mem::take(&mut self.callbacks);
            let proposed_cbs: Vec<ExtCallback> = cbs
                .iter_mut()
                .filter_map(|cb| {
                    if let Callback::Write { proposed_cb, .. } = cb {
                        proposed_cb.take()
                    } else {
                        None
                    }
                })
                .collect();
            let proposed_cb: Option<ExtCallback> = if proposed_cbs.is_empty() {
                None
            } else {
                Some(Box::new(move || {
                    for proposed_cb in proposed_cbs {
                        proposed_cb();
                    }
                }))
            };
            let committed_cbs: Vec<_> = cbs
                .iter_mut()
                .filter_map(|cb| {
                    if let Callback::Write { committed_cb, .. } = cb {
                        committed_cb.take()
                    } else {
                        None
                    }
                })
                .collect();
            let committed_cb: Option<ExtCallback> = if committed_cbs.is_empty() {
                None
            } else {
                Some(Box::new(move || {
                    for committed_cb in committed_cbs {
                        committed_cb();
                    }
                }))
            };

            let times: SmallVec<[TiInstant; 4]> = cbs
                .iter_mut()
                .filter_map(|cb| {
                    if let Callback::Write { request_times, .. } = cb {
                        Some(request_times[0])
                    } else {
                        None
                    }
                })
                .collect();

            let mut cb = Callback::write_ext(
                Box::new(move |resp| {
                    for cb in cbs {
                        let mut cmd_resp = RaftCmdResponse::default();
                        cmd_resp.set_header(resp.response.get_header().clone());
                        cb.invoke_with_response(cmd_resp);
                    }
                }),
                proposed_cb,
                committed_cb,
            );

            if let Callback::Write { request_times, .. } = &mut cb {
                *request_times = times;
            }

            return Some((req, cb));
        }
        None
    }
}

impl<EK, ER> Fsm for PeerFsm<EK, ER>
where
    EK: KvEngine,
    ER: RaftEngine,
{
    type Message = PeerMsg<EK>;

    #[inline]
    fn is_stopped(&self) -> bool {
        self.stopped
    }

    /// Set a mailbox to Fsm, which should be used to send message to itself.
    #[inline]
    fn set_mailbox(&mut self, mailbox: Cow<'_, BasicMailbox<Self>>)
    where
        Self: Sized,
    {
        self.mailbox = Some(mailbox.into_owned());
    }

    /// Take the mailbox from Fsm. Implementation should ensure there will be
    /// no reference to mailbox after calling this method.
    #[inline]
    fn take_mailbox(&mut self) -> Option<BasicMailbox<Self>>
    where
        Self: Sized,
    {
        self.mailbox.take()
    }
}

pub struct PeerFsmDelegate<'a, EK, ER, T: 'static>
where
    EK: KvEngine,
    ER: RaftEngine,
{
    fsm: &'a mut PeerFsm<EK, ER>,
    ctx: &'a mut PollContext<EK, ER, T>,
}

impl<'a, EK, ER, T: Transport> PeerFsmDelegate<'a, EK, ER, T>
where
    EK: KvEngine,
    ER: RaftEngine,
{
    pub fn new(
        fsm: &'a mut PeerFsm<EK, ER>,
        ctx: &'a mut PollContext<EK, ER, T>,
    ) -> PeerFsmDelegate<'a, EK, ER, T> {
        PeerFsmDelegate { fsm, ctx }
    }

    pub fn handle_msgs(&mut self, msgs: &mut Vec<PeerMsg<EK>>) {
        for m in msgs.drain(..) {
            match m {
                PeerMsg::RaftMessage(msg) => {
                    if let Err(e) = self.on_raft_message(msg) {
                        error!(%e;
                            "handle raft message err";
                            "region_id" => self.fsm.region_id(),
                            "peer_id" => self.fsm.peer_id(),
                        );
                    }
                }
                PeerMsg::RaftCommand(cmd) => {
                    self.ctx
                        .raft_metrics
                        .propose
                        .request_wait_time
                        .observe(duration_to_sec(cmd.send_time.saturating_elapsed()) as f64);
                    if let Some(Err(e)) = cmd.extra_opts.deadline.map(|deadline| deadline.check()) {
                        cmd.callback.invoke_with_response(new_error(e.into()));
                        continue;
                    }

                    let req_size = cmd.request.compute_size();
                    if self.ctx.cfg.cmd_batch
                        && self.fsm.batch_req_builder.can_batch(&cmd.request, req_size)
                        // Avoid to merge requests with different `DiskFullOpt`s into one,
                        // so that normal writes can be rejected when proposing if the
                        // store's disk is full.
                        && ((self.ctx.self_disk_usage == DiskUsage::Normal
                            && !self.fsm.peer.disk_full_peers.majority())
                            || cmd.extra_opts.disk_full_opt == DiskFullOpt::NotAllowedOnFull)
                    {
                        self.fsm.batch_req_builder.add(cmd, req_size);
                        if self.fsm.batch_req_builder.should_finish() {
                            self.propose_batch_raft_command(true);
                        }
                    } else {
                        self.propose_raft_command(
                            cmd.request,
                            cmd.callback,
                            cmd.extra_opts.disk_full_opt,
                        )
                    }
                }
                PeerMsg::Tick(tick) => self.on_tick(tick),
                PeerMsg::ApplyRes { res } => {
                    self.on_apply_res(res);
                }
                PeerMsg::SignificantMsg(msg) => self.on_significant_msg(msg),
                PeerMsg::CasualMessage(msg) => self.on_casual_msg(msg),
                PeerMsg::Start => self.start(),
                PeerMsg::HeartbeatPd => {
                    if self.fsm.peer.is_leader() {
                        self.register_pd_heartbeat_tick()
                    }
                }
                PeerMsg::Noop => {}
                PeerMsg::Persisted {
                    peer_id,
                    ready_number,
                } => self.on_persisted_msg(peer_id, ready_number),
                PeerMsg::UpdateReplicationMode => self.on_update_replication_mode(),
                PeerMsg::Destroy(peer_id) => {
                    if self.fsm.peer.peer_id() == peer_id {
                        match self.fsm.peer.maybe_destroy(self.ctx) {
                            None => self.ctx.raft_metrics.message_dropped.applying_snap += 1,
                            Some(job) => {
                                self.handle_destroy_peer(job);
                            }
                        }
                    }
                }
                PeerMsg::UpdateRegionForUnsafeRecover(region) => {
                    self.on_update_region_for_unsafe_recover(region)
                }
            }
        }
        // Propose batch request which may be still waiting for more raft-command
        self.propose_batch_raft_command(false);
        self.check_batch_cmd_and_proposed_cb();
        self.collect_ready();
    }

    fn propose_batch_raft_command(&mut self, force: bool) {
        if self.fsm.batch_req_builder.request.is_none() {
            return;
        }
        if !force
            && self.ctx.cfg.cmd_batch_concurrent_ready_max_count != 0
            && self.fsm.peer.unpersisted_ready_len()
                >= self.ctx.cfg.cmd_batch_concurrent_ready_max_count
        {
            return;
        }
        fail_point!("propose_batch_raft_command", !force, |_| {});
        let (request, callback) = self
            .fsm
            .batch_req_builder
            .build(&mut self.ctx.raft_metrics)
            .unwrap();
        self.propose_raft_command_internal(request, callback, DiskFullOpt::NotAllowedOnFull)
    }

    fn check_batch_cmd_and_proposed_cb(&mut self) {
        if self.fsm.batch_req_builder.request.is_none()
            || !self.fsm.batch_req_builder.has_proposed_cb
            || self.fsm.batch_req_builder.propose_checked.is_some()
        {
            return;
        }
        let cmd = self.fsm.batch_req_builder.request.take().unwrap();
        self.fsm.batch_req_builder.propose_checked = Some(false);
        if let Ok(None) = self.pre_propose_raft_command(&cmd) {
            if self.fsm.peer.will_likely_propose(&cmd) {
                self.fsm.batch_req_builder.propose_checked = Some(true);
                for (cb, _) in &mut self.fsm.batch_req_builder.callbacks {
                    cb.invoke_proposed();
                }
            }
        }
        self.fsm.batch_req_builder.request = Some(cmd);
    }

    fn on_update_replication_mode(&mut self) {
        self.fsm
            .peer
            .switch_replication_mode(&self.ctx.global_replication_state);
        if self.fsm.peer.is_leader() {
            self.reset_raft_tick(GroupState::Ordered);
            self.register_pd_heartbeat_tick();
        }
    }

    fn on_update_region_for_unsafe_recover(&mut self, region: Region) {
        let mut new_peer_list = HashSet::new();
        for peer in region.get_peers() {
            new_peer_list.insert(peer.get_id());
        }
        let to_be_removed: Vec<u64> = self
            .region()
            .get_peers()
            .iter()
            .filter(|&peer| !new_peer_list.contains(&peer.get_id()))
            .map(|peer| peer.get_id())
            .collect();
        if to_be_removed.is_empty()
            && self.region().get_start_key() == region.get_start_key()
            && self.region().get_end_key() == region.get_end_key()
        {
            // Nothing to be updated, return directly.
            return;
        }
        info!(
            "updating the reigon for unsafe recover, original: {:?}, target: {:?}",
            self.region(),
            region
        );
        if self.fsm.peer.has_valid_leader() {
            panic!("region update for unsafe recover should only occur in leaderless reigons");
        }
        if self.fsm.peer.raft_group.store().applied_index()
            != self.fsm.peer.raft_group.store().commit_index()
        {
            warn!(
                "cannot proceed region update for unsafe recover, applied index is not equal to commit index"
            );
            return;
        }

        let region_state_key = keys::region_state_key(region.get_id());
        let original_region_state = match self
            .ctx
            .engines
            .kv
            .get_msg_cf::<RegionLocalState>(CF_RAFT, &region_state_key)
        {
            Ok(Some(region_state)) => region_state,
            Ok(None) => {
                panic!("Can't find RegionLocalState while updating {:?}", region);
            }
            Err(e) => {
                panic!(
                    "Fail to look up RegionLocalState while updating {:?} err {:?}",
                    region, e
                );
            }
        };
        let mut kv_wb = self.ctx.engines.kv.write_batch();
        write_peer_state(&mut kv_wb, &region, PeerState::Normal, None).unwrap_or_else(|e| {
            panic!(
                "fails to write RegionLocalState {:?} into write brach, err {:?}",
                region, e
            )
        });
        let mut write_opts = WriteOptions::new();
        write_opts.set_sync(true);
        if let Err(e) = kv_wb.write_opt(&write_opts) {
            panic!("fail to update RegionLocalstate {:?} err {:?}", region, e);
        }

        {
            let mut meta = self.ctx.store_meta.lock().unwrap();
            meta.set_region(
                &self.ctx.coprocessor_host,
                region.clone(),
                &mut self.fsm.peer,
            );
            if meta
                .region_ranges
                .remove(&enc_end_key(original_region_state.get_region()))
                .is_none()
            {
                panic!(
                    "{} original region does not exist in store meta",
                    self.fsm.peer.tag
                );
            }
            for (_, id) in meta.region_ranges.range((
                Excluded(keys::data_key(region.get_start_key())),
                Unbounded::<Vec<u8>>,
            )) {
                let exist_region = &meta.regions[id];
                if enc_start_key(exist_region) >= keys::data_end_key(region.get_end_key()) {
                    break;
                }
                panic!(
                    "{:?} is overlapped with an existing region {:?}",
                    region, exist_region
                );
            }
            if meta
                .region_ranges
                .insert(enc_end_key(&region), region.get_id())
                .is_some()
            {
                panic!(
                    "key conflicts while inserting region {:?} into store meta",
                    region
                );
            }
        }
        for peer_id in to_be_removed.clone() {
            let mut cc = eraftpb::ConfChangeV2::default();
            let mut ccs = eraftpb::ConfChangeSingle::default();
            ccs.set_change_type(eraftpb::ConfChangeType::RemoveNode);
            ccs.set_node_id(peer_id);
            cc.set_transition(eraftpb::ConfChangeTransition::Auto);
            cc.mut_changes().push(ccs);
            if let Err(e) = self.fsm.peer.raft_group.apply_conf_change(&cc) {
                panic!("fail to apply conf change for unsafe recover {:?}", e);
            }
        }
        self.fsm
            .peer
            .peer_heartbeats
            .retain(|&k, _| new_peer_list.contains(&k));
        self.fsm
            .peer
            .peers_start_pending_time
            .retain(|&(k, _)| new_peer_list.contains(&k));
        for peer in to_be_removed {
            self.fsm.peer.remove_peer_from_cache(peer);
        }
        self.fsm.peer.post_split();
        self.fsm.reset_hibernate_state(GroupState::Chaos);
        self.register_raft_base_tick();
    }

    fn on_casual_msg(&mut self, msg: CasualMessage<EK>) {
        match msg {
            CasualMessage::SplitRegion {
                region_epoch,
                split_keys,
                callback,
                source,
            } => {
                self.on_prepare_split_region(region_epoch, split_keys, callback, &source);
            }
            CasualMessage::ComputeHashResult {
                index,
                context,
                hash,
            } => {
                self.on_hash_computed(index, context, hash);
            }
            CasualMessage::RegionApproximateSize { size } => {
                self.on_approximate_region_size(size);
            }
            CasualMessage::RegionApproximateKeys { keys } => {
                self.on_approximate_region_keys(keys);
            }
            CasualMessage::CompactionDeclinedBytes { bytes } => {
                self.on_compaction_declined_bytes(bytes);
            }
            CasualMessage::HalfSplitRegion {
                region_epoch,
                policy,
                source,
            } => {
                self.on_schedule_half_split_region(&region_epoch, policy, source);
            }
            CasualMessage::GcSnap { snaps } => {
                self.on_gc_snap(snaps);
            }
            CasualMessage::ClearRegionSize => {
                self.on_clear_region_size();
            }
            CasualMessage::RegionOverlapped => {
                debug!("start ticking for overlapped"; "region_id" => self.region_id(), "peer_id" => self.fsm.peer_id());
                // Maybe do some safe check first?
                self.fsm.reset_hibernate_state(GroupState::Chaos);
                self.register_raft_base_tick();

                if is_learner(&self.fsm.peer.peer) {
                    // FIXME: should use `bcast_check_stale_peer_message` instead.
                    // Sending a new enum type msg to a old tikv may cause panic during rolling update
                    // we should change the protobuf behavior and check if properly handled in all place
                    self.fsm.peer.bcast_wake_up_message(&mut self.ctx);
                }
            }
            CasualMessage::SnapshotGenerated => {
                // Resume snapshot handling again to avoid waiting another heartbeat.
                self.fsm.peer.ping();
                self.fsm.has_ready = true;
            }
            CasualMessage::ForceCompactRaftLogs => {
                self.on_raft_gc_log_tick(true);
            }
            CasualMessage::AccessPeer(cb) => cb(self.fsm as &mut dyn AbstractPeer),
            CasualMessage::QueryRegionLeaderResp { region, leader } => {
                // the leader already updated
                if self.fsm.peer.raft_group.raft.leader_id != raft::INVALID_ID
                    // the returned region is stale
                    || util::is_epoch_stale(
                        region.get_region_epoch(),
                        self.fsm.peer.region().get_region_epoch(),
                    )
                {
                    // Stale message
                    return;
                }

                // Wake up the leader if the peer is on the leader's peer list
                if region
                    .get_peers()
                    .iter()
                    .any(|p| p.get_id() == self.fsm.peer_id())
                {
                    self.fsm.peer.send_wake_up_message(&mut self.ctx, &leader);
                }
            }
            CasualMessage::RejectRaftAppend { peer_id } => {
                let mut msg = raft::eraftpb::Message::new();
                msg.msg_type = MessageType::MsgUnreachable;
                msg.to = peer_id;
                msg.from = self.fsm.peer.peer_id();

                let raft_msg = self.fsm.peer.build_raft_messages(self.ctx, vec![msg]);
                self.fsm.peer.send_raft_messages(&mut self.ctx, raft_msg);
            }
        }
    }

    fn on_tick(&mut self, tick: PeerTicks) {
        if self.fsm.stopped {
            return;
        }
        trace!(
            "tick";
            "tick" => ?tick,
            "peer_id" => self.fsm.peer_id(),
            "region_id" => self.region_id(),
        );
        self.fsm.tick_registry.remove(tick);
        match tick {
            PeerTicks::RAFT => self.on_raft_base_tick(),
            PeerTicks::RAFT_LOG_GC => self.on_raft_gc_log_tick(false),
            PeerTicks::PD_HEARTBEAT => self.on_pd_heartbeat_tick(),
            PeerTicks::SPLIT_REGION_CHECK => self.on_split_region_check_tick(),
            PeerTicks::CHECK_MERGE => self.on_check_merge(),
            PeerTicks::CHECK_PEER_STALE_STATE => self.on_check_peer_stale_state_tick(),
            PeerTicks::ENTRY_CACHE_EVICT => self.on_entry_cache_evict_tick(),
            _ => unreachable!(),
        }
    }

    fn start(&mut self) {
        self.register_raft_base_tick();
        self.register_raft_gc_log_tick();
        self.register_pd_heartbeat_tick();
        self.register_split_region_check_tick();
        self.register_check_peer_stale_state_tick();
        self.on_check_merge();
        // Apply committed entries more quickly.
        // Or if it's a leader. This implicitly means it's a singleton
        // because it becomes leader in `Peer::new` when it's a
        // singleton. It has a no-op entry that need to be persisted,
        // committed, and then it should apply it.
        if self.fsm.peer.raft_group.store().commit_index()
            > self.fsm.peer.raft_group.store().applied_index()
            || self.fsm.peer.is_leader()
        {
            self.fsm.has_ready = true;
        }
    }

    fn on_gc_snap(&mut self, snaps: Vec<(SnapKey, bool)>) {
        let is_applying_snap = self.fsm.peer.is_handling_snapshot();
        let s = self.fsm.peer.get_store();
        let compacted_idx = s.truncated_index();
        let compacted_term = s.truncated_term();
        for (key, is_sending) in snaps {
            if is_sending {
                let s = match self.ctx.snap_mgr.get_snapshot_for_gc(&key, is_sending) {
                    Ok(s) => s,
                    Err(e) => {
                        error!(%e;
                            "failed to load snapshot";
                            "region_id" => self.fsm.region_id(),
                            "peer_id" => self.fsm.peer_id(),
                            "snapshot" => ?key,
                        );
                        continue;
                    }
                };
                if key.term < compacted_term || key.idx < compacted_idx {
                    info!(
                        "deleting compacted snap file";
                        "region_id" => self.fsm.region_id(),
                        "peer_id" => self.fsm.peer_id(),
                        "snap_file" => %key,
                    );
                    self.ctx.snap_mgr.delete_snapshot(&key, s.as_ref(), false);
                } else if let Ok(meta) = s.meta() {
                    let modified = match meta.modified() {
                        Ok(m) => m,
                        Err(e) => {
                            error!(
                                "failed to load snapshot";
                                "region_id" => self.fsm.region_id(),
                                "peer_id" => self.fsm.peer_id(),
                                "snapshot" => ?key,
                                "err" => %e,
                            );
                            continue;
                        }
                    };
                    if let Ok(elapsed) = modified.elapsed() {
                        if elapsed > self.ctx.cfg.snap_gc_timeout.0 {
                            info!(
                                "deleting expired snap file";
                                "region_id" => self.fsm.region_id(),
                                "peer_id" => self.fsm.peer_id(),
                                "snap_file" => %key,
                            );
                            self.ctx.snap_mgr.delete_snapshot(&key, s.as_ref(), false);
                        }
                    }
                }
            } else if key.term <= compacted_term
                && (key.idx < compacted_idx || key.idx == compacted_idx && !is_applying_snap)
            {
                info!(
                    "deleting applied snap file";
                    "region_id" => self.fsm.region_id(),
                    "peer_id" => self.fsm.peer_id(),
                    "snap_file" => %key,
                );
                let a = match self.ctx.snap_mgr.get_snapshot_for_gc(&key, is_sending) {
                    Ok(a) => a,
                    Err(e) => {
                        error!(%e;
                            "failed to load snapshot";
                            "region_id" => self.fsm.region_id(),
                            "peer_id" => self.fsm.peer_id(),
                            "snap_file" => %key,
                        );
                        continue;
                    }
                };
                self.ctx.snap_mgr.delete_snapshot(&key, a.as_ref(), false);
            }
        }
    }

    fn on_clear_region_size(&mut self) {
        self.fsm.peer.approximate_size = None;
        self.fsm.peer.approximate_keys = None;
        self.fsm.peer.has_calculated_region_size = false;
        self.register_split_region_check_tick();
    }

    fn on_capture_change(
        &mut self,
        cmd: ChangeObserver,
        region_epoch: RegionEpoch,
        cb: Callback<EK::Snapshot>,
    ) {
        fail_point!("raft_on_capture_change");
        let region_id = self.region_id();
        let msg =
            new_read_index_request(region_id, region_epoch.clone(), self.fsm.peer.peer.clone());
        let apply_router = self.ctx.apply_router.clone();
        self.propose_raft_command_internal(
            msg,
            Callback::Read(Box::new(move |resp| {
                // Return the error
                if resp.response.get_header().has_error() {
                    cb.invoke_read(resp);
                    return;
                }
                apply_router.schedule_task(
                    region_id,
                    ApplyTask::Change {
                        cmd,
                        region_epoch,
                        cb,
                    },
                )
            })),
            DiskFullOpt::NotAllowedOnFull,
        );
    }

    fn on_significant_msg(&mut self, msg: SignificantMsg<EK::Snapshot>) {
        match msg {
            SignificantMsg::SnapshotStatus {
                to_peer_id, status, ..
            } => {
                // Report snapshot status to the corresponding peer.
                self.report_snapshot_status(to_peer_id, status);
            }
            SignificantMsg::Unreachable { to_peer_id, .. } => {
                if self.fsm.peer.is_leader() {
                    self.fsm.peer.raft_group.report_unreachable(to_peer_id);
                } else if to_peer_id == self.fsm.peer.leader_id() {
                    self.fsm.reset_hibernate_state(GroupState::Chaos);
                    self.register_raft_base_tick();
                }
            }
            SignificantMsg::StoreUnreachable { store_id } => {
                if let Some(peer_id) = util::find_peer(self.region(), store_id).map(|p| p.get_id())
                {
                    if self.fsm.peer.is_leader() {
                        self.fsm.peer.raft_group.report_unreachable(peer_id);
                    } else if peer_id == self.fsm.peer.leader_id() {
                        self.fsm.reset_hibernate_state(GroupState::Chaos);
                        self.register_raft_base_tick();
                    }
                }
            }
            SignificantMsg::MergeResult {
                target_region_id,
                target,
                result,
            } => {
                self.on_merge_result(target_region_id, target, result);
            }
            SignificantMsg::CatchUpLogs(catch_up_logs) => {
                self.on_catch_up_logs_for_merge(catch_up_logs);
            }
            SignificantMsg::StoreResolved { group_id, .. } => {
                let state = self.ctx.global_replication_state.lock().unwrap();
                if state.status().get_mode() != ReplicationMode::DrAutoSync {
                    return;
                }
                if state.status().get_dr_auto_sync().get_state() == DrAutoSyncState::Async {
                    return;
                }
                drop(state);
                self.fsm
                    .peer
                    .raft_group
                    .raft
                    .assign_commit_groups(&[(self.fsm.peer_id(), group_id)]);
            }
            SignificantMsg::CaptureChange {
                cmd,
                region_epoch,
                callback,
            } => self.on_capture_change(cmd, region_epoch, callback),
            SignificantMsg::LeaderCallback(cb) => {
                self.on_leader_callback(cb);
            }
        }
    }

    fn on_persisted_msg(&mut self, peer_id: u64, ready_number: u64) {
        if peer_id != self.fsm.peer_id() {
            error!(
                "peer id not match";
                "region_id" => self.fsm.region_id(),
                "peer_id" => self.fsm.peer_id(),
                "persisted_peer_id" => peer_id,
                "persisted_number" => ready_number,
            );
            return;
        }
        if let Some(persist_snap_res) = self.fsm.peer.on_persist_ready(self.ctx, ready_number) {
            self.on_ready_persist_snapshot(persist_snap_res);
            if self.fsm.peer.pending_merge_state.is_some() {
                // After applying a snapshot, merge is rollbacked implicitly.
                self.on_ready_rollback_merge(0, None);
            }
            self.register_raft_base_tick();
        }

        self.fsm.has_ready = true;

        if let Some(mbt) = self.fsm.delayed_destroy {
            if !self.fsm.peer.has_unpersisted_ready() {
                self.destroy_peer(mbt);
            }
        }
    }

    fn report_snapshot_status(&mut self, to_peer_id: u64, status: SnapshotStatus) {
        let to_peer = match self.fsm.peer.get_peer_from_cache(to_peer_id) {
            Some(peer) => peer,
            None => {
                // If to_peer is gone, ignore this snapshot status
                warn!(
                    "peer not found, ignore snapshot status";
                    "region_id" => self.region_id(),
                    "peer_id" => self.fsm.peer_id(),
                    "to_peer_id" => to_peer_id,
                    "status" => ?status,
                );
                return;
            }
        };
        info!(
            "report snapshot status";
            "region_id" => self.fsm.region_id(),
            "peer_id" => self.fsm.peer_id(),
            "to" => ?to_peer,
            "status" => ?status,
        );
        self.fsm.peer.raft_group.report_snapshot(to_peer_id, status)
    }

    fn on_leader_callback(&mut self, cb: Callback<EK::Snapshot>) {
        let msg = new_read_index_request(
            self.region_id(),
            self.region().get_region_epoch().clone(),
            self.fsm.peer.peer.clone(),
        );
        self.propose_raft_command_internal(msg, cb, DiskFullOpt::NotAllowedOnFull);
    }

    fn on_role_changed(&mut self, role: Option<StateRole>) {
        // Update leader lease when the Raft state changes.
        if let Some(r) = role {
            if StateRole::Leader == r {
                self.fsm.missing_ticks = 0;
                self.register_split_region_check_tick();
                self.fsm.peer.heartbeat_pd(self.ctx);
                self.register_pd_heartbeat_tick();
            }
        }
    }

    pub fn collect_ready(&mut self) {
        let has_ready = self.fsm.has_ready;
        self.fsm.has_ready = false;
        if !has_ready || self.fsm.stopped {
            return;
        }
        self.ctx.pending_count += 1;
        self.ctx.has_ready = true;
        let res = self.fsm.peer.handle_raft_ready_append(self.ctx);
        if let Some(r) = res {
            self.on_role_changed(r.state_role);
            if r.has_new_entries {
                self.register_raft_gc_log_tick();
                self.register_entry_cache_evict_tick();
            }
            self.ctx.ready_count += 1;
            self.ctx.raft_metrics.ready.has_ready_region += 1;

            if self.fsm.peer.leader_unreachable {
                self.fsm.reset_hibernate_state(GroupState::Chaos);
                self.register_raft_base_tick();
                self.fsm.peer.leader_unreachable = false;
            }
        }
    }

    #[inline]
    fn region_id(&self) -> u64 {
        self.fsm.peer.region().get_id()
    }

    #[inline]
    fn region(&self) -> &Region {
        self.fsm.peer.region()
    }

    #[inline]
    fn store_id(&self) -> u64 {
        self.fsm.peer.peer.get_store_id()
    }

    #[inline]
    fn schedule_tick(&mut self, tick: PeerTicks) {
        if self.fsm.tick_registry.contains(tick) {
            return;
        }
        let idx = tick.bits() as usize;
        if is_zero_duration(&self.ctx.tick_batch[idx].wait_duration) {
            return;
        }
        trace!(
            "schedule tick";
            "tick" => ?tick,
            "timeout" => ?self.ctx.tick_batch[idx].wait_duration,
            "region_id" => self.region_id(),
            "peer_id" => self.fsm.peer_id(),
        );
        self.fsm.tick_registry.insert(tick);

        let region_id = self.region_id();
        let mb = match self.ctx.router.mailbox(region_id) {
            Some(mb) => mb,
            None => {
                self.fsm.tick_registry.remove(tick);
                error!(
                    "failed to get mailbox";
                    "region_id" => self.fsm.region_id(),
                    "peer_id" => self.fsm.peer_id(),
                    "tick" => ?tick,
                );
                return;
            }
        };
        let peer_id = self.fsm.peer.peer_id();
        let cb = Box::new(move || {
            // This can happen only when the peer is about to be destroyed
            // or the node is shutting down. So it's OK to not to clean up
            // registry.
            if let Err(e) = mb.force_send(PeerMsg::Tick(tick)) {
                debug!(
                    "failed to schedule peer tick";
                    "region_id" => region_id,
                    "peer_id" => peer_id,
                    "tick" => ?tick,
                    "err" => %e,
                );
            }
        });
        self.ctx.tick_batch[idx].ticks.push(cb);
    }

    fn register_raft_base_tick(&mut self) {
        // If we register raft base tick failed, the whole raft can't run correctly,
        // TODO: shutdown the store?
        self.schedule_tick(PeerTicks::RAFT)
    }

    fn on_raft_base_tick(&mut self) {
        if self.fsm.peer.pending_remove {
            self.fsm.peer.mut_store().flush_cache_metrics();
            return;
        }
        // When having pending snapshot, if election timeout is met, it can't pass
        // the pending conf change check because first index has been updated to
        // a value that is larger than last index.
        if self.fsm.peer.is_handling_snapshot() || self.fsm.peer.has_pending_snapshot() {
            // need to check if snapshot is applied.
            self.fsm.has_ready = true;
            self.fsm.missing_ticks = 0;
            self.register_raft_base_tick();
            return;
        }

        self.fsm.peer.retry_pending_reads(&self.ctx.cfg);

        let mut res = None;
        if self.ctx.cfg.hibernate_regions {
            if self.fsm.hibernate_state.group_state() == GroupState::Idle {
                // missing_ticks should be less than election timeout ticks otherwise
                // follower may tick more than an election timeout in chaos state.
                // Before stopping tick, `missing_tick` should be `raft_election_timeout_ticks` - 2
                // - `raft_heartbeat_ticks` (default 10 - 2 - 2 = 6)
                // and the follwer's `election_elapsed` in raft-rs is 1.
                // After the group state becomes Chaos, the next tick will call `raft_group.tick`
                // `missing_tick` + 1 times(default 7).
                // Then the follower's `election_elapsed` will be 1 + `missing_tick` + 1
                // (default 1 + 6 + 1 = 8) which is less than the min election timeout.
                // The reason is that we don't want let all followers become (pre)candidate if one
                // follower may receive a request, then becomes (pre)candidate and sends (pre)vote msg
                // to others. As long as the leader can wake up and broadcast hearbeats in one `raft_heartbeat_ticks`
                // time(default 2s), no more followers will wake up and sends vote msg again.
                if self.fsm.missing_ticks + 2 + self.ctx.cfg.raft_heartbeat_ticks
                    < self.ctx.cfg.raft_election_timeout_ticks
                {
                    self.register_raft_base_tick();
                    self.fsm.missing_ticks += 1;
                }
                return;
            }
            res = Some(self.fsm.peer.check_before_tick(&self.ctx.cfg));
            if self.fsm.missing_ticks > 0 {
                for _ in 0..self.fsm.missing_ticks {
                    if self.fsm.peer.raft_group.tick() {
                        self.fsm.has_ready = true;
                    }
                }
                self.fsm.missing_ticks = 0;
            }
        }
        if self.fsm.peer.raft_group.tick() {
            self.fsm.has_ready = true;
        }

        self.fsm.peer.mut_store().flush_cache_metrics();

        // Keep ticking if there are still pending read requests or this node is within hibernate timeout.
        if res.is_none() /* hibernate_region is false */ ||
            !self.fsm.peer.check_after_tick(self.fsm.hibernate_state.group_state(), res.unwrap()) ||
            (self.fsm.peer.is_leader() && !self.all_agree_to_hibernate())
        {
            self.register_raft_base_tick();
            // We need pd heartbeat tick to collect down peers and pending peers.
            self.register_pd_heartbeat_tick();
            return;
        }

        // Keep ticking if there are disk full peers for the Region.
        if !self.fsm.peer.disk_full_peers.is_empty() {
            self.register_raft_base_tick();
            return;
        }

        debug!("stop ticking"; "region_id" => self.region_id(), "peer_id" => self.fsm.peer_id(), "res" => ?res);
        self.fsm.reset_hibernate_state(GroupState::Idle);
        // Followers will stop ticking at L789. Keep ticking for followers
        // to allow it to campaign quickly when abnormal situation is detected.
        if !self.fsm.peer.is_leader() {
            self.register_raft_base_tick();
        } else {
            self.register_pd_heartbeat_tick();
        }
    }

    fn on_apply_res(&mut self, res: ApplyTaskRes<EK::Snapshot>) {
        fail_point!("on_apply_res", |_| {});
        match res {
            ApplyTaskRes::Apply(mut res) => {
                debug!(
                    "async apply finish";
                    "region_id" => self.region_id(),
                    "peer_id" => self.fsm.peer_id(),
                    "res" => ?res,
                );
                self.on_ready_result(&mut res.exec_res, &res.metrics);
                if self.fsm.stopped {
                    return;
                }
                self.fsm.has_ready |= self.fsm.peer.post_apply(
                    self.ctx,
                    res.apply_state,
                    res.applied_index_term,
                    &res.metrics,
                );
                // After applying, several metrics are updated, report it to pd to
                // get fair schedule.
                if self.fsm.peer.is_leader() {
                    self.register_pd_heartbeat_tick();
                    self.register_split_region_check_tick();
                }
            }
            ApplyTaskRes::Destroy {
                region_id,
                peer_id,
                merge_from_snapshot,
            } => {
                assert_eq!(peer_id, self.fsm.peer.peer_id());
                if !merge_from_snapshot {
                    self.destroy_peer(false);
                } else {
                    // Wait for its target peer to apply snapshot and then send `MergeResult` back
                    // to destroy itself
                    let mut meta = self.ctx.store_meta.lock().unwrap();
                    // The `need_atomic` flag must be true
                    assert!(*meta.destroyed_region_for_snap.get(&region_id).unwrap());

                    let target_region_id = *meta.targets_map.get(&region_id).unwrap();
                    let is_ready = meta
                        .atomic_snap_regions
                        .get_mut(&target_region_id)
                        .unwrap()
                        .get_mut(&region_id)
                        .unwrap();
                    *is_ready = true;
                }
            }
        }
    }

    fn handle_reported_disk_usage(&mut self, msg: &RaftMessage) {
        let store_id = msg.get_from_peer().get_store_id();
        let peer_id = msg.get_from_peer().get_id();
        let refill_disk_usages = if matches!(msg.disk_usage, DiskUsage::Normal) {
            self.ctx.store_disk_usages.remove(&store_id);
            if !self.fsm.peer.is_leader() {
                return;
            }
            self.fsm.peer.disk_full_peers.has(peer_id)
        } else {
            self.ctx.store_disk_usages.insert(store_id, msg.disk_usage);
            if !self.fsm.peer.is_leader() {
                return;
            }
            let disk_full_peers = &self.fsm.peer.disk_full_peers;

            disk_full_peers.is_empty()
                || disk_full_peers
                    .get(peer_id)
                    .map_or(true, |x| x != msg.disk_usage)
        };
        if refill_disk_usages || self.fsm.peer.has_region_merge_proposal {
            let prev = self.fsm.peer.disk_full_peers.get(peer_id);
            if Some(msg.disk_usage) != prev {
                info!(
                    "reported disk usage changes {:?} -> {:?}", prev, msg.disk_usage;
                    "region_id" => self.fsm.region_id(),
                    "peer_id" => peer_id,
                );
            }
            self.fsm.peer.refill_disk_full_peers(self.ctx);
            debug!(
                "raft message refills disk full peers to {:?}",
                self.fsm.peer.disk_full_peers;
                "region_id" => self.fsm.region_id(),
            );
        }
    }

    fn on_raft_message(&mut self, msg: InspectedRaftMessage) -> Result<()> {
        let InspectedRaftMessage { heap_size, mut msg } = msg;
        let peer_disk_usage = msg.disk_usage;
        let stepped = Cell::new(false);
        let memtrace_raft_entries = &mut self.fsm.peer.memtrace_raft_entries as *mut usize;
        defer!({
            MEMTRACE_RAFT_MESSAGES.trace(TraceEvent::Sub(heap_size));
            if stepped.get() {
                unsafe {
                    // It could be less than exact for entry overwritting.
                    *memtrace_raft_entries += heap_size;
                    MEMTRACE_RAFT_ENTRIES.trace(TraceEvent::Add(heap_size));
                }
            }
        });

        debug!(
            "handle raft message";
            "region_id" => self.region_id(),
            "peer_id" => self.fsm.peer_id(),
            "message_type" => %util::MsgType(&msg),
            "from_peer_id" => msg.get_from_peer().get_id(),
            "to_peer_id" => msg.get_to_peer().get_id(),
        );

        if self.fsm.peer.pending_remove || self.fsm.stopped {
            return Ok(());
        }

        self.handle_reported_disk_usage(&msg);

        let msg_type = msg.get_message().get_msg_type();
        if matches!(self.ctx.self_disk_usage, DiskUsage::AlreadyFull)
            && MessageType::MsgTimeoutNow == msg_type
        {
            debug!(
                "skip {:?} because of disk full", msg_type;
                "region_id" => self.region_id(), "peer_id" => self.fsm.peer_id()
            );
            self.ctx.raft_metrics.message_dropped.disk_full += 1;
            return Ok(());
        }

        if !self.validate_raft_msg(&msg) {
            return Ok(());
        }

        if msg.get_is_tombstone() {
            // we receive a message tells us to remove ourself.
            self.handle_gc_peer_msg(&msg);
            return Ok(());
        }

        if msg.has_merge_target() {
            fail_point!("on_has_merge_target", |_| Ok(()));
            if self.need_gc_merge(&msg)? {
                self.on_stale_merge(msg.get_merge_target().get_id());
            }
            return Ok(());
        }

        if self.check_msg(&msg) {
            return Ok(());
        }

        if msg.has_extra_msg() {
            self.on_extra_message(msg);
            return Ok(());
        }

        let is_snapshot = msg.get_message().has_snapshot();

        // TODO: spin off the I/O code (delete_snapshot)
        let regions_to_destroy = match self.check_snapshot(&msg)? {
            Either::Left(key) => {
                // If the snapshot file is not used again, then it's OK to
                // delete them here. If the snapshot file will be reused when
                // receiving, then it will fail to pass the check again, so
                // missing snapshot files should not be noticed.
                let s = self.ctx.snap_mgr.get_snapshot_for_applying(&key)?;
                self.ctx.snap_mgr.delete_snapshot(&key, s.as_ref(), false);
                return Ok(());
            }
            Either::Right(v) => v,
        };

        if util::is_vote_msg(msg.get_message())
            || msg.get_message().get_msg_type() == MessageType::MsgTimeoutNow
        {
            if self.fsm.hibernate_state.group_state() != GroupState::Chaos {
                self.fsm.reset_hibernate_state(GroupState::Chaos);
                self.register_raft_base_tick();
            }
        } else if msg.get_from_peer().get_id() == self.fsm.peer.leader_id() {
            self.reset_raft_tick(GroupState::Ordered);
        }

        let from_peer_id = msg.get_from_peer().get_id();
        self.fsm.peer.insert_peer_cache(msg.take_from_peer());

        let result = if msg.get_message().get_msg_type() == MessageType::MsgTransferLeader {
            self.on_transfer_leader_msg(msg.get_message(), peer_disk_usage);
            Ok(())
        } else {
            self.fsm.peer.step(self.ctx, msg.take_message())
        };

        stepped.set(result.is_ok());

        if is_snapshot {
            if !self.fsm.peer.has_pending_snapshot() {
                // This snapshot is rejected by raft-rs.
                let mut meta = self.ctx.store_meta.lock().unwrap();
                meta.pending_snapshot_regions
                    .retain(|r| self.fsm.region_id() != r.get_id());
            } else {
                // This snapshot may be accepted by raft-rs.
                // If it's rejected by raft-rs, the snapshot region in `pending_snapshot_regions`
                // will be removed together with the latest snapshot region after applying that snapshot.
                // But if `regions_to_destroy` is not empty, the pending snapshot must be this msg's snapshot
                // because this kind of snapshot is exclusive.
                self.destroy_regions_for_snapshot(regions_to_destroy);
            }
        }

        if result.is_err() {
            return result;
        }

        if self.fsm.peer.any_new_peer_catch_up(from_peer_id) {
            self.fsm.peer.heartbeat_pd(self.ctx);
            self.fsm.peer.should_wake_up = true;
        }

        if self.fsm.peer.should_wake_up {
            self.reset_raft_tick(GroupState::Ordered);
        }

        self.fsm.has_ready = true;
        Ok(())
    }

    fn all_agree_to_hibernate(&mut self) -> bool {
        if self.fsm.maybe_hibernate() {
            return true;
        }
        if !self
            .fsm
            .hibernate_state
            .should_bcast(&self.ctx.feature_gate)
        {
            return false;
        }
        for peer in self.fsm.peer.region().get_peers() {
            if peer.get_id() == self.fsm.peer.peer_id() {
                continue;
            }

            let mut extra = ExtraMessage::default();
            extra.set_type(ExtraMessageType::MsgHibernateRequest);
            self.fsm
                .peer
                .send_extra_message(extra, &mut self.ctx.trans, peer);
        }
        false
    }

    fn on_hibernate_request(&mut self, from: &metapb::Peer) {
        if !self.ctx.cfg.hibernate_regions
            || self.fsm.peer.has_uncommitted_log()
            || from.get_id() != self.fsm.peer.leader_id()
        {
            // Ignore the message means rejecting implicitly.
            return;
        }
        let mut extra = ExtraMessage::default();
        extra.set_type(ExtraMessageType::MsgHibernateResponse);
        self.fsm
            .peer
            .send_extra_message(extra, &mut self.ctx.trans, from);
    }

    fn on_hibernate_response(&mut self, from: &metapb::Peer) {
        if !self.fsm.peer.is_leader() {
            return;
        }
        if self
            .fsm
            .peer
            .region()
            .get_peers()
            .iter()
            .all(|p| p.get_id() != from.get_id())
        {
            return;
        }
        self.fsm.hibernate_state.count_vote(from.get_id());
    }

    fn on_extra_message(&mut self, mut msg: RaftMessage) {
        match msg.get_extra_msg().get_type() {
            ExtraMessageType::MsgRegionWakeUp | ExtraMessageType::MsgCheckStalePeer => {
                if self.fsm.hibernate_state.group_state() == GroupState::Idle {
                    self.reset_raft_tick(GroupState::Ordered);
                }
                if msg.get_extra_msg().get_type() == ExtraMessageType::MsgRegionWakeUp
                    && self.fsm.peer.is_leader()
                {
                    self.fsm.peer.raft_group.raft.ping();
                }
            }
            ExtraMessageType::MsgWantRollbackMerge => {
                self.fsm.peer.maybe_add_want_rollback_merge_peer(
                    msg.get_from_peer().get_id(),
                    msg.get_extra_msg(),
                );
            }
            ExtraMessageType::MsgCheckStalePeerResponse => {
                self.fsm.peer.on_check_stale_peer_response(
                    msg.get_region_epoch().get_conf_ver(),
                    msg.mut_extra_msg().take_check_peers().into(),
                );
            }
            ExtraMessageType::MsgHibernateRequest => {
                self.on_hibernate_request(msg.get_from_peer());
            }
            ExtraMessageType::MsgHibernateResponse => {
                self.on_hibernate_response(msg.get_from_peer());
            }
        }
    }

    fn reset_raft_tick(&mut self, state: GroupState) {
        self.fsm.reset_hibernate_state(state);
        self.fsm.missing_ticks = 0;
        self.fsm.peer.should_wake_up = false;
        self.register_raft_base_tick();
    }

    // return false means the message is invalid, and can be ignored.
    fn validate_raft_msg(&mut self, msg: &RaftMessage) -> bool {
        let region_id = msg.get_region_id();
        let to = msg.get_to_peer();

        if to.get_store_id() != self.store_id() {
            warn!(
                "store not match, ignore it";
                "region_id" => region_id,
                "to_store_id" => to.get_store_id(),
                "my_store_id" => self.store_id(),
            );
            self.ctx.raft_metrics.message_dropped.mismatch_store_id += 1;
            return false;
        }

        if !msg.has_region_epoch() {
            error!(
                "missing epoch in raft message, ignore it";
                "region_id" => region_id,
            );
            self.ctx.raft_metrics.message_dropped.mismatch_region_epoch += 1;
            return false;
        }

        true
    }

    /// Checks if the message is sent to the correct peer.
    ///
    /// Returns true means that the message can be dropped silently.
    fn check_msg(&mut self, msg: &RaftMessage) -> bool {
        let from_epoch = msg.get_region_epoch();
        let from_store_id = msg.get_from_peer().get_store_id();

        // Let's consider following cases with three nodes [1, 2, 3] and 1 is leader:
        // a. 1 removes 2, 2 may still send MsgAppendResponse to 1.
        //  We should ignore this stale message and let 2 remove itself after
        //  applying the ConfChange log.
        // b. 2 is isolated, 1 removes 2. When 2 rejoins the cluster, 2 will
        //  send stale MsgRequestVote to 1 and 3, at this time, we should tell 2 to gc itself.
        // c. 2 is isolated but can communicate with 3. 1 removes 3.
        //  2 will send stale MsgRequestVote to 3, 3 should ignore this message.
        // d. 2 is isolated but can communicate with 3. 1 removes 2, then adds 4, remove 3.
        //  2 will send stale MsgRequestVote to 3, 3 should tell 2 to gc itself.
        // e. 2 is isolated. 1 adds 4, 5, 6, removes 3, 1. Now assume 4 is leader.
        //  After 2 rejoins the cluster, 2 may send stale MsgRequestVote to 1 and 3,
        //  1 and 3 will ignore this message. Later 4 will send messages to 2 and 2 will
        //  rejoin the raft group again.
        // f. 2 is isolated. 1 adds 4, 5, 6, removes 3, 1. Now assume 4 is leader, and 4 removes 2.
        //  unlike case e, 2 will be stale forever.
        // TODO: for case f, if 2 is stale for a long time, 2 will communicate with pd and pd will
        // tell 2 is stale, so 2 can remove itself.
        let self_epoch = self.fsm.peer.region().get_region_epoch();
        if util::is_epoch_stale(from_epoch, self_epoch)
            && util::find_peer(self.fsm.peer.region(), from_store_id).is_none()
        {
            self.ctx.handle_stale_msg(msg, self_epoch.clone(), None);
            return true;
        }

        let target = msg.get_to_peer();
        match target.get_id().cmp(&self.fsm.peer.peer_id()) {
            cmp::Ordering::Less => {
                info!(
                    "target peer id is smaller, msg maybe stale";
                    "region_id" => self.fsm.region_id(),
                    "peer_id" => self.fsm.peer_id(),
                    "target_peer" => ?target,
                );
                self.ctx.raft_metrics.message_dropped.stale_msg += 1;
                true
            }
            cmp::Ordering::Greater => {
                match self.fsm.peer.maybe_destroy(self.ctx) {
                    Some(job) => {
                        info!(
                            "target peer id is larger, destroying self";
                            "region_id" => self.fsm.region_id(),
                            "peer_id" => self.fsm.peer_id(),
                            "target_peer" => ?target,
                        );
                        if self.handle_destroy_peer(job) {
                            // It's not frequent, so use 0 as `heap_size` is ok.
                            let store_msg = StoreMsg::RaftMessage(InspectedRaftMessage {
                                heap_size: 0,
                                msg: msg.clone(),
                            });
                            if let Err(e) = self.ctx.router.send_control(store_msg) {
                                info!(
                                    "failed to send back store message, are we shutting down?";
                                    "region_id" => self.fsm.region_id(),
                                    "peer_id" => self.fsm.peer_id(),
                                    "err" => %e,
                                );
                            }
                        }
                    }
                    None => self.ctx.raft_metrics.message_dropped.applying_snap += 1,
                }
                true
            }
            cmp::Ordering::Equal => false,
        }
    }

    /// Check if it's necessary to gc the source merge peer.
    ///
    /// If the target merge peer won't be created on this store,
    /// then it's appropriate to destroy it immediately.
    fn need_gc_merge(&mut self, msg: &RaftMessage) -> Result<bool> {
        let merge_target = msg.get_merge_target();
        let target_region_id = merge_target.get_id();
        debug!(
            "receive merge target";
            "region_id" => self.fsm.region_id(),
            "peer_id" => self.fsm.peer_id(),
            "merge_target" => ?merge_target,
        );

        // When receiving message that has a merge target, it indicates that the source peer on this
        // store is stale, the peers on other stores are already merged. The epoch in merge target
        // is the state of target peer at the time when source peer is merged. So here we record the
        // merge target epoch version to let the target peer on this store to decide whether to
        // destroy the source peer.
        let mut meta = self.ctx.store_meta.lock().unwrap();
        meta.targets_map.insert(self.region_id(), target_region_id);
        let v = meta
            .pending_merge_targets
            .entry(target_region_id)
            .or_default();
        let mut no_range_merge_target = merge_target.clone();
        no_range_merge_target.clear_start_key();
        no_range_merge_target.clear_end_key();
        if let Some(pre_merge_target) = v.insert(self.region_id(), no_range_merge_target) {
            // Merge target epoch records the version of target region when source region is merged.
            // So it must be same no matter when receiving merge target.
            if pre_merge_target.get_region_epoch().get_version()
                != merge_target.get_region_epoch().get_version()
            {
                panic!(
                    "conflict merge target epoch version {:?} {:?}",
                    pre_merge_target.get_region_epoch().get_version(),
                    merge_target.get_region_epoch()
                );
            }
        }

        if let Some(r) = meta.regions.get(&target_region_id) {
            // In the case that the source peer's range isn't overlapped with target's anymore:
            //     | region 2 | region 3 | region 1 |
            //                   || merge 3 into 2
            //                   \/
            //     |       region 2      | region 1 |
            //                   || merge 1 into 2
            //                   \/
            //     |            region 2            |
            //                   || split 2 into 4
            //                   \/
            //     |        region 4       |region 2|
            // so the new target peer can't find the source peer.
            // e.g. new region 2 is overlapped with region 1
            //
            // If that, source peer still need to decide whether to destroy itself. When the target
            // peer has already moved on, source peer can destroy itself.
            if util::is_epoch_stale(merge_target.get_region_epoch(), r.get_region_epoch()) {
                return Ok(true);
            }
            return Ok(false);
        }
        drop(meta);

        // All of the target peers must exist before merging which is guaranteed by PD.
        // Now the target peer is not in region map, so if everything is ok, the merge target
        // region should be staler than the local target region
        if self.is_merge_target_region_stale(merge_target)? {
            Ok(true)
        } else {
            if self.ctx.cfg.dev_assert {
                panic!(
                    "something is wrong, maybe PD do not ensure all target peers exist before merging"
                );
            }
            error!(
                "something is wrong, maybe PD do not ensure all target peers exist before merging"
            );
            Ok(false)
        }
    }

    fn handle_gc_peer_msg(&mut self, msg: &RaftMessage) {
        let from_epoch = msg.get_region_epoch();
        if !util::is_epoch_stale(self.fsm.peer.region().get_region_epoch(), from_epoch) {
            return;
        }

        if self.fsm.peer.peer != *msg.get_to_peer() {
            info!(
                "receive stale gc message, ignore.";
                "region_id" => self.fsm.region_id(),
                "peer_id" => self.fsm.peer_id(),
            );
            self.ctx.raft_metrics.message_dropped.stale_msg += 1;
            return;
        }
        // TODO: ask pd to guarantee we are stale now.
        info!(
            "receives gc message, trying to remove";
            "region_id" => self.fsm.region_id(),
            "peer_id" => self.fsm.peer_id(),
            "to_peer" => ?msg.get_to_peer(),
        );

        // Destroy peer in next round in order to apply more committed entries if any.
        // It depends on the implementation that msgs which are handled in this round have already fetched.
        let _ = self
            .ctx
            .router
            .force_send(self.fsm.region_id(), PeerMsg::Destroy(self.fsm.peer_id()));
    }

    // Returns `Vec<(u64, bool)>` indicated (source_region_id, merge_to_this_peer) if the `msg`
    // doesn't contain a snapshot or this snapshot doesn't conflict with any other snapshots or regions.
    // Otherwise a `SnapKey` is returned.
    fn check_snapshot(&mut self, msg: &RaftMessage) -> Result<Either<SnapKey, Vec<(u64, bool)>>> {
        if !msg.get_message().has_snapshot() {
            return Ok(Either::Right(vec![]));
        }

        let region_id = msg.get_region_id();
        let snap = msg.get_message().get_snapshot();
        let key = SnapKey::from_region_snap(region_id, snap);
        let mut snap_data = RaftSnapshotData::default();
        snap_data.merge_from_bytes(snap.get_data())?;
        let snap_region = snap_data.take_region();
        let peer_id = msg.get_to_peer().get_id();
        let snap_enc_start_key = enc_start_key(&snap_region);
        let snap_enc_end_key = enc_end_key(&snap_region);

        let before_check_snapshot_1_2_fp = || -> bool {
            fail_point!(
                "before_check_snapshot_1_2",
                self.fsm.region_id() == 1 && self.store_id() == 2,
                |_| true
            );
            false
        };
        let before_check_snapshot_1000_2_fp = || -> bool {
            fail_point!(
                "before_check_snapshot_1000_2",
                self.fsm.region_id() == 1000 && self.store_id() == 2,
                |_| true
            );
            false
        };
        if before_check_snapshot_1_2_fp() || before_check_snapshot_1000_2_fp() {
            return Ok(Either::Left(key));
        }

        if snap_region
            .get_peers()
            .iter()
            .all(|p| p.get_id() != peer_id)
        {
            info!(
                "snapshot doesn't contain to peer, skip";
                "region_id" => self.fsm.region_id(),
                "peer_id" => self.fsm.peer_id(),
                "snap" => ?snap_region,
                "to_peer" => ?msg.get_to_peer(),
            );
            self.ctx.raft_metrics.message_dropped.region_no_peer += 1;
            return Ok(Either::Left(key));
        }

        let mut meta = self.ctx.store_meta.lock().unwrap();
        if meta.regions[&self.region_id()] != *self.region() {
            if !self.fsm.peer.is_initialized() {
                info!(
                    "stale delegate detected, skip";
                    "region_id" => self.fsm.region_id(),
                    "peer_id" => self.fsm.peer_id(),
                );
                self.ctx.raft_metrics.message_dropped.stale_msg += 1;
                return Ok(Either::Left(key));
            } else {
                panic!(
                    "{} meta corrupted: {:?} != {:?}",
                    self.fsm.peer.tag,
                    meta.regions[&self.region_id()],
                    self.region()
                );
            }
        }

        if meta.atomic_snap_regions.contains_key(&region_id) {
            info!(
                "atomic snapshot is applying, skip";
                "region_id" => self.fsm.region_id(),
                "peer_id" => self.fsm.peer_id(),
            );
            return Ok(Either::Left(key));
        }

        for region in &meta.pending_snapshot_regions {
            if enc_start_key(region) < snap_enc_end_key &&
               enc_end_key(region) > snap_enc_start_key &&
               // Same region can overlap, we will apply the latest version of snapshot.
               region.get_id() != snap_region.get_id()
            {
                info!(
                    "pending region overlapped";
                    "region_id" => self.fsm.region_id(),
                    "peer_id" => self.fsm.peer_id(),
                    "region" => ?region,
                    "snap" => ?snap_region,
                );
                self.ctx.raft_metrics.message_dropped.region_overlap += 1;
                return Ok(Either::Left(key));
            }
        }

        let mut is_overlapped = false;
        let mut regions_to_destroy = vec![];
        // In some extreme cases, it may cause source peer destroyed improperly so that a later
        // CommitMerge may panic because source is already destroyed, so just drop the message:
        // 1. A new snapshot is received whereas a snapshot is still in applying, and the snapshot
        // under applying is generated before merge and the new snapshot is generated after merge.
        // After the applying snapshot is finished, the log may able to catch up and so a
        // CommitMerge will be applied.
        // 2. There is a CommitMerge pending in apply thread.
        let ready = !self.fsm.peer.is_handling_snapshot()
            && !self.fsm.peer.has_pending_snapshot()
            // It must be ensured that all logs have been applied.
            // Suppose apply fsm is applying a `CommitMerge` log and this snapshot is generated after
            // merge, its corresponding source peer can not be destroy by this snapshot.
            && self.fsm.peer.ready_to_handle_pending_snap();
        for exist_region in meta
            .region_ranges
            .range((Excluded(snap_enc_start_key), Unbounded::<Vec<u8>>))
            .map(|(_, &region_id)| &meta.regions[&region_id])
            .take_while(|r| enc_start_key(r) < snap_enc_end_key)
            .filter(|r| r.get_id() != region_id)
        {
            info!(
                "region overlapped";
                "region_id" => self.fsm.region_id(),
                "peer_id" => self.fsm.peer_id(),
                "exist" => ?exist_region,
                "snap" => ?snap_region,
            );
            let (can_destroy, merge_to_this_peer) = maybe_destroy_source(
                &meta,
                self.fsm.region_id(),
                self.fsm.peer_id(),
                exist_region.get_id(),
                snap_region.get_region_epoch().to_owned(),
            );
            if ready && can_destroy {
                // The snapshot that we decide to whether destroy peer based on must can be applied.
                // So here not to destroy peer immediately, or the snapshot maybe dropped in later
                // check but the peer is already destroyed.
                regions_to_destroy.push((exist_region.get_id(), merge_to_this_peer));
                continue;
            }
            is_overlapped = true;
            if !can_destroy
                && snap_region.get_region_epoch().get_version()
                    > exist_region.get_region_epoch().get_version()
            {
                // If snapshot's epoch version is greater than exist region's, the exist region
                // may has been merged/splitted already.
                let _ = self.ctx.router.force_send(
                    exist_region.get_id(),
                    PeerMsg::CasualMessage(CasualMessage::RegionOverlapped),
                );
            }
        }
        if is_overlapped {
            self.ctx.raft_metrics.message_dropped.region_overlap += 1;
            return Ok(Either::Left(key));
        }

        // Check if snapshot file exists.
        self.ctx.snap_mgr.get_snapshot_for_applying(&key)?;

        // WARNING: The checking code must be above this line.
        // Now all checking passed.

        if self.fsm.peer.local_first_replicate && !self.fsm.peer.is_initialized() {
            // If the peer is not initialized and passes the snapshot range check, `is_splitting` flag must
            // be false.
            // 1. If `is_splitting` is set to true, then the uninitialized peer is created before split is applied
            //    and the peer id is the same as split one. So there should be no initialized peer before.
            // 2. If the peer is also created by splitting, then the snapshot range is not overlapped with
            //    parent peer. It means leader has applied merge and split at least one time. However,
            //    the prerequisite of merge includes the initialization of all target peers and source peers,
            //    which is conflict with 1.
            let pending_create_peers = self.ctx.pending_create_peers.lock().unwrap();
            let status = pending_create_peers.get(&region_id).cloned();
            if status != Some((self.fsm.peer_id(), false)) {
                drop(pending_create_peers);
                panic!("{} status {:?} is not expected", self.fsm.peer.tag, status);
            }
        }
        meta.pending_snapshot_regions.push(snap_region);

        Ok(Either::Right(regions_to_destroy))
    }

    fn destroy_regions_for_snapshot(&mut self, regions_to_destroy: Vec<(u64, bool)>) {
        if regions_to_destroy.is_empty() {
            return;
        }
        let mut meta = self.ctx.store_meta.lock().unwrap();
        assert!(!meta.atomic_snap_regions.contains_key(&self.fsm.region_id()));
        for (source_region_id, merge_to_this_peer) in regions_to_destroy {
            if !meta.regions.contains_key(&source_region_id) {
                if merge_to_this_peer {
                    drop(meta);
                    panic!(
                        "{}'s source region {} has been destroyed",
                        self.fsm.peer.tag, source_region_id
                    );
                }
                continue;
            }
            info!(
                "source region destroy due to target region's snapshot";
                "region_id" => self.fsm.region_id(),
                "peer_id" => self.fsm.peer_id(),
                "source_region_id" => source_region_id,
                "need_atomic" => merge_to_this_peer,
            );
            meta.atomic_snap_regions
                .entry(self.fsm.region_id())
                .or_default()
                .insert(source_region_id, false);
            meta.destroyed_region_for_snap
                .insert(source_region_id, merge_to_this_peer);

            let result = if merge_to_this_peer {
                MergeResultKind::FromTargetSnapshotStep1
            } else {
                MergeResultKind::Stale
            };
            // Use `unwrap` is ok because the StoreMeta lock is held and these source peers still
            // exist in regions and region_ranges map.
            // It depends on the implementation of `destroy_peer`.
            self.ctx
                .router
                .force_send(
                    source_region_id,
                    PeerMsg::SignificantMsg(SignificantMsg::MergeResult {
                        target_region_id: self.fsm.region_id(),
                        target: self.fsm.peer.peer.clone(),
                        result,
                    }),
                )
                .unwrap();
        }
    }

    fn on_transfer_leader_msg(&mut self, msg: &eraftpb::Message, peer_disk_usage: DiskUsage) {
        // log_term is set by original leader, represents the term last log is written
        // in, which should be equal to the original leader's term.
        if msg.get_log_term() != self.fsm.peer.term() {
            return;
        }
        if self.fsm.peer.is_leader() {
            let from = match self.fsm.peer.get_peer_from_cache(msg.get_from()) {
                Some(p) => p,
                None => return,
            };
            match self
                .fsm
                .peer
                .ready_to_transfer_leader(&mut self.ctx, msg.get_index(), &from)
            {
                Some(reason) => {
                    info!(
                        "reject to transfer leader";
                        "region_id" => self.fsm.region_id(),
                        "peer_id" => self.fsm.peer_id(),
                        "to" => ?from,
                        "reason" => reason,
                        "index" => msg.get_index(),
                        "last_index" => self.fsm.peer.get_store().last_index(),
                    );
                }
                None => {
                    if self.fsm.batch_req_builder.request.is_some() {
                        self.propose_batch_raft_command(true);
                    }

                    self.fsm.peer.transfer_leader(&from);
                }
            }
        } else {
            self.fsm
                .peer
                .execute_transfer_leader(&mut self.ctx, msg, peer_disk_usage);
        }
    }

    fn handle_destroy_peer(&mut self, job: DestroyPeerJob) -> bool {
        // The initialized flag implicitly means whether apply fsm exists or not.
        if job.initialized {
            // Destroy the apply fsm first, wait for the reply msg from apply fsm
            self.ctx
                .apply_router
                .schedule_task(job.region_id, ApplyTask::destroy(job.region_id, false));
            false
        } else {
            // Destroy the peer fsm directly
            self.destroy_peer(false)
        }
    }

    // [PerformanceCriticalPath] TODO: spin off the I/O code (self.fsm.peer.destroy)
    fn destroy_peer(&mut self, merged_by_target: bool) -> bool {
        fail_point!("destroy_peer");
        // Mark itself as pending_remove
        self.fsm.peer.pending_remove = true;

        if self.fsm.peer.has_unpersisted_ready() {
            // The destroy must be delayed if there are some unpersisted readies.
            // Otherwise there is a race of writting kv db and raft db between here
            // and write worker.
            if let Some(mbt) = self.fsm.delayed_destroy {
                panic!(
                    "{} destroy peer twice with some unpersisted readies, original {}, now {}",
                    self.fsm.peer.tag, mbt, merged_by_target
                );
            }
            self.fsm.delayed_destroy = Some(merged_by_target);
            // TODO: The destroy process can also be asynchronous as snapshot process,
            // if so, all write db operations are removed in store thread.
            info!(
                "delays destroy";
                "region_id" => self.fsm.region_id(),
                "peer_id" => self.fsm.peer_id(),
                "merged_by_target" => merged_by_target,
            );
            return false;
        }

        info!(
            "starts destroy";
            "region_id" => self.fsm.region_id(),
            "peer_id" => self.fsm.peer_id(),
            "merged_by_target" => merged_by_target,
        );
        let region_id = self.region_id();
        // We can't destroy a peer which is handling snapshot.
        assert!(!self.fsm.peer.is_handling_snapshot());

        let mut meta = self.ctx.store_meta.lock().unwrap();

        if meta.atomic_snap_regions.contains_key(&self.region_id()) {
            drop(meta);
            panic!(
                "{} is applying atomic snapshot during destroying",
                self.fsm.peer.tag
            );
        }

        // It's possible that this region gets a snapshot then gets a stale peer msg.
        // So the data in `pending_snapshot_regions` should be removed here.
        meta.pending_snapshot_regions
            .retain(|r| self.fsm.region_id() != r.get_id());

        // Remove `read_progress` and reset the `safe_ts` to zero to reject
        // incoming stale read request
        meta.region_read_progress.remove(&region_id);
        self.fsm.peer.read_progress.pause();

        // Destroy read delegates.
        meta.readers.remove(&region_id);

        // Trigger region change observer
        self.ctx.coprocessor_host.on_region_changed(
            self.fsm.peer.region(),
            RegionChangeEvent::Destroy,
            self.fsm.peer.get_role(),
        );
        let task = PdTask::DestroyPeer { region_id };
        if let Err(e) = self.ctx.pd_scheduler.schedule(task) {
            error!(
                "failed to notify pd";
                "region_id" => self.fsm.region_id(),
                "peer_id" => self.fsm.peer_id(),
                "err" => %e,
            );
        }
        let is_initialized = self.fsm.peer.is_initialized();
        if let Err(e) = self.fsm.peer.destroy(
            &self.ctx.engines,
            &mut self.ctx.perf_context,
            merged_by_target,
        ) {
            // If not panic here, the peer will be recreated in the next restart,
            // then it will be gc again. But if some overlap region is created
            // before restarting, the gc action will delete the overlap region's
            // data too.
            panic!("{} destroy err {:?}", self.fsm.peer.tag, e);
        }

        // Some places use `force_send().unwrap()` if the StoreMeta lock is held.
        // So in here, it's necessary to held the StoreMeta lock when closing the router.
        self.ctx.router.close(region_id);
        self.fsm.stop();

        if is_initialized
            && !merged_by_target
            && meta
                .region_ranges
                .remove(&enc_end_key(self.fsm.peer.region()))
                .is_none()
        {
            panic!("{} meta corruption detected", self.fsm.peer.tag);
        }
        if meta.regions.remove(&region_id).is_none() && !merged_by_target {
            panic!("{} meta corruption detected", self.fsm.peer.tag)
        }

        if self.fsm.peer.local_first_replicate {
            let mut pending_create_peers = self.ctx.pending_create_peers.lock().unwrap();
            if is_initialized {
                assert!(pending_create_peers.get(&region_id).is_none());
            } else {
                // If this region's data in `pending_create_peers` is not equal to `(peer_id, false)`,
                // it means this peer will be replaced by the split one.
                if let Some(status) = pending_create_peers.get(&region_id) {
                    if *status == (self.fsm.peer_id(), false) {
                        pending_create_peers.remove(&region_id);
                    }
                }
            }
        }

        // Clear merge related structures.
        if let Some(&need_atomic) = meta.destroyed_region_for_snap.get(&region_id) {
            if need_atomic {
                panic!(
                    "{} should destroy with target region atomically",
                    self.fsm.peer.tag
                );
            } else {
                let target_region_id = *meta.targets_map.get(&region_id).unwrap();
                let is_ready = meta
                    .atomic_snap_regions
                    .get_mut(&target_region_id)
                    .unwrap()
                    .get_mut(&region_id)
                    .unwrap();
                *is_ready = true;
            }
        }

        meta.pending_merge_targets.remove(&region_id);
        if let Some(target) = meta.targets_map.remove(&region_id) {
            if meta.pending_merge_targets.contains_key(&target) {
                meta.pending_merge_targets
                    .get_mut(&target)
                    .unwrap()
                    .remove(&region_id);
                // When the target doesn't exist(add peer but the store is isolated), source peer decide to destroy by itself.
                // Without target, the `pending_merge_targets` for target won't be removed, so here source peer help target to clear.
                if meta.regions.get(&target).is_none()
                    && meta.pending_merge_targets.get(&target).unwrap().is_empty()
                {
                    meta.pending_merge_targets.remove(&target);
                }
            }
        }
        meta.leaders.remove(&region_id);

        true
    }

    // Update some region infos
    fn update_region(&mut self, mut region: metapb::Region) {
        {
            let mut meta = self.ctx.store_meta.lock().unwrap();
            meta.set_region(
                &self.ctx.coprocessor_host,
                region.clone(),
                &mut self.fsm.peer,
            );
        }
        for peer in region.take_peers().into_iter() {
            if self.fsm.peer.peer_id() == peer.get_id() {
                self.fsm.peer.peer = peer.clone();
            }
            self.fsm.peer.insert_peer_cache(peer);
        }
    }

    fn on_ready_change_peer(&mut self, cp: ChangePeer) {
        if cp.index == raft::INVALID_INDEX {
            // Apply failed, skip.
            return;
        }

        self.fsm.peer.mut_store().cancel_generating_snap(None);

        if cp.index >= self.fsm.peer.raft_group.raft.raft_log.first_index() {
            match self.fsm.peer.raft_group.apply_conf_change(&cp.conf_change) {
                Ok(_) => {}
                // PD could dispatch redundant conf changes.
                Err(raft::Error::NotExists { .. }) | Err(raft::Error::Exists { .. }) => {}
                _ => unreachable!(),
            }
        } else {
            // Please take a look at test case test_redundant_conf_change_by_snapshot.
        }

        self.update_region(cp.region);

        fail_point!("change_peer_after_update_region");

        let now = Instant::now();
        let (mut remove_self, mut need_ping) = (false, false);
        for mut change in cp.changes {
            let (change_type, peer) = (change.get_change_type(), change.take_peer());
            let (store_id, peer_id) = (peer.get_store_id(), peer.get_id());
            match change_type {
                ConfChangeType::AddNode | ConfChangeType::AddLearnerNode => {
                    let group_id = self
                        .ctx
                        .global_replication_state
                        .lock()
                        .unwrap()
                        .group
                        .group_id(self.fsm.peer.replication_mode_version, store_id);
                    if group_id.unwrap_or(0) != 0 {
                        info!("updating group"; "peer_id" => peer_id, "group_id" => group_id.unwrap());
                        self.fsm
                            .peer
                            .raft_group
                            .raft
                            .assign_commit_groups(&[(peer_id, group_id.unwrap())]);
                    }
                    // Add this peer to peer_heartbeats.
                    self.fsm.peer.peer_heartbeats.insert(peer_id, now);
                    if self.fsm.peer.is_leader() {
                        need_ping = true;
                        self.fsm.peer.peers_start_pending_time.push((peer_id, now));
                    }
                }
                ConfChangeType::RemoveNode => {
                    // Remove this peer from cache.
                    self.fsm.peer.peer_heartbeats.remove(&peer_id);
                    if self.fsm.peer.is_leader() {
                        self.fsm
                            .peer
                            .peers_start_pending_time
                            .retain(|&(p, _)| p != peer_id);
                    }
                    self.fsm.peer.remove_peer_from_cache(peer_id);
                    // We only care remove itself now.
                    if self.store_id() == store_id {
                        if self.fsm.peer.peer_id() == peer_id {
                            remove_self = true;
                        } else {
                            panic!(
                                "{} trying to remove unknown peer {:?}",
                                self.fsm.peer.tag, peer
                            );
                        }
                    }
                }
            }
        }

        // In pattern matching above, if the peer is the leader,
        // it will push the change peer into `peers_start_pending_time`
        // without checking if it is duplicated. We move `heartbeat_pd` here
        // to utilize `collect_pending_peers` in `heartbeat_pd` to avoid
        // adding the redundant peer.
        if self.fsm.peer.is_leader() {
            // Notify pd immediately.
            info!(
                "notify pd with change peer region";
                "region_id" => self.fsm.region_id(),
                "peer_id" => self.fsm.peer_id(),
                "region" => ?self.fsm.peer.region(),
            );
            self.fsm.peer.heartbeat_pd(self.ctx);

            if !self.fsm.peer.disk_full_peers.is_empty() {
                self.fsm.peer.refill_disk_full_peers(self.ctx);
                debug!(
                    "conf change refills disk full peers to {:?}",
                    self.fsm.peer.disk_full_peers;
                    "region_id" => self.fsm.region_id(),
                );
            }

            // Remove or demote leader will cause this raft group unavailable
            // until new leader elected, but we can't revert this operation
            // because its result is already persisted in apply worker
            // TODO: should we transfer leader here?
            let demote_self = is_learner(&self.fsm.peer.peer);
            if remove_self || demote_self {
                warn!(
                    "Removing or demoting leader";
                    "region_id" => self.fsm.region_id(),
                    "peer_id" => self.fsm.peer_id(),
                    "remove" => remove_self,
                    "demote" => demote_self,
                );
                // If demote_self is true, there is no doubt to become follower.
                // If remove_self is true, we also choose to become follower for the
                // following reasons.
                // There are some functions in raft-rs using `unwrap` to get itself
                // progress which will panic when calling them.
                // Before introduing async io, this peer will destroy immediately so
                // there is no chance to call these functions.
                // But maybe it's not true due to delay destroy.
                // Most of these functions are only called when the peer is a leader.
                // (it's pretty reasonable because progress is used to track others' status)
                // The only exception is `Raft::restore` at the time of writing, which is ok
                // because the raft msgs(including snapshot) don't be handled when `pending_remove`
                // is true(it will be set in `destroy_peer`).
                // TODO: totally avoid calling these raft-rs functions when `pending_remove` is true.
                self.fsm
                    .peer
                    .raft_group
                    .raft
                    .become_follower(self.fsm.peer.term(), raft::INVALID_ID);
                // Don't ping to speed up leader election
                need_ping = false;
            }
        } else if !self.fsm.peer.has_valid_leader() {
            self.fsm.reset_hibernate_state(GroupState::Chaos);
            self.register_raft_base_tick();
        }
        if need_ping {
            // Speed up snapshot instead of waiting another heartbeat.
            self.fsm.peer.ping();
            self.fsm.has_ready = true;
        }
        if remove_self {
            self.destroy_peer(false);
        }
    }

    fn on_ready_compact_log(&mut self, first_index: u64, state: RaftTruncatedState) {
        let total_cnt = self.fsm.peer.last_applying_idx - first_index;
        // the size of current CompactLog command can be ignored.
        let remain_cnt = self.fsm.peer.last_applying_idx - state.get_index() - 1;
        self.fsm.peer.raft_log_size_hint =
            self.fsm.peer.raft_log_size_hint * remain_cnt / total_cnt;
        let compact_to = state.get_index() + 1;
        let task = RaftlogGcTask::gc(
            self.fsm.peer.get_store().get_region_id(),
            self.fsm.peer.last_compacted_idx,
            compact_to,
        );
        self.fsm.peer.last_compacted_idx = compact_to;
        self.fsm.peer.mut_store().compact_to(compact_to);
        if let Err(e) = self.ctx.raftlog_gc_scheduler.schedule(task) {
            error!(
                "failed to schedule compact task";
                "region_id" => self.fsm.region_id(),
                "peer_id" => self.fsm.peer_id(),
                "err" => %e,
            );
        }
    }

    fn on_ready_split_region(
        &mut self,
        derived: metapb::Region,
        regions: Vec<metapb::Region>,
        new_split_regions: HashMap<u64, apply::NewSplitPeer>,
    ) {
        fail_point!("on_split", self.ctx.store_id() == 3, |_| {});

        let region_id = derived.get_id();
        // Roughly estimate the size and keys for new regions.
        let new_region_count = regions.len() as u64;
        let estimated_size = self.fsm.peer.approximate_size.map(|v| v / new_region_count);
        let estimated_keys = self.fsm.peer.approximate_keys.map(|v| v / new_region_count);
        let mut meta = self.ctx.store_meta.lock().unwrap();
        meta.set_region(&self.ctx.coprocessor_host, derived, &mut self.fsm.peer);
        self.fsm.peer.post_split();

        // It's not correct anymore, so set it to false to schedule a split check task.
        self.fsm.peer.has_calculated_region_size = false;

        let is_leader = self.fsm.peer.is_leader();
        if is_leader {
            self.fsm.peer.approximate_size = estimated_size;
            self.fsm.peer.approximate_keys = estimated_keys;
            self.fsm.peer.heartbeat_pd(self.ctx);
            // Notify pd immediately to let it update the region meta.
            info!(
                "notify pd with split";
                "region_id" => self.fsm.region_id(),
                "peer_id" => self.fsm.peer_id(),
                "split_count" => regions.len(),
            );
            // Now pd only uses ReportBatchSplit for history operation show,
            // so we send it independently here.
            let task = PdTask::ReportBatchSplit {
                regions: regions.to_vec(),
            };
            if let Err(e) = self.ctx.pd_scheduler.schedule(task) {
                error!(
                    "failed to notify pd";
                    "region_id" => self.fsm.region_id(),
                    "peer_id" => self.fsm.peer_id(),
                    "err" => %e,
                );
            }
        }

        let last_key = enc_end_key(regions.last().unwrap());
        if meta.region_ranges.remove(&last_key).is_none() {
            panic!("{} original region should exist", self.fsm.peer.tag);
        }
        let last_region_id = regions.last().unwrap().get_id();
        for new_region in regions {
            let new_region_id = new_region.get_id();

            if new_region_id == region_id {
                let not_exist = meta
                    .region_ranges
                    .insert(enc_end_key(&new_region), new_region_id)
                    .is_none();
                assert!(not_exist, "[region {}] should not exist", new_region_id);
                continue;
            }

            // Check if this new region should be splitted
            let new_split_peer = new_split_regions.get(&new_region.get_id()).unwrap();
            if new_split_peer.result.is_some() {
                if let Err(e) = self
                    .fsm
                    .peer
                    .mut_store()
                    .clear_extra_split_data(enc_start_key(&new_region), enc_end_key(&new_region))
                {
                    error!(?e;
                        "failed to cleanup extra split data, may leave some dirty data";
                        "region_id" => new_region.get_id(),
                    );
                }
                continue;
            }

            // Now all checking passed.
            {
                let mut pending_create_peers = self.ctx.pending_create_peers.lock().unwrap();
                assert_eq!(
                    pending_create_peers.remove(&new_region_id),
                    Some((new_split_peer.peer_id, true))
                );
            }

            // Insert new regions and validation
            info!(
                "insert new region";
                "region_id" => new_region_id,
                "region" => ?new_region,
            );
            if let Some(r) = meta.regions.get(&new_region_id) {
                // Suppose a new node is added by conf change and the snapshot comes slowly.
                // Then, the region splits and the first vote message comes to the new node
                // before the old snapshot, which will create an uninitialized peer on the
                // store. After that, the old snapshot comes, followed with the last split
                // proposal. After it's applied, the uninitialized peer will be met.
                // We can remove this uninitialized peer directly.
                if util::is_region_initialized(r) {
                    panic!(
                        "[region {}] duplicated region {:?} for split region {:?}",
                        new_region_id, r, new_region
                    );
                }
                self.ctx.router.close(new_region_id);
            }

            let (sender, mut new_peer) = match PeerFsm::create(
                self.ctx.store_id(),
                &self.ctx.cfg,
                self.ctx.region_scheduler.clone(),
                self.ctx.engines.clone(),
                &new_region,
            ) {
                Ok((sender, new_peer)) => (sender, new_peer),
                Err(e) => {
                    // peer information is already written into db, can't recover.
                    // there is probably a bug.
                    panic!("create new split region {:?} err {:?}", new_region, e);
                }
            };
            let mut replication_state = self.ctx.global_replication_state.lock().unwrap();
            new_peer.peer.init_replication_mode(&mut *replication_state);
            drop(replication_state);

            let meta_peer = new_peer.peer.peer.clone();

            for p in new_region.get_peers() {
                // Add this peer to cache.
                new_peer.peer.insert_peer_cache(p.clone());
            }

            // New peer derive write flow from parent region,
            // this will be used by balance write flow.
            new_peer.peer.peer_stat = self.fsm.peer.peer_stat.clone();
            let campaigned = new_peer.peer.maybe_campaign(is_leader);
            new_peer.has_ready |= campaigned;

            if is_leader {
                new_peer.peer.approximate_size = estimated_size;
                new_peer.peer.approximate_keys = estimated_keys;
                // The new peer is likely to become leader, send a heartbeat immediately to reduce
                // client query miss.
                new_peer.peer.heartbeat_pd(self.ctx);
            }

            new_peer.peer.activate(self.ctx);
            meta.regions.insert(new_region_id, new_region.clone());
            let not_exist = meta
                .region_ranges
                .insert(enc_end_key(&new_region), new_region_id)
                .is_none();
            assert!(not_exist, "[region {}] should not exist", new_region_id);
            meta.readers
                .insert(new_region_id, ReadDelegate::from_peer(new_peer.get_peer()));
            meta.region_read_progress
                .insert(new_region_id, new_peer.peer.read_progress.clone());
            if last_region_id == new_region_id {
                // To prevent from big region, the right region needs run split
                // check again after split.
                new_peer.peer.size_diff_hint = self.ctx.cfg.region_split_check_diff.0;
            }
            let mailbox = BasicMailbox::new(sender, new_peer, self.ctx.router.state_cnt().clone());
            self.ctx.router.register(new_region_id, mailbox);
            self.ctx
                .router
                .force_send(new_region_id, PeerMsg::Start)
                .unwrap();

            if !campaigned {
                if let Some(msg) = meta
                    .pending_msgs
                    .swap_remove_front(|m| m.get_to_peer() == &meta_peer)
                {
                    let peer_msg = PeerMsg::RaftMessage(InspectedRaftMessage { heap_size: 0, msg });
                    if let Err(e) = self.ctx.router.force_send(new_region_id, peer_msg) {
                        warn!("handle first requset failed"; "region_id" => region_id, "error" => ?e);
                    }
                }
            }
        }
        drop(meta);
        if is_leader {
            self.on_split_region_check_tick();
        }
        fail_point!("after_split", self.ctx.store_id() == 3, |_| {});
    }

    fn register_merge_check_tick(&mut self) {
        self.schedule_tick(PeerTicks::CHECK_MERGE)
    }

    /// Check if merge target region is staler than the local one in kv engine.
    /// It should be called when target region is not in region map in memory.
    /// If everything is ok, the answer should always be true because PD should ensure all target peers exist.
    /// So if not, error log will be printed and return false.
    fn is_merge_target_region_stale(&self, target_region: &metapb::Region) -> Result<bool> {
        let target_region_id = target_region.get_id();
        let target_peer_id = util::find_peer(target_region, self.ctx.store_id())
            .unwrap()
            .get_id();

        let state_key = keys::region_state_key(target_region_id);
        if let Some(target_state) = self
            .ctx
            .engines
            .kv
            .get_msg_cf::<RegionLocalState>(CF_RAFT, &state_key)?
        {
            if util::is_epoch_stale(
                target_region.get_region_epoch(),
                target_state.get_region().get_region_epoch(),
            ) {
                return Ok(true);
            }
            // The local target region epoch is staler than target region's.
            // In the case where the peer is destroyed by receiving gc msg rather than applying conf change,
            // the epoch may staler but it's legal, so check peer id to assure that.
            if let Some(local_target_peer_id) =
                util::find_peer(target_state.get_region(), self.ctx.store_id()).map(|r| r.get_id())
            {
                match local_target_peer_id.cmp(&target_peer_id) {
                    cmp::Ordering::Equal => {
                        if target_state.get_state() == PeerState::Tombstone {
                            // The local target peer has already been destroyed.
                            return Ok(true);
                        }
                        error!(
                            "the local target peer state is not tombstone in kv engine";
                            "target_peer_id" => target_peer_id,
                            "target_peer_state" => ?target_state.get_state(),
                            "target_region" => ?target_region,
                            "region_id" => self.fsm.region_id(),
                            "peer_id" => self.fsm.peer_id(),
                        );
                    }
                    cmp::Ordering::Greater => {
                        // The local target peer id is greater than the one in target region, but its epoch
                        // is staler than target_region's. That is contradictory.
                        panic!("{} local target peer id {} is greater than the one in target region {}, but its epoch is staler, local target region {:?},
                                    target region {:?}", self.fsm.peer.tag, local_target_peer_id, target_peer_id, target_state.get_region(), target_region);
                    }
                    cmp::Ordering::Less => {
                        error!(
                            "the local target peer id in kv engine is less than the one in target region";
                            "local_target_peer_id" => local_target_peer_id,
                            "target_peer_id" => target_peer_id,
                            "target_region" => ?target_region,
                            "region_id" => self.fsm.region_id(),
                            "peer_id" => self.fsm.peer_id(),
                        );
                    }
                }
            } else {
                // Can't get local target peer id probably because this target peer is removed by applying conf change
                error!(
                    "the local target peer does not exist in target region state";
                    "target_region" => ?target_region,
                    "local_target" => ?target_state.get_region(),
                    "region_id" => self.fsm.region_id(),
                    "peer_id" => self.fsm.peer_id(),
                );
            }
        } else {
            error!(
                "failed to load target peer's RegionLocalState from kv engine";
                "target_peer_id" => target_peer_id,
                "target_region" => ?target_region,
                "region_id" => self.fsm.region_id(),
                "peer_id" => self.fsm.peer_id(),
            );
        }
        Ok(false)
    }

    fn validate_merge_peer(&self, target_region: &metapb::Region) -> Result<bool> {
        let target_region_id = target_region.get_id();
        let exist_region = {
            let meta = self.ctx.store_meta.lock().unwrap();
            meta.regions.get(&target_region_id).cloned()
        };
        if let Some(r) = exist_region {
            let exist_epoch = r.get_region_epoch();
            let expect_epoch = target_region.get_region_epoch();
            // exist_epoch > expect_epoch
            if util::is_epoch_stale(expect_epoch, exist_epoch) {
                return Err(box_err!(
                    "target region changed {:?} -> {:?}",
                    target_region,
                    r
                ));
            }
            // exist_epoch < expect_epoch
            if util::is_epoch_stale(exist_epoch, expect_epoch) {
                info!(
                    "target region still not catch up, skip.";
                    "region_id" => self.fsm.region_id(),
                    "peer_id" => self.fsm.peer_id(),
                    "target_region" => ?target_region,
                    "exist_region" => ?r,
                );
                return Ok(false);
            }
            return Ok(true);
        }

        // All of the target peers must exist before merging which is guaranteed by PD.
        // Now the target peer is not in region map.
        match self.is_merge_target_region_stale(target_region) {
            Err(e) => {
                error!(%e;
                    "failed to load region state, ignore";
                    "region_id" => self.fsm.region_id(),
                    "peer_id" => self.fsm.peer_id(),
                    "target_region_id" => target_region_id,
                );
                Ok(false)
            }
            Ok(true) => Err(box_err!("region {} is destroyed", target_region_id)),
            Ok(false) => {
                if self.ctx.cfg.dev_assert {
                    panic!(
                        "something is wrong, maybe PD do not ensure all target peers exist before merging"
                    );
                }
                error!(
                    "something is wrong, maybe PD do not ensure all target peers exist before merging"
                );
                Ok(false)
            }
        }
    }

    fn schedule_merge(&mut self) -> Result<()> {
        fail_point!("on_schedule_merge", |_| Ok(()));
        let (request, target_id) = {
            let state = self.fsm.peer.pending_merge_state.as_ref().unwrap();
            let expect_region = state.get_target();

            if !self.validate_merge_peer(expect_region)? {
                // Wait till next round.
                return Ok(());
            }
            let target_id = expect_region.get_id();
            let sibling_region = expect_region;

            let (min_index, _) = self.fsm.peer.get_min_progress()?;
            let low = cmp::max(min_index + 1, state.get_min_index());
            // TODO: move this into raft module.
            // > over >= to include the PrepareMerge proposal.
            let entries = if low > state.get_commit() {
                vec![]
            } else {
                match self
                    .fsm
                    .peer
                    .get_store()
                    .entries(low, state.get_commit() + 1, NO_LIMIT)
                {
                    Ok(ents) => ents,
                    Err(e) => panic!(
                        "[region {}] {} failed to get merge entires: {:?}, low:{}, commit: {}",
                        self.fsm.region_id(),
                        self.fsm.peer_id(),
                        e,
                        low,
                        state.get_commit()
                    ),
                }
            };

            let sibling_peer = util::find_peer(sibling_region, self.store_id()).unwrap();
            let mut request = new_admin_request(sibling_region.get_id(), sibling_peer.clone());
            request
                .mut_header()
                .set_region_epoch(sibling_region.get_region_epoch().clone());
            let mut admin = AdminRequest::default();
            admin.set_cmd_type(AdminCmdType::CommitMerge);
            admin
                .mut_commit_merge()
                .set_source(self.fsm.peer.region().clone());
            admin.mut_commit_merge().set_commit(state.get_commit());
            admin.mut_commit_merge().set_entries(entries.into());
            request.set_admin_request(admin);
            (request, target_id)
        };
        // Please note that, here assumes that the unit of network isolation is store rather than
        // peer. So a quorum stores of source region should also be the quorum stores of target
        // region. Otherwise we need to enable proposal forwarding.
        self.ctx
            .router
            .force_send(
                target_id,
                PeerMsg::RaftCommand(RaftCommand::new_ext(
                    request,
                    Callback::None,
                    RaftCmdExtraOpts {
                        deadline: None,
                        disk_full_opt: DiskFullOpt::AllowedOnAlmostFull,
                    },
                )),
            )
            .map_err(|_| Error::RegionNotFound(target_id))
    }

    fn rollback_merge(&mut self) {
        let req = {
            let state = self.fsm.peer.pending_merge_state.as_ref().unwrap();
            let mut request =
                new_admin_request(self.fsm.peer.region().get_id(), self.fsm.peer.peer.clone());
            request
                .mut_header()
                .set_region_epoch(self.fsm.peer.region().get_region_epoch().clone());
            let mut admin = AdminRequest::default();
            admin.set_cmd_type(AdminCmdType::RollbackMerge);
            admin.mut_rollback_merge().set_commit(state.get_commit());
            request.set_admin_request(admin);
            request
        };
        self.propose_raft_command(req, Callback::None, DiskFullOpt::AllowedOnAlmostFull);
    }

    fn on_check_merge(&mut self) {
        if self.fsm.stopped
            || self.fsm.peer.pending_remove
            || self.fsm.peer.pending_merge_state.is_none()
        {
            return;
        }
        self.register_merge_check_tick();
        fail_point!(
            "on_check_merge_not_1001",
            self.fsm.peer_id() != 1001,
            |_| {}
        );
        if let Err(e) = self.schedule_merge() {
            if self.fsm.peer.is_leader() {
                self.fsm
                    .peer
                    .add_want_rollback_merge_peer(self.fsm.peer_id());
                if self
                    .fsm
                    .peer
                    .raft_group
                    .raft
                    .prs()
                    .has_quorum(&self.fsm.peer.want_rollback_merge_peers)
                {
                    info!(
                        "failed to schedule merge, rollback";
                        "region_id" => self.fsm.region_id(),
                        "peer_id" => self.fsm.peer_id(),
                        "err" => %e,
                        "error_code" => %e.error_code(),
                    );
                    self.rollback_merge();
                }
            } else if !is_learner(&self.fsm.peer.peer) {
                info!(
                    "want to rollback merge";
                    "region_id" => self.fsm.region_id(),
                    "peer_id" => self.fsm.peer_id(),
                    "leader_id" => self.fsm.peer.leader_id(),
                    "err" => %e,
                    "error_code" => %e.error_code(),
                );
                if self.fsm.peer.leader_id() != raft::INVALID_ID {
                    self.fsm.peer.send_want_rollback_merge(
                        self.fsm
                            .peer
                            .pending_merge_state
                            .as_ref()
                            .unwrap()
                            .get_commit(),
                        &mut self.ctx,
                    );
                }
            }
        }
    }

    fn on_ready_prepare_merge(&mut self, region: metapb::Region, state: MergeState) {
        {
            let mut meta = self.ctx.store_meta.lock().unwrap();
            meta.set_region(&self.ctx.coprocessor_host, region, &mut self.fsm.peer);
        }

        self.fsm.peer.pending_merge_state = Some(state);
        let state = self.fsm.peer.pending_merge_state.as_ref().unwrap();

        if let Some(ref catch_up_logs) = self.fsm.peer.catch_up_logs {
            if state.get_commit() == catch_up_logs.merge.get_commit() {
                assert_eq!(state.get_target().get_id(), catch_up_logs.target_region_id);
                // Indicate that `on_catch_up_logs_for_merge` has already executed.
                // Mark pending_remove because its apply fsm will be destroyed.
                self.fsm.peer.pending_remove = true;
                // Send CatchUpLogs back to destroy source apply fsm,
                // then it will send `Noop` to trigger target apply fsm.
                self.ctx.apply_router.schedule_task(
                    self.fsm.region_id(),
                    ApplyTask::LogsUpToDate(self.fsm.peer.catch_up_logs.take().unwrap()),
                );
                return;
            }
        }

        self.on_check_merge();
    }

    fn on_catch_up_logs_for_merge(&mut self, mut catch_up_logs: CatchUpLogs) {
        let region_id = self.fsm.region_id();
        assert_eq!(region_id, catch_up_logs.merge.get_source().get_id());

        if let Some(ref cul) = self.fsm.peer.catch_up_logs {
            panic!(
                "{} get catch_up_logs from {} but has already got from {}",
                self.fsm.peer.tag, catch_up_logs.target_region_id, cul.target_region_id
            )
        }

        if let Some(ref pending_merge_state) = self.fsm.peer.pending_merge_state {
            if pending_merge_state.get_commit() == catch_up_logs.merge.get_commit() {
                assert_eq!(
                    pending_merge_state.get_target().get_id(),
                    catch_up_logs.target_region_id
                );
                // Indicate that `on_ready_prepare_merge` has already executed.
                // Mark pending_remove because its apply fsm will be destroyed.
                self.fsm.peer.pending_remove = true;
                // Just for saving memory.
                catch_up_logs.merge.clear_entries();
                // Send CatchUpLogs back to destroy source apply fsm,
                // then it will send `Noop` to trigger target apply fsm.
                self.ctx
                    .apply_router
                    .schedule_task(region_id, ApplyTask::LogsUpToDate(catch_up_logs));
                return;
            }
        }

        // Directly append these logs to raft log and then commit them.
        match self
            .fsm
            .peer
            .maybe_append_merge_entries(&catch_up_logs.merge)
        {
            Some(last_index) => {
                info!(
                    "append and commit entries to source region";
                    "region_id" => region_id,
                    "peer_id" => self.fsm.peer.peer_id(),
                    "last_index" => last_index,
                );
                // Now it has some committed entries, so mark it to take `Ready` in next round.
                self.fsm.has_ready = true;
            }
            None => {
                info!(
                    "no need to catch up logs";
                    "region_id" => region_id,
                    "peer_id" => self.fsm.peer.peer_id(),
                );
            }
        }
        // Just for saving memory.
        catch_up_logs.merge.clear_entries();
        self.fsm.peer.catch_up_logs = Some(catch_up_logs);
    }

    fn on_ready_commit_merge(
        &mut self,
        merge_index: u64,
        region: metapb::Region,
        source: metapb::Region,
    ) {
        self.register_split_region_check_tick();
        let mut meta = self.ctx.store_meta.lock().unwrap();

        let prev = meta.region_ranges.remove(&enc_end_key(&source));
        assert_eq!(prev, Some(source.get_id()));
        let prev = if region.get_end_key() == source.get_end_key() {
            meta.region_ranges.remove(&enc_start_key(&source))
        } else {
            meta.region_ranges.remove(&enc_end_key(&region))
        };
        if prev != Some(region.get_id()) {
            panic!(
                "{} meta corrupted: prev: {:?}, ranges: {:?}",
                self.fsm.peer.tag, prev, meta.region_ranges
            );
        }
        meta.region_ranges
            .insert(enc_end_key(&region), region.get_id());
        assert!(meta.regions.remove(&source.get_id()).is_some());
        meta.set_region(&self.ctx.coprocessor_host, region, &mut self.fsm.peer);
        meta.readers.remove(&source.get_id());

        // After the region commit merged, the region's key range is extended and the region's `safe_ts`
        // should reset to `min(source_safe_ts, target_safe_ts)`
        let source_read_progress = meta.region_read_progress.remove(&source.get_id()).unwrap();
        self.fsm
            .peer
            .read_progress
            .merge_safe_ts(source_read_progress.safe_ts(), merge_index);

        // If a follower merges into a leader, a more recent read may happen
        // on the leader of the follower. So max ts should be updated after
        // a region merge.
        self.fsm
            .peer
            .require_updating_max_ts(&self.ctx.pd_scheduler);

        drop(meta);

        // make approximate size and keys updated in time.
        // the reason why follower need to update is that there is a issue that after merge
        // and then transfer leader, the new leader may have stale size and keys.
        self.fsm.peer.size_diff_hint = self.ctx.cfg.region_split_check_diff.0;
        if self.fsm.peer.is_leader() {
            info!(
                "notify pd with merge";
                "region_id" => self.fsm.region_id(),
                "peer_id" => self.fsm.peer_id(),
                "source_region" => ?source,
                "target_region" => ?self.fsm.peer.region(),
            );
            self.fsm.peer.heartbeat_pd(self.ctx);
        }
        if let Err(e) = self.ctx.router.force_send(
            source.get_id(),
            PeerMsg::SignificantMsg(SignificantMsg::MergeResult {
                target_region_id: self.fsm.region_id(),
                target: self.fsm.peer.peer.clone(),
                result: MergeResultKind::FromTargetLog,
            }),
        ) {
            panic!(
                "{} failed to send merge result(FromTargetLog) to source region {}, err {}",
                self.fsm.peer.tag,
                source.get_id(),
                e
            );
        }
    }

    /// Handle rollbacking Merge result.
    ///
    /// If commit is 0, it means that Merge is rollbacked by a snapshot; otherwise
    /// it's rollbacked by a proposal, and its value should be equal to the commit
    /// index of previous PrepareMerge.
    fn on_ready_rollback_merge(&mut self, commit: u64, region: Option<metapb::Region>) {
        let pending_commit = self
            .fsm
            .peer
            .pending_merge_state
            .as_ref()
            .unwrap()
            .get_commit();
        if commit != 0 && pending_commit != commit {
            panic!(
                "{} rollbacks a wrong merge: {} != {}",
                self.fsm.peer.tag, pending_commit, commit
            );
        }
        // Clear merge releted data
        self.fsm.peer.pending_merge_state = None;
        self.fsm.peer.want_rollback_merge_peers.clear();

        // Resume updating `safe_ts`
        self.fsm.peer.read_progress.resume();

        if let Some(r) = region {
            let mut meta = self.ctx.store_meta.lock().unwrap();
            meta.set_region(&self.ctx.coprocessor_host, r, &mut self.fsm.peer);
        }
        if self.fsm.peer.is_leader() {
            info!(
                "notify pd with rollback merge";
                "region_id" => self.fsm.region_id(),
                "peer_id" => self.fsm.peer_id(),
                "commit_index" => commit,
            );
            self.fsm.peer.heartbeat_pd(self.ctx);
        }
    }

    fn on_merge_result(
        &mut self,
        target_region_id: u64,
        target: metapb::Peer,
        result: MergeResultKind,
    ) {
        let exists = self
            .fsm
            .peer
            .pending_merge_state
            .as_ref()
            .map_or(true, |s| s.get_target().get_peers().contains(&target));
        if !exists {
            panic!(
                "{} unexpected merge result: {:?} {:?} {:?}",
                self.fsm.peer.tag, self.fsm.peer.pending_merge_state, target, result
            );
        }
        // Because of the checking before proposing `PrepareMerge`, which is
        // no `CompactLog` proposal between the smallest commit index and the latest index.
        // If the merge succeed, all source peers are impossible in apply snapshot state
        // and must be initialized.
        {
            let meta = self.ctx.store_meta.lock().unwrap();
            if meta.atomic_snap_regions.contains_key(&self.region_id()) {
                panic!(
                    "{} is applying atomic snapshot on getting merge result, target region id {}, target peer {:?}, merge result type {:?}",
                    self.fsm.peer.tag, target_region_id, target, result
                );
            }
        }
        if self.fsm.peer.is_handling_snapshot() {
            panic!(
                "{} is applying snapshot on getting merge result, target region id {}, target peer {:?}, merge result type {:?}",
                self.fsm.peer.tag, target_region_id, target, result
            );
        }
        if !self.fsm.peer.is_initialized() {
            panic!(
                "{} is not initialized on getting merge result, target region id {}, target peer {:?}, merge result type {:?}",
                self.fsm.peer.tag, target_region_id, target, result
            );
        }
        match result {
            MergeResultKind::FromTargetLog => {
                info!(
                    "merge finished";
                    "region_id" => self.fsm.region_id(),
                    "peer_id" => self.fsm.peer_id(),
                    "target_region" => ?self.fsm.peer.pending_merge_state.as_ref().unwrap().target,
                );
                self.destroy_peer(true);
            }
            MergeResultKind::FromTargetSnapshotStep1 => {
                info!(
                    "merge finished with target snapshot";
                    "region_id" => self.fsm.region_id(),
                    "peer_id" => self.fsm.peer_id(),
                    "target_region_id" => target_region_id,
                );
                self.fsm.peer.pending_remove = true;
                // Destroy apply fsm at first
                self.ctx.apply_router.schedule_task(
                    self.fsm.region_id(),
                    ApplyTask::destroy(self.fsm.region_id(), true),
                );
            }
            MergeResultKind::FromTargetSnapshotStep2 => {
                // `merge_by_target` is true because this region's range already belongs to
                // its target region so we must not clear data otherwise its target region's
                // data will corrupt.
                self.destroy_peer(true);
            }
            MergeResultKind::Stale => {
                self.on_stale_merge(target_region_id);
            }
        };
    }

    fn on_stale_merge(&mut self, target_region_id: u64) {
        if self.fsm.peer.pending_remove {
            return;
        }
        info!(
            "successful merge can't be continued, try to gc stale peer";
            "region_id" => self.fsm.region_id(),
            "peer_id" => self.fsm.peer_id(),
            "target_region_id" => target_region_id,
            "merge_state" => ?self.fsm.peer.pending_merge_state,
        );
        // Because of the checking before proposing `PrepareMerge`, which is
        // no `CompactLog` proposal between the smallest commit index and the latest index.
        // If the merge succeed, all source peers are impossible in apply snapshot state
        // and must be initialized.
        // So `maybe_destroy` must succeed here.
        let job = self.fsm.peer.maybe_destroy(self.ctx).unwrap();
        self.handle_destroy_peer(job);
    }

    fn on_ready_persist_snapshot(&mut self, persist_res: PersistSnapshotResult) {
        let prev_region = persist_res.prev_region;
        let region = persist_res.region;

        info!(
            "snapshot is persisted";
            "region_id" => self.fsm.region_id(),
            "peer_id" => self.fsm.peer_id(),
            "region" => ?region,
        );

        let mut state = self.ctx.global_replication_state.lock().unwrap();
        let gb = state
            .calculate_commit_group(self.fsm.peer.replication_mode_version, region.get_peers());
        self.fsm.peer.raft_group.raft.clear_commit_group();
        self.fsm.peer.raft_group.raft.assign_commit_groups(gb);
        fail_point!("after_assign_commit_groups_on_apply_snapshot");
        // drop it before access `store_meta`.
        drop(state);

        let mut meta = self.ctx.store_meta.lock().unwrap();
        debug!(
            "check snapshot range";
            "region_id" => self.fsm.region_id(),
            "peer_id" => self.fsm.peer_id(),
            "prev_region" => ?prev_region,
        );

        meta.readers.insert(
            self.fsm.region_id(),
            ReadDelegate::from_peer(&self.fsm.peer),
        );

        // Remove this region's snapshot region from the `pending_snapshot_regions`
        // The `pending_snapshot_regions` is only used to occupy the key range, so if this
        // peer is added to `region_ranges`, it can be remove from `pending_snapshot_regions`
        meta.pending_snapshot_regions
            .retain(|r| self.fsm.region_id() != r.get_id());

        // Remove its source peers' metadata
        for r in &persist_res.destroy_regions {
            let prev = meta.region_ranges.remove(&enc_end_key(r));
            assert_eq!(prev, Some(r.get_id()));
            assert!(meta.regions.remove(&r.get_id()).is_some());
            meta.readers.remove(&r.get_id());
        }
        // Remove the data from `atomic_snap_regions` and `destroyed_region_for_snap`
        // which are added before applying snapshot
        if let Some(wait_destroy_regions) = meta.atomic_snap_regions.remove(&self.fsm.region_id()) {
            for (source_region_id, _) in wait_destroy_regions {
                assert_eq!(
                    meta.destroyed_region_for_snap
                        .remove(&source_region_id)
                        .is_some(),
                    true
                );
            }
        }

        if util::is_region_initialized(&prev_region) {
            info!(
                "region changed after persisting snapshot";
                "region_id" => self.fsm.region_id(),
                "peer_id" => self.fsm.peer_id(),
                "prev_region" => ?prev_region,
                "region" => ?region,
            );
            let prev = meta.region_ranges.remove(&enc_end_key(&prev_region));
            if prev != Some(region.get_id()) {
                panic!(
                    "{} meta corrupted, expect {:?} got {:?}",
                    self.fsm.peer.tag, prev_region, prev,
                );
            }
        } else if self.fsm.peer.local_first_replicate {
            // This peer is uninitialized previously.
            // More accurately, the `RegionLocalState` has been persisted so the data can be removed from `pending_create_peers`.
            let mut pending_create_peers = self.ctx.pending_create_peers.lock().unwrap();
            assert_eq!(
                pending_create_peers.remove(&self.fsm.region_id()),
                Some((self.fsm.peer_id(), false))
            );
        }

        if let Some(r) = meta
            .region_ranges
            .insert(enc_end_key(&region), region.get_id())
        {
            panic!("{} unexpected region {:?}", self.fsm.peer.tag, r);
        }
        let prev = meta.regions.insert(region.get_id(), region.clone());
        assert_eq!(prev, Some(prev_region));
        drop(meta);

        self.fsm.peer.read_progress.update_leader_info(
            self.fsm.peer.leader_id(),
            self.fsm.peer.term(),
            &region,
        );

        for r in &persist_res.destroy_regions {
            if let Err(e) = self.ctx.router.force_send(
                r.get_id(),
                PeerMsg::SignificantMsg(SignificantMsg::MergeResult {
                    target_region_id: self.fsm.region_id(),
                    target: self.fsm.peer.peer.clone(),
                    result: MergeResultKind::FromTargetSnapshotStep2,
                }),
            ) {
                panic!(
                    "{} failed to send merge result(FromTargetSnapshotStep2) to source region {}, err {}",
                    self.fsm.peer.tag,
                    r.get_id(),
                    e
                );
            }
        }
    }

    fn on_ready_result(
        &mut self,
        exec_results: &mut VecDeque<ExecResult<EK::Snapshot>>,
        metrics: &ApplyMetrics,
    ) {
        // handle executing committed log results
        while let Some(result) = exec_results.pop_front() {
            match result {
                ExecResult::ChangePeer(cp) => self.on_ready_change_peer(cp),
                ExecResult::CompactLog { first_index, state } => {
                    self.on_ready_compact_log(first_index, state)
                }
                ExecResult::SplitRegion {
                    derived,
                    regions,
                    new_split_regions,
                } => self.on_ready_split_region(derived, regions, new_split_regions),
                ExecResult::PrepareMerge { region, state } => {
                    self.on_ready_prepare_merge(region, state)
                }
                ExecResult::CommitMerge {
                    index,
                    region,
                    source,
                } => self.on_ready_commit_merge(index, region, source),
                ExecResult::RollbackMerge { region, commit } => {
                    self.on_ready_rollback_merge(commit, Some(region))
                }
                ExecResult::ComputeHash {
                    region,
                    index,
                    context,
                    snap,
                } => self.on_ready_compute_hash(region, index, context, snap),
                ExecResult::VerifyHash {
                    index,
                    context,
                    hash,
                } => self.on_ready_verify_hash(index, context, hash),
                ExecResult::DeleteRange { .. } => {
                    // TODO: clean user properties?
                }
                ExecResult::IngestSst { ssts } => self.on_ingest_sst_result(ssts),
            }
        }

        // Update metrics only when all exec_results are finished in case the metrics is counted multiple times
        // when waiting for commit merge
        self.ctx.store_stat.lock_cf_bytes_written += metrics.lock_cf_written_bytes;
        self.ctx.store_stat.engine_total_bytes_written += metrics.written_bytes;
        self.ctx.store_stat.engine_total_keys_written += metrics.written_keys;
    }

    /// Check if a request is valid if it has valid prepare_merge/commit_merge proposal.
    fn check_merge_proposal(&self, msg: &mut RaftCmdRequest) -> Result<()> {
        if !msg.get_admin_request().has_prepare_merge()
            && !msg.get_admin_request().has_commit_merge()
        {
            return Ok(());
        }

        let region = self.fsm.peer.region();
        if msg.get_admin_request().has_prepare_merge() {
            // Just for simplicity, do not start region merge while in joint state
            if self.fsm.peer.in_joint_state() {
                return Err(box_err!(
                    "{} region in joint state, can not propose merge command, command: {:?}",
                    self.fsm.peer.tag,
                    msg.get_admin_request()
                ));
            }
            let target_region = msg.get_admin_request().get_prepare_merge().get_target();
            {
                let meta = self.ctx.store_meta.lock().unwrap();
                match meta.regions.get(&target_region.get_id()) {
                    Some(r) => {
                        if r != target_region {
                            return Err(box_err!(
                                "target region not matched, skip proposing: {:?} != {:?}",
                                r,
                                target_region
                            ));
                        }
                    }
                    None => {
                        return Err(box_err!(
                            "target region {} doesn't exist.",
                            target_region.get_id()
                        ));
                    }
                }
            }
            if !util::is_sibling_regions(target_region, region) {
                return Err(box_err!(
                    "{:?} and {:?} are not sibling, skip proposing.",
                    target_region,
                    region
                ));
            }
            if !util::region_on_same_stores(target_region, region) {
                return Err(box_err!(
                    "peers doesn't match {:?} != {:?}, reject merge",
                    region.get_peers(),
                    target_region.get_peers()
                ));
            }
        } else {
            let source_region = msg.get_admin_request().get_commit_merge().get_source();
            if !util::is_sibling_regions(source_region, region) {
                return Err(box_err!(
                    "{:?} and {:?} should be sibling",
                    source_region,
                    region
                ));
            }
            if !util::region_on_same_stores(source_region, region) {
                return Err(box_err!(
                    "peers not matched: {:?} {:?}",
                    source_region,
                    region
                ));
            }
        }

        Ok(())
    }

    fn pre_propose_raft_command(
        &mut self,
        msg: &RaftCmdRequest,
    ) -> Result<Option<RaftCmdResponse>> {
        // Check store_id, make sure that the msg is dispatched to the right place.
        if let Err(e) = util::check_store_id(msg, self.store_id()) {
            self.ctx.raft_metrics.invalid_proposal.mismatch_store_id += 1;
            return Err(e);
        }
        if msg.has_status_request() {
            // For status commands, we handle it here directly.
            let resp = self.execute_status_command(msg)?;
            return Ok(Some(resp));
        }

        // Check whether the store has the right peer to handle the request.
        let region_id = self.region_id();
        let leader_id = self.fsm.peer.leader_id();
        let request = msg.get_requests();

        // ReadIndex can be processed on the replicas.
        let is_read_index_request =
            request.len() == 1 && request[0].get_cmd_type() == CmdType::ReadIndex;
        let mut read_only = true;
        for r in msg.get_requests() {
            match r.get_cmd_type() {
                CmdType::Get | CmdType::Snap | CmdType::ReadIndex => (),
                _ => read_only = false,
            }
        }
        let allow_replica_read = read_only && msg.get_header().get_replica_read();
        let flags = WriteBatchFlags::from_bits_check(msg.get_header().get_flags());
        let allow_stale_read = read_only && flags.contains(WriteBatchFlags::STALE_READ);
        if !self.fsm.peer.is_leader()
            && !is_read_index_request
            && !allow_replica_read
            && !allow_stale_read
        {
            self.ctx.raft_metrics.invalid_proposal.not_leader += 1;
            let leader = self.fsm.peer.get_peer_from_cache(leader_id);
            self.fsm.reset_hibernate_state(GroupState::Chaos);
            self.register_raft_base_tick();
            return Err(Error::NotLeader(region_id, leader));
        }
        // peer_id must be the same as peer's.
        if let Err(e) = util::check_peer_id(msg, self.fsm.peer.peer_id()) {
            self.ctx.raft_metrics.invalid_proposal.mismatch_peer_id += 1;
            return Err(e);
        }
        // check whether the peer is initialized.
        if !self.fsm.peer.is_initialized() {
            self.ctx
                .raft_metrics
                .invalid_proposal
                .region_not_initialized += 1;
            return Err(Error::RegionNotInitialized(region_id));
        }
        // If the peer is applying snapshot, it may drop some sending messages, that could
        // make clients wait for response until timeout.
        if self.fsm.peer.is_handling_snapshot() {
            self.ctx.raft_metrics.invalid_proposal.is_applying_snapshot += 1;
            // TODO: replace to a more suitable error.
            return Err(Error::Other(box_err!(
                "{} peer is applying snapshot",
                self.fsm.peer.tag
            )));
        }
        // Check whether the term is stale.
        if let Err(e) = util::check_term(msg, self.fsm.peer.term()) {
            self.ctx.raft_metrics.invalid_proposal.stale_command += 1;
            return Err(e);
        }

        match util::check_region_epoch(msg, self.fsm.peer.region(), true) {
            Err(Error::EpochNotMatch(m, mut new_regions)) => {
                // Attach the region which might be split from the current region. But it doesn't
                // matter if the region is not split from the current region. If the region meta
                // received by the TiKV driver is newer than the meta cached in the driver, the meta is
                // updated.
                let requested_version = msg.get_header().get_region_epoch().version;
                self.collect_sibling_region(requested_version, &mut new_regions);
                self.ctx.raft_metrics.invalid_proposal.epoch_not_match += 1;
                Err(Error::EpochNotMatch(m, new_regions))
            }
            Err(e) => Err(e),
            Ok(()) => Ok(None),
        }
    }

    /// Propose batched raft commands(if any) first, then propose the given raft command.
    fn propose_raft_command(
        &mut self,
        msg: RaftCmdRequest,
        cb: Callback<EK::Snapshot>,
        diskfullopt: DiskFullOpt,
    ) {
        if let Some((request, callback)) =
            self.fsm.batch_req_builder.build(&mut self.ctx.raft_metrics)
        {
            self.propose_raft_command_internal(request, callback, DiskFullOpt::NotAllowedOnFull);
        }

        self.propose_raft_command_internal(msg, cb, diskfullopt);
    }

    /// Propose the raft command directly.
    /// Note that this function introduces a reorder between this command and batched commands.
    fn propose_raft_command_internal(
        &mut self,
        mut msg: RaftCmdRequest,
        cb: Callback<EK::Snapshot>,
        diskfullopt: DiskFullOpt,
    ) {
        if self.fsm.peer.pending_remove {
            apply::notify_req_region_removed(self.region_id(), cb);
            return;
        }

        if self.ctx.raft_metrics.waterfall_metrics {
            if let Some(request_times) = cb.get_request_times() {
                let now = TiInstant::now();
                for t in request_times {
                    self.ctx
                        .raft_metrics
                        .wf_batch_wait
                        .observe(duration_to_sec(now.saturating_duration_since(*t)));
                }
            }
        }

        match self.pre_propose_raft_command(&msg) {
            Ok(Some(resp)) => {
                cb.invoke_with_response(resp);
                return;
            }
            Err(e) => {
                debug!(
                    "failed to propose";
                    "region_id" => self.region_id(),
                    "peer_id" => self.fsm.peer_id(),
                    "message" => ?msg,
                    "err" => %e,
                );
                cb.invoke_with_response(new_error(e));
                return;
            }
            _ => (),
        }

        if let Err(e) = self.check_merge_proposal(&mut msg) {
            warn!(
                "failed to propose merge";
                "region_id" => self.region_id(),
                "peer_id" => self.fsm.peer_id(),
                "message" => ?msg,
                "err" => %e,
                "error_code" => %e.error_code(),
            );
            cb.invoke_with_response(new_error(e));
            return;
        }

        // Note:
        // The peer that is being checked is a leader. It might step down to be a follower later. It
        // doesn't matter whether the peer is a leader or not. If it's not a leader, the proposing
        // command log entry can't be committed.

        let mut resp = RaftCmdResponse::default();
        let term = self.fsm.peer.term();
        bind_term(&mut resp, term);
        if self.fsm.peer.propose(self.ctx, cb, msg, resp, diskfullopt) {
            self.fsm.has_ready = true;
        }

        if self.fsm.peer.should_wake_up {
            self.reset_raft_tick(GroupState::Ordered);
        }

        self.register_pd_heartbeat_tick();

        // TODO: add timeout, if the command is not applied after timeout,
        // we will call the callback with timeout error.
    }

    fn collect_sibling_region(&self, requested_version: u64, regions: &mut Vec<Region>) {
        let mut max_version = self.fsm.peer.region().get_region_epoch().version;
        if requested_version >= max_version {
            // Our information is stale.
            return;
        }
        // Current region is included in the vec.
        let mut collect_cnt = max_version - requested_version;
        let anchor = Excluded(enc_end_key(self.fsm.peer.region()));
        let meta = self.ctx.store_meta.lock().unwrap();
        let mut ranges = if self.ctx.cfg.right_derive_when_split {
            meta.region_ranges.range((Unbounded::<Vec<u8>>, anchor))
        } else {
            meta.region_ranges.range((anchor, Unbounded::<Vec<u8>>))
        };

        for _ in 0..MAX_REGIONS_IN_ERROR {
            let res = if self.ctx.cfg.right_derive_when_split {
                ranges.next_back()
            } else {
                ranges.next()
            };
            if let Some((_, id)) = res {
                let r = &meta.regions[id];
                collect_cnt -= 1;
                // For example, A is split into B, A, and then B is split into C, B.
                if r.get_region_epoch().version >= max_version {
                    // It doesn't matter if it's a false positive, as it's limited by MAX_REGIONS_IN_ERROR.
                    collect_cnt += r.get_region_epoch().version - max_version;
                    max_version = r.get_region_epoch().version;
                }
                regions.push(r.to_owned());
                if collect_cnt == 0 {
                    return;
                }
            } else {
                return;
            }
        }
    }

    fn register_raft_gc_log_tick(&mut self) {
        self.schedule_tick(PeerTicks::RAFT_LOG_GC)
    }

    #[allow(clippy::if_same_then_else)]
    fn on_raft_gc_log_tick(&mut self, force_compact: bool) {
        if !self.fsm.peer.get_store().is_cache_empty() || !self.ctx.cfg.hibernate_regions {
            self.register_raft_gc_log_tick();
        }
        fail_point!("on_raft_log_gc_tick_1", self.fsm.peer_id() == 1, |_| {});
        fail_point!("on_raft_gc_log_tick", |_| {});
        debug_assert!(!self.fsm.stopped);

        // The most simple case: compact log and cache to applied index directly.
        let applied_idx = self.fsm.peer.get_store().applied_index();
        if !self.fsm.peer.is_leader() {
            self.fsm.peer.mut_store().compact_to(applied_idx + 1);
            return;
        }

        // As leader, we would not keep caches for the peers that didn't response heartbeat in the
        // last few seconds. That happens probably because another TiKV is down. In this case if we
        // do not clean up the cache, it may keep growing.
        let drop_cache_duration =
            self.ctx.cfg.raft_heartbeat_interval() + self.ctx.cfg.raft_entry_cache_life_time.0;
        let cache_alive_limit = Instant::now() - drop_cache_duration;

        // Leader will replicate the compact log command to followers,
        // If we use current replicated_index (like 10) as the compact index,
        // when we replicate this log, the newest replicated_index will be 11,
        // but we only compact the log to 10, not 11, at that time,
        // the first index is 10, and replicated_index is 11, with an extra log,
        // and we will do compact again with compact index 11, in cycles...
        // So we introduce a threshold, if replicated index - first index > threshold,
        // we will try to compact log.
        // raft log entries[..............................................]
        //                  ^                                       ^
        //                  |-----------------threshold------------ |
        //              first_index                         replicated_index
        // `alive_cache_idx` is the smallest `replicated_index` of healthy up nodes.
        // `alive_cache_idx` is only used to gc cache.
        let truncated_idx = self.fsm.peer.get_store().truncated_index();
        let last_idx = self.fsm.peer.get_store().last_index();
        let (mut replicated_idx, mut alive_cache_idx) = (last_idx, last_idx);
        for (peer_id, p) in self.fsm.peer.raft_group.raft.prs().iter() {
            if replicated_idx > p.matched {
                replicated_idx = p.matched;
            }
            if let Some(last_heartbeat) = self.fsm.peer.peer_heartbeats.get(peer_id) {
                if alive_cache_idx > p.matched
                    && p.matched >= truncated_idx
                    && *last_heartbeat > cache_alive_limit
                {
                    alive_cache_idx = p.matched;
                }
            }
        }
        // When an election happened or a new peer is added, replicated_idx can be 0.
        if replicated_idx > 0 {
            assert!(
                last_idx >= replicated_idx,
                "expect last index {} >= replicated index {}",
                last_idx,
                replicated_idx
            );
            REGION_MAX_LOG_LAG.observe((last_idx - replicated_idx) as f64);
        }
        self.fsm
            .peer
            .mut_store()
            .maybe_gc_cache(alive_cache_idx, applied_idx);
        if needs_evict_entry_cache(self.ctx.cfg.evict_cache_on_memory_ratio) {
            self.fsm.peer.mut_store().evict_cache(true);
            if !self.fsm.peer.get_store().cache_is_empty() {
                self.register_entry_cache_evict_tick();
            }
        }

        let mut total_gc_logs = 0;

        let first_idx = self.fsm.peer.get_store().first_index();

        let mut compact_idx = if force_compact
            // Too many logs between applied index and first index.
            || (applied_idx > first_idx && applied_idx - first_idx >= self.ctx.cfg.raft_log_gc_count_limit)
            // Raft log size ecceeds the limit.
            || (self.fsm.peer.raft_log_size_hint >= self.ctx.cfg.raft_log_gc_size_limit.0)
        {
            applied_idx
        } else if replicated_idx < first_idx || last_idx - first_idx < 3 {
            // In the current implementation one compaction can't delete all stale Raft logs.
            // There will be at least 3 entries left after one compaction:
            // |------------- entries needs to be compacted ----------|
            // [entries...][the entry at `compact_idx`][the last entry][new compaction entry]
            //             |-------------------- entries will be left ----------------------|
            return;
        } else if replicated_idx - first_idx < self.ctx.cfg.raft_log_gc_threshold
            && self.fsm.skip_gc_raft_log_ticks < self.ctx.cfg.raft_log_reserve_max_ticks
        {
            // Logs will only be kept `max_ticks` * `raft_log_gc_tick_interval`.
            self.fsm.skip_gc_raft_log_ticks += 1;
            self.register_raft_gc_log_tick();
            return;
        } else {
            replicated_idx
        };
        assert!(compact_idx >= first_idx);
        // Have no idea why subtract 1 here, but original code did this by magic.
        compact_idx -= 1;
        if compact_idx < first_idx {
            // In case compact_idx == first_idx before subtraction.
            return;
        }
        total_gc_logs += compact_idx - first_idx;

        // Create a compact log request and notify directly.
        let region_id = self.fsm.peer.region().get_id();
        let peer = self.fsm.peer.peer.clone();
        let term = self.fsm.peer.get_index_term(compact_idx);
        let request = new_compact_log_request(region_id, peer, compact_idx, term);
        self.propose_raft_command_internal(
            request,
            Callback::None,
            DiskFullOpt::AllowedOnAlmostFull,
        );

        self.fsm.skip_gc_raft_log_ticks = 0;
        self.register_raft_gc_log_tick();
        PEER_GC_RAFT_LOG_COUNTER.inc_by(total_gc_logs);
    }

    fn register_entry_cache_evict_tick(&mut self) {
        self.schedule_tick(PeerTicks::ENTRY_CACHE_EVICT)
    }

    fn on_entry_cache_evict_tick(&mut self) {
        fail_point!("on_entry_cache_evict_tick", |_| {});
        if needs_evict_entry_cache(self.ctx.cfg.evict_cache_on_memory_ratio) {
            self.fsm.peer.mut_store().evict_cache(true);
        }
        let mut _usage = 0;
        if memory_usage_reaches_high_water(&mut _usage)
            && !self.fsm.peer.get_store().cache_is_empty()
        {
            self.register_entry_cache_evict_tick();
        }
    }

    fn register_split_region_check_tick(&mut self) {
        self.schedule_tick(PeerTicks::SPLIT_REGION_CHECK)
    }

    #[inline]
    fn region_split_skip_max_count(&self) -> usize {
        fail_point!("region_split_skip_max_count", |_| { usize::max_value() });
        REGION_SPLIT_SKIP_MAX_COUNT
    }

    fn on_split_region_check_tick(&mut self) {
        if !self.fsm.peer.is_leader() {
            return;
        }

        // When restart, the has_calculated_region_size will be false. The split check will first
        // check the region size, and then check whether the region should split. This
        // should work even if we change the region max size.
        // If peer says should update approximate size, update region size and check
        // whether the region should split.
        // We assume that `has_calculated_region_size` is only set true when receives an
        // accurate value sent from split-check thread.
        if self.fsm.peer.has_calculated_region_size
            && self.fsm.peer.compaction_declined_bytes < self.ctx.cfg.region_split_check_diff.0
            && self.fsm.peer.size_diff_hint < self.ctx.cfg.region_split_check_diff.0
        {
            return;
        }

        fail_point!("on_split_region_check_tick");
        self.register_split_region_check_tick();

        // To avoid frequent scan, we only add new scan tasks if all previous tasks
        // have finished.
        // TODO: check whether a gc progress has been started.
        if self.ctx.split_check_scheduler.is_busy() {
            return;
        }

        // When Lightning or BR is importing data to TiKV, their ingest-request may fail because of
        // region-epoch not matched. So we hope TiKV do not check region size and split region during
        // importing.
        if self.ctx.importer.get_mode() == SwitchMode::Import {
            return;
        }

        // bulk insert too fast may cause snapshot stale very soon, worst case it stale before
        // sending. so when snapshot is generating or sending, skip split check at most 3 times.
        // There is a trade off between region size and snapshot success rate. Split check is
        // triggered every 10 seconds. If a snapshot can't be generated in 30 seconds, it might be
        // just too large to be generated. Split it into smaller size can help generation. check
        // issue 330 for more info.
        if self.fsm.peer.get_store().is_generating_snapshot()
            && self.fsm.skip_split_count < self.region_split_skip_max_count()
        {
            self.fsm.skip_split_count += 1;
            return;
        }
        self.fsm.skip_split_count = 0;
        let task = SplitCheckTask::split_check(self.region().clone(), true, CheckPolicy::Scan);
        if let Err(e) = self.ctx.split_check_scheduler.schedule(task) {
            error!(
                "failed to schedule split check";
                "region_id" => self.fsm.region_id(),
                "peer_id" => self.fsm.peer_id(),
                "err" => %e,
            );
            return;
        }
        self.fsm.peer.size_diff_hint = 0;
        self.fsm.peer.compaction_declined_bytes = 0;
    }

    fn on_prepare_split_region(
        &mut self,
        region_epoch: metapb::RegionEpoch,
        split_keys: Vec<Vec<u8>>,
        cb: Callback<EK::Snapshot>,
        source: &str,
    ) {
        info!(
            "on split";
            "region_id" => self.fsm.region_id(),
            "peer_id" => self.fsm.peer_id(),
            "split_keys" => %KeysInfoFormatter(split_keys.iter()),
            "source" => source,
        );
        if let Err(e) = self.validate_split_region(&region_epoch, &split_keys) {
            cb.invoke_with_response(new_error(e));
            return;
        }
        let region = self.fsm.peer.region();
        let task = PdTask::AskBatchSplit {
            region: region.clone(),
            split_keys,
            peer: self.fsm.peer.peer.clone(),
            right_derive: self.ctx.cfg.right_derive_when_split,
            callback: cb,
        };
        if let Err(ScheduleError::Stopped(t)) = self.ctx.pd_scheduler.schedule(task) {
            error!(
                "failed to notify pd to split: Stopped";
                "region_id" => self.fsm.region_id(),
                "peer_id" => self.fsm.peer_id(),
            );
            match t {
                PdTask::AskBatchSplit { callback, .. } => {
                    callback.invoke_with_response(new_error(box_err!(
                        "{} failed to split: Stopped",
                        self.fsm.peer.tag
                    )));
                }
                _ => unreachable!(),
            }
        }
    }

    fn validate_split_region(
        &mut self,
        epoch: &metapb::RegionEpoch,
        split_keys: &[Vec<u8>],
    ) -> Result<()> {
        if split_keys.is_empty() {
            error!(
                "no split key is specified.";
                "region_id" => self.fsm.region_id(),
                "peer_id" => self.fsm.peer_id(),
            );
            return Err(box_err!("{} no split key is specified.", self.fsm.peer.tag));
        }
        for key in split_keys {
            if key.is_empty() {
                error!(
                    "split key should not be empty!!!";
                    "region_id" => self.fsm.region_id(),
                    "peer_id" => self.fsm.peer_id(),
                );
                return Err(box_err!(
                    "{} split key should not be empty",
                    self.fsm.peer.tag
                ));
            }
        }
        if !self.fsm.peer.is_leader() {
            // region on this store is no longer leader, skipped.
            info!(
                "not leader, skip.";
                "region_id" => self.fsm.region_id(),
                "peer_id" => self.fsm.peer_id(),
            );
            return Err(Error::NotLeader(
                self.region_id(),
                self.fsm.peer.get_peer_from_cache(self.fsm.peer.leader_id()),
            ));
        }

        let region = self.fsm.peer.region();
        let latest_epoch = region.get_region_epoch();

        // This is a little difference for `check_region_epoch` in region split case.
        // Here we just need to check `version` because `conf_ver` will be update
        // to the latest value of the peer, and then send to PD.
        if latest_epoch.get_version() != epoch.get_version() {
            info!(
                "epoch changed, retry later";
                "region_id" => self.fsm.region_id(),
                "peer_id" => self.fsm.peer_id(),
                "prev_epoch" => ?region.get_region_epoch(),
                "epoch" => ?epoch,
            );
            return Err(Error::EpochNotMatch(
                format!(
                    "{} epoch changed {:?} != {:?}, retry later",
                    self.fsm.peer.tag, latest_epoch, epoch
                ),
                vec![region.to_owned()],
            ));
        }
        Ok(())
    }

    fn on_approximate_region_size(&mut self, size: u64) {
        self.fsm.peer.approximate_size = Some(size);
        self.fsm.peer.has_calculated_region_size = true;
        self.register_split_region_check_tick();
        self.register_pd_heartbeat_tick();
        fail_point!("on_approximate_region_size");
    }

    fn on_approximate_region_keys(&mut self, keys: u64) {
        self.fsm.peer.approximate_keys = Some(keys);
        self.register_split_region_check_tick();
        self.register_pd_heartbeat_tick();
    }

    fn on_compaction_declined_bytes(&mut self, declined_bytes: u64) {
        self.fsm.peer.compaction_declined_bytes += declined_bytes;
        if self.fsm.peer.compaction_declined_bytes >= self.ctx.cfg.region_split_check_diff.0 {
            UPDATE_REGION_SIZE_BY_COMPACTION_COUNTER.inc();
        }
        self.register_split_region_check_tick();
    }

    fn on_schedule_half_split_region(
        &mut self,
        region_epoch: &metapb::RegionEpoch,
        policy: CheckPolicy,
        source: &str,
    ) {
        info!(
            "on half split";
            "region_id" => self.fsm.region_id(),
            "peer_id" => self.fsm.peer_id(),
            "policy" => ?policy,
            "source" => source,
        );
        if !self.fsm.peer.is_leader() {
            // region on this store is no longer leader, skipped.
            warn!(
                "not leader, skip";
                "region_id" => self.fsm.region_id(),
                "peer_id" => self.fsm.peer_id(),
            );
            return;
        }

        let region = self.fsm.peer.region();
        if util::is_epoch_stale(region_epoch, region.get_region_epoch()) {
            warn!(
                "receive a stale halfsplit message";
                "region_id" => self.fsm.region_id(),
                "peer_id" => self.fsm.peer_id(),
            );
            return;
        }

        let task = SplitCheckTask::split_check(region.clone(), false, policy);
        if let Err(e) = self.ctx.split_check_scheduler.schedule(task) {
            error!(
                "failed to schedule split check";
                "region_id" => self.fsm.region_id(),
                "peer_id" => self.fsm.peer_id(),
                "err" => %e,
            );
        }
    }

    fn on_pd_heartbeat_tick(&mut self) {
        if !self.ctx.cfg.hibernate_regions {
            self.register_pd_heartbeat_tick();
        }
        self.fsm.peer.check_peers();

        if !self.fsm.peer.is_leader() {
            return;
        }
        self.fsm.peer.heartbeat_pd(self.ctx);
        if self.ctx.cfg.hibernate_regions && self.fsm.peer.replication_mode_need_catch_up() {
            self.register_pd_heartbeat_tick();
        }
    }

    fn register_pd_heartbeat_tick(&mut self) {
        self.schedule_tick(PeerTicks::PD_HEARTBEAT)
    }

    fn on_check_peer_stale_state_tick(&mut self) {
        if self.fsm.peer.pending_remove {
            return;
        }

        self.register_check_peer_stale_state_tick();

        if self.fsm.peer.is_handling_snapshot() || self.fsm.peer.has_pending_snapshot() {
            return;
        }

        if self.ctx.cfg.hibernate_regions {
            let group_state = self.fsm.hibernate_state.group_state();
            if group_state == GroupState::Idle {
                self.fsm.peer.ping();
                if !self.fsm.peer.is_leader() {
                    // If leader is able to receive message but can't send out any,
                    // follower should be able to start an election.
                    self.fsm.reset_hibernate_state(GroupState::PreChaos);
                } else {
                    self.fsm.has_ready = true;
                    // Schedule a pd heartbeat to discover down and pending peer when
                    // hibernate_regions is enabled.
                    self.register_pd_heartbeat_tick();
                }
            } else if group_state == GroupState::PreChaos {
                self.fsm.reset_hibernate_state(GroupState::Chaos);
            } else if group_state == GroupState::Chaos {
                // Register tick if it's not yet. Only when it fails to receive ping from leader
                // after two stale check can a follower actually tick.
                self.register_raft_base_tick();
            }
        }

        // If this peer detects the leader is missing for a long long time,
        // it should consider itself as a stale peer which is removed from
        // the original cluster.
        // This most likely happens in the following scenario:
        // At first, there are three peer A, B, C in the cluster, and A is leader.
        // Peer B gets down. And then A adds D, E, F into the cluster.
        // Peer D becomes leader of the new cluster, and then removes peer A, B, C.
        // After all these peer in and out, now the cluster has peer D, E, F.
        // If peer B goes up at this moment, it still thinks it is one of the cluster
        // and has peers A, C. However, it could not reach A, C since they are removed
        // from the cluster or probably destroyed.
        // Meantime, D, E, F would not reach B, since it's not in the cluster anymore.
        // In this case, peer B would notice that the leader is missing for a long time,
        // and it would check with pd to confirm whether it's still a member of the cluster.
        // If not, it destroys itself as a stale peer which is removed out already.
        let state = self.fsm.peer.check_stale_state(self.ctx);
        fail_point!("peer_check_stale_state", state != StaleState::Valid, |_| {});
        match state {
            StaleState::Valid => (),
            StaleState::LeaderMissing => {
                warn!(
                    "leader missing longer than abnormal_leader_missing_duration";
                    "region_id" => self.fsm.region_id(),
                    "peer_id" => self.fsm.peer_id(),
                    "expect" => %self.ctx.cfg.abnormal_leader_missing_duration,
                );
                self.ctx
                    .raft_metrics
                    .leader_missing
                    .lock()
                    .unwrap()
                    .insert(self.region_id());
            }
            StaleState::ToValidate => {
                // for peer B in case 1 above
                warn!(
                    "leader missing longer than max_leader_missing_duration. \
                     To check with pd and other peers whether it's still valid";
                    "region_id" => self.fsm.region_id(),
                    "peer_id" => self.fsm.peer_id(),
                    "expect" => %self.ctx.cfg.max_leader_missing_duration,
                );

                self.fsm.peer.bcast_check_stale_peer_message(&mut self.ctx);

                let task = PdTask::ValidatePeer {
                    peer: self.fsm.peer.peer.clone(),
                    region: self.fsm.peer.region().clone(),
                };
                if let Err(e) = self.ctx.pd_scheduler.schedule(task) {
                    error!(
                        "failed to notify pd";
                        "region_id" => self.fsm.region_id(),
                        "peer_id" => self.fsm.peer_id(),
                        "err" => %e,
                    )
                }
            }
        }
    }

    fn register_check_peer_stale_state_tick(&mut self) {
        self.schedule_tick(PeerTicks::CHECK_PEER_STALE_STATE)
    }
}

impl<'a, EK, ER, T: Transport> PeerFsmDelegate<'a, EK, ER, T>
where
    EK: KvEngine,
    ER: RaftEngine,
{
    fn on_ready_compute_hash(
        &mut self,
        region: metapb::Region,
        index: u64,
        context: Vec<u8>,
        snap: EK::Snapshot,
    ) {
        self.fsm.peer.consistency_state.last_check_time = Instant::now();
        let task = ConsistencyCheckTask::compute_hash(region, index, context, snap);
        info!(
            "schedule compute hash task";
            "region_id" => self.fsm.region_id(),
            "peer_id" => self.fsm.peer_id(),
            "task" => %task,
        );
        if let Err(e) = self.ctx.consistency_check_scheduler.schedule(task) {
            error!(
                "schedule failed";
                "region_id" => self.fsm.region_id(),
                "peer_id" => self.fsm.peer_id(),
                "err" => %e,
            );
        }
    }

    fn on_ready_verify_hash(
        &mut self,
        expected_index: u64,
        context: Vec<u8>,
        expected_hash: Vec<u8>,
    ) {
        self.verify_and_store_hash(expected_index, context, expected_hash);
    }

    fn on_hash_computed(&mut self, index: u64, context: Vec<u8>, hash: Vec<u8>) {
        if !self.verify_and_store_hash(index, context, hash) {
            return;
        }

        let req = new_verify_hash_request(
            self.region_id(),
            self.fsm.peer.peer.clone(),
            &self.fsm.peer.consistency_state,
        );
        self.propose_raft_command_internal(req, Callback::None, DiskFullOpt::NotAllowedOnFull);
    }

    fn on_ingest_sst_result(&mut self, ssts: Vec<SSTMetaInfo>) {
        let mut size = 0;
        let mut keys = 0;
        for sst in &ssts {
            size += sst.total_bytes;
            keys += sst.total_kvs;
        }
        self.fsm.peer.approximate_size =
            Some(self.fsm.peer.approximate_size.unwrap_or_default() + size);
        self.fsm.peer.approximate_keys =
            Some(self.fsm.peer.approximate_keys.unwrap_or_default() + keys);
        // The ingested file may be overlapped with the data in engine, so we need to check it
        // again to get the accurate value.
        self.fsm.peer.has_calculated_region_size = false;
        if self.fsm.peer.is_leader() {
            self.on_pd_heartbeat_tick();
            self.register_split_region_check_tick();
        }
    }

    /// Verify and store the hash to state. return true means the hash has been stored successfully.
    // TODO: Consider context in the function.
    fn verify_and_store_hash(
        &mut self,
        expected_index: u64,
        _context: Vec<u8>,
        expected_hash: Vec<u8>,
    ) -> bool {
        if expected_index < self.fsm.peer.consistency_state.index {
            REGION_HASH_COUNTER.verify.miss.inc();
            warn!(
                "has scheduled a new hash, skip.";
                "region_id" => self.fsm.region_id(),
                "peer_id" => self.fsm.peer_id(),
                "index" => self.fsm.peer.consistency_state.index,
                "expected_index" => expected_index,
            );
            return false;
        }
        if self.fsm.peer.consistency_state.index == expected_index {
            if self.fsm.peer.consistency_state.hash.is_empty() {
                warn!(
                    "duplicated consistency check detected, skip.";
                    "region_id" => self.fsm.region_id(),
                    "peer_id" => self.fsm.peer_id(),
                );
                return false;
            }
            if self.fsm.peer.consistency_state.hash != expected_hash {
                panic!(
                    "{} hash at {} not correct, want \"{}\", got \"{}\"!!!",
                    self.fsm.peer.tag,
                    self.fsm.peer.consistency_state.index,
                    escape(&expected_hash),
                    escape(&self.fsm.peer.consistency_state.hash)
                );
            }
            info!(
                "consistency check pass.";
                "region_id" => self.fsm.region_id(),
                "peer_id" => self.fsm.peer_id(),
                "index" => self.fsm.peer.consistency_state.index
            );
            REGION_HASH_COUNTER.verify.matched.inc();
            self.fsm.peer.consistency_state.hash = vec![];
            return false;
        }
        if self.fsm.peer.consistency_state.index != INVALID_INDEX
            && !self.fsm.peer.consistency_state.hash.is_empty()
        {
            // Maybe computing is too slow or computed result is dropped due to channel full.
            // If computing is too slow, miss count will be increased twice.
            REGION_HASH_COUNTER.verify.miss.inc();
            warn!(
                "hash belongs to wrong index, skip.";
                "region_id" => self.fsm.region_id(),
                "peer_id" => self.fsm.peer_id(),
                "index" => self.fsm.peer.consistency_state.index,
                "expected_index" => expected_index,
            );
        }

        info!(
            "save hash for consistency check later.";
            "region_id" => self.fsm.region_id(),
            "peer_id" => self.fsm.peer_id(),
            "index" => expected_index,
        );
        self.fsm.peer.consistency_state.index = expected_index;
        self.fsm.peer.consistency_state.hash = expected_hash;
        true
    }
}

/// Checks merge target, returns whether the source peer should be destroyed and whether the source peer is
/// merged to this target peer.
///
/// It returns (`can_destroy`, `merge_to_this_peer`).
///
/// `can_destroy` is true when there is a network isolation which leads to a follower of a merge target
/// Region's log falls behind and then receive a snapshot with epoch version after merge.
///
/// `merge_to_this_peer` is true when `can_destroy` is true and the source peer is merged to this target peer.
pub fn maybe_destroy_source(
    meta: &StoreMeta,
    target_region_id: u64,
    target_peer_id: u64,
    source_region_id: u64,
    region_epoch: RegionEpoch,
) -> (bool, bool) {
    if let Some(merge_targets) = meta.pending_merge_targets.get(&target_region_id) {
        if let Some(target_region) = merge_targets.get(&source_region_id) {
            info!(
                "[region {}] checking source {} epoch: {:?}, merge target epoch: {:?}",
                target_region_id,
                source_region_id,
                region_epoch,
                target_region.get_region_epoch(),
            );
            // The target peer will move on, namely, it will apply a snapshot generated after merge,
            // so destroy source peer.
            if region_epoch.get_version() > target_region.get_region_epoch().get_version() {
                return (
                    true,
                    target_peer_id
                        == util::find_peer(target_region, meta.store_id.unwrap())
                            .unwrap()
                            .get_id(),
                );
            }
            // Wait till the target peer has caught up logs and source peer will be destroyed at that time.
            return (false, false);
        }
    }
    (false, false)
}

pub fn new_read_index_request(
    region_id: u64,
    region_epoch: RegionEpoch,
    peer: metapb::Peer,
) -> RaftCmdRequest {
    let mut request = RaftCmdRequest::default();
    request.mut_header().set_region_id(region_id);
    request.mut_header().set_region_epoch(region_epoch);
    request.mut_header().set_peer(peer);
    let mut cmd = Request::default();
    cmd.set_cmd_type(CmdType::ReadIndex);
    request
}

pub fn new_admin_request(region_id: u64, peer: metapb::Peer) -> RaftCmdRequest {
    let mut request = RaftCmdRequest::default();
    request.mut_header().set_region_id(region_id);
    request.mut_header().set_peer(peer);
    request
}

fn new_verify_hash_request(
    region_id: u64,
    peer: metapb::Peer,
    state: &ConsistencyState,
) -> RaftCmdRequest {
    let mut request = new_admin_request(region_id, peer);

    let mut admin = AdminRequest::default();
    admin.set_cmd_type(AdminCmdType::VerifyHash);
    admin.mut_verify_hash().set_index(state.index);
    admin.mut_verify_hash().set_context(state.context.clone());
    admin.mut_verify_hash().set_hash(state.hash.clone());
    request.set_admin_request(admin);
    request
}

fn new_compact_log_request(
    region_id: u64,
    peer: metapb::Peer,
    compact_index: u64,
    compact_term: u64,
) -> RaftCmdRequest {
    let mut request = new_admin_request(region_id, peer);

    let mut admin = AdminRequest::default();
    admin.set_cmd_type(AdminCmdType::CompactLog);
    admin.mut_compact_log().set_compact_index(compact_index);
    admin.mut_compact_log().set_compact_term(compact_term);
    request.set_admin_request(admin);
    request
}

impl<'a, EK, ER, T: Transport> PeerFsmDelegate<'a, EK, ER, T>
where
    EK: KvEngine,
    ER: RaftEngine,
{
    // Handle status commands here, separate the logic, maybe we can move it
    // to another file later.
    // Unlike other commands (write or admin), status commands only show current
    // store status, so no need to handle it in raft group.
    fn execute_status_command(&mut self, request: &RaftCmdRequest) -> Result<RaftCmdResponse> {
        let cmd_type = request.get_status_request().get_cmd_type();

        let mut response = match cmd_type {
            StatusCmdType::RegionLeader => self.execute_region_leader(),
            StatusCmdType::RegionDetail => self.execute_region_detail(request),
            StatusCmdType::InvalidStatus => {
                Err(box_err!("{} invalid status command!", self.fsm.peer.tag))
            }
        }?;
        response.set_cmd_type(cmd_type);

        let mut resp = RaftCmdResponse::default();
        resp.set_status_response(response);
        // Bind peer current term here.
        bind_term(&mut resp, self.fsm.peer.term());
        Ok(resp)
    }

    fn execute_region_leader(&mut self) -> Result<StatusResponse> {
        let mut resp = StatusResponse::default();
        if let Some(leader) = self.fsm.peer.get_peer_from_cache(self.fsm.peer.leader_id()) {
            resp.mut_region_leader().set_leader(leader);
        }

        Ok(resp)
    }

    fn execute_region_detail(&mut self, request: &RaftCmdRequest) -> Result<StatusResponse> {
        if !self.fsm.peer.get_store().is_initialized() {
            let region_id = request.get_header().get_region_id();
            return Err(Error::RegionNotInitialized(region_id));
        }
        let mut resp = StatusResponse::default();
        resp.mut_region_detail()
            .set_region(self.fsm.peer.region().clone());
        if let Some(leader) = self.fsm.peer.get_peer_from_cache(self.fsm.peer.leader_id()) {
            resp.mut_region_detail().set_leader(leader);
        }

        Ok(resp)
    }
}

impl<EK: KvEngine, ER: RaftEngine> AbstractPeer for PeerFsm<EK, ER> {
    fn meta_peer(&self) -> &metapb::Peer {
        &self.peer.peer
    }
    fn group_state(&self) -> GroupState {
        self.hibernate_state.group_state()
    }
    fn region(&self) -> &metapb::Region {
        self.peer.raft_group.store().region()
    }
    fn apply_state(&self) -> &RaftApplyState {
        self.peer.raft_group.store().apply_state()
    }
    fn raft_status(&self) -> raft::Status {
        self.peer.raft_group.status()
    }
    fn raft_commit_index(&self) -> u64 {
        self.peer.raft_group.store().commit_index()
    }
    fn pending_merge_state(&self) -> Option<&MergeState> {
        self.peer.pending_merge_state.as_ref()
    }
}

mod memtrace {
    use super::*;
    use memory_trace_macros::MemoryTraceHelper;

    /// Heap size for Raft internal `ReadOnly`.
    #[derive(MemoryTraceHelper, Default, Debug)]
    pub struct PeerMemoryTrace {
        /// `ReadOnly` memory usage in Raft groups.
        pub read_only: usize,
        /// `Progress` memory usage in Raft groups.
        pub progress: usize,
        /// `Proposal` memory usage for peers.
        pub proposals: usize,
        pub rest: usize,
    }

    impl<EK, ER> PeerFsm<EK, ER>
    where
        EK: KvEngine,
        ER: RaftEngine,
    {
        pub fn raft_read_size(&self) -> usize {
            let msg_size = mem::size_of::<raft::eraftpb::Message>();
            let raft = &self.peer.raft_group.raft;

            // We use Uuid for read request.
            let mut size = raft.read_states.len() * (mem::size_of::<ReadState>() + 16);
            size += raft.read_only.read_index_queue.len() * 16;

            // Every requests have at least header, which should be at least 8 bytes.
            size + raft.read_only.pending_read_index.len() * (16 + msg_size)
        }

        pub fn raft_progress_size(&self) -> usize {
            let peer_cnt = self.peer.region().get_peers().len();
            mem::size_of::<Progress>() * peer_cnt * 6 / 5
                + self.peer.raft_group.raft.inflight_buffers_size()
        }
    }
}

#[cfg(test)]
mod tests {
    use std::sync::atomic::{AtomicBool, Ordering};
    use std::sync::Arc;

    use crate::store::local_metrics::RaftMetrics;
    use crate::store::msg::{Callback, ExtCallback, RaftCommand};

    use engine_test::kv::KvTestEngine;
    use kvproto::raft_cmdpb::{
        AdminRequest, CmdType, PutRequest, RaftCmdRequest, RaftCmdResponse, Request, Response,
        StatusRequest,
    };
    use protobuf::Message;
    use tikv_util::config::ReadableSize;

    use super::*;

    #[test]
    fn test_batch_raft_cmd_request_builder() {
        let mut cfg = Config::default();
        cfg.raft_entry_max_size = ReadableSize(1000);
        let mut builder = BatchRaftCmdRequestBuilder::<KvTestEngine>::new(&cfg);
        let mut q = Request::default();
        let mut metric = RaftMetrics::new(true);

        let mut req = RaftCmdRequest::default();
        req.set_admin_request(AdminRequest::default());
        assert!(!builder.can_batch(&req, 0));

        let mut req = RaftCmdRequest::default();
        req.set_status_request(StatusRequest::default());
        assert!(!builder.can_batch(&req, 0));

        let mut req = RaftCmdRequest::default();
        let mut put = PutRequest::default();
        put.set_key(b"aaaa".to_vec());
        put.set_value(b"bbbb".to_vec());
        q.set_cmd_type(CmdType::Put);
        q.set_put(put);
        req.mut_requests().push(q.clone());
        let _ = q.take_put();
        let req_size = req.compute_size();
        assert!(builder.can_batch(&req, req_size));

        let mut req = RaftCmdRequest::default();
        q.set_cmd_type(CmdType::Snap);
        req.mut_requests().push(q.clone());
        let mut put = PutRequest::default();
        put.set_key(b"aaaa".to_vec());
        put.set_value(b"bbbb".to_vec());
        q.set_cmd_type(CmdType::Put);
        q.set_put(put);
        req.mut_requests().push(q.clone());
        let req_size = req.compute_size();
        assert!(!builder.can_batch(&req, req_size));

        let mut req = RaftCmdRequest::default();
        let mut put = PutRequest::default();
        put.set_key(b"aaaa".to_vec());
        put.set_value(vec![8_u8; 2000]);
        q.set_cmd_type(CmdType::Put);
        q.set_put(put);
        req.mut_requests().push(q.clone());
        let req_size = req.compute_size();
        assert!(!builder.can_batch(&req, req_size));

        // Check batch callback
        let mut req = RaftCmdRequest::default();
        let mut put = PutRequest::default();
        put.set_key(b"aaaa".to_vec());
        put.set_value(vec![8_u8; 20]);
        q.set_cmd_type(CmdType::Put);
        q.set_put(put);
        req.mut_requests().push(q);
        let mut cbs_flags = vec![];
        let mut proposed_cbs_flags = vec![];
        let mut committed_cbs_flags = vec![];
        let mut response = RaftCmdResponse::default();
        for i in 0..10 {
            let flag = Arc::new(AtomicBool::new(false));
            cbs_flags.push(flag.clone());
            // Some commands don't have proposed_cb.
            let proposed_cb: Option<ExtCallback> = if i % 2 == 0 {
                let proposed_flag = Arc::new(AtomicBool::new(false));
                proposed_cbs_flags.push(proposed_flag.clone());
                Some(Box::new(move || {
                    proposed_flag.store(true, Ordering::Release);
                }))
            } else {
                None
            };
            let committed_cb: Option<ExtCallback> = if i % 3 == 0 {
                let committed_flag = Arc::new(AtomicBool::new(false));
                committed_cbs_flags.push(committed_flag.clone());
                Some(Box::new(move || {
                    committed_flag.store(true, Ordering::Release);
                }))
            } else {
                None
            };
            let cb = Callback::write_ext(
                Box::new(move |_resp| {
                    flag.store(true, Ordering::Release);
                }),
                proposed_cb,
                committed_cb,
            );
            response.mut_responses().push(Response::default());
            let cmd = RaftCommand::new(req.clone(), cb);
            builder.add(cmd, 100);
        }
        let (request, mut callback) = builder.build(&mut metric).unwrap();
        callback.invoke_proposed();
        for flag in proposed_cbs_flags {
            assert!(flag.load(Ordering::Acquire));
        }
        callback.invoke_committed();
        for flag in committed_cbs_flags {
            assert!(flag.load(Ordering::Acquire));
        }
        assert_eq!(10, request.get_requests().len());
        callback.invoke_with_response(response);
        for flag in cbs_flags {
            assert!(flag.load(Ordering::Acquire));
        }
    }
}<|MERGE_RESOLUTION|>--- conflicted
+++ resolved
@@ -384,17 +384,13 @@
         } else {
             self.request = Some(request);
         };
-<<<<<<< HEAD
-        self.callbacks.push(callback);
-=======
         if callback.has_proposed_cb() {
             self.has_proposed_cb = true;
             if self.propose_checked.unwrap_or(false) {
                 callback.invoke_proposed();
             }
         }
-        self.callbacks.push((callback, req_num));
->>>>>>> fa8363ae
+        self.callbacks.push(callback);
         self.batch_req_size += req_size as u64;
     }
 
@@ -667,7 +663,7 @@
         if let Ok(None) = self.pre_propose_raft_command(&cmd) {
             if self.fsm.peer.will_likely_propose(&cmd) {
                 self.fsm.batch_req_builder.propose_checked = Some(true);
-                for (cb, _) in &mut self.fsm.batch_req_builder.callbacks {
+                for cb in &mut self.fsm.batch_req_builder.callbacks {
                     cb.invoke_proposed();
                 }
             }
