--- conflicted
+++ resolved
@@ -80,18 +80,11 @@
         metrics::*,
         msg::{Callback, ExtCallback, InspectedRaftMessage},
         peer::{
-<<<<<<< HEAD
-            ConsistencyState, ForceLeaderState, Peer, PersistSnapshotResult, RecoveryState,
-            RecoveryWaitApplySyncer, StaleState, UnsafeRecoveryExecutePlanSyncer,
-            UnsafeRecoveryFillOutReportSyncer, UnsafeRecoveryForceLeaderSyncer,
-            UnsafeRecoveryWaitApplySyncer, TRANSFER_LEADER_COMMAND_REPLY_CTX,
-=======
             ConsistencyState, FlashbackState, ForceLeaderState, Peer, PersistSnapshotResult,
             SnapshotRecoveryState, SnapshotRecoveryWaitApplySyncer, StaleState,
             UnsafeRecoveryExecutePlanSyncer, UnsafeRecoveryFillOutReportSyncer,
             UnsafeRecoveryForceLeaderSyncer, UnsafeRecoveryState, UnsafeRecoveryWaitApplySyncer,
             TRANSFER_LEADER_COMMAND_REPLY_CTX,
->>>>>>> c55faf97
         },
         region_meta::RegionMeta,
         transport::Transport,
@@ -914,6 +907,29 @@
         }
 
         let target_index = self.fsm.peer.raft_group.raft.raft_log.last_index();
+
+        info!(
+            "snapshot recovery started";
+            "region_id" => self.region_id(),
+            "peer_id" => self.fsm.peer_id(),
+            "target_index" => target_index,
+            "applied_index" => self.fsm.peer.raft_group.raft.raft_log.applied,
+        );
+    
+        // during the snapshot recovery, follower unconditionaly forward the commit_index.
+        if !self.fsm.peer.is_leader() {
+            // self.fsm
+            // .peer
+            // .force_forward_commit_index();
+            info!(
+                "snapshot follower recovery started";
+                "region_id" => self.region_id(),
+                "peer_id" => self.fsm.peer_id(),
+                "target_index" => target_index,
+                "applied_index" => self.fsm.peer.raft_group.raft.raft_log.applied,
+            );
+           // self.fsm.has_ready = true;
+        }
 
         self.fsm.peer.snapshot_recovery_state = Some(SnapshotRecoveryState::WaitLogApplyToLast {
             target_index,
@@ -1402,13 +1418,9 @@
             SignificantMsg::PrepareFlashback(ch) => self.on_prepare_flashback(ch),
             SignificantMsg::FinishFlashback => self.on_finish_flashback(),
             // for snapshot recovery (safe recovery)
-<<<<<<< HEAD
-            SignificantMsg::RecoveryWaitApply(syncer) => self.on_recovery_wait_apply(syncer),
-=======
             SignificantMsg::SnapshotRecoveryWaitApply(syncer) => {
                 self.on_snapshot_recovery_wait_apply(syncer)
             }
->>>>>>> c55faf97
         }
     }
 
