// Copyright 2018 TiKV Project Authors. Licensed under Apache-2.0.

// #[PerformanceCriticalPath]
use std::{
    borrow::Cow,
    cell::Cell,
    cmp,
    collections::{
        Bound::{Excluded, Unbounded},
        VecDeque,
    },
    iter::{FromIterator, Iterator},
    mem,
    sync::{Arc, Mutex},
    time::{Duration, Instant},
    u64,
};

use batch_system::{BasicMailbox, Fsm};
use collections::{HashMap, HashSet};
use engine_traits::{Engines, KvEngine, RaftEngine, SstMetaInfo, WriteBatchExt, CF_LOCK, CF_RAFT};
use error_code::ErrorCodeExt;
use fail::fail_point;
use futures::channel::{mpsc::UnboundedSender, oneshot::Sender};
use keys::{self, enc_end_key, enc_start_key};
use kvproto::{
    brpb::CheckAdminResponse,
    errorpb,
    import_sstpb::SwitchMode,
    kvrpcpb::DiskFullOpt,
    metapb::{self, Region, RegionEpoch},
    pdpb::{self, CheckPolicy},
    raft_cmdpb::{
        AdminCmdType, AdminRequest, CmdType, PutRequest, RaftCmdRequest, RaftCmdResponse, Request,
        StatusCmdType, StatusResponse,
    },
    raft_serverpb::{
        ExtraMessage, ExtraMessageType, MergeState, PeerState, RaftMessage, RaftSnapshotData,
        RaftTruncatedState, RegionLocalState,
    },
    replication_modepb::{DrAutoSyncState, ReplicationMode},
};
use parking_lot::RwLockWriteGuard;
use pd_client::{merge_bucket_stats, new_bucket_stats, BucketMeta, BucketStat};
use protobuf::Message;
use raft::{
    self,
    eraftpb::{self, ConfChangeType, MessageType},
    GetEntriesContext, Progress, ReadState, SnapshotStatus, StateRole, INVALID_INDEX, NO_LIMIT,
};
use smallvec::SmallVec;
use tikv_alloc::trace::TraceEvent;
use tikv_util::{
    box_err, debug, defer, error, escape, info, is_zero_duration,
    mpsc::{self, LooseBoundedSender, Receiver},
    sys::{disk::DiskUsage, memory_usage_reaches_high_water},
    time::{monotonic_raw_now, Instant as TiInstant},
    trace, warn,
    worker::{ScheduleError, Scheduler},
    Either,
};
use tracker::GLOBAL_TRACKERS;
use txn_types::WriteBatchFlags;

use self::memtrace::*;
#[cfg(any(test, feature = "testexport"))]
use crate::store::PeerInternalStat;
use crate::{
    coprocessor::{RegionChangeEvent, RegionChangeReason},
    store::{
        cmd_resp::{bind_term, new_error},
        fsm::{
            apply,
            store::{PollContext, StoreMeta},
            ApplyMetrics, ApplyTask, ApplyTaskRes, CatchUpLogs, ChangeObserver, ChangePeer,
            ExecResult,
        },
        hibernate_state::{GroupState, HibernateState},
        local_metrics::{RaftMetrics, TimeTracker},
        memory::*,
        metrics::*,
        msg::{Callback, ExtCallback, InspectedRaftMessage},
        peer::{
            ConsistencyState, FlashbackState, ForceLeaderState, Peer, PersistSnapshotResult,
            SnapshotRecoveryState, SnapshotRecoveryWaitApplySyncer, StaleState,
            UnsafeRecoveryExecutePlanSyncer, UnsafeRecoveryFillOutReportSyncer,
            UnsafeRecoveryForceLeaderSyncer, UnsafeRecoveryState, UnsafeRecoveryWaitApplySyncer,
            TRANSFER_LEADER_COMMAND_REPLY_CTX,
        },
        region_meta::RegionMeta,
        transport::Transport,
        util,
        util::{is_learner, KeysInfoFormatter, LeaseState},
        worker::{
            new_change_peer_v2_request, Bucket, BucketRange, CleanupTask, ConsistencyCheckTask,
            GcSnapshotTask, RaftlogFetchTask, RaftlogGcTask, ReadDelegate, ReadProgress,
            RegionTask, SplitCheckTask,
        },
        CasualMessage, Config, LocksStatus, MergeResultKind, PdTask, PeerMsg, PeerTick,
        ProposalContext, RaftCmdExtraOpts, RaftCommand, RaftlogFetchResult, ReadCallback,
        SignificantMsg, SnapKey, StoreMsg, WriteCallback,
    },
    Error, Result,
};

#[derive(Clone, Copy, Debug)]
pub struct DelayDestroy {
    merged_by_target: bool,
    reason: DelayReason,
}

#[derive(Clone, Copy, Debug, PartialEq)]
enum DelayReason {
    UnPersistedReady,
    UnFlushLogGc,
    Shutdown,
}

/// Limits the maximum number of regions returned by error.
///
/// Another choice is using coprocessor batch limit, but 10 should be a good fit
/// in most case.
const MAX_REGIONS_IN_ERROR: usize = 10;
const REGION_SPLIT_SKIP_MAX_COUNT: usize = 3;

pub struct DestroyPeerJob {
    pub initialized: bool,
    pub region_id: u64,
    pub peer: metapb::Peer,
}

pub struct PeerFsm<EK, ER>
where
    EK: KvEngine,
    ER: RaftEngine,
{
    pub peer: Peer<EK, ER>,
    /// A registry for all scheduled ticks. This can avoid scheduling ticks
    /// twice accidentally.
    tick_registry: [bool; PeerTick::VARIANT_COUNT],
    /// Ticks for speed up campaign in chaos state.
    ///
    /// Followers will keep ticking in Idle mode to measure how many ticks have
    /// been skipped. Once it becomes chaos, those skipped ticks will be
    /// ticked so that it can campaign quickly instead of waiting an
    /// election timeout.
    ///
    /// This will be reset to 0 once it receives any messages from leader.
    missing_ticks: usize,
    hibernate_state: HibernateState,
    stopped: bool,
    has_ready: bool,
    mailbox: Option<BasicMailbox<PeerFsm<EK, ER>>>,
    pub receiver: Receiver<PeerMsg<EK>>,
    /// when snapshot is generating or sending, skip split check at most
    /// REGION_SPLIT_SKIT_MAX_COUNT times.
    skip_split_count: usize,
    /// Sometimes applied raft logs won't be compacted in time, because less
    /// compact means less sync-log in apply threads. Stale logs will be
    /// deleted if the skip time reaches this `skip_gc_raft_log_ticks`.
    skip_gc_raft_log_ticks: usize,
    reactivate_memory_lock_ticks: usize,

    /// Batch raft command which has the same header into an entry
    batch_req_builder: BatchRaftCmdRequestBuilder<EK>,

    trace: PeerMemoryTrace,

    /// Destroy is delayed because of some unpersisted readies in Peer.
    /// Should call `destroy_peer` again after persisting all readies.
    delayed_destroy: Option<DelayDestroy>,
    /// Before actually destroying a peer, ensure all log gc tasks are finished,
    /// so we can start destroying without seeking.
    logs_gc_flushed: bool,
}

pub struct BatchRaftCmdRequestBuilder<E>
where
    E: KvEngine,
{
    batch_req_size: u64,
    has_proposed_cb: bool,
    propose_checked: Option<bool>,
    request: Option<RaftCmdRequest>,
    callbacks: Vec<Callback<E::Snapshot>>,
}

impl<EK, ER> Drop for PeerFsm<EK, ER>
where
    EK: KvEngine,
    ER: RaftEngine,
{
    fn drop(&mut self) {
        self.peer.stop();
        let mut raft_messages_size = 0;
        while let Ok(msg) = self.receiver.try_recv() {
            let callback = match msg {
                PeerMsg::RaftCommand(cmd) => cmd.callback,
                PeerMsg::CasualMessage(CasualMessage::SplitRegion { callback, .. }) => callback,
                PeerMsg::RaftMessage(im) => {
                    raft_messages_size += im.heap_size;
                    continue;
                }
                _ => continue,
            };

            let mut err = errorpb::Error::default();
            err.set_message("region is not found".to_owned());
            err.mut_region_not_found().set_region_id(self.region_id());
            let mut resp = RaftCmdResponse::default();
            resp.mut_header().set_error(err);
            callback.invoke_with_response(resp);
        }
        (match self.hibernate_state.group_state() {
            GroupState::Idle | GroupState::PreChaos => &HIBERNATED_PEER_STATE_GAUGE.hibernated,
            _ => &HIBERNATED_PEER_STATE_GAUGE.awaken,
        })
        .dec();

        MEMTRACE_RAFT_MESSAGES.trace(TraceEvent::Sub(raft_messages_size));
        MEMTRACE_RAFT_ENTRIES.trace(TraceEvent::Sub(self.peer.memtrace_raft_entries));

        let mut event = TraceEvent::default();
        if let Some(e) = self.trace.reset(PeerMemoryTrace::default()) {
            event = event + e;
        }
        MEMTRACE_PEERS.trace(event);
    }
}

pub type SenderFsmPair<EK, ER> = (LooseBoundedSender<PeerMsg<EK>>, Box<PeerFsm<EK, ER>>);

impl<EK, ER> PeerFsm<EK, ER>
where
    EK: KvEngine,
    ER: RaftEngine,
{
    // If we create the peer actively, like bootstrap/split/merge region, we should
    // use this function to create the peer. The region must contain the peer info
    // for this store.
    pub fn create(
        store_id: u64,
        cfg: &Config,
        region_scheduler: Scheduler<RegionTask<EK::Snapshot>>,
        raftlog_fetch_scheduler: Scheduler<RaftlogFetchTask>,
        engines: Engines<EK, ER>,
        region: &metapb::Region,
    ) -> Result<SenderFsmPair<EK, ER>> {
        let meta_peer = match util::find_peer(region, store_id) {
            None => {
                return Err(box_err!(
                    "find no peer for store {} in region {:?}",
                    store_id,
                    region
                ));
            }
            Some(peer) => peer.clone(),
        };

        info!(
            "create peer";
            "region_id" => region.get_id(),
            "peer_id" => meta_peer.get_id(),
        );
        HIBERNATED_PEER_STATE_GAUGE.awaken.inc();
        let (tx, rx) = mpsc::loose_bounded(cfg.notify_capacity);
        Ok((
            tx,
            Box::new(PeerFsm {
                peer: Peer::new(
                    store_id,
                    cfg,
                    region_scheduler,
                    raftlog_fetch_scheduler,
                    engines,
                    region,
                    meta_peer,
                )?,
                tick_registry: [false; PeerTick::VARIANT_COUNT],
                missing_ticks: 0,
                hibernate_state: HibernateState::ordered(),
                stopped: false,
                has_ready: false,
                mailbox: None,
                receiver: rx,
                skip_split_count: 0,
                skip_gc_raft_log_ticks: 0,
                reactivate_memory_lock_ticks: 0,
                batch_req_builder: BatchRaftCmdRequestBuilder::new(),
                trace: PeerMemoryTrace::default(),
                delayed_destroy: None,
                logs_gc_flushed: false,
            }),
        ))
    }

    // The peer can be created from another node with raft membership changes, and
    // we only know the region_id and peer_id when creating this replicated peer,
    // the region info will be retrieved later after applying snapshot.
    pub fn replicate(
        store_id: u64,
        cfg: &Config,
        region_scheduler: Scheduler<RegionTask<EK::Snapshot>>,
        raftlog_fetch_scheduler: Scheduler<RaftlogFetchTask>,
        engines: Engines<EK, ER>,
        region_id: u64,
        peer: metapb::Peer,
    ) -> Result<SenderFsmPair<EK, ER>> {
        // We will remove tombstone key when apply snapshot
        info!(
            "replicate peer";
            "region_id" => region_id,
            "peer_id" => peer.get_id(),
        );

        let mut region = metapb::Region::default();
        region.set_id(region_id);

        HIBERNATED_PEER_STATE_GAUGE.awaken.inc();
        let (tx, rx) = mpsc::loose_bounded(cfg.notify_capacity);
        Ok((
            tx,
            Box::new(PeerFsm {
                peer: Peer::new(
                    store_id,
                    cfg,
                    region_scheduler,
                    raftlog_fetch_scheduler,
                    engines,
                    &region,
                    peer,
                )?,
                tick_registry: [false; PeerTick::VARIANT_COUNT],
                missing_ticks: 0,
                hibernate_state: HibernateState::ordered(),
                stopped: false,
                has_ready: false,
                mailbox: None,
                receiver: rx,
                skip_split_count: 0,
                skip_gc_raft_log_ticks: 0,
                reactivate_memory_lock_ticks: 0,
                batch_req_builder: BatchRaftCmdRequestBuilder::new(),
                trace: PeerMemoryTrace::default(),
                delayed_destroy: None,
                logs_gc_flushed: false,
            }),
        ))
    }

    #[inline]
    pub fn region_id(&self) -> u64 {
        self.peer.region().get_id()
    }

    #[inline]
    pub fn get_peer(&self) -> &Peer<EK, ER> {
        &self.peer
    }

    #[inline]
    pub fn peer_id(&self) -> u64 {
        self.peer.peer_id()
    }

    #[inline]
    pub fn stop(&mut self) {
        self.stopped = true;
    }

    pub fn set_pending_merge_state(&mut self, state: MergeState) {
        self.peer.pending_merge_state = Some(state);
    }

    pub fn schedule_applying_snapshot(&mut self) {
        self.peer.mut_store().schedule_applying_snapshot();
    }

    pub fn reset_hibernate_state(&mut self, state: GroupState) {
        self.hibernate_state.reset(state);
        if state == GroupState::Idle {
            self.peer.raft_group.raft.maybe_free_inflight_buffers();
        }
    }

    pub fn maybe_hibernate(&mut self) -> bool {
        self.hibernate_state
            .maybe_hibernate(self.peer.peer_id(), self.peer.region())
    }

    pub fn update_memory_trace(&mut self, event: &mut TraceEvent) {
        let task = PeerMemoryTrace {
            read_only: self.raft_read_size(),
            progress: self.raft_progress_size(),
            proposals: self.peer.proposal_size(),
            rest: self.peer.rest_size(),
        };
        if let Some(e) = self.trace.reset(task) {
            *event = *event + e;
        }
    }
}

impl<E> BatchRaftCmdRequestBuilder<E>
where
    E: KvEngine,
{
    fn new() -> BatchRaftCmdRequestBuilder<E> {
        BatchRaftCmdRequestBuilder {
            batch_req_size: 0,
            has_proposed_cb: false,
            propose_checked: None,
            request: None,
            callbacks: vec![],
        }
    }

    fn can_batch(&self, cfg: &Config, req: &RaftCmdRequest, req_size: u32) -> bool {
        // No batch request whose size exceed 20% of raft_entry_max_size,
        // so total size of request in batch_raft_request would not exceed
        // (40% + 20%) of raft_entry_max_size
        if req.get_requests().is_empty()
            || req_size as u64 > (cfg.raft_entry_max_size.0 as f64 * 0.2) as u64
        {
            return false;
        }
        for r in req.get_requests() {
            match r.get_cmd_type() {
                CmdType::Delete | CmdType::Put => (),
                _ => {
                    return false;
                }
            }
        }

        if let Some(batch_req) = self.request.as_ref() {
            if batch_req.get_header() != req.get_header() {
                return false;
            }
        }
        true
    }

    fn add(&mut self, cmd: RaftCommand<E::Snapshot>, req_size: u32) {
        let RaftCommand {
            mut request,
            mut callback,
            ..
        } = cmd;
        if let Some(batch_req) = self.request.as_mut() {
            let requests: Vec<_> = request.take_requests().into();
            for q in requests {
                batch_req.mut_requests().push(q);
            }
        } else {
            self.request = Some(request);
        };
        if callback.has_proposed_cb() {
            self.has_proposed_cb = true;
            if self.propose_checked.unwrap_or(false) {
                callback.invoke_proposed();
            }
        }
        self.callbacks.push(callback);
        self.batch_req_size += req_size as u64;
    }

    fn should_finish(&self, cfg: &Config) -> bool {
        if let Some(batch_req) = self.request.as_ref() {
            // Limit the size of batch request so that it will not exceed
            // raft_entry_max_size after adding header.
            if self.batch_req_size > (cfg.raft_entry_max_size.0 as f64 * 0.4) as u64 {
                return true;
            }
            if batch_req.get_requests().len() > <E as WriteBatchExt>::WRITE_BATCH_MAX_KEYS {
                return true;
            }
        }
        false
    }

    fn build(
        &mut self,
        metric: &mut RaftMetrics,
    ) -> Option<(RaftCmdRequest, Callback<E::Snapshot>)> {
        if let Some(req) = self.request.take() {
            self.batch_req_size = 0;
            self.has_proposed_cb = false;
            self.propose_checked = None;
            if self.callbacks.len() == 1 {
                let cb = self.callbacks.pop().unwrap();
                return Some((req, cb));
            }
            metric.propose.batch.inc_by(self.callbacks.len() as u64 - 1);
            let mut cbs = std::mem::take(&mut self.callbacks);
            let proposed_cbs: Vec<ExtCallback> = cbs
                .iter_mut()
                .filter_map(|cb| cb.take_proposed_cb())
                .collect();
            let proposed_cb: Option<ExtCallback> = if proposed_cbs.is_empty() {
                None
            } else {
                Some(Box::new(move || {
                    for proposed_cb in proposed_cbs {
                        proposed_cb();
                    }
                }))
            };
            let committed_cbs: Vec<_> = cbs
                .iter_mut()
                .filter_map(|cb| cb.take_committed_cb())
                .collect();
            let committed_cb: Option<ExtCallback> = if committed_cbs.is_empty() {
                None
            } else {
                Some(Box::new(move || {
                    for committed_cb in committed_cbs {
                        committed_cb();
                    }
                }))
            };

            let tokens: SmallVec<[TimeTracker; 4]> = cbs
                .iter_mut()
                .filter_map(|cb| cb.write_trackers().map(|t| t[0]))
                .collect();

            let mut cb = Callback::write_ext(
                Box::new(move |resp| {
                    for cb in cbs {
                        let mut cmd_resp = RaftCmdResponse::default();
                        cmd_resp.set_header(resp.response.get_header().clone());
                        cb.invoke_with_response(cmd_resp);
                    }
                }),
                proposed_cb,
                committed_cb,
            );

            if let Some(trackers) = cb.write_trackers_mut() {
                *trackers = tokens;
            }

            return Some((req, cb));
        }
        None
    }
}

impl<EK, ER> Fsm for PeerFsm<EK, ER>
where
    EK: KvEngine,
    ER: RaftEngine,
{
    type Message = PeerMsg<EK>;

    #[inline]
    fn is_stopped(&self) -> bool {
        self.stopped
    }

    /// Set a mailbox to FSM, which should be used to send message to itself.
    #[inline]
    fn set_mailbox(&mut self, mailbox: Cow<'_, BasicMailbox<Self>>)
    where
        Self: Sized,
    {
        self.mailbox = Some(mailbox.into_owned());
    }

    /// Take the mailbox from FSM. Implementation should ensure there will be
    /// no reference to mailbox after calling this method.
    #[inline]
    fn take_mailbox(&mut self) -> Option<BasicMailbox<Self>>
    where
        Self: Sized,
    {
        self.mailbox.take()
    }
}

pub struct PeerFsmDelegate<'a, EK, ER, T: 'static>
where
    EK: KvEngine,
    ER: RaftEngine,
{
    fsm: &'a mut PeerFsm<EK, ER>,
    ctx: &'a mut PollContext<EK, ER, T>,
}

impl<'a, EK, ER, T: Transport> PeerFsmDelegate<'a, EK, ER, T>
where
    EK: KvEngine,
    ER: RaftEngine,
{
    pub fn new(
        fsm: &'a mut PeerFsm<EK, ER>,
        ctx: &'a mut PollContext<EK, ER, T>,
    ) -> PeerFsmDelegate<'a, EK, ER, T> {
        PeerFsmDelegate { fsm, ctx }
    }

    pub fn handle_msgs(&mut self, msgs: &mut Vec<PeerMsg<EK>>) {
        for m in msgs.drain(..) {
            match m {
                PeerMsg::RaftMessage(msg) => {
                    if let Err(e) = self.on_raft_message(msg) {
                        error!(%e;
                            "handle raft message err";
                            "region_id" => self.fsm.region_id(),
                            "peer_id" => self.fsm.peer_id(),
                        );
                    }
                }
                PeerMsg::RaftCommand(cmd) => {
                    let propose_time = cmd.send_time.saturating_elapsed();
                    self.ctx
                        .raft_metrics
                        .propose_wait_time
                        .observe(propose_time.as_secs_f64());
                    cmd.callback.read_tracker().map(|tracker| {
                        GLOBAL_TRACKERS.with_tracker(*tracker, |t| {
                            t.metrics.read_index_propose_wait_nanos =
                                propose_time.as_nanos() as u64;
                        })
                    });

                    if let Some(Err(e)) = cmd.extra_opts.deadline.map(|deadline| deadline.check()) {
                        cmd.callback.invoke_with_response(new_error(e.into()));
                        continue;
                    }

                    let req_size = cmd.request.compute_size();
                    if self.ctx.cfg.cmd_batch
                        && self.fsm.batch_req_builder.can_batch(&self.ctx.cfg, &cmd.request, req_size)
                        // Avoid to merge requests with different `DiskFullOpt`s into one,
                        // so that normal writes can be rejected when proposing if the
                        // store's disk is full.
                        && ((self.ctx.self_disk_usage == DiskUsage::Normal
                        && !self.fsm.peer.disk_full_peers.majority())
                        || cmd.extra_opts.disk_full_opt == DiskFullOpt::NotAllowedOnFull)
                    {
                        self.fsm.batch_req_builder.add(cmd, req_size);
                        if self.fsm.batch_req_builder.should_finish(&self.ctx.cfg) {
                            self.propose_pending_batch_raft_command();
                        }
                    } else {
                        self.propose_raft_command(
                            cmd.request,
                            cmd.callback,
                            cmd.extra_opts.disk_full_opt,
                        );
                    }
                }
                PeerMsg::Tick(tick) => self.on_tick(tick),
                PeerMsg::ApplyRes { res } => {
                    self.on_apply_res(res);
                }
                PeerMsg::SignificantMsg(msg) => self.on_significant_msg(msg),
                PeerMsg::CasualMessage(msg) => self.on_casual_msg(msg),
                PeerMsg::Start => self.start(),
                PeerMsg::HeartbeatPd => {
                    if self.fsm.peer.is_leader() {
                        self.register_pd_heartbeat_tick()
                    }
                }
                PeerMsg::Noop => {}
                PeerMsg::Persisted {
                    peer_id,
                    ready_number,
                } => self.on_persisted_msg(peer_id, ready_number),
                PeerMsg::UpdateReplicationMode => self.on_update_replication_mode(),
                PeerMsg::Destroy(peer_id) => {
                    if self.fsm.peer.peer_id() == peer_id {
                        match self.fsm.peer.maybe_destroy(self.ctx) {
                            None => self.ctx.raft_metrics.message_dropped.applying_snap.inc(),
                            Some(job) => {
                                self.handle_destroy_peer(job);
                            }
                        }
                    }
                }
            }
        }
        self.on_loop_finished();
    }

    #[inline]
    fn on_loop_finished(&mut self) {
        let ready_concurrency = self.ctx.cfg.cmd_batch_concurrent_ready_max_count;
        let should_propose = self.ctx.sync_write_worker.is_some()
            || ready_concurrency == 0
            || self.fsm.peer.unpersisted_ready_len() < ready_concurrency;
        let force_delay_fp = || {
            fail_point!(
                "force_delay_propose_batch_raft_command",
                self.ctx.sync_write_worker.is_none(),
                |_| true
            );
            false
        };
        // Propose batch request which may be still waiting for more raft-command
        if should_propose && !force_delay_fp() {
            self.propose_pending_batch_raft_command();
        } else if self.fsm.batch_req_builder.has_proposed_cb
            && self.fsm.batch_req_builder.propose_checked.is_none()
            && let Some(cmd) = self.fsm.batch_req_builder.request.take()
        {
            // We are delaying these requests to next loop. Try to fulfill their
            // proposed callback early.
            self.fsm.batch_req_builder.propose_checked = Some(false);
            if let Ok(None) = self.pre_propose_raft_command(&cmd) {
                if self.fsm.peer.will_likely_propose(&cmd) {
                    self.fsm.batch_req_builder.propose_checked = Some(true);
                    for cb in &mut self.fsm.batch_req_builder.callbacks {
                        cb.invoke_proposed();
                    }
                }
            }
            self.fsm.batch_req_builder.request = Some(cmd);
        }
    }

    /// Flushes all pending raft commands for immediate execution.
    #[inline]
    fn propose_pending_batch_raft_command(&mut self) {
        if self.fsm.batch_req_builder.request.is_none() {
            return;
        }
        let (request, callback) = self
            .fsm
            .batch_req_builder
            .build(&mut self.ctx.raft_metrics)
            .unwrap();
        self.propose_raft_command_internal(request, callback, DiskFullOpt::NotAllowedOnFull);
    }

    fn on_update_replication_mode(&mut self) {
        self.fsm
            .peer
            .switch_replication_mode(&self.ctx.global_replication_state);
        if self.fsm.peer.is_leader() {
            self.reset_raft_tick(GroupState::Ordered);
            self.register_pd_heartbeat_tick();
        }
    }

    fn on_unsafe_recovery_pre_demote_failed_voters(
        &mut self,
        syncer: UnsafeRecoveryExecutePlanSyncer,
        failed_voters: Vec<metapb::Peer>,
    ) {
        if self.fsm.peer.unsafe_recovery_state.is_some() {
            warn!(
                "Unsafe recovery, demote failed voters has already been initiated";
                "region_id" => self.region().get_id(),
                "peer_id" => self.fsm.peer.peer.get_id(),
            );
            syncer.abort();
            return;
        }

        if !self.fsm.peer.is_force_leader() {
            error!(
                "Unsafe recovery, demoting failed voters failed, since this peer is not forced leader";
                "region_id" => self.region().get_id(),
                "peer_id" => self.fsm.peer.peer.get_id(),
            );
            return;
        }

        if self.fsm.peer.in_joint_state() {
            info!(
                "Unsafe recovery, already in joint state, exit first";
                "region_id" => self.region().get_id(),
                "peer_id" => self.fsm.peer.peer.get_id(),
            );
            let failed = Arc::new(Mutex::new(false));
            let failed_clone = failed.clone();
            let callback = Callback::<EK::Snapshot>::write(Box::new(move |resp| {
                if resp.response.get_header().has_error() {
                    *failed_clone.lock().unwrap() = true;
                    error!(
                        "Unsafe recovery, fail to exit residual joint state";
                        "err" => ?resp.response.get_header().get_error(),
                    );
                }
            }));
            self.propose_raft_command_internal(
                exit_joint_request(self.region(), &self.fsm.peer.peer),
                callback,
                DiskFullOpt::AllowedOnAlmostFull,
            );

            if !*failed.lock().unwrap() {
                self.fsm.peer.unsafe_recovery_state =
                    Some(UnsafeRecoveryState::DemoteFailedVoters {
                        syncer,
                        failed_voters,
                        target_index: self.fsm.peer.raft_group.raft.raft_log.last_index(),
                        demote_after_exit: true,
                    });
            }
        } else {
            self.unsafe_recovery_demote_failed_voters(syncer, failed_voters);
        }
    }

    fn unsafe_recovery_demote_failed_voters(
        &mut self,
        syncer: UnsafeRecoveryExecutePlanSyncer,
        failed_voters: Vec<metapb::Peer>,
    ) {
        if let Some(req) =
            demote_failed_voters_request(self.region(), &self.fsm.peer.peer, failed_voters)
        {
            info!(
                "Unsafe recovery, demoting failed voters";
                "region_id" => self.region().get_id(),
                "peer_id" => self.fsm.peer.peer.get_id(),
                "req" => ?req);
            let failed = Arc::new(Mutex::new(false));
            let failed_clone = failed.clone();
            let callback = Callback::<EK::Snapshot>::write(Box::new(move |resp| {
                if resp.response.get_header().has_error() {
                    *failed_clone.lock().unwrap() = true;
                    error!(
                        "Unsafe recovery, fail to finish demotion";
                        "err" => ?resp.response.get_header().get_error(),
                    );
                }
            }));
            self.propose_raft_command_internal(req, callback, DiskFullOpt::AllowedOnAlmostFull);
            if !*failed.lock().unwrap() {
                self.fsm.peer.unsafe_recovery_state =
                    Some(UnsafeRecoveryState::DemoteFailedVoters {
                        syncer,
                        failed_voters: vec![], // No longer needed since here.
                        target_index: self.fsm.peer.raft_group.raft.raft_log.last_index(),
                        demote_after_exit: false,
                    });
            }
        } else {
            warn!(
                "Unsafe recovery, no need to demote failed voters";
                "region_id" => self.region().get_id(),
                "peer_id" => self.fsm.peer_id(),
                "region" => ?self.region(),
            );
        }
    }

    fn on_unsafe_recovery_destroy(&mut self, syncer: UnsafeRecoveryExecutePlanSyncer) {
        if self.fsm.peer.unsafe_recovery_state.is_some() {
            warn!(
                "Unsafe recovery, can't destroy, another plan is executing in progress";
                "region_id" => self.region_id(),
                "peer_id" => self.fsm.peer_id(),
            );
            syncer.abort();
            return;
        }
        self.fsm.peer.unsafe_recovery_state = Some(UnsafeRecoveryState::Destroy(syncer));
        self.handle_destroy_peer(DestroyPeerJob {
            initialized: self.fsm.peer.is_initialized(),
            region_id: self.region_id(),
            peer: self.fsm.peer.peer.clone(),
        });
    }

    fn on_unsafe_recovery_wait_apply(&mut self, syncer: UnsafeRecoveryWaitApplySyncer) {
        if self.fsm.peer.unsafe_recovery_state.is_some() {
            warn!(
                "Unsafe recovery, can't wait apply, another plan is executing in progress";
                "region_id" => self.region_id(),
                "peer_id" => self.fsm.peer_id(),
            );
            syncer.abort();
            return;
        }
        let target_index = if self.fsm.peer.force_leader.is_some() {
            // For regions that lose quorum (or regions have force leader), whatever has
            // been proposed will be committed. Based on that fact, we simply use "last
            // index" here to avoid implementing another "wait commit" process.
            self.fsm.peer.raft_group.raft.raft_log.last_index()
        } else {
            self.fsm.peer.raft_group.raft.raft_log.committed
        };

        self.fsm.peer.unsafe_recovery_state = Some(UnsafeRecoveryState::WaitApply {
            target_index,
            syncer,
        });
        self.fsm
            .peer
            .unsafe_recovery_maybe_finish_wait_apply(/* force= */ self.fsm.stopped);
    }

    // func be invoked firstly after assigned leader by BR, wait all leader apply to
    // last log index func be invoked secondly wait follower apply to last
    // index, however the second call is broadcast, it may improve in future
    fn on_snapshot_recovery_wait_apply(&mut self, syncer: SnapshotRecoveryWaitApplySyncer) {
        if self.fsm.peer.snapshot_recovery_state.is_some() {
            warn!(
                "can't wait apply, another recovery in progress";
                "region_id" => self.region_id(),
                "peer_id" => self.fsm.peer_id(),
            );
            syncer.abort();
            return;
        }

        let target_index = self.fsm.peer.raft_group.raft.raft_log.last_index();

<<<<<<< HEAD
        // print some info and do some sanity check
        if !self.fsm.peer.is_leader() {
            info!(
                "snapshot follower wait apply started";
=======
        info!(
            "snapshot recovery started";
            "region_id" => self.region_id(),
            "peer_id" => self.fsm.peer_id(),
            "target_index" => target_index,
            "applied_index" => self.fsm.peer.raft_group.raft.raft_log.applied,

        );

        // during the snapshot recovery, broadcast waitapply, some peer may stale
        if !self.fsm.peer.is_leader() {
            // self.fsm
            // .peer
            // .force_forward_commit_index();
            info!(
                "snapshot follower recovery started";
>>>>>>> 98febaa9
                "region_id" => self.region_id(),
                "peer_id" => self.fsm.peer_id(),
                "target_index" => target_index,
                "applied_index" => self.fsm.peer.raft_group.raft.raft_log.applied,
<<<<<<< HEAD
                "pending_remove" => self.fsm.peer.pending_remove,
                "voter" => self.fsm.peer.raft_group.raft.vote,
            );

            // do some sanity check
            // if it is learner during backup and never vote before, vote is 0
            // if peer is suppose to remove
            if self.fsm.peer.raft_group.raft.vote == 0 || self.fsm.peer.pending_remove {
                info!(
                    "this peer is never vote before or pending remove, it should be skip to wait apply"
                );
                return;
            }
        } else {
            info!(
                "snapshot leader wait apply started";
                "region_id" => self.region_id(),
                "peer_id" => self.fsm.peer_id(),
                "target_index" => target_index,
                "applied_index" => self.fsm.peer.raft_group.raft.raft_log.applied,
            );
=======
                "leader_id" => self.fsm.peer.leader_id(),
                "pending_remove" => self.fsm.peer.pending_remove,
                "voter" => self.fsm.peer.raft_group.raft.vote,
            );
            // if it is learner during backup and never vote before, vote is 0, return;
            // if peer is suppose to removed, return;
            if self.fsm.peer.raft_group.raft.vote == 0 || self.fsm.peer.pending_remove {
                info!("this peer is never vote before, it should be stale");
                return;
            }
>>>>>>> 98febaa9
        }

        self.fsm.peer.snapshot_recovery_state = Some(SnapshotRecoveryState::WaitLogApplyToLast {
            target_index,
            syncer,
        });
        self.fsm
            .peer
            .snapshot_recovery_maybe_finish_wait_apply(self.fsm.stopped);
    }

    fn on_unsafe_recovery_fill_out_report(&mut self, syncer: UnsafeRecoveryFillOutReportSyncer) {
        if self.fsm.peer.pending_remove || self.fsm.stopped {
            return;
        }
        let mut self_report = pdpb::PeerReport::default();
        self_report.set_raft_state(self.fsm.peer.get_store().raft_state().clone());
        let mut region_local_state = RegionLocalState::default();
        region_local_state.set_region(self.region().clone());
        self_report.set_region_state(region_local_state);
        self_report.set_is_force_leader(self.fsm.peer.force_leader.is_some());
        match self.fsm.peer.get_store().entries(
            self.fsm.peer.raft_group.store().commit_index() + 1,
            self.fsm.peer.get_store().last_index() + 1,
            NO_LIMIT,
            GetEntriesContext::empty(false),
        ) {
            Ok(entries) => {
                for entry in entries {
                    let ctx = ProposalContext::from_bytes(&entry.context);
                    if ctx.contains(ProposalContext::COMMIT_MERGE) {
                        self_report.set_has_commit_merge(true);
                        break;
                    }
                }
            }
            Err(e) => panic!("Unsafe recovery, fail to get uncommitted entries, {:?}", e),
        }
        syncer.report_for_self(self_report);
    }

    // Call msg PrepareFlashback to stop the scheduling and RW tasks.
    // Once called, it will wait for the channel's notification in FlashbackState to
    // finish. We place a flag in the request, which is checked when the
    // pre_propose_raft_command is called. Stopping tasks is done by applying
    // the flashback-only command in this way, But for RW local reads which need
    // to be considered, we let the leader lease to None to ensure that local reads
    // are not executed.
    fn on_prepare_flashback(&mut self, ch: Sender<bool>) {
        info!(
            "prepare flashback";
            "region_id" => self.region().get_id(),
            "peer_id" => self.fsm.peer.peer_id(),
        );
        if self.fsm.peer.flashback_state.is_some() {
            ch.send(false).unwrap();
            return;
        }
        self.fsm.peer.flashback_state = Some(FlashbackState::new(ch));
        // Let the leader lease to None to ensure that local reads are not executed.
        self.fsm.peer.leader_lease_mut().expire_remote_lease();
        self.fsm.peer.maybe_finish_flashback_wait_apply();
    }

    fn on_finish_flashback(&mut self) {
        info!(
            "finish flashback";
            "region_id" => self.region().get_id(),
            "peer_id" => self.fsm.peer.peer_id(),
        );
        self.fsm.peer.flashback_state.take();
    }

    fn on_check_pending_admin(&mut self, ch: UnboundedSender<CheckAdminResponse>) {
        if !self.fsm.peer.is_leader() {
            // no need to check non-leader pending conf change.
            // in snapshot recovery after we stopped all conf changes from PD.
            // if the follower slow than leader and has the pending conf change.
            // that's means
            // 1. if the follower didn't finished the conf change
            //    => it cannot be chosen to be leader during recovery.
            // 2. if the follower has been chosen to be leader
            //    => it already apply the pending conf change already.
            return;
        }
        debug!(
            "check pending conf for leader";
            "region_id" => self.region().get_id(),
            "peer_id" => self.fsm.peer.peer_id(),
        );
        let region = self.fsm.peer.region();
        let mut resp = CheckAdminResponse::default();
        resp.set_region(region.clone());
        let pending_admin = self.fsm.peer.raft_group.raft.has_pending_conf()
            || self.fsm.peer.is_merging()
            || self.fsm.peer.is_splitting();
        resp.set_has_pending_admin(pending_admin);
        if let Err(err) = ch.unbounded_send(resp) {
            warn!("failed to send check admin response"; "err" => ?err)
        }
    }

    fn on_casual_msg(&mut self, msg: CasualMessage<EK>) {
        match msg {
            CasualMessage::SplitRegion {
                region_epoch,
                split_keys,
                callback,
                source,
            } => {
                self.on_prepare_split_region(region_epoch, split_keys, callback, &source);
            }
            CasualMessage::ComputeHashResult {
                index,
                context,
                hash,
            } => {
                self.on_hash_computed(index, context, hash);
            }
            CasualMessage::RegionApproximateSize { size } => {
                self.on_approximate_region_size(size);
            }
            CasualMessage::RegionApproximateKeys { keys } => {
                self.on_approximate_region_keys(keys);
            }
            CasualMessage::RefreshRegionBuckets {
                region_epoch,
                buckets,
                bucket_ranges,
                cb,
            } => {
                self.on_refresh_region_buckets(region_epoch, buckets, bucket_ranges, cb);
            }
            CasualMessage::CompactionDeclinedBytes { bytes } => {
                self.on_compaction_declined_bytes(bytes);
            }
            CasualMessage::HalfSplitRegion {
                region_epoch,
                start_key,
                end_key,
                policy,
                source,
                cb,
            } => {
                self.on_schedule_half_split_region(
                    &region_epoch,
                    start_key,
                    end_key,
                    policy,
                    source,
                    cb,
                );
            }
            CasualMessage::GcSnap { snaps } => {
                self.on_gc_snap(snaps);
            }
            CasualMessage::ClearRegionSize => {
                self.on_clear_region_size();
            }
            CasualMessage::RegionOverlapped => {
                debug!("start ticking for overlapped"; "region_id" => self.region_id(), "peer_id" => self.fsm.peer_id());
                // Maybe do some safe check first?
                self.fsm.reset_hibernate_state(GroupState::Chaos);
                self.register_raft_base_tick();

                if is_learner(&self.fsm.peer.peer) {
                    // FIXME: should use `bcast_check_stale_peer_message` instead.
                    // Sending a new enum type msg to a old tikv may cause panic during rolling
                    // update we should change the protobuf behavior and check if properly handled
                    // in all place
                    self.fsm.peer.bcast_wake_up_message(self.ctx);
                }
            }
            CasualMessage::SnapshotGenerated => {
                // Resume snapshot handling again to avoid waiting another heartbeat.
                self.fsm.peer.ping();
                self.fsm.has_ready = true;
            }
            CasualMessage::ForceCompactRaftLogs => {
                self.on_raft_gc_log_tick(true);
            }
            CasualMessage::AccessPeer(cb) => {
                let peer = &self.fsm.peer;
                let store = peer.get_store();
                let mut local_state = RegionLocalState::default();
                local_state.set_region(store.region().clone());
                if let Some(s) = &peer.pending_merge_state {
                    local_state.set_merge_state(s.clone());
                }
                if store.is_applying_snapshot() {
                    local_state.set_state(PeerState::Applying);
                }
                cb(RegionMeta::new(
                    &local_state,
                    store.apply_state(),
                    self.fsm.hibernate_state.group_state(),
                    peer.raft_group.status(),
                ))
            }
            CasualMessage::QueryRegionLeaderResp { region, leader } => {
                // the leader already updated
                if self.fsm.peer.raft_group.raft.leader_id != raft::INVALID_ID
                    // the returned region is stale
                    || util::is_epoch_stale(
                        region.get_region_epoch(),
                        self.fsm.peer.region().get_region_epoch(),
                ) {
                    // Stale message
                    return;
                }

                // Wake up the leader if the peer is on the leader's peer list
                if region
                    .get_peers()
                    .iter()
                    .any(|p| p.get_id() == self.fsm.peer_id())
                {
                    self.fsm.peer.send_wake_up_message(self.ctx, &leader);
                }
            }
            CasualMessage::RenewLease => {
                self.try_renew_leader_lease("casual message");
                self.reset_raft_tick(GroupState::Ordered);
            }
            CasualMessage::RejectRaftAppend { peer_id } => {
                let mut msg = raft::eraftpb::Message::new();
                msg.msg_type = MessageType::MsgUnreachable;
                msg.to = peer_id;
                msg.from = self.fsm.peer.peer_id();

                let raft_msg = self.fsm.peer.build_raft_messages(self.ctx, vec![msg]);
                self.fsm.peer.send_raft_messages(self.ctx, raft_msg);
            }
            CasualMessage::SnapshotApplied => {
                self.fsm.has_ready = true;
            }
            CasualMessage::Campaign => {
                let _ = self.fsm.peer.raft_group.campaign();
                self.fsm.has_ready = true;
            }
        }
    }

    fn on_tick(&mut self, tick: PeerTick) {
        if self.fsm.stopped {
            return;
        }
        trace!(
            "tick";
            "tick" => ?tick,
            "peer_id" => self.fsm.peer_id(),
            "region_id" => self.region_id(),
        );
        self.fsm.tick_registry[tick as usize] = false;
        self.fsm.peer.adjust_cfg_if_changed(self.ctx);
        match tick {
            PeerTick::Raft => self.on_raft_base_tick(),
            PeerTick::RaftLogGc => self.on_raft_gc_log_tick(false),
            PeerTick::PdHeartbeat => self.on_pd_heartbeat_tick(),
            PeerTick::SplitRegionCheck => self.on_split_region_check_tick(),
            PeerTick::CheckMerge => self.on_check_merge(),
            PeerTick::CheckPeerStaleState => self.on_check_peer_stale_state_tick(),
            PeerTick::EntryCacheEvict => self.on_entry_cache_evict_tick(),
            PeerTick::CheckLeaderLease => self.on_check_leader_lease_tick(),
            PeerTick::ReactivateMemoryLock => self.on_reactivate_memory_lock_tick(),
            PeerTick::ReportBuckets => self.on_report_region_buckets_tick(),
            PeerTick::CheckLongUncommitted => self.on_check_long_uncommitted_tick(),
        }
    }

    fn start(&mut self) {
        self.register_raft_base_tick();
        self.register_raft_gc_log_tick();
        self.register_pd_heartbeat_tick();
        self.register_split_region_check_tick();
        self.register_check_peer_stale_state_tick();
        self.on_check_merge();
        // Apply committed entries more quickly.
        // Or if it's a leader. This implicitly means it's a singleton
        // because it becomes leader in `Peer::new` when it's a
        // singleton. It has a no-op entry that need to be persisted,
        // committed, and then it should apply it.
        if self.fsm.peer.raft_group.store().commit_index()
            > self.fsm.peer.raft_group.store().applied_index()
            || self.fsm.peer.is_leader()
        {
            self.fsm.has_ready = true;
        }
        self.fsm.peer.maybe_gen_approximate_buckets(self.ctx);
    }

    fn on_gc_snap(&mut self, snaps: Vec<(SnapKey, bool)>) {
        let schedule_delete_snapshot_files = |key: SnapKey, snap| {
            if let Err(e) = self.ctx.cleanup_scheduler.schedule(CleanupTask::GcSnapshot(
                GcSnapshotTask::DeleteSnapshotFiles {
                    key: key.clone(),
                    snapshot: snap,
                    check_entry: false,
                },
            )) {
                error!(
                    "failed to schedule task to delete compacted snap file";
                    "key" => %key,
                    "err" => %e,
                )
            }
        };

        let is_applying_snap = self.fsm.peer.is_handling_snapshot();
        let s = self.fsm.peer.get_store();
        let compacted_idx = s.truncated_index();
        let compacted_term = s.truncated_term();
        for (key, is_sending) in snaps {
            if is_sending {
                let s = match self.ctx.snap_mgr.get_snapshot_for_gc(&key, is_sending) {
                    Ok(s) => s,
                    Err(e) => {
                        error!(%e;
                            "failed to load snapshot";
                            "region_id" => self.fsm.region_id(),
                            "peer_id" => self.fsm.peer_id(),
                            "snapshot" => ?key,
                        );
                        continue;
                    }
                };
                if key.term < compacted_term || key.idx < compacted_idx {
                    info!(
                        "deleting compacted snap file";
                        "region_id" => self.fsm.region_id(),
                        "peer_id" => self.fsm.peer_id(),
                        "snap_file" => %key,
                    );
                    schedule_delete_snapshot_files(key, s);
                } else if let Ok(meta) = s.meta() {
                    let modified = match meta.modified() {
                        Ok(m) => m,
                        Err(e) => {
                            error!(
                                "failed to load snapshot";
                                "region_id" => self.fsm.region_id(),
                                "peer_id" => self.fsm.peer_id(),
                                "snapshot" => ?key,
                                "err" => %e,
                            );
                            continue;
                        }
                    };
                    if let Ok(elapsed) = modified.elapsed() {
                        if elapsed > self.ctx.cfg.snap_gc_timeout.0 {
                            info!(
                                "deleting expired snap file";
                                "region_id" => self.fsm.region_id(),
                                "peer_id" => self.fsm.peer_id(),
                                "snap_file" => %key,
                            );
                            schedule_delete_snapshot_files(key, s);
                        }
                    }
                }
            } else if key.term <= compacted_term
                && (key.idx < compacted_idx
                    || key.idx == compacted_idx
                        && !is_applying_snap
                        && !self.fsm.peer.pending_remove)
            {
                info!(
                    "deleting applied snap file";
                    "region_id" => self.fsm.region_id(),
                    "peer_id" => self.fsm.peer_id(),
                    "snap_file" => %key,
                );
                let a = match self.ctx.snap_mgr.get_snapshot_for_gc(&key, is_sending) {
                    Ok(a) => a,
                    Err(e) => {
                        error!(%e;
                            "failed to load snapshot";
                            "region_id" => self.fsm.region_id(),
                            "peer_id" => self.fsm.peer_id(),
                            "snap_file" => %key,
                        );
                        continue;
                    }
                };
                schedule_delete_snapshot_files(key, a);
            }
        }
    }

    fn on_clear_region_size(&mut self) {
        self.fsm.peer.approximate_size = None;
        self.fsm.peer.approximate_keys = None;
        self.fsm.peer.may_skip_split_check = false;
        self.register_split_region_check_tick();
    }

    fn on_capture_change(
        &mut self,
        cmd: ChangeObserver,
        region_epoch: RegionEpoch,
        cb: Callback<EK::Snapshot>,
    ) {
        fail_point!("raft_on_capture_change");
        let region_id = self.region_id();
        let msg =
            new_read_index_request(region_id, region_epoch.clone(), self.fsm.peer.peer.clone());
        let apply_router = self.ctx.apply_router.clone();
        self.propose_raft_command_internal(
            msg,
            Callback::read(Box::new(move |resp| {
                // Return the error
                if resp.response.get_header().has_error() {
                    cb.invoke_read(resp);
                    return;
                }
                apply_router.schedule_task(
                    region_id,
                    ApplyTask::Change {
                        cmd,
                        region_epoch,
                        cb,
                    },
                )
            })),
            DiskFullOpt::NotAllowedOnFull,
        );
    }

    fn on_significant_msg(&mut self, msg: SignificantMsg<EK::Snapshot>) {
        match msg {
            SignificantMsg::SnapshotStatus {
                to_peer_id, status, ..
            } => {
                // Report snapshot status to the corresponding peer.
                self.report_snapshot_status(to_peer_id, status);
            }
            SignificantMsg::Unreachable { to_peer_id, .. } => {
                if self.fsm.peer.is_leader() {
                    self.fsm.peer.raft_group.report_unreachable(to_peer_id);
                } else if to_peer_id == self.fsm.peer.leader_id() {
                    self.fsm.reset_hibernate_state(GroupState::Chaos);
                    self.register_raft_base_tick();
                }
            }
            SignificantMsg::StoreUnreachable { store_id } => {
                if let Some(peer_id) = util::find_peer(self.region(), store_id).map(|p| p.get_id())
                {
                    if self.fsm.peer.is_leader() {
                        self.fsm.peer.raft_group.report_unreachable(peer_id);
                    } else if peer_id == self.fsm.peer.leader_id() {
                        self.fsm.reset_hibernate_state(GroupState::Chaos);
                        self.register_raft_base_tick();
                    }
                }
            }
            SignificantMsg::MergeResult {
                target_region_id,
                target,
                result,
            } => {
                self.on_merge_result(target_region_id, target, result);
            }
            SignificantMsg::CatchUpLogs(catch_up_logs) => {
                self.on_catch_up_logs_for_merge(catch_up_logs);
            }
            SignificantMsg::StoreResolved { group_id, .. } => {
                let state = self.ctx.global_replication_state.lock().unwrap();
                if state.status().get_mode() != ReplicationMode::DrAutoSync {
                    return;
                }
                if state.status().get_dr_auto_sync().get_state() == DrAutoSyncState::Async {
                    return;
                }
                drop(state);
                self.fsm
                    .peer
                    .raft_group
                    .raft
                    .assign_commit_groups(&[(self.fsm.peer_id(), group_id)]);
            }
            SignificantMsg::CaptureChange {
                cmd,
                region_epoch,
                callback,
            } => self.on_capture_change(cmd, region_epoch, callback),
            SignificantMsg::LeaderCallback(cb) => {
                self.on_leader_callback(cb);
            }
            SignificantMsg::RaftLogGcFlushed => {
                self.on_raft_log_gc_flushed();
            }
            SignificantMsg::RaftlogFetched(fetched_logs) => {
                self.on_raft_log_fetched(fetched_logs.context, fetched_logs.logs);
            }
            SignificantMsg::EnterForceLeaderState {
                syncer,
                failed_stores,
            } => {
                self.on_enter_pre_force_leader(syncer, failed_stores);
            }
            SignificantMsg::ExitForceLeaderState => self.on_exit_force_leader(),
            SignificantMsg::UnsafeRecoveryDemoteFailedVoters {
                syncer,
                failed_voters,
            } => self.on_unsafe_recovery_pre_demote_failed_voters(syncer, failed_voters),
            SignificantMsg::UnsafeRecoveryDestroy(syncer) => {
                self.on_unsafe_recovery_destroy(syncer)
            }
            SignificantMsg::UnsafeRecoveryWaitApply(syncer) => {
                self.on_unsafe_recovery_wait_apply(syncer)
            }
            SignificantMsg::UnsafeRecoveryFillOutReport(syncer) => {
                self.on_unsafe_recovery_fill_out_report(syncer)
            }

            SignificantMsg::PrepareFlashback(ch) => self.on_prepare_flashback(ch),
            SignificantMsg::FinishFlashback => self.on_finish_flashback(),
            // for snapshot recovery (safe recovery)
            SignificantMsg::SnapshotRecoveryWaitApply(syncer) => {
                self.on_snapshot_recovery_wait_apply(syncer)
            }
            SignificantMsg::CheckPendingAdmin(ch) => self.on_check_pending_admin(ch),
        }
    }

    fn on_enter_pre_force_leader(
        &mut self,
        syncer: UnsafeRecoveryForceLeaderSyncer,
        failed_stores: HashSet<u64>,
    ) {
        match self.fsm.peer.force_leader {
            Some(ForceLeaderState::PreForceLeader { .. }) => {
                self.on_force_leader_fail();
            }
            Some(ForceLeaderState::ForceLeader { .. }) => {
                // already is a force leader, do nothing
                return;
            }
            Some(ForceLeaderState::WaitTicks { .. }) => {
                self.fsm.peer.force_leader = None;
            }
            None => {}
        }

        if !self.fsm.peer.is_initialized() {
            warn!(
                "Unsafe recovery, cannot force leader since this peer is not initialized";
                "region_id" => self.fsm.region_id(),
                "peer_id" => self.fsm.peer_id(),
            );
            return;
        }

        let ticks = if self.fsm.peer.is_leader() {
            if self.fsm.hibernate_state.group_state() == GroupState::Ordered {
                warn!(
                    "Unsafe recovery, reject pre force leader due to already being leader";
                    "region_id" => self.fsm.region_id(),
                    "peer_id" => self.fsm.peer_id(),
                );
                return;
            }
            // wait two rounds of election timeout to trigger check quorum to step down the
            // leader note: check quorum is triggered every `election_timeout` instead of
            // `randomized_election_timeout`
            Some(
                self.fsm.peer.raft_group.raft.election_timeout() * 2
                    - self.fsm.peer.raft_group.raft.election_elapsed,
            )
        // When election timeout is triggered, leader_id is set to INVALID_ID.
        // But learner(not promotable) is a exception here as it wouldn't tick
        // election.
        } else if self.fsm.peer.raft_group.raft.promotable()
            && self.fsm.peer.leader_id() != raft::INVALID_ID
        {
            if self.fsm.hibernate_state.group_state() == GroupState::Ordered
                || self.fsm.hibernate_state.group_state() == GroupState::Chaos
            {
                warn!(
                    "Unsafe recovery, reject pre force leader due to leader lease may not expired";
                    "region_id" => self.fsm.region_id(),
                    "peer_id" => self.fsm.peer_id(),
                );
                return;
            }
            // wait one round of election timeout to make sure leader_id is invalid
            Some(
                self.fsm.peer.raft_group.raft.randomized_election_timeout()
                    - self.fsm.peer.raft_group.raft.election_elapsed,
            )
        } else {
            None
        };

        if let Some(ticks) = ticks {
            info!(
                "Unsafe recovery, enter wait ticks";
                "region_id" => self.fsm.region_id(),
                "peer_id" => self.fsm.peer_id(),
                "ticks" => ticks,
            );
            self.fsm.peer.force_leader = Some(ForceLeaderState::WaitTicks {
                syncer,
                failed_stores,
                ticks,
            });
            self.reset_raft_tick(if self.fsm.peer.is_leader() {
                GroupState::Ordered
            } else {
                GroupState::Chaos
            });
            self.fsm.has_ready = true;
            return;
        }

        let expected_alive_voter = self.get_force_leader_expected_alive_voter(&failed_stores);
        if !expected_alive_voter.is_empty()
            && self
                .fsm
                .peer
                .raft_group
                .raft
                .prs()
                .has_quorum(&expected_alive_voter)
        {
            warn!(
                "Unsafe recovery, reject pre force leader due to has quorum";
                "region_id" => self.fsm.region_id(),
                "peer_id" => self.fsm.peer_id(),
            );
            return;
        }

        info!(
            "Unsafe recovery, enter pre force leader state";
            "region_id" => self.fsm.region_id(),
            "peer_id" => self.fsm.peer_id(),
            "alive_voter" => ?expected_alive_voter,
        );

        // Do not use prevote as prevote won't set `vote` to itself.
        // When PD issues force leader on two different peer, it may cause
        // two force leader in same term.
        self.fsm.peer.raft_group.raft.pre_vote = false;
        // trigger vote request to all voters, will check the vote result in
        // `check_force_leader`
        if let Err(e) = self.fsm.peer.raft_group.campaign() {
            warn!(
                "Unsafe recovery, campaign failed";
                "region_id" => self.fsm.region_id(),
                "peer_id" => self.fsm.peer_id(),
                "err" => ?e,
            );
        }
        assert_eq!(self.fsm.peer.get_role(), StateRole::Candidate);
        if !self
            .fsm
            .peer
            .raft_group
            .raft
            .prs()
            .votes()
            .get(&self.fsm.peer.peer_id())
            .unwrap()
        {
            warn!(
                "Unsafe recovery, pre force leader failed to campaign";
                "region_id" => self.fsm.region_id(),
                "peer_id" => self.fsm.peer_id(),
            );
            self.on_force_leader_fail();
            return;
        }

        self.fsm.peer.force_leader = Some(ForceLeaderState::PreForceLeader {
            syncer,
            failed_stores,
        });
        self.fsm.has_ready = true;
    }

    fn on_force_leader_fail(&mut self) {
        self.fsm.peer.raft_group.raft.pre_vote = true;
        self.fsm.peer.raft_group.raft.set_check_quorum(true);
        self.fsm.peer.force_leader = None;
    }

    fn on_enter_force_leader(&mut self) {
        info!(
            "Unsafe recovery, enter force leader state";
            "region_id" => self.fsm.region_id(),
            "peer_id" => self.fsm.peer_id(),
        );
        assert_eq!(self.fsm.peer.get_role(), StateRole::Candidate);

        let failed_stores = match self.fsm.peer.force_leader.take() {
            Some(ForceLeaderState::PreForceLeader { failed_stores, .. }) => failed_stores,
            _ => unreachable!(),
        };

        let peer_ids: Vec<_> = self.fsm.peer.voters().iter().collect();
        for peer_id in peer_ids {
            let store_id = self
                .region()
                .get_peers()
                .iter()
                .find(|p| p.get_id() == peer_id)
                .unwrap()
                .get_store_id();
            if !failed_stores.contains(&store_id) {
                continue;
            }

            // make fake vote response
            let mut msg = raft::eraftpb::Message::new();
            msg.msg_type = MessageType::MsgRequestVoteResponse;
            msg.reject = false;
            msg.term = self.fsm.peer.term();
            msg.from = peer_id;
            msg.to = self.fsm.peer.peer_id();
            self.fsm.peer.raft_group.step(msg).unwrap();
        }

        // after receiving all votes, should become leader
        assert!(self.fsm.peer.is_leader());
        self.fsm.peer.raft_group.raft.set_check_quorum(false);

        // make sure it's not hibernated
        self.reset_raft_tick(GroupState::Ordered);

        self.fsm.peer.force_leader = Some(ForceLeaderState::ForceLeader {
            time: TiInstant::now_coarse(),
            failed_stores,
        });
        self.fsm.has_ready = true;
    }

    fn on_exit_force_leader(&mut self) {
        if self.fsm.peer.force_leader.is_none() {
            return;
        }

        info!(
            "exit force leader state";
            "region_id" => self.fsm.region_id(),
            "peer_id" => self.fsm.peer_id(),
        );
        self.fsm.peer.force_leader = None;
        // make sure it's not hibernated
        assert_eq!(self.fsm.hibernate_state.group_state(), GroupState::Ordered);
        // leader lease shouldn't be renewed in force leader state.
        assert_eq!(
            self.fsm.peer.leader_lease().inspect(None),
            LeaseState::Expired
        );
        self.fsm
            .peer
            .raft_group
            .raft
            .become_follower(self.fsm.peer.term(), raft::INVALID_ID);

        self.fsm.peer.raft_group.raft.set_check_quorum(true);
        self.fsm.peer.raft_group.raft.pre_vote = true;
        if self.fsm.peer.raft_group.raft.promotable() {
            // Do not campaign directly here, otherwise on_role_changed() won't called for
            // follower state
            let _ = self.ctx.router.send(
                self.region_id(),
                PeerMsg::CasualMessage(CasualMessage::Campaign),
            );
        }
        self.fsm.has_ready = true;
    }

    #[inline]
    fn get_force_leader_expected_alive_voter(&self, failed_stores: &HashSet<u64>) -> HashSet<u64> {
        let region = self.region();
        self.fsm
            .peer
            .voters()
            .iter()
            .filter(|peer_id| {
                let store_id = region
                    .get_peers()
                    .iter()
                    .find(|p| p.get_id() == *peer_id)
                    .unwrap()
                    .get_store_id();
                !failed_stores.contains(&store_id)
            })
            .collect()
    }

    #[inline]
    fn check_force_leader(&mut self) {
        if let Some(ForceLeaderState::WaitTicks {
            syncer,
            failed_stores,
            ticks,
        }) = &mut self.fsm.peer.force_leader
        {
            if *ticks == 0 {
                let syncer_clone = syncer.clone();
                let s = mem::take(failed_stores);
                self.on_enter_pre_force_leader(syncer_clone, s);
            } else {
                *ticks -= 1;
            }
            return;
        };

        let failed_stores = match &self.fsm.peer.force_leader {
            None => return,
            Some(ForceLeaderState::ForceLeader { .. }) => {
                if self.fsm.peer.maybe_force_forward_commit_index() {
                    self.fsm.has_ready = true;
                }
                return;
            }
            Some(ForceLeaderState::PreForceLeader { failed_stores, .. }) => failed_stores,
            Some(ForceLeaderState::WaitTicks { .. }) => unreachable!(),
        };

        if self.fsm.peer.raft_group.raft.election_elapsed + 1
            < self.ctx.cfg.raft_election_timeout_ticks
        {
            // wait as longer as it can to collect responses of request vote
            return;
        }

        let expected_alive_voter: HashSet<_> =
            self.get_force_leader_expected_alive_voter(failed_stores);
        let check = || {
            if self.fsm.peer.raft_group.raft.state != StateRole::Candidate {
                Err(format!(
                    "unexpected role {:?}",
                    self.fsm.peer.raft_group.raft.state
                ))
            } else {
                let mut granted = 0;
                for (id, vote) in self.fsm.peer.raft_group.raft.prs().votes() {
                    if expected_alive_voter.contains(id) {
                        if *vote {
                            granted += 1;
                        } else {
                            return Err(format!("receive reject response from {}", *id));
                        }
                    } else if *id == self.fsm.peer_id() {
                        // self may be a learner
                        continue;
                    } else {
                        return Err(format!(
                            "receive unexpected vote from {} vote {}",
                            *id, *vote
                        ));
                    }
                }
                Ok(granted)
            }
        };

        match check() {
            Err(err) => {
                warn!(
                    "Unsafe recovery, pre force leader check failed";
                    "region_id" => self.fsm.region_id(),
                    "peer_id" => self.fsm.peer_id(),
                    "alive_voter" => ?expected_alive_voter,
                    "reason" => err,
                );
                self.on_force_leader_fail();
            }
            Ok(granted) => {
                info!(
                    "Unsafe recovery, expected live voters:";
                    "voters" => ?expected_alive_voter,
                    "granted" => granted
                );
                if granted == expected_alive_voter.len() {
                    self.on_enter_force_leader();
                }
            }
        }
    }

    fn on_raft_log_fetched(&mut self, context: GetEntriesContext, res: Box<RaftlogFetchResult>) {
        let low = res.low;
        // if the peer is not the leader anymore or being destroyed, ignore the result.
        if !self.fsm.peer.is_leader() || self.fsm.peer.pending_remove {
            self.fsm.peer.mut_store().clean_async_fetch_res(low);
            return;
        }

        if self.fsm.peer.term() != res.term {
            // term has changed, the result may be not correct.
            self.fsm.peer.mut_store().clean_async_fetch_res(low);
        } else {
            self.fsm
                .peer
                .mut_store()
                .update_async_fetch_res(low, Some(res));
        }
        self.fsm.peer.raft_group.on_entries_fetched(context);
        // clean the async fetch result immediately if not used to free memory
        self.fsm.peer.mut_store().update_async_fetch_res(low, None);
        self.fsm.has_ready = true;
    }

    fn on_persisted_msg(&mut self, peer_id: u64, ready_number: u64) {
        if peer_id != self.fsm.peer_id() {
            error!(
                "peer id not match";
                "region_id" => self.fsm.region_id(),
                "peer_id" => self.fsm.peer_id(),
                "persisted_peer_id" => peer_id,
                "persisted_number" => ready_number,
            );
            return;
        }
        if let Some(persist_snap_res) = self.fsm.peer.on_persist_ready(self.ctx, ready_number) {
            self.on_ready_persist_snapshot(persist_snap_res);
            if self.fsm.peer.pending_merge_state.is_some() {
                // After applying a snapshot, merge is rollbacked implicitly.
                self.on_ready_rollback_merge(0, None);
            }
            self.register_raft_base_tick();
        }

        self.fsm.has_ready = true;

        if let Some(delay) = self.fsm.delayed_destroy {
            if delay.reason == DelayReason::UnPersistedReady
                && !self.fsm.peer.has_unpersisted_ready()
            {
                self.destroy_peer(delay.merged_by_target);
            }
        }
    }

    pub fn post_raft_ready_append(&mut self) {
        if let Some(persist_snap_res) = self.fsm.peer.handle_raft_ready_advance(self.ctx) {
            self.on_ready_persist_snapshot(persist_snap_res);
            if self.fsm.peer.pending_merge_state.is_some() {
                // After applying a snapshot, merge is rollbacked implicitly.
                self.on_ready_rollback_merge(0, None);
            }
            self.register_raft_base_tick();
        }
    }

    fn report_snapshot_status(&mut self, to_peer_id: u64, status: SnapshotStatus) {
        let to_peer = match self.fsm.peer.get_peer_from_cache(to_peer_id) {
            Some(peer) => peer,
            None => {
                // If to_peer is gone, ignore this snapshot status
                warn!(
                    "peer not found, ignore snapshot status";
                    "region_id" => self.region_id(),
                    "peer_id" => self.fsm.peer_id(),
                    "to_peer_id" => to_peer_id,
                    "status" => ?status,
                );
                return;
            }
        };
        info!(
            "report snapshot status";
            "region_id" => self.fsm.region_id(),
            "peer_id" => self.fsm.peer_id(),
            "to" => ?to_peer,
            "status" => ?status,
        );
        self.fsm.peer.raft_group.report_snapshot(to_peer_id, status)
    }

    fn on_leader_callback(&mut self, cb: Callback<EK::Snapshot>) {
        let msg = new_read_index_request(
            self.region_id(),
            self.region().get_region_epoch().clone(),
            self.fsm.peer.peer.clone(),
        );
        self.propose_raft_command_internal(msg, cb, DiskFullOpt::NotAllowedOnFull);
    }

    fn on_role_changed(&mut self, role: Option<StateRole>) {
        // Update leader lease when the Raft state changes.
        if let Some(r) = role {
            if StateRole::Leader == r {
                self.fsm.missing_ticks = 0;
                self.register_split_region_check_tick();
                self.fsm.peer.heartbeat_pd(self.ctx);
                self.register_pd_heartbeat_tick();
                self.register_raft_gc_log_tick();
                self.register_check_leader_lease_tick();
                self.register_report_region_buckets_tick();
            }

            if let Some(ForceLeaderState::ForceLeader { .. }) = self.fsm.peer.force_leader {
                if r != StateRole::Leader {
                    // for some reason, it's not leader anymore
                    info!(
                        "step down in force leader state";
                        "region_id" => self.fsm.region_id(),
                        "peer_id" => self.fsm.peer_id(),
                        "state" => ?r,
                    );
                    self.on_force_leader_fail();
                }
            }
        }
    }

    /// Collect ready if any.
    ///
    /// Returns false is no readiness is generated.
    pub fn collect_ready(&mut self) -> bool {
        let has_ready = self.fsm.has_ready;
        self.fsm.has_ready = false;
        if !has_ready || self.fsm.stopped {
            return false;
        }
        self.ctx.pending_count += 1;
        self.ctx.has_ready = true;
        let res = self.fsm.peer.handle_raft_ready_append(self.ctx);
        if let Some(r) = res {
            self.on_role_changed(r.state_role);
            if r.has_new_entries {
                self.register_raft_gc_log_tick();
                self.register_entry_cache_evict_tick();
            }
            self.ctx.ready_count += 1;
            self.ctx.raft_metrics.ready.has_ready_region.inc();

            if self.fsm.peer.leader_unreachable {
                self.fsm.reset_hibernate_state(GroupState::Chaos);
                self.register_raft_base_tick();
                self.fsm.peer.leader_unreachable = false;
            }

            return r.has_write_ready;
        }
        false
    }

    #[inline]
    fn region_id(&self) -> u64 {
        self.fsm.peer.region().get_id()
    }

    #[inline]
    fn region(&self) -> &Region {
        self.fsm.peer.region()
    }

    #[inline]
    fn store_id(&self) -> u64 {
        self.fsm.peer.peer.get_store_id()
    }

    #[inline]
    fn schedule_tick(&mut self, tick: PeerTick) {
        let idx = tick as usize;
        if self.fsm.tick_registry[idx] {
            return;
        }
        if is_zero_duration(&self.ctx.tick_batch[idx].wait_duration) {
            return;
        }
        trace!(
            "schedule tick";
            "tick" => ?tick,
            "timeout" => ?self.ctx.tick_batch[idx].wait_duration,
            "region_id" => self.region_id(),
            "peer_id" => self.fsm.peer_id(),
        );
        self.fsm.tick_registry[idx] = true;

        let region_id = self.region_id();
        let mb = match self.ctx.router.mailbox(region_id) {
            Some(mb) => mb,
            None => {
                self.fsm.tick_registry[idx] = false;
                error!(
                    "failed to get mailbox";
                    "region_id" => self.fsm.region_id(),
                    "peer_id" => self.fsm.peer_id(),
                    "tick" => ?tick,
                );
                return;
            }
        };
        let peer_id = self.fsm.peer.peer_id();
        let cb = Box::new(move || {
            // This can happen only when the peer is about to be destroyed
            // or the node is shutting down. So it's OK to not to clean up
            // registry.
            if let Err(e) = mb.force_send(PeerMsg::Tick(tick)) {
                debug!(
                    "failed to schedule peer tick";
                    "region_id" => region_id,
                    "peer_id" => peer_id,
                    "tick" => ?tick,
                    "err" => %e,
                );
            }
        });
        self.ctx.tick_batch[idx].ticks.push(cb);
    }

    fn register_raft_base_tick(&mut self) {
        // If we register raft base tick failed, the whole raft can't run correctly,
        // TODO: shutdown the store?
        self.schedule_tick(PeerTick::Raft)
    }

    fn on_raft_base_tick(&mut self) {
        fail_point!(
            "on_raft_base_tick_idle",
            self.fsm.hibernate_state.group_state() == GroupState::Idle,
            |_| {}
        );

        if self.fsm.peer.pending_remove {
            self.fsm.peer.mut_store().flush_entry_cache_metrics();
            return;
        }
        // When having pending snapshot, if election timeout is met, it can't pass
        // the pending conf change check because first index has been updated to
        // a value that is larger than last index.
        if self.fsm.peer.is_handling_snapshot() || self.fsm.peer.has_pending_snapshot() {
            // need to check if snapshot is applied.
            self.fsm.has_ready = true;
            self.fsm.missing_ticks = 0;
            self.register_raft_base_tick();
            return;
        }

        self.fsm.peer.retry_pending_reads(&self.ctx.cfg);

        self.check_force_leader();

        let mut res = None;
        if self.ctx.cfg.hibernate_regions {
            if self.fsm.hibernate_state.group_state() == GroupState::Idle {
                // missing_ticks should be less than election timeout ticks otherwise
                // follower may tick more than an election timeout in chaos state.
                // Before stopping tick, `missing_tick` should be `raft_election_timeout_ticks`
                // - 2 - `raft_heartbeat_ticks` (default 10 - 2 - 2 = 6) and the follower's
                //   `election_elapsed` in raft-rs is 1.
                // After the group state becomes Chaos, the next tick will call
                // `raft_group.tick` `missing_tick` + 1 times(default 7).
                // Then the follower's `election_elapsed` will be 1 + `missing_tick` + 1
                // (default 1 + 6 + 1 = 8) which is less than the min election timeout.
                // The reason is that we don't want let all followers become (pre)candidate if
                // one follower may receive a request, then becomes (pre)candidate and sends
                // (pre)vote msg to others. As long as the leader can wake up and broadcast
                // heartbeats in one `raft_heartbeat_ticks` time(default 2s), no more followers
                // will wake up and sends vote msg again.
                if self.fsm.missing_ticks + 1 /* for the next tick after the peer isn't Idle */
                    + self.fsm.peer.raft_group.raft.election_elapsed
                    + self.ctx.cfg.raft_heartbeat_ticks
                    < self.ctx.cfg.raft_election_timeout_ticks
                {
                    self.register_raft_base_tick();
                    self.fsm.missing_ticks += 1;
                } else {
                    debug!("follower hibernates";
                        "region_id" => self.region_id(),
                        "peer_id" => self.fsm.peer_id(),
                        "election_elapsed" => self.fsm.peer.raft_group.raft.election_elapsed,
                        "missing_ticks" => self.fsm.missing_ticks);
                }
                return;
            }
            res = Some(self.fsm.peer.check_before_tick(&self.ctx.cfg));
            if self.fsm.missing_ticks > 0 {
                for _ in 0..self.fsm.missing_ticks {
                    if self.fsm.peer.raft_group.tick() {
                        self.fsm.has_ready = true;
                    }
                }
                self.fsm.missing_ticks = 0;
            }
        }

        // Tick the raft peer and update some states which can be changed in `tick`.
        if self.fsm.peer.raft_group.tick() {
            self.fsm.has_ready = true;
        }
        self.fsm.peer.post_raft_group_tick();

        self.fsm.peer.mut_store().flush_entry_cache_metrics();

        // Keep ticking if there are still pending read requests or this node is within
        // hibernate timeout.
        if res.is_none() /* hibernate_region is false */ ||
            !self.fsm.peer.check_after_tick(self.fsm.hibernate_state.group_state(), res.unwrap()) ||
            (self.fsm.peer.is_leader() && !self.all_agree_to_hibernate())
        {
            self.register_raft_base_tick();
            // We need pd heartbeat tick to collect down peers and pending peers.
            self.register_pd_heartbeat_tick();
            return;
        }

        // Keep ticking if there are disk full peers for the Region.
        if !self.fsm.peer.disk_full_peers.is_empty() {
            self.register_raft_base_tick();
            return;
        }

        debug!("stop ticking"; "res" => ?res,
            "region_id" => self.region_id(),
            "peer_id" => self.fsm.peer_id(),
            "election_elapsed" => self.fsm.peer.raft_group.raft.election_elapsed);
        self.fsm.reset_hibernate_state(GroupState::Idle);
        // Followers will stop ticking at L789. Keep ticking for followers
        // to allow it to campaign quickly when abnormal situation is detected.
        if !self.fsm.peer.is_leader() {
            self.register_raft_base_tick();
        } else {
            self.register_pd_heartbeat_tick();
        }
    }

    fn check_unsafe_recovery_state(&mut self) {
        match &self.fsm.peer.unsafe_recovery_state {
            Some(UnsafeRecoveryState::WaitApply { .. }) => {
                self.fsm.peer.unsafe_recovery_maybe_finish_wait_apply(false)
            }
            Some(UnsafeRecoveryState::DemoteFailedVoters {
                syncer,
                failed_voters,
                target_index,
                demote_after_exit,
            }) => {
                if self.fsm.peer.raft_group.raft.raft_log.applied >= *target_index {
                    if *demote_after_exit {
                        let syncer_clone = syncer.clone();
                        let failed_voters_clone = failed_voters.clone();
                        self.fsm.peer.unsafe_recovery_state = None;
                        if !self.fsm.peer.is_force_leader() {
                            error!(
                                "Unsafe recovery, lost forced leadership after exiting joint state";
                                "region_id" => self.region().get_id(),
                                "peer_id" => self.fsm.peer_id(),
                            );
                            return;
                        }
                        self.unsafe_recovery_demote_failed_voters(
                            syncer_clone,
                            failed_voters_clone,
                        );
                    } else {
                        if self.fsm.peer.in_joint_state() {
                            info!(
                                "Unsafe recovery, exiting joint state";
                                "region_id" => self.region().get_id(),
                                "peer_id" => self.fsm.peer_id(),
                            );
                            if self.fsm.peer.is_force_leader() {
                                self.propose_raft_command_internal(
                                    exit_joint_request(self.region(), &self.fsm.peer.peer),
                                    Callback::<EK::Snapshot>::write(Box::new(|resp| {
                                        if resp.response.get_header().has_error() {
                                            error!(
                                                "Unsafe recovery, fail to exit joint state";
                                                "err" => ?resp.response.get_header().get_error(),
                                            );
                                        }
                                    })),
                                    DiskFullOpt::AllowedOnAlmostFull,
                                );
                            } else {
                                error!(
                                    "Unsafe recovery, lost forced leadership while trying to exit joint state";
                                    "region_id" => self.region().get_id(),
                                    "peer_id" => self.fsm.peer_id(),
                                );
                            }
                        }

                        self.fsm.peer.unsafe_recovery_state = None;
                    }
                }
            }
            // Destroy does not need be processed, the state is cleaned up together with peer.
            Some(_) | None => {}
        }
    }

    fn on_apply_res(&mut self, res: ApplyTaskRes<EK::Snapshot>) {
        fail_point!("on_apply_res", |_| {});
        match res {
            ApplyTaskRes::Apply(mut res) => {
                debug!(
                    "async apply finish";
                    "region_id" => self.region_id(),
                    "peer_id" => self.fsm.peer_id(),
                    "res" => ?res,
                );
                self.on_ready_result(&mut res.exec_res, &res.metrics);
                if self.fsm.stopped {
                    return;
                }
                let applied_index = res.apply_state.applied_index;
                let buckets = self.fsm.peer.region_buckets.as_mut();
                if let (Some(delta), Some(buckets)) = (res.bucket_stat, buckets) {
                    merge_bucket_stats(
                        &buckets.meta.keys,
                        &mut buckets.stats,
                        &delta.meta.keys,
                        &delta.stats,
                    );
                }
                self.fsm.has_ready |= self.fsm.peer.post_apply(
                    self.ctx,
                    res.apply_state,
                    res.applied_term,
                    &res.metrics,
                );
                // After applying, several metrics are updated, report it to pd to
                // get fair schedule.
                if self.fsm.peer.is_leader() {
                    self.register_pd_heartbeat_tick();
                    self.register_split_region_check_tick();
                    self.retry_pending_prepare_merge(applied_index);
                }
            }
            ApplyTaskRes::Destroy {
                region_id,
                peer_id,
                merge_from_snapshot,
            } => {
                assert_eq!(peer_id, self.fsm.peer.peer_id());
                if !merge_from_snapshot {
                    self.destroy_peer(false);
                } else {
                    // Wait for its target peer to apply snapshot and then send `MergeResult` back
                    // to destroy itself
                    let mut meta = self.ctx.store_meta.lock().unwrap();
                    // The `need_atomic` flag must be true
                    assert!(*meta.destroyed_region_for_snap.get(&region_id).unwrap());

                    let target_region_id = *meta.targets_map.get(&region_id).unwrap();
                    let is_ready = meta
                        .atomic_snap_regions
                        .get_mut(&target_region_id)
                        .unwrap()
                        .get_mut(&region_id)
                        .unwrap();
                    *is_ready = true;
                }
            }
        }
        if self.fsm.peer.unsafe_recovery_state.is_some() {
            self.check_unsafe_recovery_state();
        }
        // TODO: combine recovery state and flashback state as a wait apply queue.
        if self.fsm.peer.flashback_state.is_some() {
            self.fsm.peer.maybe_finish_flashback_wait_apply();
        }

        if self.fsm.peer.snapshot_recovery_state.is_some() {
            self.fsm
                .peer
                .snapshot_recovery_maybe_finish_wait_apply(false);
        }
    }

    fn retry_pending_prepare_merge(&mut self, applied_index: u64) {
        if self.fsm.peer.prepare_merge_fence > 0
            && applied_index >= self.fsm.peer.prepare_merge_fence
        {
            if let Some(pending_prepare_merge) = self.fsm.peer.pending_prepare_merge.take() {
                self.propose_raft_command_internal(
                    pending_prepare_merge,
                    Callback::None,
                    DiskFullOpt::AllowedOnAlmostFull,
                );
            }
            // When applied index reaches prepare_merge_fence, always clear the fence.
            // So, even if the PrepareMerge fails to propose, we can ensure the region
            // will be able to serve again.
            self.fsm.peer.prepare_merge_fence = 0;
            assert!(self.fsm.peer.pending_prepare_merge.is_none());
        }
    }

    // If lease expired, we will send a noop read index to renew lease.
    fn try_renew_leader_lease(&mut self, reason: &str) {
        debug!(
            "renew lease";
            "region_id" => self.region_id(),
            "peer_id" => self.fsm.peer_id(),
            "reason" => reason,
        );
        if !self.fsm.peer.is_leader() {
            return;
        }
        if let Err(e) = self.fsm.peer.pre_read_index() {
            debug!(
                "prevent unsafe read index to renew leader lease";
                "region_id" => self.region_id(),
                "peer_id" => self.fsm.peer_id(),
                "err" => ?e,
            );
            self.ctx.raft_metrics.propose.unsafe_read_index.inc();
            return;
        }

        let current_time = *self.ctx.current_time.get_or_insert_with(monotonic_raw_now);
        if self.fsm.peer.need_renew_lease_at(self.ctx, current_time) {
            let mut cmd = new_read_index_request(
                self.region_id(),
                self.region().get_region_epoch().clone(),
                self.fsm.peer.peer.clone(),
            );
            cmd.mut_header().set_read_quorum(true);
            self.propose_raft_command_internal(
                cmd,
                Callback::read(Box::new(|_| ())),
                DiskFullOpt::AllowedOnAlmostFull,
            );
        }
    }

    fn handle_reported_disk_usage(&mut self, msg: &RaftMessage) {
        let store_id = msg.get_from_peer().get_store_id();
        let peer_id = msg.get_from_peer().get_id();
        let refill_disk_usages = if matches!(msg.disk_usage, DiskUsage::Normal) {
            self.ctx.store_disk_usages.remove(&store_id);
            if !self.fsm.peer.is_leader() {
                return;
            }
            self.fsm.peer.disk_full_peers.has(peer_id)
        } else {
            self.ctx.store_disk_usages.insert(store_id, msg.disk_usage);
            if !self.fsm.peer.is_leader() {
                return;
            }
            let disk_full_peers = &self.fsm.peer.disk_full_peers;

            disk_full_peers.is_empty()
                || disk_full_peers
                    .get(peer_id)
                    .map_or(true, |x| x != msg.disk_usage)
        };
        if refill_disk_usages || self.fsm.peer.has_region_merge_proposal {
            let prev = self.fsm.peer.disk_full_peers.get(peer_id);
            if Some(msg.disk_usage) != prev {
                info!(
                    "reported disk usage changes {:?} -> {:?}", prev, msg.disk_usage;
                    "region_id" => self.fsm.region_id(),
                    "peer_id" => peer_id,
                );
            }
            self.fsm.peer.refill_disk_full_peers(self.ctx);
            debug!(
                "raft message refills disk full peers to {:?}",
                self.fsm.peer.disk_full_peers;
                "region_id" => self.fsm.region_id(),
            );
        }
    }

    fn on_raft_message(&mut self, msg: InspectedRaftMessage) -> Result<()> {
        let InspectedRaftMessage { heap_size, mut msg } = msg;
        let peer_disk_usage = msg.disk_usage;
        let stepped = Cell::new(false);
        let memtrace_raft_entries = &mut self.fsm.peer.memtrace_raft_entries as *mut usize;
        defer!({
            fail_point!(
                "memtrace_raft_messages_overflow_check_peer_recv",
                MEMTRACE_RAFT_MESSAGES.sum() < heap_size,
                |_| {}
            );
            MEMTRACE_RAFT_MESSAGES.trace(TraceEvent::Sub(heap_size));
            if stepped.get() {
                unsafe {
                    // It could be less than exact for entry overwritting.
                    *memtrace_raft_entries += heap_size;
                    MEMTRACE_RAFT_ENTRIES.trace(TraceEvent::Add(heap_size));
                }
            }
        });

        debug!(
            "handle raft message";
            "region_id" => self.region_id(),
            "peer_id" => self.fsm.peer_id(),
            "message_type" => %util::MsgType(&msg),
            "from_peer_id" => msg.get_from_peer().get_id(),
            "to_peer_id" => msg.get_to_peer().get_id(),
        );

        if self.fsm.peer.pending_remove || self.fsm.stopped {
            return Ok(());
        }

        self.handle_reported_disk_usage(&msg);

        let msg_type = msg.get_message().get_msg_type();
        if matches!(self.ctx.self_disk_usage, DiskUsage::AlreadyFull)
            && MessageType::MsgTimeoutNow == msg_type
        {
            debug!(
                "skip {:?} because of disk full", msg_type;
                "region_id" => self.region_id(), "peer_id" => self.fsm.peer_id()
            );
            self.ctx.raft_metrics.message_dropped.disk_full.inc();
            return Ok(());
        }

        if !self.validate_raft_msg(&msg) {
            return Ok(());
        }

        if msg.get_is_tombstone() {
            // we receive a message tells us to remove ourself.
            self.handle_gc_peer_msg(&msg);
            return Ok(());
        }

        if msg.has_merge_target() {
            fail_point!("on_has_merge_target", |_| Ok(()));
            if self.need_gc_merge(&msg)? {
                self.on_stale_merge(msg.get_merge_target().get_id());
            }
            return Ok(());
        }

        if self.check_msg(&msg) {
            return Ok(());
        }

        if msg.has_extra_msg() {
            self.on_extra_message(msg);
            return Ok(());
        }

        let is_snapshot = msg.get_message().has_snapshot();

        // TODO: spin off the I/O code (delete_snapshot)
        let regions_to_destroy = match self.check_snapshot(&msg)? {
            Either::Left(key) => {
                // If the snapshot file is not used again, then it's OK to
                // delete them here. If the snapshot file will be reused when
                // receiving, then it will fail to pass the check again, so
                // missing snapshot files should not be noticed.
                let s = self.ctx.snap_mgr.get_snapshot_for_applying(&key)?;
                self.ctx.snap_mgr.delete_snapshot(&key, s.as_ref(), false);
                return Ok(());
            }
            Either::Right(v) => v,
        };

        if util::is_vote_msg(msg.get_message()) || msg_type == MessageType::MsgTimeoutNow {
            if self.fsm.hibernate_state.group_state() != GroupState::Chaos {
                self.fsm.reset_hibernate_state(GroupState::Chaos);
                self.register_raft_base_tick();
            }
        } else if msg.get_from_peer().get_id() == self.fsm.peer.leader_id() {
            self.reset_raft_tick(GroupState::Ordered);
        }

        let from_peer_id = msg.get_from_peer().get_id();
        self.fsm.peer.insert_peer_cache(msg.take_from_peer());

        let result = if msg_type == MessageType::MsgTransferLeader {
            self.on_transfer_leader_msg(msg.get_message(), peer_disk_usage);
            Ok(())
        } else {
            // This can be a message that sent when it's still a follower. Nevertheleast,
            // it's meaningless to continue to handle the request as callbacks are cleared.
            if msg.get_message().get_msg_type() == MessageType::MsgReadIndex
                && self.fsm.peer.is_leader()
                && (msg.get_message().get_from() == raft::INVALID_ID
                    || msg.get_message().get_from() == self.fsm.peer_id())
            {
                self.ctx.raft_metrics.message_dropped.stale_msg.inc();
                return Ok(());
            }
            self.fsm.peer.step(self.ctx, msg.take_message())
        };

        stepped.set(result.is_ok());

        if is_snapshot {
            if !self.fsm.peer.has_pending_snapshot() {
                // This snapshot is rejected by raft-rs.
                let mut meta = self.ctx.store_meta.lock().unwrap();
                meta.pending_snapshot_regions
                    .retain(|r| self.fsm.region_id() != r.get_id());
            } else {
                // This snapshot may be accepted by raft-rs.
                // If it's rejected by raft-rs, the snapshot region in
                // `pending_snapshot_regions` will be removed together with the latest snapshot
                // region after applying that snapshot.
                // But if `regions_to_destroy` is not empty, the pending snapshot must be this
                // msg's snapshot because this kind of snapshot is exclusive.
                self.destroy_regions_for_snapshot(regions_to_destroy);
            }
        }

        result?;

        if self.fsm.peer.any_new_peer_catch_up(from_peer_id) {
            self.fsm.peer.heartbeat_pd(self.ctx);
            self.fsm.peer.should_wake_up = true;
        }

        if self.fsm.peer.should_wake_up {
            self.reset_raft_tick(GroupState::Ordered);
        }

        self.fsm.has_ready = true;
        Ok(())
    }

    fn all_agree_to_hibernate(&mut self) -> bool {
        if self.fsm.maybe_hibernate() {
            return true;
        }
        if !self
            .fsm
            .hibernate_state
            .should_bcast(&self.ctx.feature_gate)
        {
            return false;
        }
        for peer in self.fsm.peer.region().get_peers() {
            if peer.get_id() == self.fsm.peer.peer_id() {
                continue;
            }

            let mut extra = ExtraMessage::default();
            extra.set_type(ExtraMessageType::MsgHibernateRequest);
            self.fsm
                .peer
                .send_extra_message(extra, &mut self.ctx.trans, peer);
        }
        false
    }

    fn on_hibernate_request(&mut self, from: &metapb::Peer) {
        if !self.ctx.cfg.hibernate_regions
            || self.fsm.peer.has_uncommitted_log()
            || from.get_id() != self.fsm.peer.leader_id()
        {
            // Ignore the message means rejecting implicitly.
            return;
        }
        let mut extra = ExtraMessage::default();
        extra.set_type(ExtraMessageType::MsgHibernateResponse);
        self.fsm
            .peer
            .send_extra_message(extra, &mut self.ctx.trans, from);
    }

    fn on_hibernate_response(&mut self, from: &metapb::Peer) {
        if !self.fsm.peer.is_leader() {
            return;
        }
        if self
            .fsm
            .peer
            .region()
            .get_peers()
            .iter()
            .all(|p| p.get_id() != from.get_id())
        {
            return;
        }
        self.fsm.hibernate_state.count_vote(from.get_id());
    }

    fn on_extra_message(&mut self, mut msg: RaftMessage) {
        match msg.get_extra_msg().get_type() {
            ExtraMessageType::MsgRegionWakeUp | ExtraMessageType::MsgCheckStalePeer => {
                if self.fsm.hibernate_state.group_state() == GroupState::Idle {
                    self.reset_raft_tick(GroupState::Ordered);
                }
                if msg.get_extra_msg().get_type() == ExtraMessageType::MsgRegionWakeUp
                    && self.fsm.peer.is_leader()
                {
                    self.fsm.peer.raft_group.raft.ping();
                }
            }
            ExtraMessageType::MsgWantRollbackMerge => {
                self.fsm.peer.maybe_add_want_rollback_merge_peer(
                    msg.get_from_peer().get_id(),
                    msg.get_extra_msg(),
                );
            }
            ExtraMessageType::MsgCheckStalePeerResponse => {
                self.fsm.peer.on_check_stale_peer_response(
                    msg.get_region_epoch().get_conf_ver(),
                    msg.mut_extra_msg().take_check_peers().into(),
                );
            }
            ExtraMessageType::MsgHibernateRequest => {
                self.on_hibernate_request(msg.get_from_peer());
            }
            ExtraMessageType::MsgHibernateResponse => {
                self.on_hibernate_response(msg.get_from_peer());
            }
            ExtraMessageType::MsgRejectRaftLogCausedByMemoryUsage => {
                unimplemented!()
            }
        }
    }

    fn reset_raft_tick(&mut self, state: GroupState) {
        self.fsm.reset_hibernate_state(state);
        self.fsm.missing_ticks = 0;
        self.fsm.peer.should_wake_up = false;
        self.register_raft_base_tick();
        if self.fsm.peer.is_leader() {
            self.register_check_leader_lease_tick();
            self.register_report_region_buckets_tick();
        }
    }

    // return false means the message is invalid, and can be ignored.
    fn validate_raft_msg(&mut self, msg: &RaftMessage) -> bool {
        let region_id = msg.get_region_id();
        let to = msg.get_to_peer();

        if to.get_store_id() != self.store_id() {
            warn!(
                "store not match, ignore it";
                "region_id" => region_id,
                "to_store_id" => to.get_store_id(),
                "my_store_id" => self.store_id(),
            );
            self.ctx
                .raft_metrics
                .message_dropped
                .mismatch_store_id
                .inc();
            return false;
        }

        if !msg.has_region_epoch() {
            error!(
                "missing epoch in raft message, ignore it";
                "region_id" => region_id,
            );
            self.ctx
                .raft_metrics
                .message_dropped
                .mismatch_region_epoch
                .inc();
            return false;
        }

        true
    }

    /// Checks if the message is sent to the correct peer.
    ///
    /// Returns true means that the message can be dropped silently.
    fn check_msg(&mut self, msg: &RaftMessage) -> bool {
        let from_epoch = msg.get_region_epoch();
        let from_store_id = msg.get_from_peer().get_store_id();

        // Let's consider following cases with three nodes [1, 2, 3] and 1 is leader:
        // - 1 removes 2, 2 may still send MsgAppendResponse to 1.
        //  We should ignore this stale message and let 2 remove itself after
        //  applying the ConfChange log.
        // - 2 is isolated, 1 removes 2. When 2 rejoins the cluster, 2 will
        //  send stale MsgRequestVote to 1 and 3, at this time, we should tell 2 to gc
        // itself.
        // - 2 is isolated but can communicate with 3. 1 removes 3.
        //  2 will send stale MsgRequestVote to 3, 3 should ignore this message.
        // - 2 is isolated but can communicate with 3. 1 removes 2, then adds 4, remove
        //   3.
        //  2 will send stale MsgRequestVote to 3, 3 should tell 2 to gc itself.
        // - 2 is isolated. 1 adds 4, 5, 6, removes 3, 1. Now assume 4 is leader.
        //  After 2 rejoins the cluster, 2 may send stale MsgRequestVote to 1 and 3,
        //  1 and 3 will ignore this message. Later 4 will send messages to 2 and 2 will
        //  rejoin the raft group again.
        // - 2 is isolated. 1 adds 4, 5, 6, removes 3, 1. Now assume 4 is leader, and 4
        //   removes 2.
        //  unlike case e, 2 will be stale forever.
        // TODO: for case f, if 2 is stale for a long time, 2 will communicate with pd
        // and pd will tell 2 is stale, so 2 can remove itself.
        let self_epoch = self.fsm.peer.region().get_region_epoch();
        if util::is_epoch_stale(from_epoch, self_epoch)
            && util::find_peer(self.fsm.peer.region(), from_store_id).is_none()
        {
            self.ctx.handle_stale_msg(msg, self_epoch.clone(), None);
            return true;
        }

        let target = msg.get_to_peer();
        match target.get_id().cmp(&self.fsm.peer.peer_id()) {
            cmp::Ordering::Less => {
                info!(
                    "target peer id is smaller, msg maybe stale";
                    "region_id" => self.fsm.region_id(),
                    "peer_id" => self.fsm.peer_id(),
                    "target_peer" => ?target,
                );
                self.ctx.raft_metrics.message_dropped.stale_msg.inc();
                true
            }
            cmp::Ordering::Greater => {
                match self.fsm.peer.maybe_destroy(self.ctx) {
                    Some(job) => {
                        info!(
                            "target peer id is larger, destroying self";
                            "region_id" => self.fsm.region_id(),
                            "peer_id" => self.fsm.peer_id(),
                            "target_peer" => ?target,
                        );
                        if self.handle_destroy_peer(job) {
                            // It's not frequent, so use 0 as `heap_size` is ok.
                            let store_msg = StoreMsg::RaftMessage(InspectedRaftMessage {
                                heap_size: 0,
                                msg: msg.clone(),
                            });
                            if let Err(e) = self.ctx.router.send_control(store_msg) {
                                info!(
                                    "failed to send back store message, are we shutting down?";
                                    "region_id" => self.fsm.region_id(),
                                    "peer_id" => self.fsm.peer_id(),
                                    "err" => %e,
                                );
                            }
                        }
                    }
                    None => self.ctx.raft_metrics.message_dropped.applying_snap.inc(),
                }
                true
            }
            cmp::Ordering::Equal => false,
        }
    }

    /// Check if it's necessary to gc the source merge peer.
    ///
    /// If the target merge peer won't be created on this store,
    /// then it's appropriate to destroy it immediately.
    fn need_gc_merge(&mut self, msg: &RaftMessage) -> Result<bool> {
        let merge_target = msg.get_merge_target();
        let target_region_id = merge_target.get_id();
        debug!(
            "receive merge target";
            "region_id" => self.fsm.region_id(),
            "peer_id" => self.fsm.peer_id(),
            "merge_target" => ?merge_target,
        );

        // When receiving message that has a merge target, it indicates that the source
        // peer on this store is stale, the peers on other stores are already merged.
        // The epoch in merge target is the state of target peer at the time when source
        // peer is merged. So here we record the merge target epoch version to let the
        // target peer on this store to decide whether to destroy the source peer.
        let mut meta = self.ctx.store_meta.lock().unwrap();
        meta.targets_map.insert(self.region_id(), target_region_id);
        let v = meta
            .pending_merge_targets
            .entry(target_region_id)
            .or_default();
        let mut no_range_merge_target = merge_target.clone();
        no_range_merge_target.clear_start_key();
        no_range_merge_target.clear_end_key();
        if let Some(pre_merge_target) = v.insert(self.region_id(), no_range_merge_target) {
            // Merge target epoch records the version of target region when source region is
            // merged. So it must be same no matter when receiving merge target.
            if pre_merge_target.get_region_epoch().get_version()
                != merge_target.get_region_epoch().get_version()
            {
                panic!(
                    "conflict merge target epoch version {:?} {:?}",
                    pre_merge_target.get_region_epoch().get_version(),
                    merge_target.get_region_epoch()
                );
            }
        }

        if let Some(r) = meta.regions.get(&target_region_id) {
            // In the case that the source peer's range isn't overlapped with target's
            // anymore:
            //     | region 2 | region 3 | region 1 |
            //                   || merge 3 into 2
            //                   \/
            //     |       region 2      | region 1 |
            //                   || merge 1 into 2
            //                   \/
            //     |            region 2            |
            //                   || split 2 into 4
            //                   \/
            //     |        region 4       |region 2|
            // so the new target peer can't find the source peer.
            // e.g. new region 2 is overlapped with region 1
            //
            // If that, source peer still need to decide whether to destroy itself. When the
            // target peer has already moved on, source peer can destroy itself.
            if util::is_epoch_stale(merge_target.get_region_epoch(), r.get_region_epoch()) {
                return Ok(true);
            }
            return Ok(false);
        }
        drop(meta);

        // All of the target peers must exist before merging which is guaranteed by PD.
        // Now the target peer is not in region map, so if everything is ok, the merge
        // target region should be staler than the local target region
        if self.is_merge_target_region_stale(merge_target)? {
            Ok(true)
        } else {
            if self.ctx.cfg.dev_assert {
                panic!(
                    "something is wrong, maybe PD do not ensure all target peers exist before merging"
                );
            }
            error!(
                "something is wrong, maybe PD do not ensure all target peers exist before merging"
            );
            Ok(false)
        }
    }

    fn handle_gc_peer_msg(&mut self, msg: &RaftMessage) {
        let from_epoch = msg.get_region_epoch();
        if !util::is_epoch_stale(self.fsm.peer.region().get_region_epoch(), from_epoch) {
            return;
        }

        if self.fsm.peer.peer != *msg.get_to_peer() {
            info!(
                "receive stale gc message, ignore.";
                "region_id" => self.fsm.region_id(),
                "peer_id" => self.fsm.peer_id(),
            );
            self.ctx.raft_metrics.message_dropped.stale_msg.inc();
            return;
        }
        // TODO: ask pd to guarantee we are stale now.
        info!(
            "receives gc message, trying to remove";
            "region_id" => self.fsm.region_id(),
            "peer_id" => self.fsm.peer_id(),
            "to_peer" => ?msg.get_to_peer(),
        );

        // Destroy peer in next round in order to apply more committed entries if any.
        // It depends on the implementation that msgs which are handled in this round
        // have already fetched.
        let _ = self
            .ctx
            .router
            .force_send(self.fsm.region_id(), PeerMsg::Destroy(self.fsm.peer_id()));
    }

    // Returns `Vec<(u64, bool)>` indicated (source_region_id, merge_to_this_peer)
    // if the `msg` doesn't contain a snapshot or this snapshot doesn't conflict
    // with any other snapshots or regions. Otherwise a `SnapKey` is returned.
    fn check_snapshot(&mut self, msg: &RaftMessage) -> Result<Either<SnapKey, Vec<(u64, bool)>>> {
        if !msg.get_message().has_snapshot() {
            return Ok(Either::Right(vec![]));
        }

        let region_id = msg.get_region_id();
        let snap = msg.get_message().get_snapshot();
        let key = SnapKey::from_region_snap(region_id, snap);
        let mut snap_data = RaftSnapshotData::default();
        snap_data.merge_from_bytes(snap.get_data())?;
        let snap_region = snap_data.take_region();
        let peer_id = msg.get_to_peer().get_id();
        let snap_enc_start_key = enc_start_key(&snap_region);
        let snap_enc_end_key = enc_end_key(&snap_region);

        let before_check_snapshot_1_2_fp = || -> bool {
            fail_point!(
                "before_check_snapshot_1_2",
                self.fsm.region_id() == 1 && self.store_id() == 2,
                |_| true
            );
            false
        };
        let before_check_snapshot_1000_2_fp = || -> bool {
            fail_point!(
                "before_check_snapshot_1000_2",
                self.fsm.region_id() == 1000 && self.store_id() == 2,
                |_| true
            );
            false
        };
        if before_check_snapshot_1_2_fp() || before_check_snapshot_1000_2_fp() {
            return Ok(Either::Left(key));
        }

        if snap_region
            .get_peers()
            .iter()
            .all(|p| p.get_id() != peer_id)
        {
            info!(
                "snapshot doesn't contain to peer, skip";
                "region_id" => self.fsm.region_id(),
                "peer_id" => self.fsm.peer_id(),
                "snap" => ?snap_region,
                "to_peer" => ?msg.get_to_peer(),
            );
            self.ctx.raft_metrics.message_dropped.region_no_peer.inc();
            return Ok(Either::Left(key));
        }

        let mut meta = self.ctx.store_meta.lock().unwrap();
        if meta.regions[&self.region_id()] != *self.region() {
            if !self.fsm.peer.is_initialized() {
                info!(
                    "stale delegate detected, skip";
                    "region_id" => self.fsm.region_id(),
                    "peer_id" => self.fsm.peer_id(),
                );
                self.ctx.raft_metrics.message_dropped.stale_msg.inc();
                return Ok(Either::Left(key));
            } else {
                panic!(
                    "{} meta corrupted: {:?} != {:?}",
                    self.fsm.peer.tag,
                    meta.regions[&self.region_id()],
                    self.region()
                );
            }
        }

        if meta.atomic_snap_regions.contains_key(&region_id) {
            info!(
                "atomic snapshot is applying, skip";
                "region_id" => self.fsm.region_id(),
                "peer_id" => self.fsm.peer_id(),
            );
            return Ok(Either::Left(key));
        }

        for region in &meta.pending_snapshot_regions {
            if enc_start_key(region) < snap_enc_end_key &&
               enc_end_key(region) > snap_enc_start_key &&
               // Same region can overlap, we will apply the latest version of snapshot.
               region.get_id() != snap_region.get_id()
            {
                info!(
                    "pending region overlapped";
                    "region_id" => self.fsm.region_id(),
                    "peer_id" => self.fsm.peer_id(),
                    "region" => ?region,
                    "snap" => ?snap_region,
                );
                self.ctx.raft_metrics.message_dropped.region_overlap.inc();
                return Ok(Either::Left(key));
            }
        }

        let mut is_overlapped = false;
        let mut regions_to_destroy = vec![];
        // In some extreme cases, it may cause source peer destroyed improperly so that
        // a later CommitMerge may panic because source is already destroyed, so just
        // drop the message:
        // - A new snapshot is received whereas a snapshot is still in applying, and the
        //   snapshot under applying is generated before merge and the new snapshot is
        //   generated after merge. After the applying snapshot is finished, the log may
        //   able to catch up and so a CommitMerge will be applied.
        // - There is a CommitMerge pending in apply thread.
        let ready = !self.fsm.peer.is_handling_snapshot()
            && !self.fsm.peer.has_pending_snapshot()
            // It must be ensured that all logs have been applied.
            // Suppose apply fsm is applying a `CommitMerge` log and this snapshot is generated after
            // merge, its corresponding source peer can not be destroy by this snapshot.
            && self.fsm.peer.ready_to_handle_pending_snap();
        for exist_region in meta
            .region_ranges
            .range((Excluded(snap_enc_start_key), Unbounded::<Vec<u8>>))
            .map(|(_, &region_id)| &meta.regions[&region_id])
            .take_while(|r| enc_start_key(r) < snap_enc_end_key)
            .filter(|r| r.get_id() != region_id)
        {
            info!(
                "region overlapped";
                "region_id" => self.fsm.region_id(),
                "peer_id" => self.fsm.peer_id(),
                "exist" => ?exist_region,
                "snap" => ?snap_region,
            );
            let (can_destroy, merge_to_this_peer) = maybe_destroy_source(
                &meta,
                self.fsm.region_id(),
                self.fsm.peer_id(),
                exist_region.get_id(),
                snap_region.get_region_epoch().to_owned(),
            );
            if ready && can_destroy {
                // The snapshot that we decide to whether destroy peer based on must can be
                // applied. So here not to destroy peer immediately, or the snapshot maybe
                // dropped in later check but the peer is already destroyed.
                regions_to_destroy.push((exist_region.get_id(), merge_to_this_peer));
                continue;
            }
            is_overlapped = true;
            if !can_destroy
                && snap_region.get_region_epoch().get_version()
                    > exist_region.get_region_epoch().get_version()
            {
                // If snapshot's epoch version is greater than exist region's, the exist region
                // may has been merged/splitted already.
                let _ = self.ctx.router.force_send(
                    exist_region.get_id(),
                    PeerMsg::CasualMessage(CasualMessage::RegionOverlapped),
                );
            }
        }
        if is_overlapped {
            self.ctx.raft_metrics.message_dropped.region_overlap.inc();
            return Ok(Either::Left(key));
        }

        // Check if snapshot file exists.
        self.ctx.snap_mgr.get_snapshot_for_applying(&key)?;

        // WARNING: The checking code must be above this line.
        // Now all checking passed.

        if self.fsm.peer.local_first_replicate && !self.fsm.peer.is_initialized() {
            // If the peer is not initialized and passes the snapshot range check,
            // `is_splitting` flag must be false.
            // - If `is_splitting` is set to true, then the uninitialized peer is created
            //   before split is applied and the peer id is the same as split one. So there
            //   should be no initialized peer before.
            // - If the peer is also created by splitting, then the snapshot range is not
            //   overlapped with parent peer. It means leader has applied merge and split at
            //   least one time. However, the prerequisite of merge includes the
            //   initialization of all target peers and source peers, which is conflict with
            //   1.
            let pending_create_peers = self.ctx.pending_create_peers.lock().unwrap();
            let status = pending_create_peers.get(&region_id).cloned();
            if status != Some((self.fsm.peer_id(), false)) {
                drop(pending_create_peers);
                panic!("{} status {:?} is not expected", self.fsm.peer.tag, status);
            }
        }
        meta.pending_snapshot_regions.push(snap_region);

        Ok(Either::Right(regions_to_destroy))
    }

    fn destroy_regions_for_snapshot(&mut self, regions_to_destroy: Vec<(u64, bool)>) {
        if regions_to_destroy.is_empty() {
            return;
        }
        let mut meta = self.ctx.store_meta.lock().unwrap();
        assert!(!meta.atomic_snap_regions.contains_key(&self.fsm.region_id()));
        for (source_region_id, merge_to_this_peer) in regions_to_destroy {
            if !meta.regions.contains_key(&source_region_id) {
                if merge_to_this_peer {
                    drop(meta);
                    panic!(
                        "{}'s source region {} has been destroyed",
                        self.fsm.peer.tag, source_region_id
                    );
                }
                continue;
            }
            info!(
                "source region destroy due to target region's snapshot";
                "region_id" => self.fsm.region_id(),
                "peer_id" => self.fsm.peer_id(),
                "source_region_id" => source_region_id,
                "need_atomic" => merge_to_this_peer,
            );
            meta.atomic_snap_regions
                .entry(self.fsm.region_id())
                .or_default()
                .insert(source_region_id, false);
            meta.destroyed_region_for_snap
                .insert(source_region_id, merge_to_this_peer);

            let result = if merge_to_this_peer {
                MergeResultKind::FromTargetSnapshotStep1
            } else {
                MergeResultKind::Stale
            };
            // Use `unwrap` is ok because the StoreMeta lock is held and these source peers
            // still exist in regions and region_ranges map.
            // It depends on the implementation of `destroy_peer`.
            self.ctx
                .router
                .force_send(
                    source_region_id,
                    PeerMsg::SignificantMsg(SignificantMsg::MergeResult {
                        target_region_id: self.fsm.region_id(),
                        target: self.fsm.peer.peer.clone(),
                        result,
                    }),
                )
                .unwrap();
        }
    }

    fn on_transfer_leader_msg(&mut self, msg: &eraftpb::Message, peer_disk_usage: DiskUsage) {
        // log_term is set by original leader, represents the term last log is written
        // in, which should be equal to the original leader's term.
        if msg.get_log_term() != self.fsm.peer.term() {
            return;
        }
        if self.fsm.peer.is_leader() {
            let from = match self.fsm.peer.get_peer_from_cache(msg.get_from()) {
                Some(p) => p,
                None => return,
            };
            match self
                .fsm
                .peer
                .ready_to_transfer_leader(self.ctx, msg.get_index(), &from)
            {
                Some(reason) => {
                    info!(
                        "reject to transfer leader";
                        "region_id" => self.fsm.region_id(),
                        "peer_id" => self.fsm.peer_id(),
                        "to" => ?from,
                        "reason" => reason,
                        "index" => msg.get_index(),
                        "last_index" => self.fsm.peer.get_store().last_index(),
                    );
                }
                None => {
                    self.propose_pending_batch_raft_command();
                    if self.propose_locks_before_transfer_leader(msg) {
                        // If some pessimistic locks are just proposed, we propose another
                        // TransferLeader command instead of transferring leader immediately.
                        info!("propose transfer leader command";
                            "region_id" => self.fsm.region_id(),
                            "peer_id" => self.fsm.peer_id(),
                            "to" => ?from,
                        );
                        let mut cmd = new_admin_request(
                            self.fsm.peer.region().get_id(),
                            self.fsm.peer.peer.clone(),
                        );
                        cmd.mut_header()
                            .set_region_epoch(self.region().get_region_epoch().clone());
                        // Set this flag to propose this command like a normal proposal.
                        cmd.mut_header()
                            .set_flags(WriteBatchFlags::TRANSFER_LEADER_PROPOSAL.bits());
                        cmd.mut_admin_request()
                            .set_cmd_type(AdminCmdType::TransferLeader);
                        cmd.mut_admin_request().mut_transfer_leader().set_peer(from);
                        self.propose_raft_command(
                            cmd,
                            Callback::None,
                            DiskFullOpt::AllowedOnAlmostFull,
                        );
                    } else {
                        self.fsm.peer.transfer_leader(&from);
                    }
                }
            }
        } else {
            self.fsm
                .peer
                .execute_transfer_leader(self.ctx, msg.get_from(), peer_disk_usage, false);
        }
    }

    // Returns whether we should propose another TransferLeader command. This is
    // for:
    // - Considering the amount of pessimistic locks can be big, it can reduce
    //   unavailable time caused by waiting for the transferee catching up logs.
    // - Make transferring leader strictly after write commands that executes before
    //   proposing the locks, preventing unexpected lock loss.
    fn propose_locks_before_transfer_leader(&mut self, msg: &eraftpb::Message) -> bool {
        // 1. Disable in-memory pessimistic locks.

        // Clone to make borrow checker happy when registering ticks.
        let txn_ext = self.fsm.peer.txn_ext.clone();
        let mut pessimistic_locks = txn_ext.pessimistic_locks.write();

        // If the message context == TRANSFER_LEADER_COMMAND_REPLY_CTX, the message
        // is a reply to a transfer leader command before. If the locks status remain
        // in the TransferringLeader status, we can safely initiate transferring leader
        // now.
        // If it's not in TransferringLeader status now, it is probably because several
        // ticks have passed after proposing the locks in the last time and we
        // reactivate the memory locks. Then, we should propose the locks again.
        if msg.get_context() == TRANSFER_LEADER_COMMAND_REPLY_CTX
            && pessimistic_locks.status == LocksStatus::TransferringLeader
        {
            return false;
        }

        // If it is not writable, it's probably because it's a retried TransferLeader
        // and the locks have been proposed. But we still need to return true to
        // propose another TransferLeader command. Otherwise, some write requests that
        // have marked some locks as deleted will fail because raft rejects more
        // proposals.
        // It is OK to return true here if it's in other states like MergingRegion or
        // NotLeader. In those cases, the locks will fail to propose and nothing will
        // happen.
        if !pessimistic_locks.is_writable() {
            return true;
        }
        pessimistic_locks.status = LocksStatus::TransferringLeader;
        self.fsm.reactivate_memory_lock_ticks = 0;
        self.register_reactivate_memory_lock_tick();

        // 2. Propose pessimistic locks
        if pessimistic_locks.is_empty() {
            return false;
        }
        // FIXME: Raft command has size limit. Either limit the total size of
        // pessimistic locks in a region, or split commands here.
        let mut cmd = RaftCmdRequest::default();
        {
            // Downgrade to a read guard, do not block readers in the scheduler as far as
            // possible.
            let pessimistic_locks = RwLockWriteGuard::downgrade(pessimistic_locks);
            fail_point!("invalidate_locks_before_transfer_leader");
            for (key, (lock, deleted)) in &*pessimistic_locks {
                if *deleted {
                    continue;
                }
                let mut put = PutRequest::default();
                put.set_cf(CF_LOCK.to_string());
                put.set_key(key.as_encoded().to_owned());
                put.set_value(lock.to_lock().to_bytes());
                let mut req = Request::default();
                req.set_cmd_type(CmdType::Put);
                req.set_put(put);
                cmd.mut_requests().push(req);
            }
        }
        if cmd.get_requests().is_empty() {
            // If the map is not empty but all locks are deleted, it is possible that a
            // write command has just marked locks deleted but not proposed yet.
            // It might cause that command to fail if we skip proposing the
            // extra TransferLeader command here.
            return true;
        }
        cmd.mut_header().set_region_id(self.fsm.region_id());
        cmd.mut_header()
            .set_region_epoch(self.region().get_region_epoch().clone());
        cmd.mut_header().set_peer(self.fsm.peer.peer.clone());
        info!("propose {} locks before transferring leader", cmd.get_requests().len(); "region_id" => self.fsm.region_id());
        self.propose_raft_command(cmd, Callback::None, DiskFullOpt::AllowedOnAlmostFull);
        true
    }

    fn handle_destroy_peer(&mut self, job: DestroyPeerJob) -> bool {
        // The initialized flag implicitly means whether apply fsm exists or not.
        if job.initialized {
            // Destroy the apply fsm first, wait for the reply msg from apply fsm
            self.ctx
                .apply_router
                .schedule_task(job.region_id, ApplyTask::destroy(job.region_id, false));
            false
        } else {
            // Destroy the peer fsm directly
            self.destroy_peer(false)
        }
    }

    /// Check if destroy can be executed immediately. If it can't, the reason is
    /// returned.
    fn maybe_delay_destroy(&mut self) -> Option<DelayReason> {
        if self.fsm.peer.has_unpersisted_ready() {
            assert!(self.ctx.sync_write_worker.is_none());
            // The destroy must be delayed if there are some unpersisted readies.
            // Otherwise there is a race of writting kv db and raft db between here
            // and write worker.
            return Some(DelayReason::UnPersistedReady);
        }

        let is_initialized = self.fsm.peer.is_initialized();
        if !is_initialized {
            // If the peer is uninitialized, then it can't receive any logs from leader. So
            // no need to gc. If there was a peer with same region id on the store, and it
            // had logs written, then it must be initialized, hence its log should be gc
            // either before it's destroyed or during node restarts.
            self.fsm.logs_gc_flushed = true;
        }
        if !self.fsm.logs_gc_flushed {
            let start_index = self.fsm.peer.last_compacted_idx;
            let mut end_index = start_index;
            if end_index == 0 {
                // Technically, all logs between first index and last index should be accessible
                // before being destroyed.
                end_index = self.fsm.peer.get_store().first_index();
                self.fsm.peer.last_compacted_idx = end_index;
            }
            let region_id = self.region_id();
            let peer_id = self.fsm.peer.peer_id();
            let mb = match self.ctx.router.mailbox(region_id) {
                Some(mb) => mb,
                None => {
                    if tikv_util::thread_group::is_shutdown(!cfg!(test)) {
                        // It's shutting down, nothing we can do.
                        return Some(DelayReason::Shutdown);
                    }
                    panic!("{} failed to get mailbox", self.fsm.peer.tag);
                }
            };
            let task = RaftlogGcTask::gc(
                self.fsm.peer.get_store().get_region_id(),
                start_index,
                end_index,
            )
            .flush()
            .when_done(move || {
                if let Err(e) =
                    mb.force_send(PeerMsg::SignificantMsg(SignificantMsg::RaftLogGcFlushed))
                {
                    if tikv_util::thread_group::is_shutdown(!cfg!(test)) {
                        return;
                    }
                    panic!(
                        "[region {}] {} failed to respond flush message {:?}",
                        region_id, peer_id, e
                    );
                }
            });
            if let Err(e) = self.ctx.raftlog_gc_scheduler.schedule(task) {
                if tikv_util::thread_group::is_shutdown(!cfg!(test)) {
                    // It's shutting down, nothing we can do.
                    return Some(DelayReason::Shutdown);
                }
                panic!(
                    "{} failed to schedule raft log task {:?}",
                    self.fsm.peer.tag, e
                );
            }
            // We need to delete all logs entries to avoid introducing race between
            // new peers and old peers. Flushing gc logs allow last_compact_index be
            // used directly without seeking.
            return Some(DelayReason::UnFlushLogGc);
        }
        None
    }

    fn on_raft_log_gc_flushed(&mut self) {
        self.fsm.logs_gc_flushed = true;
        let delay = match self.fsm.delayed_destroy {
            Some(delay) => delay,
            None => panic!("{} a delayed destroy should not recover", self.fsm.peer.tag),
        };
        self.destroy_peer(delay.merged_by_target);
    }

    // [PerformanceCriticalPath] TODO: spin off the I/O code (self.fsm.peer.destroy)
    fn destroy_peer(&mut self, merged_by_target: bool) -> bool {
        fail_point!("destroy_peer");
        // Mark itself as pending_remove
        self.fsm.peer.pending_remove = true;

        fail_point!("destroy_peer_after_pending_move", |_| { true });

        if let Some(reason) = self.maybe_delay_destroy() {
            if self
                .fsm
                .delayed_destroy
                .map_or(false, |delay| delay.reason == reason)
            {
                panic!(
                    "{} destroy peer twice with same delay reason, original {:?}, now {}",
                    self.fsm.peer.tag, self.fsm.delayed_destroy, merged_by_target
                );
            }
            self.fsm.delayed_destroy = Some(DelayDestroy {
                merged_by_target,
                reason,
            });
            // TODO: The destroy process can also be asynchronous as snapshot process,
            // if so, all write db operations are removed in store thread.
            info!(
                "delays destroy";
                "region_id" => self.fsm.region_id(),
                "peer_id" => self.fsm.peer_id(),
                "merged_by_target" => merged_by_target,
                "reason" => ?reason,
            );
            return false;
        }

        info!(
            "starts destroy";
            "region_id" => self.fsm.region_id(),
            "peer_id" => self.fsm.peer_id(),
            "merged_by_target" => merged_by_target,
        );
        let region_id = self.region_id();
        // We can't destroy a peer which is handling snapshot.
        assert!(!self.fsm.peer.is_handling_snapshot());

        // No need to wait for the apply anymore.
        if self.fsm.peer.unsafe_recovery_state.is_some() {
            self.fsm
                .peer
                .unsafe_recovery_maybe_finish_wait_apply(/* force= */ true);
        }

        if self.fsm.peer.snapshot_recovery_state.is_some() {
            self.fsm
                .peer
                .snapshot_recovery_maybe_finish_wait_apply(/* force= */ true);
        }

        let mut meta = self.ctx.store_meta.lock().unwrap();

        if meta.atomic_snap_regions.contains_key(&self.region_id()) {
            drop(meta);
            panic!(
                "{} is applying atomic snapshot during destroying",
                self.fsm.peer.tag
            );
        }

        // It's possible that this region gets a snapshot then gets a stale peer msg.
        // So the data in `pending_snapshot_regions` should be removed here.
        meta.pending_snapshot_regions
            .retain(|r| self.fsm.region_id() != r.get_id());

        // Remove `read_progress` and reset the `safe_ts` to zero to reject
        // incoming stale read request
        meta.region_read_progress.remove(&region_id);
        self.fsm.peer.read_progress.pause();

        // Destroy read delegates.
        meta.readers.remove(&region_id);

        // Trigger region change observer
        self.ctx.coprocessor_host.on_region_changed(
            self.fsm.peer.region(),
            RegionChangeEvent::Destroy,
            self.fsm.peer.get_role(),
        );
        let task = PdTask::DestroyPeer { region_id };
        if let Err(e) = self.ctx.pd_scheduler.schedule(task) {
            error!(
                "failed to notify pd";
                "region_id" => self.fsm.region_id(),
                "peer_id" => self.fsm.peer_id(),
                "err" => %e,
            );
        }
        let is_initialized = self.fsm.peer.is_initialized();
        if let Err(e) = self.fsm.peer.destroy(
            &self.ctx.engines,
            &mut self.ctx.raft_perf_context,
            merged_by_target,
            &self.ctx.pending_create_peers,
        ) {
            // If not panic here, the peer will be recreated in the next restart,
            // then it will be gc again. But if some overlap region is created
            // before restarting, the gc action will delete the overlap region's
            // data too.
            panic!("{} destroy err {:?}", self.fsm.peer.tag, e);
        }

        // Some places use `force_send().unwrap()` if the StoreMeta lock is held.
        // So in here, it's necessary to held the StoreMeta lock when closing the
        // router.
        self.ctx.router.close(region_id);
        self.fsm.stop();

        if is_initialized
            && !merged_by_target
            && meta
                .region_ranges
                .remove(&enc_end_key(self.fsm.peer.region()))
                .is_none()
        {
            panic!("{} meta corruption detected", self.fsm.peer.tag);
        }
        if meta.regions.remove(&region_id).is_none() && !merged_by_target {
            panic!("{} meta corruption detected", self.fsm.peer.tag)
        }

        // Clear merge related structures.
        if let Some(&need_atomic) = meta.destroyed_region_for_snap.get(&region_id) {
            if need_atomic {
                panic!(
                    "{} should destroy with target region atomically",
                    self.fsm.peer.tag
                );
            } else {
                let target_region_id = *meta.targets_map.get(&region_id).unwrap();
                let is_ready = meta
                    .atomic_snap_regions
                    .get_mut(&target_region_id)
                    .unwrap()
                    .get_mut(&region_id)
                    .unwrap();
                *is_ready = true;
            }
        }

        meta.pending_merge_targets.remove(&region_id);
        if let Some(target) = meta.targets_map.remove(&region_id) {
            if meta.pending_merge_targets.contains_key(&target) {
                meta.pending_merge_targets
                    .get_mut(&target)
                    .unwrap()
                    .remove(&region_id);
                // When the target doesn't exist(add peer but the store is isolated), source
                // peer decide to destroy by itself. Without target, the
                // `pending_merge_targets` for target won't be removed, so here source peer help
                // target to clear.
                if meta.regions.get(&target).is_none()
                    && meta.pending_merge_targets.get(&target).unwrap().is_empty()
                {
                    meta.pending_merge_targets.remove(&target);
                }
            }
        }

        fail_point!("raft_store_finish_destroy_peer");

        true
    }

    // Update some region infos
    fn update_region(&mut self, mut region: metapb::Region) {
        {
            let mut meta = self.ctx.store_meta.lock().unwrap();
            meta.set_region(
                &self.ctx.coprocessor_host,
                region.clone(),
                &mut self.fsm.peer,
                RegionChangeReason::ChangePeer,
            );
        }
        for peer in region.take_peers().into_iter() {
            if self.fsm.peer.peer_id() == peer.get_id() {
                self.fsm.peer.peer = peer.clone();
            }
            self.fsm.peer.insert_peer_cache(peer);
        }
    }

    fn on_ready_change_peer(&mut self, cp: ChangePeer) {
        if cp.index == raft::INVALID_INDEX {
            // Apply failed, skip.
            return;
        }

        self.fsm.peer.mut_store().cancel_generating_snap(None);

        if cp.index >= self.fsm.peer.raft_group.raft.raft_log.first_index() {
            match self.fsm.peer.raft_group.apply_conf_change(&cp.conf_change) {
                Ok(_) => {}
                // PD could dispatch redundant conf changes.
                Err(raft::Error::NotExists { .. }) | Err(raft::Error::Exists { .. }) => {}
                _ => unreachable!(),
            }
        } else {
            // Please take a look at test case
            // test_redundant_conf_change_by_snapshot.
        }

        self.update_region(cp.region);

        fail_point!("change_peer_after_update_region");

        let now = Instant::now();
        let (mut remove_self, mut need_ping) = (false, false);
        for mut change in cp.changes {
            let (change_type, peer) = (change.get_change_type(), change.take_peer());
            let (store_id, peer_id) = (peer.get_store_id(), peer.get_id());
            match change_type {
                ConfChangeType::AddNode | ConfChangeType::AddLearnerNode => {
                    let group_id = self
                        .ctx
                        .global_replication_state
                        .lock()
                        .unwrap()
                        .group
                        .group_id(self.fsm.peer.replication_mode_version, store_id);
                    if group_id.unwrap_or(0) != 0 {
                        info!("updating group"; "peer_id" => peer_id, "group_id" => group_id.unwrap());
                        self.fsm
                            .peer
                            .raft_group
                            .raft
                            .assign_commit_groups(&[(peer_id, group_id.unwrap())]);
                    }
                    // Add this peer to peer_heartbeats.
                    self.fsm.peer.peer_heartbeats.insert(peer_id, now);
                    if self.fsm.peer.is_leader() {
                        need_ping = true;
                        self.fsm.peer.peers_start_pending_time.push((peer_id, now));
                        // As `raft_max_inflight_msgs` may have been updated via online config
                        self.fsm
                            .peer
                            .raft_group
                            .raft
                            .adjust_max_inflight_msgs(peer_id, self.ctx.cfg.raft_max_inflight_msgs);
                    }
                }
                ConfChangeType::RemoveNode => {
                    // Remove this peer from cache.
                    self.fsm.peer.peer_heartbeats.remove(&peer_id);
                    if self.fsm.peer.is_leader() {
                        self.fsm
                            .peer
                            .peers_start_pending_time
                            .retain(|&(p, _)| p != peer_id);
                    }
                    self.fsm.peer.remove_peer_from_cache(peer_id);
                    // We only care remove itself now.
                    if self.store_id() == store_id {
                        if self.fsm.peer.peer_id() == peer_id {
                            remove_self = true;
                        } else {
                            panic!(
                                "{} trying to remove unknown peer {:?}",
                                self.fsm.peer.tag, peer
                            );
                        }
                    }
                }
            }
        }

        // In pattern matching above, if the peer is the leader,
        // it will push the change peer into `peers_start_pending_time`
        // without checking if it is duplicated. We move `heartbeat_pd` here
        // to utilize `collect_pending_peers` in `heartbeat_pd` to avoid
        // adding the redundant peer.
        if self.fsm.peer.is_leader() {
            // Notify pd immediately.
            info!(
                "notify pd with change peer region";
                "region_id" => self.fsm.region_id(),
                "peer_id" => self.fsm.peer_id(),
                "region" => ?self.fsm.peer.region(),
            );
            self.fsm.peer.heartbeat_pd(self.ctx);

            if !self.fsm.peer.disk_full_peers.is_empty() {
                self.fsm.peer.refill_disk_full_peers(self.ctx);
                debug!(
                    "conf change refills disk full peers to {:?}",
                    self.fsm.peer.disk_full_peers;
                    "region_id" => self.fsm.region_id(),
                );
            }

            // Remove or demote leader will cause this raft group unavailable
            // until new leader elected, but we can't revert this operation
            // because its result is already persisted in apply worker
            // TODO: should we transfer leader here?
            let demote_self = is_learner(&self.fsm.peer.peer) && !self.fsm.peer.is_force_leader();
            if remove_self || demote_self {
                warn!(
                    "Removing or demoting leader";
                    "region_id" => self.fsm.region_id(),
                    "peer_id" => self.fsm.peer_id(),
                    "remove" => remove_self,
                    "demote" => demote_self,
                );
                // If demote_self is true, there is no doubt to become follower.
                // If remove_self is true, we also choose to become follower for the
                // following reasons.
                // There are some functions in raft-rs using `unwrap` to get itself
                // progress which will panic when calling them.
                // Before introduing async io, this peer will destroy immediately so
                // there is no chance to call these functions.
                // But maybe it's not true due to delay destroy.
                // Most of these functions are only called when the peer is a leader.
                // (it's pretty reasonable because progress is used to track others' status)
                // The only exception is `Raft::restore` at the time of writing, which is ok
                // because the raft msgs(including snapshot) don't be handled when
                // `pending_remove` is true(it will be set in `destroy_peer`).
                // TODO: totally avoid calling these raft-rs functions when `pending_remove` is
                // true.
                self.fsm
                    .peer
                    .raft_group
                    .raft
                    .become_follower(self.fsm.peer.term(), raft::INVALID_ID);
                // Don't ping to speed up leader election
                need_ping = false;
            }
        } else if !self.fsm.peer.has_valid_leader() {
            self.fsm.reset_hibernate_state(GroupState::Chaos);
            self.register_raft_base_tick();
        }
        if need_ping {
            // Speed up snapshot instead of waiting another heartbeat.
            self.fsm.peer.ping();
            self.fsm.has_ready = true;
        }
        if remove_self {
            self.destroy_peer(false);
        }
    }

    fn on_ready_compact_log(&mut self, first_index: u64, state: RaftTruncatedState) {
        let total_cnt = self.fsm.peer.last_applying_idx - first_index;
        // the size of current CompactLog command can be ignored.
        let remain_cnt = self.fsm.peer.last_applying_idx - state.get_index() - 1;
        self.fsm.peer.raft_log_size_hint =
            self.fsm.peer.raft_log_size_hint * remain_cnt / total_cnt;
        let compact_to = state.get_index() + 1;
        self.fsm.peer.schedule_raftlog_gc(self.ctx, compact_to);
        self.fsm.peer.last_compacted_idx = compact_to;
        self.fsm.peer.mut_store().on_compact_raftlog(compact_to);
    }

    fn on_ready_split_region(
        &mut self,
        derived: metapb::Region,
        regions: Vec<metapb::Region>,
        new_split_regions: HashMap<u64, apply::NewSplitPeer>,
    ) {
        fail_point!("on_split", self.ctx.store_id() == 3, |_| {});

        let region_id = derived.get_id();

        // Group in-memory pessimistic locks in the original region into new regions.
        // The locks of new regions will be put into the corresponding new regions
        // later. And the locks belonging to the old region will stay in the original
        // map.
        let region_locks = {
            let mut pessimistic_locks = self.fsm.peer.txn_ext.pessimistic_locks.write();
            info!("moving {} locks to new regions", pessimistic_locks.len(); "region_id" => region_id);
            // Update the version so the concurrent reader will fail due to EpochNotMatch
            // instead of PessimisticLockNotFound.
            pessimistic_locks.version = derived.get_region_epoch().get_version();
            pessimistic_locks.group_by_regions(&regions, &derived)
        };
        fail_point!("on_split_invalidate_locks");

        // Roughly estimate the size and keys for new regions.
        let new_region_count = regions.len() as u64;
        let estimated_size = self.fsm.peer.approximate_size.map(|v| v / new_region_count);
        let estimated_keys = self.fsm.peer.approximate_keys.map(|v| v / new_region_count);
        let mut meta = self.ctx.store_meta.lock().unwrap();
        meta.set_region(
            &self.ctx.coprocessor_host,
            derived,
            &mut self.fsm.peer,
            RegionChangeReason::Split,
        );
        self.fsm.peer.post_split();

        // It's not correct anymore, so set it to false to schedule a split check task.
        self.fsm.peer.may_skip_split_check = false;

        let is_leader = self.fsm.peer.is_leader();
        if is_leader {
            self.fsm.peer.approximate_size = estimated_size;
            self.fsm.peer.approximate_keys = estimated_keys;
            self.fsm.peer.heartbeat_pd(self.ctx);
            // Notify pd immediately to let it update the region meta.
            info!(
                "notify pd with split";
                "region_id" => self.fsm.region_id(),
                "peer_id" => self.fsm.peer_id(),
                "split_count" => regions.len(),
            );
            // Now pd only uses ReportBatchSplit for history operation show,
            // so we send it independently here.
            let task = PdTask::ReportBatchSplit {
                regions: regions.to_vec(),
            };
            if let Err(e) = self.ctx.pd_scheduler.schedule(task) {
                error!(
                    "failed to notify pd";
                    "region_id" => self.fsm.region_id(),
                    "peer_id" => self.fsm.peer_id(),
                    "err" => %e,
                );
            }
        }

        let last_key = enc_end_key(regions.last().unwrap());
        if meta.region_ranges.remove(&last_key).is_none() {
            panic!("{} original region should exist", self.fsm.peer.tag);
        }
        let last_region_id = regions.last().unwrap().get_id();
        for (new_region, locks) in regions.into_iter().zip(region_locks) {
            let new_region_id = new_region.get_id();

            if new_region_id == region_id {
                let not_exist = meta
                    .region_ranges
                    .insert(enc_end_key(&new_region), new_region_id)
                    .is_none();
                assert!(not_exist, "[region {}] should not exist", new_region_id);
                continue;
            }

            // Check if this new region should be splitted
            let new_split_peer = new_split_regions.get(&new_region.get_id()).unwrap();
            if new_split_peer.result.is_some() {
                if let Err(e) = self
                    .fsm
                    .peer
                    .mut_store()
                    .clear_extra_split_data(enc_start_key(&new_region), enc_end_key(&new_region))
                {
                    error!(?e;
                        "failed to cleanup extra split data, may leave some dirty data";
                        "region_id" => new_region.get_id(),
                    );
                }
                continue;
            }

            // Now all checking passed.
            {
                let mut pending_create_peers = self.ctx.pending_create_peers.lock().unwrap();
                assert_eq!(
                    pending_create_peers.remove(&new_region_id),
                    Some((new_split_peer.peer_id, true))
                );
            }

            // Insert new regions and validation
            info!(
                "insert new region";
                "region_id" => new_region_id,
                "region" => ?new_region,
            );
            if let Some(r) = meta.regions.get(&new_region_id) {
                // Suppose a new node is added by conf change and the snapshot comes slowly.
                // Then, the region splits and the first vote message comes to the new node
                // before the old snapshot, which will create an uninitialized peer on the
                // store. After that, the old snapshot comes, followed with the last split
                // proposal. After it's applied, the uninitialized peer will be met.
                // We can remove this uninitialized peer directly.
                if util::is_region_initialized(r) {
                    panic!(
                        "[region {}] duplicated region {:?} for split region {:?}",
                        new_region_id, r, new_region
                    );
                }
                self.ctx.router.close(new_region_id);
            }

            let (sender, mut new_peer) = match PeerFsm::create(
                self.ctx.store_id(),
                &self.ctx.cfg,
                self.ctx.region_scheduler.clone(),
                self.ctx.raftlog_fetch_scheduler.clone(),
                self.ctx.engines.clone(),
                &new_region,
            ) {
                Ok((sender, new_peer)) => (sender, new_peer),
                Err(e) => {
                    // peer information is already written into db, can't recover.
                    // there is probably a bug.
                    panic!("create new split region {:?} err {:?}", new_region, e);
                }
            };
            let mut replication_state = self.ctx.global_replication_state.lock().unwrap();
            new_peer.peer.init_replication_mode(&mut replication_state);
            drop(replication_state);

            let meta_peer = new_peer.peer.peer.clone();

            for p in new_region.get_peers() {
                // Add this peer to cache.
                new_peer.peer.insert_peer_cache(p.clone());
            }

            // New peer derive write flow from parent region,
            // this will be used by balance write flow.
            new_peer.peer.peer_stat = self.fsm.peer.peer_stat.clone();
            new_peer.peer.last_compacted_idx = new_peer
                .peer
                .get_store()
                .apply_state()
                .get_truncated_state()
                .get_index()
                + 1;
            let campaigned = new_peer.peer.maybe_campaign(is_leader);
            new_peer.has_ready |= campaigned;

            if is_leader {
                new_peer.peer.approximate_size = estimated_size;
                new_peer.peer.approximate_keys = estimated_keys;
                *new_peer.peer.txn_ext.pessimistic_locks.write() = locks;
                // The new peer is likely to become leader, send a heartbeat immediately to
                // reduce client query miss.
                new_peer.peer.heartbeat_pd(self.ctx);
            }

            new_peer.peer.activate(self.ctx);
            meta.regions.insert(new_region_id, new_region.clone());
            let not_exist = meta
                .region_ranges
                .insert(enc_end_key(&new_region), new_region_id)
                .is_none();
            assert!(not_exist, "[region {}] should not exist", new_region_id);
            meta.readers
                .insert(new_region_id, ReadDelegate::from_peer(new_peer.get_peer()));
            meta.region_read_progress
                .insert(new_region_id, new_peer.peer.read_progress.clone());
            if last_region_id == new_region_id {
                // To prevent from big region, the right region needs run split
                // check again after split.
                new_peer.peer.size_diff_hint = self.ctx.cfg.region_split_check_diff().0;
            }
            let mailbox = BasicMailbox::new(sender, new_peer, self.ctx.router.state_cnt().clone());
            self.ctx.router.register(new_region_id, mailbox);
            self.ctx
                .router
                .force_send(new_region_id, PeerMsg::Start)
                .unwrap();

            if !campaigned {
                if let Some(msg) = meta
                    .pending_msgs
                    .swap_remove_front(|m| m.get_to_peer() == &meta_peer)
                {
                    let peer_msg = PeerMsg::RaftMessage(InspectedRaftMessage { heap_size: 0, msg });
                    if let Err(e) = self.ctx.router.force_send(new_region_id, peer_msg) {
                        warn!("handle first requset failed"; "region_id" => region_id, "error" => ?e);
                    }
                }
            }
        }
        drop(meta);
        if is_leader {
            self.on_split_region_check_tick();
        }
        fail_point!("after_split", self.ctx.store_id() == 3, |_| {});
    }

    fn register_merge_check_tick(&mut self) {
        self.schedule_tick(PeerTick::CheckMerge)
    }

    /// Check if merge target region is staler than the local one in kv engine.
    /// It should be called when target region is not in region map in memory.
    /// If everything is ok, the answer should always be true because PD should
    /// ensure all target peers exist. So if not, error log will be printed
    /// and return false.
    fn is_merge_target_region_stale(&self, target_region: &metapb::Region) -> Result<bool> {
        let target_region_id = target_region.get_id();
        let target_peer_id = util::find_peer(target_region, self.ctx.store_id())
            .unwrap()
            .get_id();

        let state_key = keys::region_state_key(target_region_id);
        if let Some(target_state) = self
            .ctx
            .engines
            .kv
            .get_msg_cf::<RegionLocalState>(CF_RAFT, &state_key)?
        {
            let state_epoch = target_state.get_region().get_region_epoch();
            if util::is_epoch_stale(target_region.get_region_epoch(), state_epoch) {
                return Ok(true);
            }
            // The local target region epoch is staler than target region's.
            // In the case where the peer is destroyed by receiving gc msg rather than
            // applying conf change, the epoch may staler but it's legal, so check peer id
            // to assure that.
            if let Some(local_target_peer_id) =
                util::find_peer(target_state.get_region(), self.ctx.store_id()).map(|r| r.get_id())
            {
                match local_target_peer_id.cmp(&target_peer_id) {
                    cmp::Ordering::Equal => {
                        if target_state.get_state() == PeerState::Tombstone {
                            // The local target peer has already been destroyed.
                            return Ok(true);
                        }
                        error!(
                            "the local target peer state is not tombstone in kv engine";
                            "target_peer_id" => target_peer_id,
                            "target_peer_state" => ?target_state.get_state(),
                            "target_region" => ?target_region,
                            "region_id" => self.fsm.region_id(),
                            "peer_id" => self.fsm.peer_id(),
                        );
                    }
                    cmp::Ordering::Greater => {
                        if state_epoch.get_version() == 0 && state_epoch.get_conf_ver() == 0 {
                            // There is a new peer and it's destroyed without being initialised.
                            return Ok(true);
                        }
                        // The local target peer id is greater than the one in target region, but
                        // its epoch is staler than target_region's. That is contradictory.
                        panic!("{} local target peer id {} is greater than the one in target region {}, but its epoch is staler, local target region {:?},
                                    target region {:?}", self.fsm.peer.tag, local_target_peer_id, target_peer_id, target_state.get_region(), target_region);
                    }
                    cmp::Ordering::Less => {
                        error!(
                            "the local target peer id in kv engine is less than the one in target region";
                            "local_target_peer_id" => local_target_peer_id,
                            "target_peer_id" => target_peer_id,
                            "target_region" => ?target_region,
                            "region_id" => self.fsm.region_id(),
                            "peer_id" => self.fsm.peer_id(),
                        );
                    }
                }
            } else {
                // Can't get local target peer id probably because this target peer is removed
                // by applying conf change
                error!(
                    "the local target peer does not exist in target region state";
                    "target_region" => ?target_region,
                    "local_target" => ?target_state.get_region(),
                    "region_id" => self.fsm.region_id(),
                    "peer_id" => self.fsm.peer_id(),
                );
            }
        } else {
            error!(
                "failed to load target peer's RegionLocalState from kv engine";
                "target_peer_id" => target_peer_id,
                "target_region" => ?target_region,
                "region_id" => self.fsm.region_id(),
                "peer_id" => self.fsm.peer_id(),
            );
        }
        Ok(false)
    }

    fn validate_merge_peer(&self, target_region: &metapb::Region) -> Result<bool> {
        let target_region_id = target_region.get_id();
        let exist_region = {
            let meta = self.ctx.store_meta.lock().unwrap();
            meta.regions.get(&target_region_id).cloned()
        };
        if let Some(r) = exist_region {
            let exist_epoch = r.get_region_epoch();
            let expect_epoch = target_region.get_region_epoch();
            // exist_epoch > expect_epoch
            if util::is_epoch_stale(expect_epoch, exist_epoch) {
                return Err(box_err!(
                    "target region changed {:?} -> {:?}",
                    target_region,
                    r
                ));
            }
            // exist_epoch < expect_epoch
            if util::is_epoch_stale(exist_epoch, expect_epoch) {
                info!(
                    "target region still not catch up, skip.";
                    "region_id" => self.fsm.region_id(),
                    "peer_id" => self.fsm.peer_id(),
                    "target_region" => ?target_region,
                    "exist_region" => ?r,
                );
                return Ok(false);
            }
            return Ok(true);
        }

        // All of the target peers must exist before merging which is guaranteed by PD.
        // Now the target peer is not in region map.
        match self.is_merge_target_region_stale(target_region) {
            Err(e) => {
                error!(%e;
                    "failed to load region state, ignore";
                    "region_id" => self.fsm.region_id(),
                    "peer_id" => self.fsm.peer_id(),
                    "target_region_id" => target_region_id,
                );
                Ok(false)
            }
            Ok(true) => Err(box_err!("region {} is destroyed", target_region_id)),
            Ok(false) => {
                if self.ctx.cfg.dev_assert {
                    panic!(
                        "something is wrong, maybe PD do not ensure all target peers exist before merging"
                    );
                }
                error!(
                    "something is wrong, maybe PD do not ensure all target peers exist before merging"
                );
                Ok(false)
            }
        }
    }

    fn schedule_merge(&mut self) -> Result<()> {
        fail_point!("on_schedule_merge", |_| Ok(()));
        let (request, target_id) = {
            let state = self.fsm.peer.pending_merge_state.as_ref().unwrap();
            let expect_region = state.get_target();

            if !self.validate_merge_peer(expect_region)? {
                // Wait till next round.
                return Ok(());
            }
            let target_id = expect_region.get_id();
            let sibling_region = expect_region;

            let (min_index, _) = self.fsm.peer.get_min_progress()?;
            let low = cmp::max(min_index + 1, state.get_min_index());
            // TODO: move this into raft module.
            // > over >= to include the PrepareMerge proposal.
            let entries = if low > state.get_commit() {
                vec![]
            } else {
                // TODO: fetch entries in async way
                match self.fsm.peer.get_store().entries(
                    low,
                    state.get_commit() + 1,
                    NO_LIMIT,
                    GetEntriesContext::empty(false),
                ) {
                    Ok(ents) => ents,
                    Err(e) => panic!(
                        "[region {}] {} failed to get merge entires: {:?}, low:{}, commit: {}",
                        self.fsm.region_id(),
                        self.fsm.peer_id(),
                        e,
                        low,
                        state.get_commit()
                    ),
                }
            };

            let sibling_peer = util::find_peer(sibling_region, self.store_id()).unwrap();
            let mut request = new_admin_request(sibling_region.get_id(), sibling_peer.clone());
            request
                .mut_header()
                .set_region_epoch(sibling_region.get_region_epoch().clone());
            let mut admin = AdminRequest::default();
            admin.set_cmd_type(AdminCmdType::CommitMerge);
            admin
                .mut_commit_merge()
                .set_source(self.fsm.peer.region().clone());
            admin.mut_commit_merge().set_commit(state.get_commit());
            admin.mut_commit_merge().set_entries(entries.into());
            request.set_admin_request(admin);
            (request, target_id)
        };
        // Please note that, here assumes that the unit of network isolation is store
        // rather than peer. So a quorum stores of source region should also be the
        // quorum stores of target region. Otherwise we need to enable proposal
        // forwarding.
        self.ctx
            .router
            .force_send(
                target_id,
                PeerMsg::RaftCommand(RaftCommand::new_ext(
                    request,
                    Callback::None,
                    RaftCmdExtraOpts {
                        deadline: None,
                        disk_full_opt: DiskFullOpt::AllowedOnAlmostFull,
                    },
                )),
            )
            .map_err(|_| Error::RegionNotFound(target_id))
    }

    fn rollback_merge(&mut self) {
        let req = {
            let state = self.fsm.peer.pending_merge_state.as_ref().unwrap();
            let mut request =
                new_admin_request(self.fsm.peer.region().get_id(), self.fsm.peer.peer.clone());
            request
                .mut_header()
                .set_region_epoch(self.fsm.peer.region().get_region_epoch().clone());
            let mut admin = AdminRequest::default();
            admin.set_cmd_type(AdminCmdType::RollbackMerge);
            admin.mut_rollback_merge().set_commit(state.get_commit());
            request.set_admin_request(admin);
            request
        };
        self.propose_raft_command(req, Callback::None, DiskFullOpt::AllowedOnAlmostFull);
    }

    fn on_check_merge(&mut self) {
        if self.fsm.stopped
            || self.fsm.peer.pending_remove
            || self.fsm.peer.pending_merge_state.is_none()
        {
            return;
        }
        self.register_merge_check_tick();
        fail_point!(
            "on_check_merge_not_1001",
            self.fsm.peer_id() != 1001,
            |_| {}
        );
        if let Err(e) = self.schedule_merge() {
            if self.fsm.peer.is_leader() {
                self.fsm
                    .peer
                    .add_want_rollback_merge_peer(self.fsm.peer_id());
                if self
                    .fsm
                    .peer
                    .raft_group
                    .raft
                    .prs()
                    .has_quorum(&self.fsm.peer.want_rollback_merge_peers)
                {
                    info!(
                        "failed to schedule merge, rollback";
                        "region_id" => self.fsm.region_id(),
                        "peer_id" => self.fsm.peer_id(),
                        "err" => %e,
                        "error_code" => %e.error_code(),
                    );
                    self.rollback_merge();
                }
            } else if !is_learner(&self.fsm.peer.peer) {
                info!(
                    "want to rollback merge";
                    "region_id" => self.fsm.region_id(),
                    "peer_id" => self.fsm.peer_id(),
                    "leader_id" => self.fsm.peer.leader_id(),
                    "err" => %e,
                    "error_code" => %e.error_code(),
                );
                if self.fsm.peer.leader_id() != raft::INVALID_ID {
                    self.fsm.peer.send_want_rollback_merge(
                        self.fsm
                            .peer
                            .pending_merge_state
                            .as_ref()
                            .unwrap()
                            .get_commit(),
                        self.ctx,
                    );
                }
            }
        }
    }

    fn on_ready_prepare_merge(&mut self, region: metapb::Region, state: MergeState) {
        {
            let mut meta = self.ctx.store_meta.lock().unwrap();
            meta.set_region(
                &self.ctx.coprocessor_host,
                region,
                &mut self.fsm.peer,
                RegionChangeReason::PrepareMerge,
            );
        }

        self.fsm.peer.pending_merge_state = Some(state);
        let state = self.fsm.peer.pending_merge_state.as_ref().unwrap();

        if let Some(ref catch_up_logs) = self.fsm.peer.catch_up_logs {
            if state.get_commit() == catch_up_logs.merge.get_commit() {
                assert_eq!(state.get_target().get_id(), catch_up_logs.target_region_id);
                // Indicate that `on_catch_up_logs_for_merge` has already executed.
                // Mark pending_remove because its apply fsm will be destroyed.
                self.fsm.peer.pending_remove = true;
                // Send CatchUpLogs back to destroy source apply fsm,
                // then it will send `Noop` to trigger target apply fsm.
                self.ctx.apply_router.schedule_task(
                    self.fsm.region_id(),
                    ApplyTask::LogsUpToDate(self.fsm.peer.catch_up_logs.take().unwrap()),
                );
                return;
            }
        }

        self.on_check_merge();
    }

    fn on_catch_up_logs_for_merge(&mut self, mut catch_up_logs: CatchUpLogs) {
        let region_id = self.fsm.region_id();
        assert_eq!(region_id, catch_up_logs.merge.get_source().get_id());

        if let Some(ref cul) = self.fsm.peer.catch_up_logs {
            panic!(
                "{} get catch_up_logs from {} but has already got from {}",
                self.fsm.peer.tag, catch_up_logs.target_region_id, cul.target_region_id
            )
        }

        if let Some(ref pending_merge_state) = self.fsm.peer.pending_merge_state {
            if pending_merge_state.get_commit() == catch_up_logs.merge.get_commit() {
                assert_eq!(
                    pending_merge_state.get_target().get_id(),
                    catch_up_logs.target_region_id
                );
                // Indicate that `on_ready_prepare_merge` has already executed.
                // Mark pending_remove because its apply fsm will be destroyed.
                self.fsm.peer.pending_remove = true;
                // Just for saving memory.
                catch_up_logs.merge.clear_entries();
                // Send CatchUpLogs back to destroy source apply fsm,
                // then it will send `Noop` to trigger target apply fsm.
                self.ctx
                    .apply_router
                    .schedule_task(region_id, ApplyTask::LogsUpToDate(catch_up_logs));
                return;
            }
        }

        // Directly append these logs to raft log and then commit them.
        match self
            .fsm
            .peer
            .maybe_append_merge_entries(&catch_up_logs.merge)
        {
            Some(last_index) => {
                info!(
                    "append and commit entries to source region";
                    "region_id" => region_id,
                    "peer_id" => self.fsm.peer.peer_id(),
                    "last_index" => last_index,
                );
                // Now it has some committed entries, so mark it to take `Ready` in next round.
                self.fsm.has_ready = true;
            }
            None => {
                info!(
                    "no need to catch up logs";
                    "region_id" => region_id,
                    "peer_id" => self.fsm.peer.peer_id(),
                );
            }
        }
        // Just for saving memory.
        catch_up_logs.merge.clear_entries();
        self.fsm.peer.catch_up_logs = Some(catch_up_logs);
    }

    fn on_ready_commit_merge(
        &mut self,
        merge_index: u64,
        region: metapb::Region,
        source: metapb::Region,
    ) {
        self.register_split_region_check_tick();
        let mut meta = self.ctx.store_meta.lock().unwrap();

        let prev = meta.region_ranges.remove(&enc_end_key(&source));
        assert_eq!(prev, Some(source.get_id()));
        let prev = if region.get_end_key() == source.get_end_key() {
            meta.region_ranges.remove(&enc_start_key(&source))
        } else {
            meta.region_ranges.remove(&enc_end_key(&region))
        };
        if prev != Some(region.get_id()) {
            panic!(
                "{} meta corrupted: prev: {:?}, ranges: {:?}",
                self.fsm.peer.tag, prev, meta.region_ranges
            );
        }

        meta.region_ranges
            .insert(enc_end_key(&region), region.get_id());
        assert!(meta.regions.remove(&source.get_id()).is_some());
        meta.set_region(
            &self.ctx.coprocessor_host,
            region,
            &mut self.fsm.peer,
            RegionChangeReason::CommitMerge,
        );
        if let Some(d) = meta.readers.get_mut(&source.get_id()) {
            d.mark_pending_remove();
        }

        // After the region commit merged, the region's key range is extended and the
        // region's `safe_ts` should reset to `min(source_safe_ts, target_safe_ts)`
        let source_read_progress = meta.region_read_progress.remove(&source.get_id()).unwrap();
        self.fsm
            .peer
            .read_progress
            .merge_safe_ts(source_read_progress.safe_ts(), merge_index);

        // If a follower merges into a leader, a more recent read may happen
        // on the leader of the follower. So max ts should be updated after
        // a region merge.
        self.fsm
            .peer
            .require_updating_max_ts(&self.ctx.pd_scheduler);

        drop(meta);

        // make approximate size and keys updated in time.
        // the reason why follower need to update is that there is a issue that after
        // merge and then transfer leader, the new leader may have stale size and keys.
        self.fsm.peer.size_diff_hint = self.ctx.cfg.region_split_check_diff().0;
        self.fsm.peer.reset_region_buckets();
        if self.fsm.peer.is_leader() {
            info!(
                "notify pd with merge";
                "region_id" => self.fsm.region_id(),
                "peer_id" => self.fsm.peer_id(),
                "source_region" => ?source,
                "target_region" => ?self.fsm.peer.region(),
            );
            self.fsm.peer.heartbeat_pd(self.ctx);
        }
        if let Err(e) = self.ctx.router.force_send(
            source.get_id(),
            PeerMsg::SignificantMsg(SignificantMsg::MergeResult {
                target_region_id: self.fsm.region_id(),
                target: self.fsm.peer.peer.clone(),
                result: MergeResultKind::FromTargetLog,
            }),
        ) {
            panic!(
                "{} failed to send merge result(FromTargetLog) to source region {}, err {}",
                self.fsm.peer.tag,
                source.get_id(),
                e
            );
        }
    }

    /// Handle rollbacking Merge result.
    ///
    /// If commit is 0, it means that Merge is rollbacked by a snapshot;
    /// otherwise it's rollbacked by a proposal, and its value should be
    /// equal to the commit index of previous PrepareMerge.
    fn on_ready_rollback_merge(&mut self, commit: u64, region: Option<metapb::Region>) {
        let pending_commit = self
            .fsm
            .peer
            .pending_merge_state
            .as_ref()
            .unwrap()
            .get_commit();
        if commit != 0 && pending_commit != commit {
            panic!(
                "{} rollbacks a wrong merge: {} != {}",
                self.fsm.peer.tag, pending_commit, commit
            );
        }
        // Clear merge releted data
        self.fsm.peer.pending_merge_state = None;
        self.fsm.peer.want_rollback_merge_peers.clear();

        // Resume updating `safe_ts`
        self.fsm.peer.read_progress.resume();

        if let Some(r) = region {
            let mut meta = self.ctx.store_meta.lock().unwrap();
            meta.set_region(
                &self.ctx.coprocessor_host,
                r,
                &mut self.fsm.peer,
                RegionChangeReason::RollbackMerge,
            );
        }
        if self.fsm.peer.is_leader() {
            info!(
                "notify pd with rollback merge";
                "region_id" => self.fsm.region_id(),
                "peer_id" => self.fsm.peer_id(),
                "commit_index" => commit,
            );
            {
                let mut pessimistic_locks = self.fsm.peer.txn_ext.pessimistic_locks.write();
                if pessimistic_locks.status == LocksStatus::MergingRegion {
                    pessimistic_locks.status = LocksStatus::Normal;
                }
            }
            self.fsm.peer.heartbeat_pd(self.ctx);
        }
    }

    fn on_merge_result(
        &mut self,
        target_region_id: u64,
        target: metapb::Peer,
        result: MergeResultKind,
    ) {
        let exists = self
            .fsm
            .peer
            .pending_merge_state
            .as_ref()
            .map_or(true, |s| {
                s.get_target().get_peers().iter().any(|p| {
                    p.get_store_id() == target.get_store_id() && p.get_id() <= target.get_id()
                })
            });
        if !exists {
            panic!(
                "{} unexpected merge result: {:?} {:?} {:?}",
                self.fsm.peer.tag, self.fsm.peer.pending_merge_state, target, result
            );
        }
        // Because of the checking before proposing `PrepareMerge`, which is
        // no `CompactLog` proposal between the smallest commit index and the latest
        // index. If the merge succeed, all source peers are impossible in apply
        // snapshot state and must be initialized.
        {
            let meta = self.ctx.store_meta.lock().unwrap();
            if meta.atomic_snap_regions.contains_key(&self.region_id()) {
                panic!(
                    "{} is applying atomic snapshot on getting merge result, target region id {}, target peer {:?}, merge result type {:?}",
                    self.fsm.peer.tag, target_region_id, target, result
                );
            }
        }
        if self.fsm.peer.is_handling_snapshot() {
            panic!(
                "{} is applying snapshot on getting merge result, target region id {}, target peer {:?}, merge result type {:?}",
                self.fsm.peer.tag, target_region_id, target, result
            );
        }
        if !self.fsm.peer.is_initialized() {
            panic!(
                "{} is not initialized on getting merge result, target region id {}, target peer {:?}, merge result type {:?}",
                self.fsm.peer.tag, target_region_id, target, result
            );
        }
        match result {
            MergeResultKind::FromTargetLog => {
                info!(
                    "merge finished";
                    "region_id" => self.fsm.region_id(),
                    "peer_id" => self.fsm.peer_id(),
                    "target_region" => ?self.fsm.peer.pending_merge_state.as_ref().unwrap().target,
                );
                self.destroy_peer(true);
            }
            MergeResultKind::FromTargetSnapshotStep1 => {
                info!(
                    "merge finished with target snapshot";
                    "region_id" => self.fsm.region_id(),
                    "peer_id" => self.fsm.peer_id(),
                    "target_region_id" => target_region_id,
                );
                self.fsm.peer.pending_remove = true;
                // Destroy apply fsm at first
                self.ctx.apply_router.schedule_task(
                    self.fsm.region_id(),
                    ApplyTask::destroy(self.fsm.region_id(), true),
                );
            }
            MergeResultKind::FromTargetSnapshotStep2 => {
                // `merged_by_target` is true because this region's range already belongs to
                // its target region so we must not clear data otherwise its target region's
                // data will corrupt.
                self.destroy_peer(true);
            }
            MergeResultKind::Stale => {
                self.on_stale_merge(target_region_id);
            }
        };
    }

    fn on_stale_merge(&mut self, target_region_id: u64) {
        if self.fsm.peer.pending_remove {
            return;
        }
        info!(
            "successful merge can't be continued, try to gc stale peer";
            "region_id" => self.fsm.region_id(),
            "peer_id" => self.fsm.peer_id(),
            "target_region_id" => target_region_id,
            "merge_state" => ?self.fsm.peer.pending_merge_state,
        );
        // Because of the checking before proposing `PrepareMerge`, which is
        // no `CompactLog` proposal between the smallest commit index and the latest
        // index. If the merge succeed, all source peers are impossible in apply
        // snapshot state and must be initialized.
        // So `maybe_destroy` must succeed here.
        let job = self.fsm.peer.maybe_destroy(self.ctx).unwrap();
        self.handle_destroy_peer(job);
    }

    fn on_ready_persist_snapshot(&mut self, persist_res: PersistSnapshotResult) {
        let prev_region = persist_res.prev_region;
        let region = persist_res.region;

        info!(
            "snapshot is persisted";
            "region_id" => self.fsm.region_id(),
            "peer_id" => self.fsm.peer_id(),
            "region" => ?region,
        );

        let mut state = self.ctx.global_replication_state.lock().unwrap();
        let gb = state
            .calculate_commit_group(self.fsm.peer.replication_mode_version, region.get_peers());
        self.fsm.peer.raft_group.raft.clear_commit_group();
        self.fsm.peer.raft_group.raft.assign_commit_groups(gb);
        fail_point!("after_assign_commit_groups_on_apply_snapshot");
        // drop it before access `store_meta`.
        drop(state);

        let mut meta = self.ctx.store_meta.lock().unwrap();
        debug!(
            "check snapshot range";
            "region_id" => self.fsm.region_id(),
            "peer_id" => self.fsm.peer_id(),
            "prev_region" => ?prev_region,
        );

        meta.readers.insert(
            self.fsm.region_id(),
            ReadDelegate::from_peer(&self.fsm.peer),
        );

        // Remove this region's snapshot region from the `pending_snapshot_regions`
        // The `pending_snapshot_regions` is only used to occupy the key range, so if
        // this peer is added to `region_ranges`, it can be remove from
        // `pending_snapshot_regions`
        meta.pending_snapshot_regions
            .retain(|r| self.fsm.region_id() != r.get_id());

        // Remove its source peers' metadata
        for r in &persist_res.destroy_regions {
            let prev = meta.region_ranges.remove(&enc_end_key(r));
            assert_eq!(prev, Some(r.get_id()));
            assert!(meta.regions.remove(&r.get_id()).is_some());
            if let Some(d) = meta.readers.get_mut(&r.get_id()) {
                d.mark_pending_remove();
            }
        }
        // Remove the data from `atomic_snap_regions` and `destroyed_region_for_snap`
        // which are added before applying snapshot
        if let Some(wait_destroy_regions) = meta.atomic_snap_regions.remove(&self.fsm.region_id()) {
            for (source_region_id, _) in wait_destroy_regions {
                assert_eq!(
                    meta.destroyed_region_for_snap
                        .remove(&source_region_id)
                        .is_some(),
                    true
                );
            }
        }

        if util::is_region_initialized(&prev_region) {
            info!(
                "region changed after persisting snapshot";
                "region_id" => self.fsm.region_id(),
                "peer_id" => self.fsm.peer_id(),
                "prev_region" => ?prev_region,
                "region" => ?region,
            );
            let prev = meta.region_ranges.remove(&enc_end_key(&prev_region));
            if prev != Some(region.get_id()) {
                panic!(
                    "{} meta corrupted, expect {:?} got {:?}",
                    self.fsm.peer.tag, prev_region, prev,
                );
            }
        } else if self.fsm.peer.local_first_replicate {
            // This peer is uninitialized previously.
            // More accurately, the `RegionLocalState` has been persisted so the data can be
            // removed from `pending_create_peers`.
            let mut pending_create_peers = self.ctx.pending_create_peers.lock().unwrap();
            assert_eq!(
                pending_create_peers.remove(&self.fsm.region_id()),
                Some((self.fsm.peer_id(), false))
            );
        }

        if let Some(r) = meta
            .region_ranges
            .insert(enc_end_key(&region), region.get_id())
        {
            panic!("{} unexpected region {:?}", self.fsm.peer.tag, r);
        }
        let prev = meta.regions.insert(region.get_id(), region.clone());
        assert_eq!(prev, Some(prev_region));
        drop(meta);

        self.fsm.peer.read_progress.update_leader_info(
            self.fsm.peer.leader_id(),
            self.fsm.peer.term(),
            &region,
        );

        for r in &persist_res.destroy_regions {
            if let Err(e) = self.ctx.router.force_send(
                r.get_id(),
                PeerMsg::SignificantMsg(SignificantMsg::MergeResult {
                    target_region_id: self.fsm.region_id(),
                    target: self.fsm.peer.peer.clone(),
                    result: MergeResultKind::FromTargetSnapshotStep2,
                }),
            ) {
                panic!(
                    "{} failed to send merge result(FromTargetSnapshotStep2) to source region {}, err {}",
                    self.fsm.peer.tag,
                    r.get_id(),
                    e
                );
            }
        }
    }

    fn on_ready_result(
        &mut self,
        exec_results: &mut VecDeque<ExecResult<EK::Snapshot>>,
        metrics: &ApplyMetrics,
    ) {
        // handle executing committed log results
        while let Some(result) = exec_results.pop_front() {
            match result {
                ExecResult::ChangePeer(cp) => self.on_ready_change_peer(cp),
                ExecResult::CompactLog { first_index, state } => {
                    self.on_ready_compact_log(first_index, state)
                }
                ExecResult::SplitRegion {
                    derived,
                    regions,
                    new_split_regions,
                } => self.on_ready_split_region(derived, regions, new_split_regions),
                ExecResult::PrepareMerge { region, state } => {
                    self.on_ready_prepare_merge(region, state)
                }
                ExecResult::CommitMerge {
                    index,
                    region,
                    source,
                } => self.on_ready_commit_merge(index, region, source),
                ExecResult::RollbackMerge { region, commit } => {
                    self.on_ready_rollback_merge(commit, Some(region))
                }
                ExecResult::ComputeHash {
                    region,
                    index,
                    context,
                    snap,
                } => self.on_ready_compute_hash(region, index, context, snap),
                ExecResult::VerifyHash {
                    index,
                    context,
                    hash,
                } => self.on_ready_verify_hash(index, context, hash),
                ExecResult::DeleteRange { .. } => {
                    // TODO: clean user properties?
                }
                ExecResult::IngestSst { ssts } => self.on_ingest_sst_result(ssts),
                ExecResult::TransferLeader { term } => self.on_transfer_leader(term),
            }
        }

        // Update metrics only when all exec_results are finished in case the metrics is
        // counted multiple times when waiting for commit merge
        self.ctx.store_stat.lock_cf_bytes_written += metrics.lock_cf_written_bytes;
        self.ctx.store_stat.engine_total_bytes_written += metrics.written_bytes;
        self.ctx.store_stat.engine_total_keys_written += metrics.written_keys;
    }

    /// Check if a request is valid if it has valid prepare_merge/commit_merge
    /// proposal.
    fn check_merge_proposal(&self, msg: &mut RaftCmdRequest) -> Result<()> {
        if !msg.get_admin_request().has_prepare_merge()
            && !msg.get_admin_request().has_commit_merge()
        {
            return Ok(());
        }

        let region = self.fsm.peer.region();
        if msg.get_admin_request().has_prepare_merge() {
            // Just for simplicity, do not start region merge while in joint state
            if self.fsm.peer.in_joint_state() {
                return Err(box_err!(
                    "{} region in joint state, can not propose merge command, command: {:?}",
                    self.fsm.peer.tag,
                    msg.get_admin_request()
                ));
            }
            let target_region = msg.get_admin_request().get_prepare_merge().get_target();
            {
                let meta = self.ctx.store_meta.lock().unwrap();
                match meta.regions.get(&target_region.get_id()) {
                    Some(r) => {
                        if r != target_region {
                            return Err(box_err!(
                                "target region not matched, skip proposing: {:?} != {:?}",
                                r,
                                target_region
                            ));
                        }
                    }
                    None => {
                        return Err(box_err!(
                            "target region {} doesn't exist.",
                            target_region.get_id()
                        ));
                    }
                }
            }
            if !util::is_sibling_regions(target_region, region) {
                return Err(box_err!(
                    "{:?} and {:?} are not sibling, skip proposing.",
                    target_region,
                    region
                ));
            }
            if !util::region_on_same_stores(target_region, region) {
                return Err(box_err!(
                    "peers doesn't match {:?} != {:?}, reject merge",
                    region.get_peers(),
                    target_region.get_peers()
                ));
            }
        } else {
            let source_region = msg.get_admin_request().get_commit_merge().get_source();
            if !util::is_sibling_regions(source_region, region) {
                return Err(box_err!(
                    "{:?} and {:?} should be sibling",
                    source_region,
                    region
                ));
            }
            if !util::region_on_same_stores(source_region, region) {
                return Err(box_err!(
                    "peers not matched: {:?} {:?}",
                    source_region,
                    region
                ));
            }
        }

        Ok(())
    }

    fn pre_propose_raft_command(
        &mut self,
        msg: &RaftCmdRequest,
    ) -> Result<Option<RaftCmdResponse>> {
        // Check store_id, make sure that the msg is dispatched to the right place.
        if let Err(e) = util::check_store_id(msg, self.store_id()) {
            self.ctx
                .raft_metrics
                .invalid_proposal
                .mismatch_store_id
                .inc();
            return Err(e);
        }
        if msg.has_status_request() {
            // For status commands, we handle it here directly.
            let resp = self.execute_status_command(msg)?;
            return Ok(Some(resp));
        }

        let region_id = self.region_id();
        // When in the flashback state, we should not allow any other request to be
        // proposed.
        if self.fsm.peer.flashback_state.is_some() {
            self.ctx.raft_metrics.invalid_proposal.flashback.inc();
            let flags = WriteBatchFlags::from_bits_truncate(msg.get_header().get_flags());
            if !flags.contains(WriteBatchFlags::FLASHBACK) {
                return Err(Error::FlashbackInProgress(self.region_id()));
            }
        }

        // Check whether the store has the right peer to handle the request.
        let leader_id = self.fsm.peer.leader_id();
        let request = msg.get_requests();

        if self.fsm.peer.force_leader.is_some() {
            self.ctx.raft_metrics.invalid_proposal.force_leader.inc();
            // in force leader state, forbid requests to make the recovery progress less
            // error-prone
            if !(msg.has_admin_request()
                && (msg.get_admin_request().get_cmd_type() == AdminCmdType::ChangePeer
                    || msg.get_admin_request().get_cmd_type() == AdminCmdType::ChangePeerV2))
            {
                return Err(Error::RecoveryInProgress(self.region_id()));
            }
        }

        // ReadIndex can be processed on the replicas.
        let is_read_index_request =
            request.len() == 1 && request[0].get_cmd_type() == CmdType::ReadIndex;
        let mut read_only = true;
        for r in msg.get_requests() {
            match r.get_cmd_type() {
                CmdType::Get | CmdType::Snap | CmdType::ReadIndex => (),
                _ => read_only = false,
            }
        }
        let allow_replica_read = read_only && msg.get_header().get_replica_read();
        let flags = WriteBatchFlags::from_bits_check(msg.get_header().get_flags());
        let allow_stale_read = read_only && flags.contains(WriteBatchFlags::STALE_READ);
        if !self.fsm.peer.is_leader()
            && !is_read_index_request
            && !allow_replica_read
            && !allow_stale_read
        {
            self.ctx.raft_metrics.invalid_proposal.not_leader.inc();
            let leader = self.fsm.peer.get_peer_from_cache(leader_id);
            self.fsm.reset_hibernate_state(GroupState::Chaos);
            self.register_raft_base_tick();
            return Err(Error::NotLeader(region_id, leader));
        }
        // peer_id must be the same as peer's.
        if let Err(e) = util::check_peer_id(msg, self.fsm.peer.peer_id()) {
            self.ctx
                .raft_metrics
                .invalid_proposal
                .mismatch_peer_id
                .inc();
            return Err(e);
        }
        // check whether the peer is initialized.
        if !self.fsm.peer.is_initialized() {
            self.ctx
                .raft_metrics
                .invalid_proposal
                .region_not_initialized
                .inc();
            return Err(Error::RegionNotInitialized(region_id));
        }
        // If the peer is applying snapshot, it may drop some sending messages, that
        // could make clients wait for response until timeout.
        if self.fsm.peer.is_handling_snapshot() {
            self.ctx
                .raft_metrics
                .invalid_proposal
                .is_applying_snapshot
                .inc();
            // TODO: replace to a more suitable error.
            return Err(Error::Other(box_err!(
                "{} peer is applying snapshot",
                self.fsm.peer.tag
            )));
        }
        // Check whether the term is stale.
        if let Err(e) = util::check_term(msg, self.fsm.peer.term()) {
            self.ctx.raft_metrics.invalid_proposal.stale_command.inc();
            return Err(e);
        }

        match util::check_region_epoch(msg, self.fsm.peer.region(), true) {
            Err(Error::EpochNotMatch(m, mut new_regions)) => {
                // Attach the region which might be split from the current region. But it
                // doesn't matter if the region is not split from the current region. If the
                // region meta received by the TiKV driver is newer than the meta cached in the
                // driver, the meta is updated.
                let requested_version = msg.get_header().get_region_epoch().version;
                self.collect_sibling_region(requested_version, &mut new_regions);
                self.ctx.raft_metrics.invalid_proposal.epoch_not_match.inc();
                Err(Error::EpochNotMatch(m, new_regions))
            }
            Err(e) => Err(e),
            Ok(()) => Ok(None),
        }
    }

    /// Proposes pending batch raft commands (if any), then proposes the
    /// provided raft command.
    #[inline]
    fn propose_raft_command(
        &mut self,
        msg: RaftCmdRequest,
        cb: Callback<EK::Snapshot>,
        diskfullopt: DiskFullOpt,
    ) {
        // Propose pending commands before processing new one.
        self.propose_pending_batch_raft_command();
        self.propose_raft_command_internal(msg, cb, diskfullopt);
    }

    /// Propose the raft command directly.
    /// Note that this function introduces a reorder between this command and
    /// batched commands.
    fn propose_raft_command_internal(
        &mut self,
        mut msg: RaftCmdRequest,
        cb: Callback<EK::Snapshot>,
        diskfullopt: DiskFullOpt,
    ) {
        if self.fsm.peer.pending_remove {
            apply::notify_req_region_removed(self.region_id(), cb);
            return;
        }

        if self.ctx.raft_metrics.waterfall_metrics {
            let now = Instant::now();
            for tracker in cb.write_trackers().iter().flat_map(|v| *v) {
                tracker.observe(now, &self.ctx.raft_metrics.wf_batch_wait, |t| {
                    &mut t.metrics.wf_batch_wait_nanos
                });
            }
        }

        match self.pre_propose_raft_command(&msg) {
            Ok(Some(resp)) => {
                cb.invoke_with_response(resp);
                return;
            }
            Err(e) => {
                debug!(
                    "failed to propose";
                    "region_id" => self.region_id(),
                    "peer_id" => self.fsm.peer_id(),
                    "message" => ?msg,
                    "err" => %e,
                );
                cb.invoke_with_response(new_error(e));
                return;
            }
            _ => (),
        }

        if let Err(e) = self.check_merge_proposal(&mut msg) {
            warn!(
                "failed to propose merge";
                "region_id" => self.region_id(),
                "peer_id" => self.fsm.peer_id(),
                "message" => ?msg,
                "err" => %e,
                "error_code" => %e.error_code(),
            );
            cb.invoke_with_response(new_error(e));
            return;
        }

        // Note:
        // The peer that is being checked is a leader. It might step down to be a
        // follower later. It doesn't matter whether the peer is a leader or not. If
        // it's not a leader, the proposing command log entry can't be committed.

        let mut resp = RaftCmdResponse::default();
        let term = self.fsm.peer.term();
        bind_term(&mut resp, term);
        if self.fsm.peer.propose(self.ctx, cb, msg, resp, diskfullopt) {
            self.fsm.has_ready = true;
        }

        if self.fsm.peer.should_wake_up {
            self.reset_raft_tick(GroupState::Ordered);
        }

        self.register_pd_heartbeat_tick();

        // TODO: add timeout, if the command is not applied after timeout,
        // we will call the callback with timeout error.
    }

    fn collect_sibling_region(&self, requested_version: u64, regions: &mut Vec<Region>) {
        let mut max_version = self.fsm.peer.region().get_region_epoch().version;
        if requested_version >= max_version {
            // Our information is stale.
            return;
        }
        // Current region is included in the vec.
        let mut collect_cnt = max_version - requested_version;
        let anchor = Excluded(enc_end_key(self.fsm.peer.region()));
        let meta = self.ctx.store_meta.lock().unwrap();
        let mut ranges = if self.ctx.cfg.right_derive_when_split {
            meta.region_ranges.range((Unbounded::<Vec<u8>>, anchor))
        } else {
            meta.region_ranges.range((anchor, Unbounded::<Vec<u8>>))
        };

        for _ in 0..MAX_REGIONS_IN_ERROR {
            let res = if self.ctx.cfg.right_derive_when_split {
                ranges.next_back()
            } else {
                ranges.next()
            };
            if let Some((_, id)) = res {
                let r = &meta.regions[id];
                collect_cnt -= 1;
                // For example, A is split into B, A, and then B is split into C, B.
                if r.get_region_epoch().version >= max_version {
                    // It doesn't matter if it's a false positive, as it's limited by
                    // MAX_REGIONS_IN_ERROR.
                    collect_cnt += r.get_region_epoch().version - max_version;
                    max_version = r.get_region_epoch().version;
                }
                regions.push(r.to_owned());
                if collect_cnt == 0 {
                    return;
                }
            } else {
                return;
            }
        }
    }

    fn register_raft_gc_log_tick(&mut self) {
        self.schedule_tick(PeerTick::RaftLogGc)
    }

    #[allow(clippy::if_same_then_else)]
    fn on_raft_gc_log_tick(&mut self, force_compact: bool) {
        if !self.fsm.peer.is_leader() {
            // `compact_cache_to` is called when apply, there is no need to call
            // `compact_to` here, snapshot generating has already been cancelled
            // when the role becomes follower.
            return;
        }
        if !self.fsm.peer.get_store().is_entry_cache_empty() || !self.ctx.cfg.hibernate_regions {
            self.register_raft_gc_log_tick();
        }
        fail_point!("on_raft_log_gc_tick_1", self.fsm.peer_id() == 1, |_| {});
        fail_point!("on_raft_gc_log_tick", |_| {});
        debug_assert!(!self.fsm.stopped);

        // As leader, we would not keep caches for the peers that didn't response
        // heartbeat in the last few seconds. That happens probably because
        // another TiKV is down. In this case if we do not clean up the cache,
        // it may keep growing.
        let drop_cache_duration =
            self.ctx.cfg.raft_heartbeat_interval() + self.ctx.cfg.raft_entry_cache_life_time.0;
        let cache_alive_limit = Instant::now() - drop_cache_duration;

        // Leader will replicate the compact log command to followers,
        // If we use current replicated_index (like 10) as the compact index,
        // when we replicate this log, the newest replicated_index will be 11,
        // but we only compact the log to 10, not 11, at that time,
        // the first index is 10, and replicated_index is 11, with an extra log,
        // and we will do compact again with compact index 11, in cycles...
        // So we introduce a threshold, if replicated index - first index > threshold,
        // we will try to compact log.
        // raft log entries[..............................................]
        //                  ^                                       ^
        //                  |-----------------threshold------------ |
        //              first_index                         replicated_index
        // `alive_cache_idx` is the smallest `replicated_index` of healthy up nodes.
        // `alive_cache_idx` is only used to gc cache.
        let applied_idx = self.fsm.peer.get_store().applied_index();
        let truncated_idx = self.fsm.peer.get_store().truncated_index();
        let first_idx = self.fsm.peer.get_store().first_index();
        let last_idx = self.fsm.peer.get_store().last_index();

        let (mut replicated_idx, mut alive_cache_idx) = (last_idx, last_idx);
        for (peer_id, p) in self.fsm.peer.raft_group.raft.prs().iter() {
            if replicated_idx > p.matched {
                replicated_idx = p.matched;
            }
            if let Some(last_heartbeat) = self.fsm.peer.peer_heartbeats.get(peer_id) {
                if *last_heartbeat > cache_alive_limit {
                    if alive_cache_idx > p.matched && p.matched >= truncated_idx {
                        alive_cache_idx = p.matched;
                    } else if p.matched == 0 {
                        // the new peer is still applying snapshot, do not compact cache now
                        alive_cache_idx = 0;
                    }
                }
            }
        }

        // When an election happened or a new peer is added, replicated_idx can be 0.
        if replicated_idx > 0 {
            assert!(
                last_idx >= replicated_idx,
                "expect last index {} >= replicated index {}",
                last_idx,
                replicated_idx
            );
            REGION_MAX_LOG_LAG.observe((last_idx - replicated_idx) as f64);
        }

        // leader may call `get_term()` on the latest replicated index, so compact
        // entries before `alive_cache_idx` instead of `alive_cache_idx + 1`.
        self.fsm
            .peer
            .mut_store()
            .compact_entry_cache(std::cmp::min(alive_cache_idx, applied_idx + 1));
        if needs_evict_entry_cache(self.ctx.cfg.evict_cache_on_memory_ratio) {
            self.fsm.peer.mut_store().evict_entry_cache(true);
            if !self.fsm.peer.get_store().is_entry_cache_empty() {
                self.register_entry_cache_evict_tick();
            }
        }

        let mut compact_idx = if force_compact && replicated_idx > first_idx {
            replicated_idx
        } else if (applied_idx > first_idx
            && applied_idx - first_idx >= self.ctx.cfg.raft_log_gc_count_limit())
            || (self.fsm.peer.raft_log_size_hint >= self.ctx.cfg.raft_log_gc_size_limit().0)
        {
            std::cmp::max(first_idx + (last_idx - first_idx) / 2, replicated_idx)
        } else if replicated_idx < first_idx || last_idx - first_idx < 3 {
            // In the current implementation one compaction can't delete all stale Raft
            // logs. There will be at least 3 entries left after one compaction:
            // ```
            // |------------- entries needs to be compacted ----------|
            // [entries...][the entry at `compact_idx`][the last entry][new compaction entry]
            //             |-------------------- entries will be left ----------------------|
            // ```
            self.ctx.raft_metrics.raft_log_gc_skipped.reserve_log.inc();
            return;
        } else if replicated_idx - first_idx < self.ctx.cfg.raft_log_gc_threshold
            && self.fsm.skip_gc_raft_log_ticks < self.ctx.cfg.raft_log_reserve_max_ticks
        {
            self.ctx
                .raft_metrics
                .raft_log_gc_skipped
                .threshold_limit
                .inc();
            // Logs will only be kept `max_ticks` * `raft_log_gc_tick_interval`.
            self.fsm.skip_gc_raft_log_ticks += 1;
            self.register_raft_gc_log_tick();
            return;
        } else {
            replicated_idx
        };
        assert!(compact_idx >= first_idx);
        // Have no idea why subtract 1 here, but original code did this by magic.
        compact_idx -= 1;
        if compact_idx < first_idx {
            // In case compact_idx == first_idx before subtraction.
            self.ctx
                .raft_metrics
                .raft_log_gc_skipped
                .compact_idx_too_small
                .inc();
            return;
        }

        // Create a compact log request and notify directly.
        let region_id = self.fsm.peer.region().get_id();
        let peer = self.fsm.peer.peer.clone();
        let term = self.fsm.peer.get_index_term(compact_idx);
        let request = new_compact_log_request(region_id, peer, compact_idx, term);
        self.propose_raft_command_internal(
            request,
            Callback::None,
            DiskFullOpt::AllowedOnAlmostFull,
        );

        self.fsm.skip_gc_raft_log_ticks = 0;
        self.register_raft_gc_log_tick();
        PEER_GC_RAFT_LOG_COUNTER.inc_by(compact_idx - first_idx);
    }

    fn register_entry_cache_evict_tick(&mut self) {
        self.schedule_tick(PeerTick::EntryCacheEvict)
    }

    fn on_entry_cache_evict_tick(&mut self) {
        fail_point!("on_entry_cache_evict_tick", |_| {});
        if needs_evict_entry_cache(self.ctx.cfg.evict_cache_on_memory_ratio) {
            self.fsm.peer.mut_store().evict_entry_cache(true);
        }
        let mut _usage = 0;
        if memory_usage_reaches_high_water(&mut _usage)
            && !self.fsm.peer.get_store().is_entry_cache_empty()
        {
            self.register_entry_cache_evict_tick();
        }
    }

    fn register_check_long_uncommitted_tick(&mut self) {
        self.schedule_tick(PeerTick::CheckLongUncommitted)
    }

    fn on_check_long_uncommitted_tick(&mut self) {
        if !self.fsm.peer.is_leader() || self.fsm.hibernate_state.group_state() == GroupState::Idle
        {
            return;
        }
        self.fsm.peer.check_long_uncommitted_proposals(self.ctx);
        self.register_check_long_uncommitted_tick();
    }

    fn register_check_leader_lease_tick(&mut self) {
        self.schedule_tick(PeerTick::CheckLeaderLease)
    }

    fn on_check_leader_lease_tick(&mut self) {
        if !self.fsm.peer.is_leader() || self.fsm.hibernate_state.group_state() == GroupState::Idle
        {
            return;
        }
        self.try_renew_leader_lease("tick");
        self.register_check_leader_lease_tick();
    }

    fn register_split_region_check_tick(&mut self) {
        self.schedule_tick(PeerTick::SplitRegionCheck)
    }

    #[inline]
    fn region_split_skip_max_count(&self) -> usize {
        fail_point!("region_split_skip_max_count", |_| { usize::max_value() });
        REGION_SPLIT_SKIP_MAX_COUNT
    }

    fn on_split_region_check_tick(&mut self) {
        if !self.fsm.peer.is_leader() {
            return;
        }

        // When restart, the may_skip_split_check will be false. The split check will
        // first check the region size, and then check whether the region should split.
        // This should work even if we change the region max size.
        // If peer says should update approximate size, update region size and check
        // whether the region should split.
        // We assume that `may_skip_split_check` is only set true after the split check
        // task is scheduled.
        if self.fsm.peer.may_skip_split_check
            && self.fsm.peer.compaction_declined_bytes < self.ctx.cfg.region_split_check_diff().0
            && self.fsm.peer.size_diff_hint < self.ctx.cfg.region_split_check_diff().0
        {
            return;
        }

        fail_point!("on_split_region_check_tick");
        self.register_split_region_check_tick();

        // To avoid frequent scan, we only add new scan tasks if all previous tasks
        // have finished.
        // TODO: check whether a gc progress has been started.
        if self.ctx.split_check_scheduler.is_busy() {
            return;
        }

        // When Lightning or BR is importing data to TiKV, their ingest-request may fail
        // because of region-epoch not matched. So we hope TiKV do not check region size
        // and split region during importing.
        if self.ctx.importer.get_mode() == SwitchMode::Import {
            return;
        }

        // bulk insert too fast may cause snapshot stale very soon, worst case it stale
        // before sending. so when snapshot is generating or sending, skip split check
        // at most 3 times. There is a trade off between region size and snapshot
        // success rate. Split check is triggered every 10 seconds. If a snapshot can't
        // be generated in 30 seconds, it might be just too large to be generated. Split
        // it into smaller size can help generation. check issue 330 for more
        // info.
        if self.fsm.peer.get_store().is_generating_snapshot()
            && self.fsm.skip_split_count < self.region_split_skip_max_count()
        {
            self.fsm.skip_split_count += 1;
            return;
        }
        self.fsm.skip_split_count = 0;
        let task = SplitCheckTask::split_check(
            self.region().clone(),
            true,
            CheckPolicy::Scan,
            self.gen_bucket_range_for_update(),
        );
        if let Err(e) = self.ctx.split_check_scheduler.schedule(task) {
            error!(
                "failed to schedule split check";
                "region_id" => self.fsm.region_id(),
                "peer_id" => self.fsm.peer_id(),
                "err" => %e,
            );
            return;
        }
        self.fsm.peer.size_diff_hint = 0;
        self.fsm.peer.compaction_declined_bytes = 0;
        // the task is scheduled, next tick may skip it.
        self.fsm.peer.may_skip_split_check = true;
    }

    fn on_prepare_split_region(
        &mut self,
        region_epoch: metapb::RegionEpoch,
        split_keys: Vec<Vec<u8>>,
        cb: Callback<EK::Snapshot>,
        source: &str,
    ) {
        info!(
            "on split";
            "region_id" => self.fsm.region_id(),
            "peer_id" => self.fsm.peer_id(),
            "split_keys" => %KeysInfoFormatter(split_keys.iter()),
            "source" => source,
        );
        if let Err(e) = self.validate_split_region(&region_epoch, &split_keys) {
            cb.invoke_with_response(new_error(e));
            return;
        }
        let region = self.fsm.peer.region();
        let task = PdTask::AskBatchSplit {
            region: region.clone(),
            split_keys,
            peer: self.fsm.peer.peer.clone(),
            right_derive: self.ctx.cfg.right_derive_when_split,
            callback: cb,
        };
        if let Err(ScheduleError::Stopped(t)) = self.ctx.pd_scheduler.schedule(task) {
            error!(
                "failed to notify pd to split: Stopped";
                "region_id" => self.fsm.region_id(),
                "peer_id" => self.fsm.peer_id(),
            );
            match t {
                PdTask::AskBatchSplit { callback, .. } => {
                    callback.invoke_with_response(new_error(box_err!(
                        "{} failed to split: Stopped",
                        self.fsm.peer.tag
                    )));
                }
                _ => unreachable!(),
            }
        }
    }

    fn validate_split_region(
        &mut self,
        epoch: &metapb::RegionEpoch,
        split_keys: &[Vec<u8>],
    ) -> Result<()> {
        if split_keys.is_empty() {
            error!(
                "no split key is specified.";
                "region_id" => self.fsm.region_id(),
                "peer_id" => self.fsm.peer_id(),
            );
            return Err(box_err!("{} no split key is specified.", self.fsm.peer.tag));
        }
        for key in split_keys {
            if key.is_empty() {
                error!(
                    "split key should not be empty!!!";
                    "region_id" => self.fsm.region_id(),
                    "peer_id" => self.fsm.peer_id(),
                );
                return Err(box_err!(
                    "{} split key should not be empty",
                    self.fsm.peer.tag
                ));
            }
        }
        if !self.fsm.peer.is_leader() {
            // region on this store is no longer leader, skipped.
            info!(
                "not leader, skip.";
                "region_id" => self.fsm.region_id(),
                "peer_id" => self.fsm.peer_id(),
            );
            return Err(Error::NotLeader(
                self.region_id(),
                self.fsm.peer.get_peer_from_cache(self.fsm.peer.leader_id()),
            ));
        }

        let region = self.fsm.peer.region();
        let latest_epoch = region.get_region_epoch();

        // This is a little difference for `check_region_epoch` in region split case.
        // Here we just need to check `version` because `conf_ver` will be update
        // to the latest value of the peer, and then send to PD.
        if latest_epoch.get_version() != epoch.get_version() {
            info!(
                "epoch changed, retry later";
                "region_id" => self.fsm.region_id(),
                "peer_id" => self.fsm.peer_id(),
                "prev_epoch" => ?region.get_region_epoch(),
                "epoch" => ?epoch,
            );
            return Err(Error::EpochNotMatch(
                format!(
                    "{} epoch changed {:?} != {:?}, retry later",
                    self.fsm.peer.tag, latest_epoch, epoch
                ),
                vec![region.to_owned()],
            ));
        }
        Ok(())
    }

    fn on_approximate_region_size(&mut self, size: u64) {
        self.fsm.peer.approximate_size = Some(size);
        self.register_split_region_check_tick();
        self.register_pd_heartbeat_tick();
        fail_point!("on_approximate_region_size");
    }

    fn on_approximate_region_keys(&mut self, keys: u64) {
        self.fsm.peer.approximate_keys = Some(keys);
        self.register_split_region_check_tick();
        self.register_pd_heartbeat_tick();
    }

    fn on_refresh_region_buckets(
        &mut self,
        region_epoch: RegionEpoch,
        mut buckets: Vec<Bucket>,
        bucket_ranges: Option<Vec<BucketRange>>,
        _cb: Callback<EK::Snapshot>,
    ) {
        #[cfg(any(test, feature = "testexport"))]
        let test_only_callback = |_callback, region_buckets| {
            if let Callback::Test { cb } = _callback {
                let peer_stat = PeerInternalStat {
                    buckets: region_buckets,
                    bucket_ranges: None,
                };
                cb(peer_stat);
            }
        };

        // bucket version layout
        //   term       logical counter
        // |-----------|-----------|
        //  high bits     low bits
        // term: given 10s election timeout, the 32 bit means 1362 year running time
        let gen_bucket_version = |term, current_version| {
            let current_version_term = current_version >> 32;
            let bucket_version: u64 = if current_version_term == term {
                current_version + 1
            } else {
                if term > u32::MAX.into() {
                    error!(
                        "unexpected term {} more than u32::MAX. Bucket version will be backward.",
                        term
                    );
                }
                term << 32
            };
            bucket_version
        };

        let region = self.fsm.peer.region();
        if util::is_epoch_stale(&region_epoch, region.get_region_epoch()) {
            info!(
                "receive a stale refresh region bucket message";
                "region_id" => self.fsm.region_id(),
                "peer_id" => self.fsm.peer_id(),
                "epoch" => ?region_epoch,
                "current_epoch" => ?region.get_region_epoch(),
            );

            // test purpose
            #[cfg(any(test, feature = "testexport"))]
            {
                let default_buckets = BucketStat::default();
                test_only_callback(
                    _cb,
                    self.fsm
                        .peer
                        .region_buckets
                        .as_ref()
                        .unwrap_or(&default_buckets)
                        .meta
                        .clone(),
                );
            }
            return;
        }

        let mut current_version = self
            .fsm
            .peer
            .region_buckets
            .as_ref()
            .map(|b| b.meta.version)
            .unwrap_or_default();
        if current_version == 0 {
            current_version = self
                .fsm
                .peer
                .last_region_buckets
                .as_ref()
                .map(|b| b.meta.version)
                .unwrap_or_default();
        }
        let mut region_buckets: BucketStat;
        if let Some(bucket_ranges) = bucket_ranges {
            assert_eq!(buckets.len(), bucket_ranges.len());
            let mut i = 0;
            region_buckets = self.fsm.peer.region_buckets.clone().unwrap();
            let mut meta = (*region_buckets.meta).clone();
            if !buckets.is_empty() {
                meta.version = gen_bucket_version(self.fsm.peer.term(), current_version);
            }
            meta.region_epoch = region_epoch;
            for (bucket, bucket_range) in buckets.into_iter().zip(bucket_ranges) {
                while i < meta.keys.len() && meta.keys[i] != bucket_range.0 {
                    i += 1;
                }
                assert!(i != meta.keys.len());
                // the bucket size is small and does not have split keys,
                // then it should be merged with its left neighbor
                let region_bucket_merge_size =
                    self.ctx.coprocessor_host.cfg.region_bucket_merge_size_ratio
                        * (self.ctx.coprocessor_host.cfg.region_bucket_size.0 as f64);
                if bucket.keys.is_empty() && bucket.size <= (region_bucket_merge_size as u64) {
                    meta.sizes[i] = bucket.size;
                    // i is not the last entry (which is end key)
                    assert!(i < meta.keys.len() - 1);
                    // the region has more than one bucket
                    // and the left neighbor + current bucket size is not very big
                    if meta.keys.len() > 2
                        && i != 0
                        && meta.sizes[i - 1] + bucket.size
                            < self.ctx.coprocessor_host.cfg.region_bucket_size.0 * 2
                    {
                        // bucket is too small
                        region_buckets.left_merge(i);
                        meta.left_merge(i);
                        continue;
                    }
                } else {
                    // update size
                    meta.sizes[i] = bucket.size / (bucket.keys.len() + 1) as u64;
                    // insert new bucket keys (split the original bucket)
                    for bucket_key in bucket.keys {
                        i += 1;
                        region_buckets.split(i);
                        meta.split(i, bucket_key);
                    }
                }
                i += 1;
            }
            region_buckets.meta = Arc::new(meta);
        } else {
            debug!(
                "refresh_region_buckets re-generates buckets";
                "region_id" => self.fsm.region_id(),
            );
            assert_eq!(buckets.len(), 1);
            let bucket_keys = buckets.pop().unwrap().keys;
            let bucket_count = bucket_keys.len() + 1;

            let mut meta = BucketMeta {
                region_id: self.fsm.region_id(),
                region_epoch,
                version: gen_bucket_version(self.fsm.peer.term(), current_version),
                keys: bucket_keys,
                sizes: vec![self.ctx.coprocessor_host.cfg.region_bucket_size.0; bucket_count],
            };
            meta.keys.insert(0, region.get_start_key().to_vec());
            meta.keys.push(region.get_end_key().to_vec());

            let stats = new_bucket_stats(&meta);
            region_buckets = BucketStat::new(Arc::new(meta), stats);
        }

        let buckets_count = region_buckets.meta.keys.len() - 1;
        self.ctx.coprocessor_host.on_region_changed(
            region,
            RegionChangeEvent::UpdateBuckets(buckets_count),
            self.fsm.peer.get_role(),
        );
        let old_region_buckets = self.fsm.peer.region_buckets.replace(region_buckets);
        self.fsm.peer.last_region_buckets = old_region_buckets;
        let mut store_meta = self.ctx.store_meta.lock().unwrap();
        if let Some(reader) = store_meta.readers.get_mut(&self.fsm.region_id()) {
            reader.update(ReadProgress::region_buckets(
                self.fsm.peer.region_buckets.as_ref().unwrap().meta.clone(),
            ));
        }
        debug!(
            "finished on_refresh_region_buckets";
            "region_id" => self.fsm.region_id(),
            "buckets count" => buckets_count,
            "buckets size" => ?self.fsm.peer.region_buckets.as_ref().unwrap().meta.sizes,
        );
        // test purpose
        #[cfg(any(test, feature = "testexport"))]
        test_only_callback(
            _cb,
            self.fsm.peer.region_buckets.as_ref().unwrap().meta.clone(),
        );
    }

    fn on_compaction_declined_bytes(&mut self, declined_bytes: u64) {
        self.fsm.peer.compaction_declined_bytes += declined_bytes;
        if self.fsm.peer.compaction_declined_bytes >= self.ctx.cfg.region_split_check_diff().0 {
            UPDATE_REGION_SIZE_BY_COMPACTION_COUNTER.inc();
        }
        self.register_split_region_check_tick();
    }

    // generate bucket range list to run split-check (to further split buckets)
    fn gen_bucket_range_for_update(&self) -> Option<Vec<BucketRange>> {
        if !self.ctx.coprocessor_host.cfg.enable_region_bucket {
            return None;
        }
        let region_buckets = self.fsm.peer.region_buckets.as_ref()?;
        let stats = &region_buckets.stats;
        let keys = &region_buckets.meta.keys;

        let empty_last_keys = vec![];
        let empty_last_stats = metapb::BucketStats::default();
        let (last_keys, last_stats, stats_reset) = self
            .fsm
            .peer
            .last_region_buckets
            .as_ref()
            .map(|b| {
                (
                    &b.meta.keys,
                    &b.stats,
                    region_buckets.create_time != b.create_time,
                )
            })
            .unwrap_or((&empty_last_keys, &empty_last_stats, false));

        let mut bucket_ranges = vec![];
        let mut j = 0;
        assert_eq!(keys.len(), stats.write_bytes.len() + 1);
        for i in 0..stats.write_bytes.len() {
            let mut diff_in_bytes = stats.write_bytes[i];
            while j < last_keys.len() && keys[i] > last_keys[j] {
                j += 1;
            }
            if j < last_keys.len() && keys[i] == last_keys[j] {
                if !stats_reset {
                    diff_in_bytes -= last_stats.write_bytes[j];
                }
                j += 1;
            }

            // if the bucket's write_bytes exceed half of the configured region_bucket_size,
            // add it to the bucket_ranges for checking update
            let bucket_update_diff_size_threshold =
                self.ctx.coprocessor_host.cfg.region_bucket_size.0 / 2;
            if diff_in_bytes >= bucket_update_diff_size_threshold {
                bucket_ranges.push(BucketRange(keys[i].clone(), keys[i + 1].clone()));
            }
        }
        Some(bucket_ranges)
    }

    fn on_schedule_half_split_region(
        &mut self,
        region_epoch: &metapb::RegionEpoch,
        start_key: Option<Vec<u8>>,
        end_key: Option<Vec<u8>>,
        policy: CheckPolicy,
        source: &str,
        _cb: Callback<EK::Snapshot>,
    ) {
        let is_key_range = start_key.is_some() && end_key.is_some();
        info!(
            "on half split";
            "region_id" => self.fsm.region_id(),
            "peer_id" => self.fsm.peer_id(),
            "is_key_range" => is_key_range,
            "policy" => ?policy,
            "source" => source,
        );
        if !self.fsm.peer.is_leader() {
            // region on this store is no longer leader, skipped.
            warn!(
                "not leader, skip";
                "region_id" => self.fsm.region_id(),
                "peer_id" => self.fsm.peer_id(),
                "is_key_range" => is_key_range,
            );
            return;
        }

        let region = self.fsm.peer.region();
        if util::is_epoch_stale(region_epoch, region.get_region_epoch()) {
            warn!(
                "receive a stale halfsplit message";
                "region_id" => self.fsm.region_id(),
                "peer_id" => self.fsm.peer_id(),
                "is_key_range" => is_key_range,
            );
            return;
        }

        // Do not check the bucket ranges if we want to split the region with a given
        // key range, this is to avoid compatibility issues.
        let split_check_bucket_ranges = if !is_key_range {
            self.gen_bucket_range_for_update()
        } else {
            None
        };
        #[cfg(any(test, feature = "testexport"))]
        {
            if let Callback::Test { cb } = _cb {
                let peer_stat = PeerInternalStat {
                    buckets: Arc::default(),
                    bucket_ranges: split_check_bucket_ranges.clone(),
                };
                cb(peer_stat);
            }
        }
        let task = SplitCheckTask::split_check_key_range(
            region.clone(),
            start_key,
            end_key,
            false,
            policy,
            split_check_bucket_ranges,
        );
        if let Err(e) = self.ctx.split_check_scheduler.schedule(task) {
            error!(
                "failed to schedule split check";
                "region_id" => self.fsm.region_id(),
                "peer_id" => self.fsm.peer_id(),
                "is_key_range" => is_key_range,
                "err" => %e,
            );
        }
    }

    fn on_pd_heartbeat_tick(&mut self) {
        if !self.ctx.cfg.hibernate_regions {
            self.register_pd_heartbeat_tick();
        }
        self.fsm.peer.check_peers();

        if !self.fsm.peer.is_leader() {
            return;
        }
        self.fsm.peer.heartbeat_pd(self.ctx);
        if self.ctx.cfg.hibernate_regions && self.fsm.peer.replication_mode_need_catch_up() {
            self.register_pd_heartbeat_tick();
        }
    }

    fn register_pd_heartbeat_tick(&mut self) {
        self.schedule_tick(PeerTick::PdHeartbeat)
    }

    fn on_check_peer_stale_state_tick(&mut self) {
        if self.fsm.peer.pending_remove {
            return;
        }

        self.register_check_peer_stale_state_tick();

        if self.fsm.peer.is_handling_snapshot() || self.fsm.peer.has_pending_snapshot() {
            return;
        }

        if let Some(ForceLeaderState::ForceLeader { time, .. }) = self.fsm.peer.force_leader {
            // Clean up the force leader state after a timeout, since the PD recovery
            // process may have been aborted for some reasons.
            if time.saturating_elapsed()
                > cmp::max(
                    self.ctx.cfg.peer_stale_state_check_interval.0,
                    Duration::from_secs(60),
                )
            {
                self.on_exit_force_leader();
            }
        }

        if self.ctx.cfg.hibernate_regions {
            let group_state = self.fsm.hibernate_state.group_state();
            if group_state == GroupState::Idle {
                self.fsm.peer.ping();
                if !self.fsm.peer.is_leader() {
                    // The peer will keep tick some times after its state becomes
                    // GroupState::Idle, in which case its state shouldn't be changed.
                    if !self.fsm.tick_registry[PeerTick::Raft as usize] {
                        // If leader is able to receive message but can't send out any,
                        // follower should be able to start an election.
                        self.fsm.reset_hibernate_state(GroupState::PreChaos);
                    }
                } else {
                    self.fsm.has_ready = true;
                    // Schedule a pd heartbeat to discover down and pending peer when
                    // hibernate_regions is enabled.
                    self.register_pd_heartbeat_tick();
                }
            } else if group_state == GroupState::PreChaos {
                self.fsm.reset_hibernate_state(GroupState::Chaos);
            } else if group_state == GroupState::Chaos {
                // Register tick if it's not yet. Only when it fails to receive ping from leader
                // after two stale check can a follower actually tick.
                self.register_raft_base_tick();
            }
        }

        // If this peer detects the leader is missing for a long long time,
        // it should consider itself as a stale peer which is removed from
        // the original cluster.
        // This most likely happens in the following scenario:
        // At first, there are three peer A, B, C in the cluster, and A is leader.
        // Peer B gets down. And then A adds D, E, F into the cluster.
        // Peer D becomes leader of the new cluster, and then removes peer A, B, C.
        // After all these peer in and out, now the cluster has peer D, E, F.
        // If peer B goes up at this moment, it still thinks it is one of the cluster
        // and has peers A, C. However, it could not reach A, C since they are removed
        // from the cluster or probably destroyed.
        // Meantime, D, E, F would not reach B, since it's not in the cluster anymore.
        // In this case, peer B would notice that the leader is missing for a long time,
        // and it would check with pd to confirm whether it's still a member of the
        // cluster. If not, it destroys itself as a stale peer which is removed out
        // already.
        let state = self.fsm.peer.check_stale_state(self.ctx);
        fail_point!("peer_check_stale_state", state != StaleState::Valid, |_| {});
        match state {
            StaleState::Valid => (),
            StaleState::LeaderMissing => {
                warn!(
                    "leader missing longer than abnormal_leader_missing_duration";
                    "region_id" => self.fsm.region_id(),
                    "peer_id" => self.fsm.peer_id(),
                    "expect" => %self.ctx.cfg.abnormal_leader_missing_duration,
                );
                self.ctx
                    .raft_metrics
                    .leader_missing
                    .lock()
                    .unwrap()
                    .insert(self.region_id());
            }
            StaleState::ToValidate => {
                // for peer B in case 1 above
                warn!(
                    "leader missing longer than max_leader_missing_duration. \
                     To check with pd and other peers whether it's still valid";
                    "region_id" => self.fsm.region_id(),
                    "peer_id" => self.fsm.peer_id(),
                    "expect" => %self.ctx.cfg.max_leader_missing_duration,
                );

                self.fsm.peer.bcast_check_stale_peer_message(self.ctx);

                let task = PdTask::ValidatePeer {
                    peer: self.fsm.peer.peer.clone(),
                    region: self.fsm.peer.region().clone(),
                };
                if let Err(e) = self.ctx.pd_scheduler.schedule(task) {
                    error!(
                        "failed to notify pd";
                        "region_id" => self.fsm.region_id(),
                        "peer_id" => self.fsm.peer_id(),
                        "err" => %e,
                    )
                }
            }
        }
    }

    fn register_check_peer_stale_state_tick(&mut self) {
        self.schedule_tick(PeerTick::CheckPeerStaleState)
    }

    fn register_reactivate_memory_lock_tick(&mut self) {
        self.schedule_tick(PeerTick::ReactivateMemoryLock)
    }

    fn on_reactivate_memory_lock_tick(&mut self) {
        let mut pessimistic_locks = self.fsm.peer.txn_ext.pessimistic_locks.write();

        // If it is not leader, we needn't reactivate by tick. In-memory pessimistic
        // lock will be enabled when this region becomes leader again.
        // And this tick is currently only used for the leader transfer failure case.
        if !self.fsm.peer.is_leader() || pessimistic_locks.status != LocksStatus::TransferringLeader
        {
            return;
        }

        self.fsm.reactivate_memory_lock_ticks += 1;
        let transferring_leader = self.fsm.peer.raft_group.raft.lead_transferee.is_some();
        // `lead_transferee` is not set immediately after the lock status changes. So,
        // we need the tick count condition to avoid reactivating too early.
        if !transferring_leader
            && self.fsm.reactivate_memory_lock_ticks
                >= self.ctx.cfg.reactive_memory_lock_timeout_tick
        {
            pessimistic_locks.status = LocksStatus::Normal;
            self.fsm.reactivate_memory_lock_ticks = 0;
        } else {
            drop(pessimistic_locks);
            self.register_reactivate_memory_lock_tick();
        }
    }

    fn on_report_region_buckets_tick(&mut self) {
        if !self.fsm.peer.is_leader()
            || self.fsm.peer.region_buckets.is_none()
            || self.fsm.hibernate_state.group_state() == GroupState::Idle
        {
            return;
        }

        let region_id = self.region_id();
        let peer_id = self.fsm.peer_id();
        let region_buckets = self.fsm.peer.region_buckets.as_mut().unwrap();
        if let Err(e) = self
            .ctx
            .pd_scheduler
            .schedule(PdTask::ReportBuckets(region_buckets.clone()))
        {
            error!(
                "failed to report region buckets";
                "region_id" => region_id,
                "peer_id" => peer_id,
                "err" => ?e,
            );
        }
        region_buckets.stats = new_bucket_stats(&region_buckets.meta);

        self.register_report_region_buckets_tick();
    }

    fn register_report_region_buckets_tick(&mut self) {
        self.schedule_tick(PeerTick::ReportBuckets)
    }
}

impl<'a, EK, ER, T: Transport> PeerFsmDelegate<'a, EK, ER, T>
where
    EK: KvEngine,
    ER: RaftEngine,
{
    fn on_ready_compute_hash(
        &mut self,
        region: metapb::Region,
        index: u64,
        context: Vec<u8>,
        snap: EK::Snapshot,
    ) {
        self.fsm.peer.consistency_state.last_check_time = Instant::now();
        let task = ConsistencyCheckTask::compute_hash(region, index, context, snap);
        info!(
            "schedule compute hash task";
            "region_id" => self.fsm.region_id(),
            "peer_id" => self.fsm.peer_id(),
            "task" => %task,
        );
        if let Err(e) = self.ctx.consistency_check_scheduler.schedule(task) {
            error!(
                "schedule failed";
                "region_id" => self.fsm.region_id(),
                "peer_id" => self.fsm.peer_id(),
                "err" => %e,
            );
        }
    }

    fn on_ready_verify_hash(
        &mut self,
        expected_index: u64,
        context: Vec<u8>,
        expected_hash: Vec<u8>,
    ) {
        self.verify_and_store_hash(expected_index, context, expected_hash);
    }

    fn on_hash_computed(&mut self, index: u64, context: Vec<u8>, hash: Vec<u8>) {
        if !self.verify_and_store_hash(index, context, hash) {
            return;
        }

        let req = new_verify_hash_request(
            self.region_id(),
            self.fsm.peer.peer.clone(),
            &self.fsm.peer.consistency_state,
        );
        self.propose_raft_command_internal(req, Callback::None, DiskFullOpt::NotAllowedOnFull);
    }

    fn on_ingest_sst_result(&mut self, ssts: Vec<SstMetaInfo>) {
        let mut size = 0;
        let mut keys = 0;
        for sst in &ssts {
            size += sst.total_bytes;
            keys += sst.total_kvs;
        }
        self.fsm.peer.approximate_size =
            Some(self.fsm.peer.approximate_size.unwrap_or_default() + size);
        self.fsm.peer.approximate_keys =
            Some(self.fsm.peer.approximate_keys.unwrap_or_default() + keys);
        // The ingested file may be overlapped with the data in engine, so we need to
        // check it again to get the accurate value.
        self.fsm.peer.may_skip_split_check = false;
        if self.fsm.peer.is_leader() {
            self.on_pd_heartbeat_tick();
            self.register_split_region_check_tick();
        }
    }

    fn on_transfer_leader(&mut self, term: u64) {
        // If the term has changed between proposing and executing the TransferLeader
        // request, ignore it because this request may be stale.
        if term != self.fsm.peer.term() {
            return;
        }
        // As the leader can propose the TransferLeader request successfully, the disk
        // of the leader is probably not full.
        self.fsm.peer.execute_transfer_leader(
            self.ctx,
            self.fsm.peer.leader_id(),
            DiskUsage::Normal,
            true,
        );
        self.fsm.has_ready = true;
    }

    /// Verify and store the hash to state. return true means the hash has been
    /// stored successfully.
    // TODO: Consider context in the function.
    fn verify_and_store_hash(
        &mut self,
        expected_index: u64,
        _context: Vec<u8>,
        expected_hash: Vec<u8>,
    ) -> bool {
        if expected_index < self.fsm.peer.consistency_state.index {
            REGION_HASH_COUNTER.verify.miss.inc();
            warn!(
                "has scheduled a new hash, skip.";
                "region_id" => self.fsm.region_id(),
                "peer_id" => self.fsm.peer_id(),
                "index" => self.fsm.peer.consistency_state.index,
                "expected_index" => expected_index,
            );
            return false;
        }
        if self.fsm.peer.consistency_state.index == expected_index {
            if self.fsm.peer.consistency_state.hash.is_empty() {
                warn!(
                    "duplicated consistency check detected, skip.";
                    "region_id" => self.fsm.region_id(),
                    "peer_id" => self.fsm.peer_id(),
                );
                return false;
            }
            if self.fsm.peer.consistency_state.hash != expected_hash {
                panic!(
                    "{} hash at {} not correct, want \"{}\", got \"{}\"!!!",
                    self.fsm.peer.tag,
                    self.fsm.peer.consistency_state.index,
                    escape(&expected_hash),
                    escape(&self.fsm.peer.consistency_state.hash)
                );
            }
            info!(
                "consistency check pass.";
                "region_id" => self.fsm.region_id(),
                "peer_id" => self.fsm.peer_id(),
                "index" => self.fsm.peer.consistency_state.index
            );
            REGION_HASH_COUNTER.verify.matched.inc();
            self.fsm.peer.consistency_state.hash = vec![];
            return false;
        }
        if self.fsm.peer.consistency_state.index != INVALID_INDEX
            && !self.fsm.peer.consistency_state.hash.is_empty()
        {
            // Maybe computing is too slow or computed result is dropped due to channel
            // full. If computing is too slow, miss count will be increased
            // twice.
            REGION_HASH_COUNTER.verify.miss.inc();
            warn!(
                "hash belongs to wrong index, skip.";
                "region_id" => self.fsm.region_id(),
                "peer_id" => self.fsm.peer_id(),
                "index" => self.fsm.peer.consistency_state.index,
                "expected_index" => expected_index,
            );
        }

        info!(
            "save hash for consistency check later.";
            "region_id" => self.fsm.region_id(),
            "peer_id" => self.fsm.peer_id(),
            "index" => expected_index,
        );
        self.fsm.peer.consistency_state.index = expected_index;
        self.fsm.peer.consistency_state.hash = expected_hash;
        true
    }
}

/// Checks merge target, returns whether the source peer should be destroyed and
/// whether the source peer is merged to this target peer.
///
/// It returns (`can_destroy`, `merge_to_this_peer`).
///
/// `can_destroy` is true when there is a network isolation which leads to a
/// follower of a merge target Region's log falls behind and then receive a
/// snapshot with epoch version after merge.
///
/// `merge_to_this_peer` is true when `can_destroy` is true and the source peer
/// is merged to this target peer.
pub fn maybe_destroy_source(
    meta: &StoreMeta,
    target_region_id: u64,
    target_peer_id: u64,
    source_region_id: u64,
    region_epoch: RegionEpoch,
) -> (bool, bool) {
    if let Some(merge_targets) = meta.pending_merge_targets.get(&target_region_id) {
        if let Some(target_region) = merge_targets.get(&source_region_id) {
            info!(
                "[region {}] checking source {} epoch: {:?}, merge target epoch: {:?}",
                target_region_id,
                source_region_id,
                region_epoch,
                target_region.get_region_epoch(),
            );
            // The target peer will move on, namely, it will apply a snapshot generated
            // after merge, so destroy source peer.
            if region_epoch.get_version() > target_region.get_region_epoch().get_version() {
                return (
                    true,
                    target_peer_id
                        == util::find_peer(target_region, meta.store_id.unwrap())
                            .unwrap()
                            .get_id(),
                );
            }
            // Wait till the target peer has caught up logs and source peer will be
            // destroyed at that time.
            return (false, false);
        }
    }
    (false, false)
}

pub fn new_read_index_request(
    region_id: u64,
    region_epoch: RegionEpoch,
    peer: metapb::Peer,
) -> RaftCmdRequest {
    let mut request = RaftCmdRequest::default();
    request.mut_header().set_region_id(region_id);
    request.mut_header().set_region_epoch(region_epoch);
    request.mut_header().set_peer(peer);
    let mut cmd = Request::default();
    cmd.set_cmd_type(CmdType::ReadIndex);
    request
}

pub fn new_admin_request(region_id: u64, peer: metapb::Peer) -> RaftCmdRequest {
    let mut request = RaftCmdRequest::default();
    request.mut_header().set_region_id(region_id);
    request.mut_header().set_peer(peer);
    request
}

fn new_verify_hash_request(
    region_id: u64,
    peer: metapb::Peer,
    state: &ConsistencyState,
) -> RaftCmdRequest {
    let mut request = new_admin_request(region_id, peer);

    let mut admin = AdminRequest::default();
    admin.set_cmd_type(AdminCmdType::VerifyHash);
    admin.mut_verify_hash().set_index(state.index);
    admin.mut_verify_hash().set_context(state.context.clone());
    admin.mut_verify_hash().set_hash(state.hash.clone());
    request.set_admin_request(admin);
    request
}

fn new_compact_log_request(
    region_id: u64,
    peer: metapb::Peer,
    compact_index: u64,
    compact_term: u64,
) -> RaftCmdRequest {
    let mut request = new_admin_request(region_id, peer);

    let mut admin = AdminRequest::default();
    admin.set_cmd_type(AdminCmdType::CompactLog);
    admin.mut_compact_log().set_compact_index(compact_index);
    admin.mut_compact_log().set_compact_term(compact_term);
    request.set_admin_request(admin);
    request
}

fn demote_failed_voters_request(
    region: &metapb::Region,
    peer: &metapb::Peer,
    failed_voters: Vec<metapb::Peer>,
) -> Option<RaftCmdRequest> {
    let failed_voter_ids = HashSet::from_iter(failed_voters.iter().map(|voter| voter.get_id()));
    let mut req = new_admin_request(region.get_id(), peer.clone());
    req.mut_header()
        .set_region_epoch(region.get_region_epoch().clone());
    let mut change_peer_reqs: Vec<pdpb::ChangePeer> = region
        .get_peers()
        .iter()
        .filter_map(|peer| {
            if failed_voter_ids.contains(&peer.get_id())
                && peer.get_role() == metapb::PeerRole::Voter
            {
                let mut peer_clone = peer.clone();
                peer_clone.set_role(metapb::PeerRole::Learner);
                let mut cp = pdpb::ChangePeer::default();
                cp.set_change_type(ConfChangeType::AddLearnerNode);
                cp.set_peer(peer_clone);
                return Some(cp);
            }
            None
        })
        .collect();

    // Promote self if it is a learner.
    if peer.get_role() == metapb::PeerRole::Learner {
        let mut cp = pdpb::ChangePeer::default();
        cp.set_change_type(ConfChangeType::AddNode);
        let mut promote = peer.clone();
        promote.set_role(metapb::PeerRole::Voter);
        cp.set_peer(promote);
        change_peer_reqs.push(cp);
    }
    if change_peer_reqs.is_empty() {
        return None;
    }
    req.set_admin_request(new_change_peer_v2_request(change_peer_reqs));
    Some(req)
}

fn exit_joint_request(region: &metapb::Region, peer: &metapb::Peer) -> RaftCmdRequest {
    let mut req = new_admin_request(region.get_id(), peer.clone());
    req.mut_header()
        .set_region_epoch(region.get_region_epoch().clone());
    req.set_admin_request(new_change_peer_v2_request(vec![]));
    req
}

impl<'a, EK, ER, T: Transport> PeerFsmDelegate<'a, EK, ER, T>
where
    EK: KvEngine,
    ER: RaftEngine,
{
    // Handle status commands here, separate the logic, maybe we can move it
    // to another file later.
    // Unlike other commands (write or admin), status commands only show current
    // store status, so no need to handle it in raft group.
    fn execute_status_command(&mut self, request: &RaftCmdRequest) -> Result<RaftCmdResponse> {
        let cmd_type = request.get_status_request().get_cmd_type();

        let mut response = match cmd_type {
            StatusCmdType::RegionLeader => self.execute_region_leader(),
            StatusCmdType::RegionDetail => self.execute_region_detail(request),
            StatusCmdType::InvalidStatus => {
                Err(box_err!("{} invalid status command!", self.fsm.peer.tag))
            }
        }?;
        response.set_cmd_type(cmd_type);

        let mut resp = RaftCmdResponse::default();
        resp.set_status_response(response);
        // Bind peer current term here.
        bind_term(&mut resp, self.fsm.peer.term());
        Ok(resp)
    }

    fn execute_region_leader(&mut self) -> Result<StatusResponse> {
        let mut resp = StatusResponse::default();
        if let Some(leader) = self.fsm.peer.get_peer_from_cache(self.fsm.peer.leader_id()) {
            resp.mut_region_leader().set_leader(leader);
        }

        Ok(resp)
    }

    fn execute_region_detail(&mut self, request: &RaftCmdRequest) -> Result<StatusResponse> {
        if !self.fsm.peer.get_store().is_initialized() {
            let region_id = request.get_header().get_region_id();
            return Err(Error::RegionNotInitialized(region_id));
        }
        let mut resp = StatusResponse::default();
        resp.mut_region_detail()
            .set_region(self.fsm.peer.region().clone());
        if let Some(leader) = self.fsm.peer.get_peer_from_cache(self.fsm.peer.leader_id()) {
            resp.mut_region_detail().set_leader(leader);
        }

        Ok(resp)
    }
}

mod memtrace {
    use memory_trace_macros::MemoryTraceHelper;

    use super::*;

    /// Heap size for Raft internal `ReadOnly`.
    #[derive(MemoryTraceHelper, Default, Debug)]
    pub struct PeerMemoryTrace {
        /// `ReadOnly` memory usage in Raft groups.
        pub read_only: usize,
        /// `Progress` memory usage in Raft groups.
        pub progress: usize,
        /// `Proposal` memory usage for peers.
        pub proposals: usize,
        pub rest: usize,
    }

    impl<EK, ER> PeerFsm<EK, ER>
    where
        EK: KvEngine,
        ER: RaftEngine,
    {
        pub fn raft_read_size(&self) -> usize {
            let msg_size = mem::size_of::<raft::eraftpb::Message>();
            let raft = &self.peer.raft_group.raft;

            // We use Uuid for read request.
            let mut size = raft.read_states.len() * (mem::size_of::<ReadState>() + 16);
            size += raft.read_only.read_index_queue.len() * 16;

            // Every requests have at least header, which should be at least 8 bytes.
            size + raft.read_only.pending_read_index.len() * (16 + msg_size)
        }

        pub fn raft_progress_size(&self) -> usize {
            let peer_cnt = self.peer.region().get_peers().len();
            mem::size_of::<Progress>() * peer_cnt * 6 / 5
                + self.peer.raft_group.raft.inflight_buffers_size()
        }
    }
}

#[cfg(test)]
mod tests {
    use std::sync::{
        atomic::{AtomicBool, Ordering},
        Arc,
    };

    use engine_test::kv::KvTestEngine;
    use kvproto::raft_cmdpb::{
        AdminRequest, CmdType, PutRequest, RaftCmdRequest, RaftCmdResponse, Request, Response,
        StatusRequest,
    };
    use protobuf::Message;
    use tikv_util::config::ReadableSize;

    use super::*;
    use crate::store::{
        local_metrics::RaftMetrics,
        msg::{Callback, ExtCallback, RaftCommand},
    };

    #[test]
    fn test_batch_raft_cmd_request_builder() {
        let mut cfg = Config::default();
        cfg.raft_entry_max_size = ReadableSize(1000);
        let mut builder = BatchRaftCmdRequestBuilder::<KvTestEngine>::new();
        let mut q = Request::default();
        let mut metric = RaftMetrics::new(true);

        let mut req = RaftCmdRequest::default();
        req.set_admin_request(AdminRequest::default());
        assert!(!builder.can_batch(&cfg, &req, 0));

        let mut req = RaftCmdRequest::default();
        req.set_status_request(StatusRequest::default());
        assert!(!builder.can_batch(&cfg, &req, 0));

        let mut req = RaftCmdRequest::default();
        let mut put = PutRequest::default();
        put.set_key(b"aaaa".to_vec());
        put.set_value(b"bbbb".to_vec());
        q.set_cmd_type(CmdType::Put);
        q.set_put(put);
        req.mut_requests().push(q.clone());
        let _ = q.take_put();
        let req_size = req.compute_size();
        assert!(builder.can_batch(&cfg, &req, req_size));

        let mut req = RaftCmdRequest::default();
        q.set_cmd_type(CmdType::Snap);
        req.mut_requests().push(q.clone());
        let mut put = PutRequest::default();
        put.set_key(b"aaaa".to_vec());
        put.set_value(b"bbbb".to_vec());
        q.set_cmd_type(CmdType::Put);
        q.set_put(put);
        req.mut_requests().push(q.clone());
        let req_size = req.compute_size();
        assert!(!builder.can_batch(&cfg, &req, req_size));

        let mut req = RaftCmdRequest::default();
        let mut put = PutRequest::default();
        put.set_key(b"aaaa".to_vec());
        put.set_value(vec![8_u8; 2000]);
        q.set_cmd_type(CmdType::Put);
        q.set_put(put);
        req.mut_requests().push(q.clone());
        let req_size = req.compute_size();
        assert!(!builder.can_batch(&cfg, &req, req_size));

        // Check batch callback
        let mut req = RaftCmdRequest::default();
        let mut put = PutRequest::default();
        put.set_key(b"aaaa".to_vec());
        put.set_value(vec![8_u8; 20]);
        q.set_cmd_type(CmdType::Put);
        q.set_put(put);
        req.mut_requests().push(q);
        let mut cbs_flags = vec![];
        let mut proposed_cbs_flags = vec![];
        let mut committed_cbs_flags = vec![];
        let mut response = RaftCmdResponse::default();
        for i in 0..10 {
            let flag = Arc::new(AtomicBool::new(false));
            cbs_flags.push(flag.clone());
            // Some commands don't have proposed_cb.
            let proposed_cb: Option<ExtCallback> = if i % 2 == 0 {
                let proposed_flag = Arc::new(AtomicBool::new(false));
                proposed_cbs_flags.push(proposed_flag.clone());
                Some(Box::new(move || {
                    proposed_flag.store(true, Ordering::Release);
                }))
            } else {
                None
            };
            let committed_cb: Option<ExtCallback> = if i % 3 == 0 {
                let committed_flag = Arc::new(AtomicBool::new(false));
                committed_cbs_flags.push(committed_flag.clone());
                Some(Box::new(move || {
                    committed_flag.store(true, Ordering::Release);
                }))
            } else {
                None
            };
            let cb = Callback::write_ext(
                Box::new(move |_resp| {
                    flag.store(true, Ordering::Release);
                }),
                proposed_cb,
                committed_cb,
            );
            response.mut_responses().push(Response::default());
            let cmd = RaftCommand::new(req.clone(), cb);
            builder.add(cmd, 100);
        }
        let (request, mut callback) = builder.build(&mut metric).unwrap();
        callback.invoke_proposed();
        for flag in proposed_cbs_flags {
            assert!(flag.load(Ordering::Acquire));
        }
        callback.invoke_committed();
        for flag in committed_cbs_flags {
            assert!(flag.load(Ordering::Acquire));
        }
        assert_eq!(10, request.get_requests().len());
        callback.invoke_with_response(response);
        for flag in cbs_flags {
            assert!(flag.load(Ordering::Acquire));
        }
    }
}<|MERGE_RESOLUTION|>--- conflicted
+++ resolved
@@ -912,12 +912,6 @@
 
         let target_index = self.fsm.peer.raft_group.raft.raft_log.last_index();
 
-<<<<<<< HEAD
-        // print some info and do some sanity check
-        if !self.fsm.peer.is_leader() {
-            info!(
-                "snapshot follower wait apply started";
-=======
         info!(
             "snapshot recovery started";
             "region_id" => self.region_id(),
@@ -929,17 +923,12 @@
 
         // during the snapshot recovery, broadcast waitapply, some peer may stale
         if !self.fsm.peer.is_leader() {
-            // self.fsm
-            // .peer
-            // .force_forward_commit_index();
             info!(
                 "snapshot follower recovery started";
->>>>>>> 98febaa9
                 "region_id" => self.region_id(),
                 "peer_id" => self.fsm.peer_id(),
                 "target_index" => target_index,
                 "applied_index" => self.fsm.peer.raft_group.raft.raft_log.applied,
-<<<<<<< HEAD
                 "pending_remove" => self.fsm.peer.pending_remove,
                 "voter" => self.fsm.peer.raft_group.raft.vote,
             );
@@ -961,18 +950,6 @@
                 "target_index" => target_index,
                 "applied_index" => self.fsm.peer.raft_group.raft.raft_log.applied,
             );
-=======
-                "leader_id" => self.fsm.peer.leader_id(),
-                "pending_remove" => self.fsm.peer.pending_remove,
-                "voter" => self.fsm.peer.raft_group.raft.vote,
-            );
-            // if it is learner during backup and never vote before, vote is 0, return;
-            // if peer is suppose to removed, return;
-            if self.fsm.peer.raft_group.raft.vote == 0 || self.fsm.peer.pending_remove {
-                info!("this peer is never vote before, it should be stale");
-                return;
-            }
->>>>>>> 98febaa9
         }
 
         self.fsm.peer.snapshot_recovery_state = Some(SnapshotRecoveryState::WaitLogApplyToLast {
