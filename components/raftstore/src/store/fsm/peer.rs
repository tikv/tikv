// Copyright 2018 TiKV Project Authors. Licensed under Apache-2.0.

// #[PerformanceCriticalPath]
use std::borrow::Cow;
use std::cell::Cell;
use std::collections::Bound::{Excluded, Unbounded};
use std::collections::{HashSet, VecDeque};
use std::iter::Iterator;
use std::time::Instant;
use std::{cmp, mem, u64};

use batch_system::{BasicMailbox, Fsm};
use collections::HashMap;
use engine_traits::CF_RAFT;
use engine_traits::{
    Engines, KvEngine, RaftEngine, SSTMetaInfo, WriteBatch, WriteBatchExt, WriteOptions,
};
use error_code::ErrorCodeExt;
use fail::fail_point;
use keys::{self, enc_end_key, enc_start_key};
use kvproto::errorpb;
use kvproto::import_sstpb::SwitchMode;
use kvproto::kvrpcpb::DiskFullOpt;
use kvproto::metapb::{self, Region, RegionEpoch};
use kvproto::pdpb::CheckPolicy;
use kvproto::raft_cmdpb::{
    AdminCmdType, AdminRequest, CmdType, RaftCmdRequest, RaftCmdResponse, Request, StatusCmdType,
    StatusResponse,
};
use kvproto::raft_serverpb::{
    ExtraMessage, ExtraMessageType, MergeState, PeerState, RaftApplyState, RaftMessage,
    RaftSnapshotData, RaftTruncatedState, RegionLocalState,
};
use kvproto::replication_modepb::{DrAutoSyncState, ReplicationMode};
use protobuf::Message;
use raft::eraftpb::{self, ConfChangeType, MessageType};
use raft::{self, Progress, ReadState, SnapshotStatus, StateRole, INVALID_INDEX, NO_LIMIT};
use smallvec::SmallVec;
use tikv_alloc::trace::TraceEvent;
use tikv_util::mpsc::{self, LooseBoundedSender, Receiver};
<<<<<<< HEAD
use tikv_util::time::{duration_to_sec, monotonic_raw_now};
use tikv_util::worker::{Scheduler, Stopped};
use tikv_util::{escape, is_zero_duration};

=======
use tikv_util::sys::disk::DiskUsage;
use tikv_util::sys::memory_usage_reaches_high_water;
use tikv_util::time::{duration_to_sec, Instant as TiInstant};
use tikv_util::worker::{ScheduleError, Scheduler};
use tikv_util::{box_err, debug, defer, error, info, trace, warn};
use tikv_util::{escape, is_zero_duration, Either};
use txn_types::WriteBatchFlags;

use self::memtrace::*;
>>>>>>> 8099f217
use crate::coprocessor::RegionChangeEvent;
use crate::store::cmd_resp::{bind_term, new_error};
use crate::store::fsm::store::{PollContext, StoreMeta};
use crate::store::fsm::{
    apply, ApplyMetrics, ApplyTask, ApplyTaskRes, CatchUpLogs, ChangeObserver, ChangePeer,
    ExecResult,
};
use crate::store::hibernate_state::{GroupState, HibernateState};
use crate::store::local_metrics::RaftMetrics;
use crate::store::memory::*;
use crate::store::metrics::*;
<<<<<<< HEAD
use crate::store::msg::Callback;
use crate::store::peer::{ConsistencyState, Peer, StaleState};
use crate::store::peer_storage::{ApplySnapResult, InvokeContext};
use crate::store::read_queue::ReadIndexRequest;
use crate::store::transport::Transport;
use crate::store::util::{KeysInfoFormatter, LeaseState};
=======
use crate::store::msg::{Callback, ExtCallback, InspectedRaftMessage};
use crate::store::peer::{ConsistencyState, Peer, PersistSnapshotResult, StaleState};
use crate::store::peer_storage::write_peer_state;
use crate::store::transport::Transport;
use crate::store::util::{is_learner, KeysInfoFormatter};
>>>>>>> 8099f217
use crate::store::worker::{
    ConsistencyCheckTask, RaftlogGcTask, ReadDelegate, RegionTask, SplitCheckTask,
};
use crate::store::PdTask;
use crate::store::{
    util, AbstractPeer, CasualMessage, Config, MergeResultKind, PeerMsg, PeerTicks,
    RaftCmdExtraOpts, RaftCommand, SignificantMsg, SnapKey, StoreMsg,
};
use crate::{Error, Result};

/// Limits the maximum number of regions returned by error.
///
/// Another choice is using coprocessor batch limit, but 10 should be a good fit in most case.
const MAX_REGIONS_IN_ERROR: usize = 10;
const REGION_SPLIT_SKIP_MAX_COUNT: usize = 3;

pub struct DestroyPeerJob {
    pub initialized: bool,
    pub region_id: u64,
    pub peer: metapb::Peer,
}

pub struct PeerFsm<EK, ER>
where
    EK: KvEngine,
    ER: RaftEngine,
{
    pub peer: Peer<EK, ER>,
    /// A registry for all scheduled ticks. This can avoid scheduling ticks twice accidentally.
    tick_registry: PeerTicks,
    /// Ticks for speed up campaign in chaos state.
    ///
    /// Followers will keep ticking in Idle mode to measure how many ticks have been skipped.
    /// Once it becomes chaos, those skipped ticks will be ticked so that it can campaign
    /// quickly instead of waiting an election timeout.
    ///
    /// This will be reset to 0 once it receives any messages from leader.
    missing_ticks: usize,
    hibernate_state: HibernateState,
    stopped: bool,
    has_ready: bool,
    mailbox: Option<BasicMailbox<PeerFsm<EK, ER>>>,
    pub receiver: Receiver<PeerMsg<EK>>,
    /// when snapshot is generating or sending, skip split check at most REGION_SPLIT_SKIT_MAX_COUNT times.
    skip_split_count: usize,
    /// Sometimes applied raft logs won't be compacted in time, because less compact means less
    /// sync-log in apply threads. Stale logs will be deleted if the skip time reaches this
    /// `skip_gc_raft_log_ticks`.
    skip_gc_raft_log_ticks: usize,

    /// Batch raft command which has the same header into an entry
    batch_req_builder: BatchRaftCmdRequestBuilder<EK>,

    trace: PeerMemoryTrace,

    /// Destroy is delayed because of some unpersisted readies in Peer.
    /// Should call `destroy_peer` again after persisting all readies.
    delayed_destroy: Option<bool>,
}

pub struct BatchRaftCmdRequestBuilder<E>
where
    E: KvEngine,
{
    batch_req_size: u64,
    has_proposed_cb: bool,
    propose_checked: Option<bool>,
    request: Option<RaftCmdRequest>,
    callbacks: Vec<Callback<E::Snapshot>>,
}

impl<EK, ER> Drop for PeerFsm<EK, ER>
where
    EK: KvEngine,
    ER: RaftEngine,
{
    fn drop(&mut self) {
        self.peer.stop();
        let mut raft_messages_size = 0;
        while let Ok(msg) = self.receiver.try_recv() {
            let callback = match msg {
                PeerMsg::RaftCommand(cmd) => cmd.callback,
                PeerMsg::CasualMessage(CasualMessage::SplitRegion { callback, .. }) => callback,
                PeerMsg::RaftMessage(im) => {
                    raft_messages_size += im.heap_size;
                    continue;
                }
                _ => continue,
            };

            let mut err = errorpb::Error::default();
            err.set_message("region is not found".to_owned());
            err.mut_region_not_found().set_region_id(self.region_id());
            let mut resp = RaftCmdResponse::default();
            resp.mut_header().set_error(err);
            callback.invoke_with_response(resp);
        }
        (match self.hibernate_state.group_state() {
            GroupState::Idle => &HIBERNATED_PEER_STATE_GAUGE.hibernated,
            _ => &HIBERNATED_PEER_STATE_GAUGE.awaken,
        })
        .dec();

        MEMTRACE_RAFT_MESSAGES.trace(TraceEvent::Sub(raft_messages_size));
        MEMTRACE_RAFT_ENTRIES.trace(TraceEvent::Sub(self.peer.memtrace_raft_entries));

        let mut event = TraceEvent::default();
        if let Some(e) = self.trace.reset(PeerMemoryTrace::default()) {
            event = event + e;
        }
        MEMTRACE_PEERS.trace(event);
    }
}

pub type SenderFsmPair<EK, ER> = (LooseBoundedSender<PeerMsg<EK>>, Box<PeerFsm<EK, ER>>);

impl<EK, ER> PeerFsm<EK, ER>
where
    EK: KvEngine,
    ER: RaftEngine,
{
    // If we create the peer actively, like bootstrap/split/merge region, we should
    // use this function to create the peer. The region must contain the peer info
    // for this store.
    pub fn create(
        store_id: u64,
        cfg: &Config,
        sched: Scheduler<RegionTask<EK::Snapshot>>,
        engines: Engines<EK, ER>,
        region: &metapb::Region,
    ) -> Result<SenderFsmPair<EK, ER>> {
        let meta_peer = match util::find_peer(region, store_id) {
            None => {
                return Err(box_err!(
                    "find no peer for store {} in region {:?}",
                    store_id,
                    region
                ));
            }
            Some(peer) => peer.clone(),
        };

        info!(
            "create peer";
            "region_id" => region.get_id(),
            "peer_id" => meta_peer.get_id(),
        );
        HIBERNATED_PEER_STATE_GAUGE.awaken.inc();
        let (tx, rx) = mpsc::loose_bounded(cfg.notify_capacity);
        Ok((
            tx,
            Box::new(PeerFsm {
                peer: Peer::new(store_id, cfg, sched, engines, region, meta_peer)?,
                tick_registry: PeerTicks::empty(),
                missing_ticks: 0,
                hibernate_state: HibernateState::ordered(),
                stopped: false,
                has_ready: false,
                mailbox: None,
                receiver: rx,
                skip_split_count: 0,
                skip_gc_raft_log_ticks: 0,
                batch_req_builder: BatchRaftCmdRequestBuilder::new(),
                trace: PeerMemoryTrace::default(),
                delayed_destroy: None,
            }),
        ))
    }

    // The peer can be created from another node with raft membership changes, and we only
    // know the region_id and peer_id when creating this replicated peer, the region info
    // will be retrieved later after applying snapshot.
    pub fn replicate(
        store_id: u64,
        cfg: &Config,
        sched: Scheduler<RegionTask<EK::Snapshot>>,
        engines: Engines<EK, ER>,
        region_id: u64,
        peer: metapb::Peer,
    ) -> Result<SenderFsmPair<EK, ER>> {
        // We will remove tombstone key when apply snapshot
        info!(
            "replicate peer";
            "region_id" => region_id,
            "peer_id" => peer.get_id(),
        );

        let mut region = metapb::Region::default();
        region.set_id(region_id);

        HIBERNATED_PEER_STATE_GAUGE.awaken.inc();
        let (tx, rx) = mpsc::loose_bounded(cfg.notify_capacity);
        Ok((
            tx,
            Box::new(PeerFsm {
                peer: Peer::new(store_id, cfg, sched, engines, &region, peer)?,
                tick_registry: PeerTicks::empty(),
                missing_ticks: 0,
                hibernate_state: HibernateState::ordered(),
                stopped: false,
                has_ready: false,
                mailbox: None,
                receiver: rx,
                skip_split_count: 0,
                skip_gc_raft_log_ticks: 0,
                batch_req_builder: BatchRaftCmdRequestBuilder::new(),
                trace: PeerMemoryTrace::default(),
                delayed_destroy: None,
            }),
        ))
    }

    #[inline]
    pub fn region_id(&self) -> u64 {
        self.peer.region().get_id()
    }

    #[inline]
    pub fn get_peer(&self) -> &Peer<EK, ER> {
        &self.peer
    }

    #[inline]
    pub fn peer_id(&self) -> u64 {
        self.peer.peer_id()
    }

    #[inline]
    pub fn stop(&mut self) {
        self.stopped = true;
    }

    pub fn set_pending_merge_state(&mut self, state: MergeState) {
        self.peer.pending_merge_state = Some(state);
    }

    pub fn schedule_applying_snapshot(&mut self) {
        self.peer.mut_store().schedule_applying_snapshot();
    }

    pub fn reset_hibernate_state(&mut self, state: GroupState) {
        self.hibernate_state.reset(state);
        if state == GroupState::Idle {
            self.peer.raft_group.raft.maybe_free_inflight_buffers();
        }
    }

    pub fn maybe_hibernate(&mut self) -> bool {
        self.hibernate_state
            .maybe_hibernate(self.peer.peer_id(), self.peer.region())
    }

    pub fn update_memory_trace(&mut self, event: &mut TraceEvent) {
        let task = PeerMemoryTrace {
            read_only: self.raft_read_size(),
            progress: self.raft_progress_size(),
            proposals: self.peer.proposal_size(),
            rest: self.peer.rest_size(),
        };
        if let Some(e) = self.trace.reset(task) {
            *event = *event + e;
        }
    }
}

impl<E> BatchRaftCmdRequestBuilder<E>
where
    E: KvEngine,
{
    fn new() -> BatchRaftCmdRequestBuilder<E> {
        BatchRaftCmdRequestBuilder {
            batch_req_size: 0,
            has_proposed_cb: false,
            propose_checked: None,
            request: None,
            callbacks: vec![],
        }
    }

    fn can_batch(&self, cfg: &Config, req: &RaftCmdRequest, req_size: u32) -> bool {
        // No batch request whose size exceed 20% of raft_entry_max_size,
        // so total size of request in batch_raft_request would not exceed
        // (40% + 20%) of raft_entry_max_size
        if req.get_requests().is_empty()
            || req_size as u64 > (cfg.raft_entry_max_size.0 as f64 * 0.2) as u64
        {
            return false;
        }
        for r in req.get_requests() {
            match r.get_cmd_type() {
                CmdType::Delete | CmdType::Put => (),
                _ => {
                    return false;
                }
            }
        }

        if let Some(batch_req) = self.request.as_ref() {
            if batch_req.get_header() != req.get_header() {
                return false;
            }
        }
        true
    }

    fn add(&mut self, cmd: RaftCommand<E::Snapshot>, req_size: u32) {
        let RaftCommand {
            mut request,
            mut callback,
            ..
        } = cmd;
        if let Some(batch_req) = self.request.as_mut() {
            let requests: Vec<_> = request.take_requests().into();
            for q in requests {
                batch_req.mut_requests().push(q);
            }
        } else {
            self.request = Some(request);
        };
        if callback.has_proposed_cb() {
            self.has_proposed_cb = true;
            if self.propose_checked.unwrap_or(false) {
                callback.invoke_proposed();
            }
        }
        self.callbacks.push(callback);
        self.batch_req_size += req_size as u64;
    }

    fn should_finish(&self, cfg: &Config) -> bool {
        if let Some(batch_req) = self.request.as_ref() {
            // Limit the size of batch request so that it will not exceed raft_entry_max_size after
            // adding header.
            if self.batch_req_size > (cfg.raft_entry_max_size.0 as f64 * 0.4) as u64 {
                return true;
            }
            if batch_req.get_requests().len() > <E as WriteBatchExt>::WRITE_BATCH_MAX_KEYS {
                return true;
            }
        }
        false
    }

    fn build(
        &mut self,
        metric: &mut RaftMetrics,
    ) -> Option<(RaftCmdRequest, Callback<E::Snapshot>)> {
        if let Some(req) = self.request.take() {
            self.batch_req_size = 0;
            self.has_proposed_cb = false;
            self.propose_checked = None;
            if self.callbacks.len() == 1 {
                let cb = self.callbacks.pop().unwrap();
                return Some((req, cb));
            }
            metric.propose.batch += self.callbacks.len() - 1;
            let mut cbs = std::mem::take(&mut self.callbacks);
            let proposed_cbs: Vec<ExtCallback> = cbs
                .iter_mut()
                .filter_map(|cb| {
                    if let Callback::Write { proposed_cb, .. } = cb {
                        proposed_cb.take()
                    } else {
                        None
                    }
                })
                .collect();
            let proposed_cb: Option<ExtCallback> = if proposed_cbs.is_empty() {
                None
            } else {
                Some(Box::new(move || {
                    for proposed_cb in proposed_cbs {
                        proposed_cb();
                    }
                }))
            };
            let committed_cbs: Vec<_> = cbs
                .iter_mut()
                .filter_map(|cb| {
                    if let Callback::Write { committed_cb, .. } = cb {
                        committed_cb.take()
                    } else {
                        None
                    }
                })
                .collect();
            let committed_cb: Option<ExtCallback> = if committed_cbs.is_empty() {
                None
            } else {
                Some(Box::new(move || {
                    for committed_cb in committed_cbs {
                        committed_cb();
                    }
                }))
            };

            let times: SmallVec<[TiInstant; 4]> = cbs
                .iter_mut()
                .filter_map(|cb| {
                    if let Callback::Write { request_times, .. } = cb {
                        Some(request_times[0])
                    } else {
                        None
                    }
                })
                .collect();

            let mut cb = Callback::write_ext(
                Box::new(move |resp| {
                    for cb in cbs {
                        let mut cmd_resp = RaftCmdResponse::default();
                        cmd_resp.set_header(resp.response.get_header().clone());
                        cb.invoke_with_response(cmd_resp);
                    }
                }),
                proposed_cb,
                committed_cb,
            );

            if let Callback::Write { request_times, .. } = &mut cb {
                *request_times = times;
            }

            return Some((req, cb));
        }
        None
    }
}

impl<EK, ER> Fsm for PeerFsm<EK, ER>
where
    EK: KvEngine,
    ER: RaftEngine,
{
    type Message = PeerMsg<EK>;

    #[inline]
    fn is_stopped(&self) -> bool {
        self.stopped
    }

    /// Set a mailbox to Fsm, which should be used to send message to itself.
    #[inline]
    fn set_mailbox(&mut self, mailbox: Cow<'_, BasicMailbox<Self>>)
    where
        Self: Sized,
    {
        self.mailbox = Some(mailbox.into_owned());
    }

    /// Take the mailbox from Fsm. Implementation should ensure there will be
    /// no reference to mailbox after calling this method.
    #[inline]
    fn take_mailbox(&mut self) -> Option<BasicMailbox<Self>>
    where
        Self: Sized,
    {
        self.mailbox.take()
    }
}

pub struct PeerFsmDelegate<'a, EK, ER, T: 'static>
where
    EK: KvEngine,
    ER: RaftEngine,
{
    fsm: &'a mut PeerFsm<EK, ER>,
    ctx: &'a mut PollContext<EK, ER, T>,
}

impl<'a, EK, ER, T: Transport> PeerFsmDelegate<'a, EK, ER, T>
where
    EK: KvEngine,
    ER: RaftEngine,
{
    pub fn new(
        fsm: &'a mut PeerFsm<EK, ER>,
        ctx: &'a mut PollContext<EK, ER, T>,
    ) -> PeerFsmDelegate<'a, EK, ER, T> {
        PeerFsmDelegate { fsm, ctx }
    }

    pub fn handle_msgs(&mut self, msgs: &mut Vec<PeerMsg<EK>>) {
        for m in msgs.drain(..) {
            match m {
                PeerMsg::RaftMessage(msg) => {
                    if let Err(e) = self.on_raft_message(msg) {
                        error!(%e;
                            "handle raft message err";
                            "region_id" => self.fsm.region_id(),
                            "peer_id" => self.fsm.peer_id(),
                        );
                    }
                }
                PeerMsg::RaftCommand(cmd) => {
                    self.ctx
                        .raft_metrics
                        .propose
                        .request_wait_time
                        .observe(duration_to_sec(cmd.send_time.saturating_elapsed()) as f64);
                    if let Some(Err(e)) = cmd.extra_opts.deadline.map(|deadline| deadline.check()) {
                        cmd.callback.invoke_with_response(new_error(e.into()));
                        continue;
                    }

                    let req_size = cmd.request.compute_size();
                    if self.ctx.cfg.cmd_batch
                        && self.fsm.batch_req_builder.can_batch(&self.ctx.cfg, &cmd.request, req_size)
                        // Avoid to merge requests with different `DiskFullOpt`s into one,
                        // so that normal writes can be rejected when proposing if the
                        // store's disk is full.
                        && ((self.ctx.self_disk_usage == DiskUsage::Normal
                            && !self.fsm.peer.disk_full_peers.majority())
                            || cmd.extra_opts.disk_full_opt == DiskFullOpt::NotAllowedOnFull)
                    {
                        self.fsm.batch_req_builder.add(cmd, req_size);
                        if self.fsm.batch_req_builder.should_finish(&self.ctx.cfg) {
                            self.propose_batch_raft_command(true);
                        }
                    } else {
                        self.propose_raft_command(
                            cmd.request,
                            cmd.callback,
                            cmd.extra_opts.disk_full_opt,
                        )
                    }
                }
                PeerMsg::Tick(tick) => self.on_tick(tick),
                PeerMsg::ApplyRes { res } => {
                    self.on_apply_res(res);
                }
                PeerMsg::SignificantMsg(msg) => self.on_significant_msg(msg),
                PeerMsg::CasualMessage(msg) => self.on_casual_msg(msg),
                PeerMsg::Start => self.start(),
                PeerMsg::HeartbeatPd => {
                    if self.fsm.peer.is_leader() {
                        self.register_pd_heartbeat_tick()
                    }
                }
                PeerMsg::Noop => {}
                PeerMsg::Persisted {
                    peer_id,
                    ready_number,
                } => self.on_persisted_msg(peer_id, ready_number),
                PeerMsg::UpdateReplicationMode => self.on_update_replication_mode(),
                PeerMsg::Destroy(peer_id) => {
                    if self.fsm.peer.peer_id() == peer_id {
                        match self.fsm.peer.maybe_destroy(self.ctx) {
                            None => self.ctx.raft_metrics.message_dropped.applying_snap += 1,
                            Some(job) => {
                                self.handle_destroy_peer(job);
                            }
                        }
                    }
                }
                PeerMsg::UpdateRegionForUnsafeRecover(region) => {
                    self.on_update_region_for_unsafe_recover(region)
                }
            }
        }
        // Propose batch request which may be still waiting for more raft-command
        if self.ctx.sync_write_worker.is_some() {
            self.propose_batch_raft_command(true);
        } else {
            self.propose_batch_raft_command(false);
            self.check_batch_cmd_and_proposed_cb();
        }
    }

    fn propose_batch_raft_command(&mut self, force: bool) {
        if self.fsm.batch_req_builder.request.is_none() {
            return;
        }
        if !force
            && self.ctx.cfg.cmd_batch_concurrent_ready_max_count != 0
            && self.fsm.peer.unpersisted_ready_len()
                >= self.ctx.cfg.cmd_batch_concurrent_ready_max_count
        {
            return;
        }
        fail_point!("propose_batch_raft_command", !force, |_| {});
        let (request, callback) = self
            .fsm
            .batch_req_builder
            .build(&mut self.ctx.raft_metrics)
            .unwrap();
        self.propose_raft_command_internal(request, callback, DiskFullOpt::NotAllowedOnFull)
    }

    fn check_batch_cmd_and_proposed_cb(&mut self) {
        if self.fsm.batch_req_builder.request.is_none()
            || !self.fsm.batch_req_builder.has_proposed_cb
            || self.fsm.batch_req_builder.propose_checked.is_some()
        {
            return;
        }
        let cmd = self.fsm.batch_req_builder.request.take().unwrap();
        self.fsm.batch_req_builder.propose_checked = Some(false);
        if let Ok(None) = self.pre_propose_raft_command(&cmd) {
            if self.fsm.peer.will_likely_propose(&cmd) {
                self.fsm.batch_req_builder.propose_checked = Some(true);
                for cb in &mut self.fsm.batch_req_builder.callbacks {
                    cb.invoke_proposed();
                }
            }
        }
        self.fsm.batch_req_builder.request = Some(cmd);
    }

    fn on_update_replication_mode(&mut self) {
        self.fsm
            .peer
            .switch_replication_mode(&self.ctx.global_replication_state);
        if self.fsm.peer.is_leader() {
            self.reset_raft_tick(GroupState::Ordered);
            self.register_pd_heartbeat_tick();
        }
    }

    fn on_update_region_for_unsafe_recover(&mut self, region: Region) {
        let mut new_peer_list = HashSet::new();
        for peer in region.get_peers() {
            new_peer_list.insert(peer.get_id());
        }
        let to_be_removed: Vec<u64> = self
            .region()
            .get_peers()
            .iter()
            .filter(|&peer| !new_peer_list.contains(&peer.get_id()))
            .map(|peer| peer.get_id())
            .collect();
        if to_be_removed.is_empty()
            && self.region().get_start_key() == region.get_start_key()
            && self.region().get_end_key() == region.get_end_key()
        {
            // Nothing to be updated, return directly.
            return;
        }
        info!(
            "updating the reigon for unsafe recover, original: {:?}, target: {:?}",
            self.region(),
            region
        );
        if self.fsm.peer.has_valid_leader() {
            panic!("region update for unsafe recover should only occur in leaderless reigons");
        }
        if self.fsm.peer.raft_group.store().applied_index()
            != self.fsm.peer.raft_group.store().commit_index()
        {
            warn!(
                "cannot proceed region update for unsafe recover, applied index is not equal to commit index"
            );
            return;
        }

        let region_state_key = keys::region_state_key(region.get_id());
        let original_region_state = match self
            .ctx
            .engines
            .kv
            .get_msg_cf::<RegionLocalState>(CF_RAFT, &region_state_key)
        {
            Ok(Some(region_state)) => region_state,
            Ok(None) => {
                panic!("Can't find RegionLocalState while updating {:?}", region);
            }
            Err(e) => {
                panic!(
                    "Fail to look up RegionLocalState while updating {:?} err {:?}",
                    region, e
                );
            }
        };
        let mut kv_wb = self.ctx.engines.kv.write_batch();
        write_peer_state(&mut kv_wb, &region, PeerState::Normal, None).unwrap_or_else(|e| {
            panic!(
                "fails to write RegionLocalState {:?} into write brach, err {:?}",
                region, e
            )
        });
        let mut write_opts = WriteOptions::new();
        write_opts.set_sync(true);
        if let Err(e) = kv_wb.write_opt(&write_opts) {
            panic!("fail to update RegionLocalstate {:?} err {:?}", region, e);
        }

        {
            let mut meta = self.ctx.store_meta.lock().unwrap();
            meta.set_region(
                &self.ctx.coprocessor_host,
                region.clone(),
                &mut self.fsm.peer,
            );
            if meta
                .region_ranges
                .remove(&enc_end_key(original_region_state.get_region()))
                .is_none()
            {
                panic!(
                    "{} original region does not exist in store meta",
                    self.fsm.peer.tag
                );
            }
            for (_, id) in meta.region_ranges.range((
                Excluded(keys::data_key(region.get_start_key())),
                Unbounded::<Vec<u8>>,
            )) {
                let exist_region = &meta.regions[id];
                if enc_start_key(exist_region) >= keys::data_end_key(region.get_end_key()) {
                    break;
                }
                panic!(
                    "{:?} is overlapped with an existing region {:?}",
                    region, exist_region
                );
            }
            if meta
                .region_ranges
                .insert(enc_end_key(&region), region.get_id())
                .is_some()
            {
                panic!(
                    "key conflicts while inserting region {:?} into store meta",
                    region
                );
            }
        }
        for peer_id in to_be_removed.clone() {
            let mut cc = eraftpb::ConfChangeV2::default();
            let mut ccs = eraftpb::ConfChangeSingle::default();
            ccs.set_change_type(eraftpb::ConfChangeType::RemoveNode);
            ccs.set_node_id(peer_id);
            cc.set_transition(eraftpb::ConfChangeTransition::Auto);
            cc.mut_changes().push(ccs);
            if let Err(e) = self.fsm.peer.raft_group.apply_conf_change(&cc) {
                panic!("fail to apply conf change for unsafe recover {:?}", e);
            }
        }
        self.fsm
            .peer
            .peer_heartbeats
            .retain(|&k, _| new_peer_list.contains(&k));
        self.fsm
            .peer
            .peers_start_pending_time
            .retain(|&(k, _)| new_peer_list.contains(&k));
        for peer in to_be_removed {
            self.fsm.peer.remove_peer_from_cache(peer);
        }
        self.fsm.peer.post_split();
        self.fsm.reset_hibernate_state(GroupState::Chaos);
        self.register_raft_base_tick();
    }

    fn on_casual_msg(&mut self, msg: CasualMessage<EK>) {
        match msg {
            CasualMessage::SplitRegion {
                region_epoch,
                split_keys,
                callback,
                source,
            } => {
                self.on_prepare_split_region(region_epoch, split_keys, callback, &source);
            }
            CasualMessage::ComputeHashResult {
                index,
                context,
                hash,
            } => {
                self.on_hash_computed(index, context, hash);
            }
            CasualMessage::RegionApproximateSize { size } => {
                self.on_approximate_region_size(size);
            }
            CasualMessage::RegionApproximateKeys { keys } => {
                self.on_approximate_region_keys(keys);
            }
            CasualMessage::CompactionDeclinedBytes { bytes } => {
                self.on_compaction_declined_bytes(bytes);
            }
            CasualMessage::HalfSplitRegion {
                region_epoch,
                policy,
                source,
            } => {
                self.on_schedule_half_split_region(&region_epoch, policy, source);
            }
            CasualMessage::GcSnap { snaps } => {
                self.on_gc_snap(snaps);
            }
            CasualMessage::ClearRegionSize => {
                self.on_clear_region_size();
            }
            CasualMessage::RegionOverlapped => {
                debug!("start ticking for overlapped"; "region_id" => self.region_id(), "peer_id" => self.fsm.peer_id());
                // Maybe do some safe check first?
                self.fsm.reset_hibernate_state(GroupState::Chaos);
                self.register_raft_base_tick();

                if is_learner(&self.fsm.peer.peer) {
                    // FIXME: should use `bcast_check_stale_peer_message` instead.
                    // Sending a new enum type msg to a old tikv may cause panic during rolling update
                    // we should change the protobuf behavior and check if properly handled in all place
                    self.fsm.peer.bcast_wake_up_message(&mut self.ctx);
                }
            }
            CasualMessage::SnapshotGenerated => {
                // Resume snapshot handling again to avoid waiting another heartbeat.
                self.fsm.peer.ping();
                self.fsm.has_ready = true;
            }
            CasualMessage::ForceCompactRaftLogs => {
                self.on_raft_gc_log_tick(true);
            }
            CasualMessage::AccessPeer(cb) => cb(self.fsm as &mut dyn AbstractPeer),
            CasualMessage::QueryRegionLeaderResp { region, leader } => {
                // the leader already updated
                if self.fsm.peer.raft_group.raft.leader_id != raft::INVALID_ID
                    // the returned region is stale
                    || util::is_epoch_stale(
                        region.get_region_epoch(),
                        self.fsm.peer.region().get_region_epoch(),
                    )
                {
                    // Stale message
                    return;
                }

                // Wake up the leader if the peer is on the leader's peer list
                if region
                    .get_peers()
                    .iter()
                    .any(|p| p.get_id() == self.fsm.peer_id())
                {
                    self.fsm.peer.send_wake_up_message(&mut self.ctx, &leader);
                }
            }
            CasualMessage::RejectRaftAppend { peer_id } => {
                let mut msg = raft::eraftpb::Message::new();
                msg.msg_type = MessageType::MsgUnreachable;
                msg.to = peer_id;
                msg.from = self.fsm.peer.peer_id();

                let raft_msg = self.fsm.peer.build_raft_messages(self.ctx, vec![msg]);
                self.fsm.peer.send_raft_messages(&mut self.ctx, raft_msg);
            }
        }
    }

    fn on_tick(&mut self, tick: PeerTicks) {
        if self.fsm.stopped {
            return;
        }
        trace!(
            "tick";
            "tick" => ?tick,
            "peer_id" => self.fsm.peer_id(),
            "region_id" => self.region_id(),
        );
        self.fsm.tick_registry.remove(tick);
        match tick {
            PeerTicks::RAFT => self.on_raft_base_tick(),
            PeerTicks::RAFT_LOG_GC => self.on_raft_gc_log_tick(false),
            PeerTicks::PD_HEARTBEAT => self.on_pd_heartbeat_tick(),
            PeerTicks::SPLIT_REGION_CHECK => self.on_split_region_check_tick(),
            PeerTicks::CHECK_MERGE => self.on_check_merge(),
            PeerTicks::CHECK_PEER_STALE_STATE => self.on_check_peer_stale_state_tick(),
            PeerTicks::ENTRY_CACHE_EVICT => self.on_entry_cache_evict_tick(),
            _ => unreachable!(),
        }
    }

    fn start(&mut self) {
        self.register_raft_base_tick();
        self.register_raft_gc_log_tick();
        self.register_pd_heartbeat_tick();
        self.register_split_region_check_tick();
        self.register_check_peer_stale_state_tick();
        self.on_check_merge();
        // Apply committed entries more quickly.
        // Or if it's a leader. This implicitly means it's a singleton
        // because it becomes leader in `Peer::new` when it's a
        // singleton. It has a no-op entry that need to be persisted,
        // committed, and then it should apply it.
        if self.fsm.peer.raft_group.store().commit_index()
            > self.fsm.peer.raft_group.store().applied_index()
            || self.fsm.peer.is_leader()
        {
            self.fsm.has_ready = true;
        }
    }

    fn on_gc_snap(&mut self, snaps: Vec<(SnapKey, bool)>) {
        let is_applying_snap = self.fsm.peer.is_handling_snapshot();
        let s = self.fsm.peer.get_store();
        let compacted_idx = s.truncated_index();
        let compacted_term = s.truncated_term();
        for (key, is_sending) in snaps {
            if is_sending {
                let s = match self.ctx.snap_mgr.get_snapshot_for_gc(&key, is_sending) {
                    Ok(s) => s,
                    Err(e) => {
                        error!(%e;
                            "failed to load snapshot";
                            "region_id" => self.fsm.region_id(),
                            "peer_id" => self.fsm.peer_id(),
                            "snapshot" => ?key,
                        );
                        continue;
                    }
                };
                if key.term < compacted_term || key.idx < compacted_idx {
                    info!(
                        "deleting compacted snap file";
                        "region_id" => self.fsm.region_id(),
                        "peer_id" => self.fsm.peer_id(),
                        "snap_file" => %key,
                    );
                    self.ctx.snap_mgr.delete_snapshot(&key, s.as_ref(), false);
                } else if let Ok(meta) = s.meta() {
                    let modified = match meta.modified() {
                        Ok(m) => m,
                        Err(e) => {
                            error!(
                                "failed to load snapshot";
                                "region_id" => self.fsm.region_id(),
                                "peer_id" => self.fsm.peer_id(),
                                "snapshot" => ?key,
                                "err" => %e,
                            );
                            continue;
                        }
                    };
                    if let Ok(elapsed) = modified.elapsed() {
                        if elapsed > self.ctx.cfg.snap_gc_timeout.0 {
                            info!(
                                "deleting expired snap file";
                                "region_id" => self.fsm.region_id(),
                                "peer_id" => self.fsm.peer_id(),
                                "snap_file" => %key,
                            );
                            self.ctx.snap_mgr.delete_snapshot(&key, s.as_ref(), false);
                        }
                    }
                }
            } else if key.term <= compacted_term
                && (key.idx < compacted_idx || key.idx == compacted_idx && !is_applying_snap)
            {
                info!(
                    "deleting applied snap file";
                    "region_id" => self.fsm.region_id(),
                    "peer_id" => self.fsm.peer_id(),
                    "snap_file" => %key,
                );
                let a = match self.ctx.snap_mgr.get_snapshot_for_gc(&key, is_sending) {
                    Ok(a) => a,
                    Err(e) => {
                        error!(%e;
                            "failed to load snapshot";
                            "region_id" => self.fsm.region_id(),
                            "peer_id" => self.fsm.peer_id(),
                            "snap_file" => %key,
                        );
                        continue;
                    }
                };
                self.ctx.snap_mgr.delete_snapshot(&key, a.as_ref(), false);
            }
        }
    }

    fn on_clear_region_size(&mut self) {
        self.fsm.peer.approximate_size = None;
        self.fsm.peer.approximate_keys = None;
        self.fsm.peer.has_calculated_region_size = false;
        self.register_split_region_check_tick();
    }

    fn on_capture_change(
        &mut self,
        cmd: ChangeObserver,
        region_epoch: RegionEpoch,
        cb: Callback<EK::Snapshot>,
    ) {
        fail_point!("raft_on_capture_change");
        let region_id = self.region_id();
        let msg =
            new_read_index_request(region_id, region_epoch.clone(), self.fsm.peer.peer.clone());
        let apply_router = self.ctx.apply_router.clone();
        self.propose_raft_command_internal(
            msg,
            Callback::Read(Box::new(move |resp| {
                // Return the error
                if resp.response.get_header().has_error() {
                    cb.invoke_read(resp);
                    return;
                }
                apply_router.schedule_task(
                    region_id,
                    ApplyTask::Change {
                        cmd,
                        region_epoch,
                        cb,
                    },
                )
            })),
            DiskFullOpt::NotAllowedOnFull,
        );
    }

    fn on_significant_msg(&mut self, msg: SignificantMsg<EK::Snapshot>) {
        match msg {
            SignificantMsg::SnapshotStatus {
                to_peer_id, status, ..
            } => {
                // Report snapshot status to the corresponding peer.
                self.report_snapshot_status(to_peer_id, status);
            }
            SignificantMsg::Unreachable { to_peer_id, .. } => {
                if self.fsm.peer.is_leader() {
                    self.fsm.peer.raft_group.report_unreachable(to_peer_id);
                } else if to_peer_id == self.fsm.peer.leader_id() {
                    self.fsm.reset_hibernate_state(GroupState::Chaos);
                    self.register_raft_base_tick();
                }
            }
            SignificantMsg::StoreUnreachable { store_id } => {
                if let Some(peer_id) = util::find_peer(self.region(), store_id).map(|p| p.get_id())
                {
                    if self.fsm.peer.is_leader() {
                        self.fsm.peer.raft_group.report_unreachable(peer_id);
                    } else if peer_id == self.fsm.peer.leader_id() {
                        self.fsm.reset_hibernate_state(GroupState::Chaos);
                        self.register_raft_base_tick();
                    }
                }
            }
            SignificantMsg::MergeResult {
                target_region_id,
                target,
                result,
            } => {
                self.on_merge_result(target_region_id, target, result);
            }
            SignificantMsg::CatchUpLogs(catch_up_logs) => {
                self.on_catch_up_logs_for_merge(catch_up_logs);
            }
            SignificantMsg::StoreResolved { group_id, .. } => {
                let state = self.ctx.global_replication_state.lock().unwrap();
                if state.status().get_mode() != ReplicationMode::DrAutoSync {
                    return;
                }
                if state.status().get_dr_auto_sync().get_state() == DrAutoSyncState::Async {
                    return;
                }
                drop(state);
                self.fsm
                    .peer
                    .raft_group
                    .raft
                    .assign_commit_groups(&[(self.fsm.peer_id(), group_id)]);
            }
            SignificantMsg::CaptureChange {
                cmd,
                region_epoch,
                callback,
            } => self.on_capture_change(cmd, region_epoch, callback),
            SignificantMsg::LeaderCallback(cb) => {
                self.on_leader_callback(cb);
            }
        }
    }

    fn on_persisted_msg(&mut self, peer_id: u64, ready_number: u64) {
        if peer_id != self.fsm.peer_id() {
            error!(
                "peer id not match";
                "region_id" => self.fsm.region_id(),
                "peer_id" => self.fsm.peer_id(),
                "persisted_peer_id" => peer_id,
                "persisted_number" => ready_number,
            );
            return;
        }
        if let Some(persist_snap_res) = self.fsm.peer.on_persist_ready(self.ctx, ready_number) {
            self.on_ready_persist_snapshot(persist_snap_res);
            if self.fsm.peer.pending_merge_state.is_some() {
                // After applying a snapshot, merge is rollbacked implicitly.
                self.on_ready_rollback_merge(0, None);
            }
            self.register_raft_base_tick();
        }

        self.fsm.has_ready = true;

        if let Some(mbt) = self.fsm.delayed_destroy {
            if !self.fsm.peer.has_unpersisted_ready() {
                self.destroy_peer(mbt);
            }
        }
    }

    pub fn post_raft_ready_append(&mut self) {
        if let Some(persist_snap_res) = self.fsm.peer.handle_raft_ready_advance(self.ctx) {
            self.on_ready_persist_snapshot(persist_snap_res);
            if self.fsm.peer.pending_merge_state.is_some() {
                // After applying a snapshot, merge is rollbacked implicitly.
                self.on_ready_rollback_merge(0, None);
            }
            self.register_raft_base_tick();
        }
    }

    fn report_snapshot_status(&mut self, to_peer_id: u64, status: SnapshotStatus) {
        let to_peer = match self.fsm.peer.get_peer_from_cache(to_peer_id) {
            Some(peer) => peer,
            None => {
                // If to_peer is gone, ignore this snapshot status
                warn!(
                    "peer not found, ignore snapshot status";
                    "region_id" => self.region_id(),
                    "peer_id" => self.fsm.peer_id(),
                    "to_peer_id" => to_peer_id,
                    "status" => ?status,
                );
                return;
            }
        };
        info!(
            "report snapshot status";
            "region_id" => self.fsm.region_id(),
            "peer_id" => self.fsm.peer_id(),
            "to" => ?to_peer,
            "status" => ?status,
        );
        self.fsm.peer.raft_group.report_snapshot(to_peer_id, status)
    }

    fn on_leader_callback(&mut self, cb: Callback<EK::Snapshot>) {
        let msg = new_read_index_request(
            self.region_id(),
            self.region().get_region_epoch().clone(),
            self.fsm.peer.peer.clone(),
        );
        self.propose_raft_command_internal(msg, cb, DiskFullOpt::NotAllowedOnFull);
    }

    fn on_role_changed(&mut self, role: Option<StateRole>) {
        // Update leader lease when the Raft state changes.
        if let Some(r) = role {
            if StateRole::Leader == r {
                self.fsm.missing_ticks = 0;
                self.register_split_region_check_tick();
                self.fsm.peer.heartbeat_pd(self.ctx);
                self.register_pd_heartbeat_tick();
                self.register_raft_gc_log_tick();
            }
        }
    }

    /// Collect ready if any.
    ///
    /// Returns false is no readiness is generated.
    pub fn collect_ready(&mut self) -> bool {
        let has_ready = self.fsm.has_ready;
        self.fsm.has_ready = false;
        if !has_ready || self.fsm.stopped {
            return false;
        }
        self.ctx.pending_count += 1;
        self.ctx.has_ready = true;
        let res = self.fsm.peer.handle_raft_ready_append(self.ctx);
        if let Some(r) = res {
            self.on_role_changed(r.state_role);
            if r.has_new_entries {
                self.register_raft_gc_log_tick();
                self.register_entry_cache_evict_tick();
            }
            self.ctx.ready_count += 1;
            self.ctx.raft_metrics.ready.has_ready_region += 1;

            if self.fsm.peer.leader_unreachable {
                self.fsm.reset_hibernate_state(GroupState::Chaos);
                self.register_raft_base_tick();
                self.fsm.peer.leader_unreachable = false;
            }

            return r.has_write_ready;
        }
        false
    }

    #[inline]
    fn region_id(&self) -> u64 {
        self.fsm.peer.region().get_id()
    }

    #[inline]
    fn region(&self) -> &Region {
        self.fsm.peer.region()
    }

    #[inline]
    fn store_id(&self) -> u64 {
        self.fsm.peer.peer.get_store_id()
    }

    #[inline]
    fn schedule_tick(&mut self, tick: PeerTicks) {
        if self.fsm.tick_registry.contains(tick) {
            return;
        }
        let idx = tick.bits() as usize;
        if is_zero_duration(&self.ctx.tick_batch[idx].wait_duration) {
            return;
        }
        trace!(
            "schedule tick";
            "tick" => ?tick,
            "timeout" => ?self.ctx.tick_batch[idx].wait_duration,
            "region_id" => self.region_id(),
            "peer_id" => self.fsm.peer_id(),
        );
        self.fsm.tick_registry.insert(tick);

        let region_id = self.region_id();
        let mb = match self.ctx.router.mailbox(region_id) {
            Some(mb) => mb,
            None => {
                self.fsm.tick_registry.remove(tick);
                error!(
                    "failed to get mailbox";
                    "region_id" => self.fsm.region_id(),
                    "peer_id" => self.fsm.peer_id(),
                    "tick" => ?tick,
                );
                return;
            }
        };
        let peer_id = self.fsm.peer.peer_id();
        let cb = Box::new(move || {
            // This can happen only when the peer is about to be destroyed
            // or the node is shutting down. So it's OK to not to clean up
            // registry.
            if let Err(e) = mb.force_send(PeerMsg::Tick(tick)) {
                debug!(
                    "failed to schedule peer tick";
                    "region_id" => region_id,
                    "peer_id" => peer_id,
                    "tick" => ?tick,
                    "err" => %e,
                );
            }
        });
        self.ctx.tick_batch[idx].ticks.push(cb);
    }

    fn register_raft_base_tick(&mut self) {
        // If we register raft base tick failed, the whole raft can't run correctly,
        // TODO: shutdown the store?
        self.schedule_tick(PeerTicks::RAFT)
    }

    fn on_raft_base_tick(&mut self) {
        if self.fsm.peer.pending_remove {
            self.fsm.peer.mut_store().flush_cache_metrics();
            return;
        }
        // When having pending snapshot, if election timeout is met, it can't pass
        // the pending conf change check because first index has been updated to
        // a value that is larger than last index.
        if self.fsm.peer.is_handling_snapshot() || self.fsm.peer.has_pending_snapshot() {
            // need to check if snapshot is applied.
            self.fsm.has_ready = true;
            self.fsm.missing_ticks = 0;
            self.register_raft_base_tick();
            return;
        }

        self.fsm.peer.retry_pending_reads(&self.ctx.cfg);

        let mut res = None;
        if self.ctx.cfg.hibernate_regions {
            if self.fsm.hibernate_state.group_state() == GroupState::Idle {
                // missing_ticks should be less than election timeout ticks otherwise
                // follower may tick more than an election timeout in chaos state.
                // Before stopping tick, `missing_tick` should be `raft_election_timeout_ticks` - 2
                // - `raft_heartbeat_ticks` (default 10 - 2 - 2 = 6)
                // and the follwer's `election_elapsed` in raft-rs is 1.
                // After the group state becomes Chaos, the next tick will call `raft_group.tick`
                // `missing_tick` + 1 times(default 7).
                // Then the follower's `election_elapsed` will be 1 + `missing_tick` + 1
                // (default 1 + 6 + 1 = 8) which is less than the min election timeout.
                // The reason is that we don't want let all followers become (pre)candidate if one
                // follower may receive a request, then becomes (pre)candidate and sends (pre)vote msg
                // to others. As long as the leader can wake up and broadcast hearbeats in one `raft_heartbeat_ticks`
                // time(default 2s), no more followers will wake up and sends vote msg again.
                if self.fsm.missing_ticks + 2 + self.ctx.cfg.raft_heartbeat_ticks
                    < self.ctx.cfg.raft_election_timeout_ticks
                {
                    self.register_raft_base_tick();
                    self.fsm.missing_ticks += 1;
                }
                return;
            }
            res = Some(self.fsm.peer.check_before_tick(&self.ctx.cfg));
            if self.fsm.missing_ticks > 0 {
                for _ in 0..self.fsm.missing_ticks {
                    if self.fsm.peer.raft_group.tick() {
                        self.fsm.has_ready = true;
                    }
                }
                self.fsm.missing_ticks = 0;
            }
        }
        if self.fsm.peer.raft_group.tick() {
            self.fsm.has_ready = true;
        }

        // If lease expired, we will send a noop read index to renew lease.
        if self.fsm.peer.is_leader() {
            let current_time = match self.ctx.current_time {
                None => {
                    self.ctx.current_time = Some(monotonic_raw_now());
                    self.ctx.current_time.unwrap()
                }
                Some(t) => t,
            };
            let next_tick = current_time + self.ctx.cfg.raft_base_tick_interval();
            // We need to propose a read index request if current lease can't cover till next tick
            let need_propose = match self.fsm.peer.leader_lease.inspect(Some(next_tick)) {
                LeaseState::Expired => {
                    let max_lease = self.ctx.cfg.raft_store_max_leader_lease();
                    self.fsm.peer.pending_reads.back_mut().map_or(true, |read| {
                        // If there are read index whose lease can cover till next tick
                        // then we don't need to propose a new one
                        read.renew_lease_time + max_lease < next_tick
                    })
                }
                _ => false,
            };
            if need_propose {
                let (id, dropped) = self.fsm.peer.propose_read_index();
                if !dropped {
                    let read_proposal = ReadIndexRequest::noop(id, current_time);
                    self.fsm.peer.pending_reads.push_back(read_proposal, true);
                }
            }
        }

        self.fsm.peer.mut_store().flush_cache_metrics();

        // Keep ticking if there are still pending read requests or this node is within hibernate timeout.
        if res.is_none() /* hibernate_region is false */ ||
            !self.fsm.peer.check_after_tick(self.fsm.hibernate_state.group_state(), res.unwrap()) ||
            (self.fsm.peer.is_leader() && !self.all_agree_to_hibernate())
        {
            self.register_raft_base_tick();
            // We need pd heartbeat tick to collect down peers and pending peers.
            self.register_pd_heartbeat_tick();
            return;
        }

        // Keep ticking if there are disk full peers for the Region.
        if !self.fsm.peer.disk_full_peers.is_empty() {
            self.register_raft_base_tick();
            return;
        }

        debug!("stop ticking"; "region_id" => self.region_id(), "peer_id" => self.fsm.peer_id(), "res" => ?res);
        self.fsm.reset_hibernate_state(GroupState::Idle);
        // Followers will stop ticking at L789. Keep ticking for followers
        // to allow it to campaign quickly when abnormal situation is detected.
        if !self.fsm.peer.is_leader() {
            self.register_raft_base_tick();
        } else {
            self.register_pd_heartbeat_tick();
        }
    }

    fn on_apply_res(&mut self, res: ApplyTaskRes<EK::Snapshot>) {
        fail_point!("on_apply_res", |_| {});
        match res {
            ApplyTaskRes::Apply(mut res) => {
                debug!(
                    "async apply finish";
                    "region_id" => self.region_id(),
                    "peer_id" => self.fsm.peer_id(),
                    "res" => ?res,
                );
                self.on_ready_result(&mut res.exec_res, &res.metrics);
                if self.fsm.stopped {
                    return;
                }
                self.fsm.has_ready |= self.fsm.peer.post_apply(
                    self.ctx,
                    res.apply_state,
                    res.applied_index_term,
                    &res.metrics,
                );
                // After applying, several metrics are updated, report it to pd to
                // get fair schedule.
                if self.fsm.peer.is_leader() {
                    self.register_pd_heartbeat_tick();
                    self.register_split_region_check_tick();
                }
            }
            ApplyTaskRes::Destroy {
                region_id,
                peer_id,
                merge_from_snapshot,
            } => {
                assert_eq!(peer_id, self.fsm.peer.peer_id());
                if !merge_from_snapshot {
                    self.destroy_peer(false);
                } else {
                    // Wait for its target peer to apply snapshot and then send `MergeResult` back
                    // to destroy itself
                    let mut meta = self.ctx.store_meta.lock().unwrap();
                    // The `need_atomic` flag must be true
                    assert!(*meta.destroyed_region_for_snap.get(&region_id).unwrap());

                    let target_region_id = *meta.targets_map.get(&region_id).unwrap();
                    let is_ready = meta
                        .atomic_snap_regions
                        .get_mut(&target_region_id)
                        .unwrap()
                        .get_mut(&region_id)
                        .unwrap();
                    *is_ready = true;
                }
            }
        }
    }

    fn handle_reported_disk_usage(&mut self, msg: &RaftMessage) {
        let store_id = msg.get_from_peer().get_store_id();
        let peer_id = msg.get_from_peer().get_id();
        let refill_disk_usages = if matches!(msg.disk_usage, DiskUsage::Normal) {
            self.ctx.store_disk_usages.remove(&store_id);
            if !self.fsm.peer.is_leader() {
                return;
            }
            self.fsm.peer.disk_full_peers.has(peer_id)
        } else {
            self.ctx.store_disk_usages.insert(store_id, msg.disk_usage);
            if !self.fsm.peer.is_leader() {
                return;
            }
            let disk_full_peers = &self.fsm.peer.disk_full_peers;

            disk_full_peers.is_empty()
                || disk_full_peers
                    .get(peer_id)
                    .map_or(true, |x| x != msg.disk_usage)
        };
        if refill_disk_usages || self.fsm.peer.has_region_merge_proposal {
            let prev = self.fsm.peer.disk_full_peers.get(peer_id);
            if Some(msg.disk_usage) != prev {
                info!(
                    "reported disk usage changes {:?} -> {:?}", prev, msg.disk_usage;
                    "region_id" => self.fsm.region_id(),
                    "peer_id" => peer_id,
                );
            }
            self.fsm.peer.refill_disk_full_peers(self.ctx);
            debug!(
                "raft message refills disk full peers to {:?}",
                self.fsm.peer.disk_full_peers;
                "region_id" => self.fsm.region_id(),
            );
        }
    }

    fn on_raft_message(&mut self, msg: InspectedRaftMessage) -> Result<()> {
        let InspectedRaftMessage { heap_size, mut msg } = msg;
        let peer_disk_usage = msg.disk_usage;
        let stepped = Cell::new(false);
        let memtrace_raft_entries = &mut self.fsm.peer.memtrace_raft_entries as *mut usize;
        defer!({
            MEMTRACE_RAFT_MESSAGES.trace(TraceEvent::Sub(heap_size));
            if stepped.get() {
                unsafe {
                    // It could be less than exact for entry overwritting.
                    *memtrace_raft_entries += heap_size;
                    MEMTRACE_RAFT_ENTRIES.trace(TraceEvent::Add(heap_size));
                }
            }
        });

        debug!(
            "handle raft message";
            "region_id" => self.region_id(),
            "peer_id" => self.fsm.peer_id(),
            "message_type" => %util::MsgType(&msg),
            "from_peer_id" => msg.get_from_peer().get_id(),
            "to_peer_id" => msg.get_to_peer().get_id(),
        );

        if self.fsm.peer.pending_remove || self.fsm.stopped {
            return Ok(());
        }

        self.handle_reported_disk_usage(&msg);

        let msg_type = msg.get_message().get_msg_type();
        if matches!(self.ctx.self_disk_usage, DiskUsage::AlreadyFull)
            && MessageType::MsgTimeoutNow == msg_type
        {
            debug!(
                "skip {:?} because of disk full", msg_type;
                "region_id" => self.region_id(), "peer_id" => self.fsm.peer_id()
            );
            self.ctx.raft_metrics.message_dropped.disk_full += 1;
            return Ok(());
        }

        if !self.validate_raft_msg(&msg) {
            return Ok(());
        }

        if msg.get_is_tombstone() {
            // we receive a message tells us to remove ourself.
            self.handle_gc_peer_msg(&msg);
            return Ok(());
        }

        if msg.has_merge_target() {
            fail_point!("on_has_merge_target", |_| Ok(()));
            if self.need_gc_merge(&msg)? {
                self.on_stale_merge(msg.get_merge_target().get_id());
            }
            return Ok(());
        }

        if self.check_msg(&msg) {
            return Ok(());
        }

        if msg.has_extra_msg() {
            self.on_extra_message(msg);
            return Ok(());
        }

        let is_snapshot = msg.get_message().has_snapshot();

        // TODO: spin off the I/O code (delete_snapshot)
        let regions_to_destroy = match self.check_snapshot(&msg)? {
            Either::Left(key) => {
                // If the snapshot file is not used again, then it's OK to
                // delete them here. If the snapshot file will be reused when
                // receiving, then it will fail to pass the check again, so
                // missing snapshot files should not be noticed.
                let s = self.ctx.snap_mgr.get_snapshot_for_applying(&key)?;
                self.ctx.snap_mgr.delete_snapshot(&key, s.as_ref(), false);
                return Ok(());
            }
            Either::Right(v) => v,
        };

        if util::is_vote_msg(msg.get_message())
            || msg.get_message().get_msg_type() == MessageType::MsgTimeoutNow
        {
            if self.fsm.hibernate_state.group_state() != GroupState::Chaos {
                self.fsm.reset_hibernate_state(GroupState::Chaos);
                self.register_raft_base_tick();
            }
        } else if msg.get_from_peer().get_id() == self.fsm.peer.leader_id() {
            self.reset_raft_tick(GroupState::Ordered);
        }

        let from_peer_id = msg.get_from_peer().get_id();
        self.fsm.peer.insert_peer_cache(msg.take_from_peer());

        let result = if msg.get_message().get_msg_type() == MessageType::MsgTransferLeader {
            self.on_transfer_leader_msg(msg.get_message(), peer_disk_usage);
            Ok(())
        } else {
            self.fsm.peer.step(self.ctx, msg.take_message())
        };

        stepped.set(result.is_ok());

        if is_snapshot {
            if !self.fsm.peer.has_pending_snapshot() {
                // This snapshot is rejected by raft-rs.
                let mut meta = self.ctx.store_meta.lock().unwrap();
                meta.pending_snapshot_regions
                    .retain(|r| self.fsm.region_id() != r.get_id());
            } else {
                // This snapshot may be accepted by raft-rs.
                // If it's rejected by raft-rs, the snapshot region in `pending_snapshot_regions`
                // will be removed together with the latest snapshot region after applying that snapshot.
                // But if `regions_to_destroy` is not empty, the pending snapshot must be this msg's snapshot
                // because this kind of snapshot is exclusive.
                self.destroy_regions_for_snapshot(regions_to_destroy);
            }
        }

        if result.is_err() {
            return result;
        }

        if self.fsm.peer.any_new_peer_catch_up(from_peer_id) {
            self.fsm.peer.heartbeat_pd(self.ctx);
            self.fsm.peer.should_wake_up = true;
        }

        if self.fsm.peer.should_wake_up {
            self.reset_raft_tick(GroupState::Ordered);
        }

        self.fsm.has_ready = true;
        Ok(())
    }

    fn all_agree_to_hibernate(&mut self) -> bool {
        if self.fsm.maybe_hibernate() {
            return true;
        }
        if !self
            .fsm
            .hibernate_state
            .should_bcast(&self.ctx.feature_gate)
        {
            return false;
        }
        for peer in self.fsm.peer.region().get_peers() {
            if peer.get_id() == self.fsm.peer.peer_id() {
                continue;
            }

            let mut extra = ExtraMessage::default();
            extra.set_type(ExtraMessageType::MsgHibernateRequest);
            self.fsm
                .peer
                .send_extra_message(extra, &mut self.ctx.trans, peer);
        }
        false
    }

    fn on_hibernate_request(&mut self, from: &metapb::Peer) {
        if !self.ctx.cfg.hibernate_regions
            || self.fsm.peer.has_uncommitted_log()
            || from.get_id() != self.fsm.peer.leader_id()
        {
            // Ignore the message means rejecting implicitly.
            return;
        }
        let mut extra = ExtraMessage::default();
        extra.set_type(ExtraMessageType::MsgHibernateResponse);
        self.fsm
            .peer
            .send_extra_message(extra, &mut self.ctx.trans, from);
    }

    fn on_hibernate_response(&mut self, from: &metapb::Peer) {
        if !self.fsm.peer.is_leader() {
            return;
        }
        if self
            .fsm
            .peer
            .region()
            .get_peers()
            .iter()
            .all(|p| p.get_id() != from.get_id())
        {
            return;
        }
        self.fsm.hibernate_state.count_vote(from.get_id());
    }

    fn on_extra_message(&mut self, mut msg: RaftMessage) {
        match msg.get_extra_msg().get_type() {
            ExtraMessageType::MsgRegionWakeUp | ExtraMessageType::MsgCheckStalePeer => {
                if self.fsm.hibernate_state.group_state() == GroupState::Idle {
                    self.reset_raft_tick(GroupState::Ordered);
                }
                if msg.get_extra_msg().get_type() == ExtraMessageType::MsgRegionWakeUp
                    && self.fsm.peer.is_leader()
                {
                    self.fsm.peer.raft_group.raft.ping();
                }
            }
            ExtraMessageType::MsgWantRollbackMerge => {
                self.fsm.peer.maybe_add_want_rollback_merge_peer(
                    msg.get_from_peer().get_id(),
                    msg.get_extra_msg(),
                );
            }
            ExtraMessageType::MsgCheckStalePeerResponse => {
                self.fsm.peer.on_check_stale_peer_response(
                    msg.get_region_epoch().get_conf_ver(),
                    msg.mut_extra_msg().take_check_peers().into(),
                );
            }
            ExtraMessageType::MsgHibernateRequest => {
                self.on_hibernate_request(msg.get_from_peer());
            }
            ExtraMessageType::MsgHibernateResponse => {
                self.on_hibernate_response(msg.get_from_peer());
            }
        }
    }

    fn reset_raft_tick(&mut self, state: GroupState) {
        self.fsm.reset_hibernate_state(state);
        self.fsm.missing_ticks = 0;
        self.fsm.peer.should_wake_up = false;
        self.register_raft_base_tick();
    }

    // return false means the message is invalid, and can be ignored.
    fn validate_raft_msg(&mut self, msg: &RaftMessage) -> bool {
        let region_id = msg.get_region_id();
        let to = msg.get_to_peer();

        if to.get_store_id() != self.store_id() {
            warn!(
                "store not match, ignore it";
                "region_id" => region_id,
                "to_store_id" => to.get_store_id(),
                "my_store_id" => self.store_id(),
            );
            self.ctx.raft_metrics.message_dropped.mismatch_store_id += 1;
            return false;
        }

        if !msg.has_region_epoch() {
            error!(
                "missing epoch in raft message, ignore it";
                "region_id" => region_id,
            );
            self.ctx.raft_metrics.message_dropped.mismatch_region_epoch += 1;
            return false;
        }

        true
    }

    /// Checks if the message is sent to the correct peer.
    ///
    /// Returns true means that the message can be dropped silently.
    fn check_msg(&mut self, msg: &RaftMessage) -> bool {
        let from_epoch = msg.get_region_epoch();
        let from_store_id = msg.get_from_peer().get_store_id();

        // Let's consider following cases with three nodes [1, 2, 3] and 1 is leader:
        // a. 1 removes 2, 2 may still send MsgAppendResponse to 1.
        //  We should ignore this stale message and let 2 remove itself after
        //  applying the ConfChange log.
        // b. 2 is isolated, 1 removes 2. When 2 rejoins the cluster, 2 will
        //  send stale MsgRequestVote to 1 and 3, at this time, we should tell 2 to gc itself.
        // c. 2 is isolated but can communicate with 3. 1 removes 3.
        //  2 will send stale MsgRequestVote to 3, 3 should ignore this message.
        // d. 2 is isolated but can communicate with 3. 1 removes 2, then adds 4, remove 3.
        //  2 will send stale MsgRequestVote to 3, 3 should tell 2 to gc itself.
        // e. 2 is isolated. 1 adds 4, 5, 6, removes 3, 1. Now assume 4 is leader.
        //  After 2 rejoins the cluster, 2 may send stale MsgRequestVote to 1 and 3,
        //  1 and 3 will ignore this message. Later 4 will send messages to 2 and 2 will
        //  rejoin the raft group again.
        // f. 2 is isolated. 1 adds 4, 5, 6, removes 3, 1. Now assume 4 is leader, and 4 removes 2.
        //  unlike case e, 2 will be stale forever.
        // TODO: for case f, if 2 is stale for a long time, 2 will communicate with pd and pd will
        // tell 2 is stale, so 2 can remove itself.
        let self_epoch = self.fsm.peer.region().get_region_epoch();
        if util::is_epoch_stale(from_epoch, self_epoch)
            && util::find_peer(self.fsm.peer.region(), from_store_id).is_none()
        {
            self.ctx.handle_stale_msg(msg, self_epoch.clone(), None);
            return true;
        }

        let target = msg.get_to_peer();
        match target.get_id().cmp(&self.fsm.peer.peer_id()) {
            cmp::Ordering::Less => {
                info!(
                    "target peer id is smaller, msg maybe stale";
                    "region_id" => self.fsm.region_id(),
                    "peer_id" => self.fsm.peer_id(),
                    "target_peer" => ?target,
                );
                self.ctx.raft_metrics.message_dropped.stale_msg += 1;
                true
            }
            cmp::Ordering::Greater => {
                match self.fsm.peer.maybe_destroy(self.ctx) {
                    Some(job) => {
                        info!(
                            "target peer id is larger, destroying self";
                            "region_id" => self.fsm.region_id(),
                            "peer_id" => self.fsm.peer_id(),
                            "target_peer" => ?target,
                        );
                        if self.handle_destroy_peer(job) {
                            // It's not frequent, so use 0 as `heap_size` is ok.
                            let store_msg = StoreMsg::RaftMessage(InspectedRaftMessage {
                                heap_size: 0,
                                msg: msg.clone(),
                            });
                            if let Err(e) = self.ctx.router.send_control(store_msg) {
                                info!(
                                    "failed to send back store message, are we shutting down?";
                                    "region_id" => self.fsm.region_id(),
                                    "peer_id" => self.fsm.peer_id(),
                                    "err" => %e,
                                );
                            }
                        }
                    }
                    None => self.ctx.raft_metrics.message_dropped.applying_snap += 1,
                }
                true
            }
            cmp::Ordering::Equal => false,
        }
    }

    /// Check if it's necessary to gc the source merge peer.
    ///
    /// If the target merge peer won't be created on this store,
    /// then it's appropriate to destroy it immediately.
    fn need_gc_merge(&mut self, msg: &RaftMessage) -> Result<bool> {
        let merge_target = msg.get_merge_target();
        let target_region_id = merge_target.get_id();
        debug!(
            "receive merge target";
            "region_id" => self.fsm.region_id(),
            "peer_id" => self.fsm.peer_id(),
            "merge_target" => ?merge_target,
        );

        // When receiving message that has a merge target, it indicates that the source peer on this
        // store is stale, the peers on other stores are already merged. The epoch in merge target
        // is the state of target peer at the time when source peer is merged. So here we record the
        // merge target epoch version to let the target peer on this store to decide whether to
        // destroy the source peer.
        let mut meta = self.ctx.store_meta.lock().unwrap();
        meta.targets_map.insert(self.region_id(), target_region_id);
        let v = meta
            .pending_merge_targets
            .entry(target_region_id)
            .or_default();
        let mut no_range_merge_target = merge_target.clone();
        no_range_merge_target.clear_start_key();
        no_range_merge_target.clear_end_key();
        if let Some(pre_merge_target) = v.insert(self.region_id(), no_range_merge_target) {
            // Merge target epoch records the version of target region when source region is merged.
            // So it must be same no matter when receiving merge target.
            if pre_merge_target.get_region_epoch().get_version()
                != merge_target.get_region_epoch().get_version()
            {
                panic!(
                    "conflict merge target epoch version {:?} {:?}",
                    pre_merge_target.get_region_epoch().get_version(),
                    merge_target.get_region_epoch()
                );
            }
        }

        if let Some(r) = meta.regions.get(&target_region_id) {
            // In the case that the source peer's range isn't overlapped with target's anymore:
            //     | region 2 | region 3 | region 1 |
            //                   || merge 3 into 2
            //                   \/
            //     |       region 2      | region 1 |
            //                   || merge 1 into 2
            //                   \/
            //     |            region 2            |
            //                   || split 2 into 4
            //                   \/
            //     |        region 4       |region 2|
            // so the new target peer can't find the source peer.
            // e.g. new region 2 is overlapped with region 1
            //
            // If that, source peer still need to decide whether to destroy itself. When the target
            // peer has already moved on, source peer can destroy itself.
            if util::is_epoch_stale(merge_target.get_region_epoch(), r.get_region_epoch()) {
                return Ok(true);
            }
            return Ok(false);
        }
        drop(meta);

        // All of the target peers must exist before merging which is guaranteed by PD.
        // Now the target peer is not in region map, so if everything is ok, the merge target
        // region should be staler than the local target region
        if self.is_merge_target_region_stale(merge_target)? {
            Ok(true)
        } else {
            if self.ctx.cfg.dev_assert {
                panic!(
                    "something is wrong, maybe PD do not ensure all target peers exist before merging"
                );
            }
            error!(
                "something is wrong, maybe PD do not ensure all target peers exist before merging"
            );
            Ok(false)
        }
    }

    fn handle_gc_peer_msg(&mut self, msg: &RaftMessage) {
        let from_epoch = msg.get_region_epoch();
        if !util::is_epoch_stale(self.fsm.peer.region().get_region_epoch(), from_epoch) {
            return;
        }

        if self.fsm.peer.peer != *msg.get_to_peer() {
            info!(
                "receive stale gc message, ignore.";
                "region_id" => self.fsm.region_id(),
                "peer_id" => self.fsm.peer_id(),
            );
            self.ctx.raft_metrics.message_dropped.stale_msg += 1;
            return;
        }
        // TODO: ask pd to guarantee we are stale now.
        info!(
            "receives gc message, trying to remove";
            "region_id" => self.fsm.region_id(),
            "peer_id" => self.fsm.peer_id(),
            "to_peer" => ?msg.get_to_peer(),
        );

        // Destroy peer in next round in order to apply more committed entries if any.
        // It depends on the implementation that msgs which are handled in this round have already fetched.
        let _ = self
            .ctx
            .router
            .force_send(self.fsm.region_id(), PeerMsg::Destroy(self.fsm.peer_id()));
    }

    // Returns `Vec<(u64, bool)>` indicated (source_region_id, merge_to_this_peer) if the `msg`
    // doesn't contain a snapshot or this snapshot doesn't conflict with any other snapshots or regions.
    // Otherwise a `SnapKey` is returned.
    fn check_snapshot(&mut self, msg: &RaftMessage) -> Result<Either<SnapKey, Vec<(u64, bool)>>> {
        if !msg.get_message().has_snapshot() {
            return Ok(Either::Right(vec![]));
        }

        let region_id = msg.get_region_id();
        let snap = msg.get_message().get_snapshot();
        let key = SnapKey::from_region_snap(region_id, snap);
        let mut snap_data = RaftSnapshotData::default();
        snap_data.merge_from_bytes(snap.get_data())?;
        let snap_region = snap_data.take_region();
        let peer_id = msg.get_to_peer().get_id();
        let snap_enc_start_key = enc_start_key(&snap_region);
        let snap_enc_end_key = enc_end_key(&snap_region);

        let before_check_snapshot_1_2_fp = || -> bool {
            fail_point!(
                "before_check_snapshot_1_2",
                self.fsm.region_id() == 1 && self.store_id() == 2,
                |_| true
            );
            false
        };
        let before_check_snapshot_1000_2_fp = || -> bool {
            fail_point!(
                "before_check_snapshot_1000_2",
                self.fsm.region_id() == 1000 && self.store_id() == 2,
                |_| true
            );
            false
        };
        if before_check_snapshot_1_2_fp() || before_check_snapshot_1000_2_fp() {
            return Ok(Either::Left(key));
        }

        if snap_region
            .get_peers()
            .iter()
            .all(|p| p.get_id() != peer_id)
        {
            info!(
                "snapshot doesn't contain to peer, skip";
                "region_id" => self.fsm.region_id(),
                "peer_id" => self.fsm.peer_id(),
                "snap" => ?snap_region,
                "to_peer" => ?msg.get_to_peer(),
            );
            self.ctx.raft_metrics.message_dropped.region_no_peer += 1;
            return Ok(Either::Left(key));
        }

        let mut meta = self.ctx.store_meta.lock().unwrap();
        if meta.regions[&self.region_id()] != *self.region() {
            if !self.fsm.peer.is_initialized() {
                info!(
                    "stale delegate detected, skip";
                    "region_id" => self.fsm.region_id(),
                    "peer_id" => self.fsm.peer_id(),
                );
                self.ctx.raft_metrics.message_dropped.stale_msg += 1;
                return Ok(Either::Left(key));
            } else {
                panic!(
                    "{} meta corrupted: {:?} != {:?}",
                    self.fsm.peer.tag,
                    meta.regions[&self.region_id()],
                    self.region()
                );
            }
        }

        if meta.atomic_snap_regions.contains_key(&region_id) {
            info!(
                "atomic snapshot is applying, skip";
                "region_id" => self.fsm.region_id(),
                "peer_id" => self.fsm.peer_id(),
            );
            return Ok(Either::Left(key));
        }

        for region in &meta.pending_snapshot_regions {
            if enc_start_key(region) < snap_enc_end_key &&
               enc_end_key(region) > snap_enc_start_key &&
               // Same region can overlap, we will apply the latest version of snapshot.
               region.get_id() != snap_region.get_id()
            {
                info!(
                    "pending region overlapped";
                    "region_id" => self.fsm.region_id(),
                    "peer_id" => self.fsm.peer_id(),
                    "region" => ?region,
                    "snap" => ?snap_region,
                );
                self.ctx.raft_metrics.message_dropped.region_overlap += 1;
                return Ok(Either::Left(key));
            }
        }

        let mut is_overlapped = false;
        let mut regions_to_destroy = vec![];
        // In some extreme cases, it may cause source peer destroyed improperly so that a later
        // CommitMerge may panic because source is already destroyed, so just drop the message:
        // 1. A new snapshot is received whereas a snapshot is still in applying, and the snapshot
        // under applying is generated before merge and the new snapshot is generated after merge.
        // After the applying snapshot is finished, the log may able to catch up and so a
        // CommitMerge will be applied.
        // 2. There is a CommitMerge pending in apply thread.
        let ready = !self.fsm.peer.is_handling_snapshot()
            && !self.fsm.peer.has_pending_snapshot()
            // It must be ensured that all logs have been applied.
            // Suppose apply fsm is applying a `CommitMerge` log and this snapshot is generated after
            // merge, its corresponding source peer can not be destroy by this snapshot.
            && self.fsm.peer.ready_to_handle_pending_snap();
        for exist_region in meta
            .region_ranges
            .range((Excluded(snap_enc_start_key), Unbounded::<Vec<u8>>))
            .map(|(_, &region_id)| &meta.regions[&region_id])
            .take_while(|r| enc_start_key(r) < snap_enc_end_key)
            .filter(|r| r.get_id() != region_id)
        {
            info!(
                "region overlapped";
                "region_id" => self.fsm.region_id(),
                "peer_id" => self.fsm.peer_id(),
                "exist" => ?exist_region,
                "snap" => ?snap_region,
            );
            let (can_destroy, merge_to_this_peer) = maybe_destroy_source(
                &meta,
                self.fsm.region_id(),
                self.fsm.peer_id(),
                exist_region.get_id(),
                snap_region.get_region_epoch().to_owned(),
            );
            if ready && can_destroy {
                // The snapshot that we decide to whether destroy peer based on must can be applied.
                // So here not to destroy peer immediately, or the snapshot maybe dropped in later
                // check but the peer is already destroyed.
                regions_to_destroy.push((exist_region.get_id(), merge_to_this_peer));
                continue;
            }
            is_overlapped = true;
            if !can_destroy
                && snap_region.get_region_epoch().get_version()
                    > exist_region.get_region_epoch().get_version()
            {
                // If snapshot's epoch version is greater than exist region's, the exist region
                // may has been merged/splitted already.
                let _ = self.ctx.router.force_send(
                    exist_region.get_id(),
                    PeerMsg::CasualMessage(CasualMessage::RegionOverlapped),
                );
            }
        }
        if is_overlapped {
            self.ctx.raft_metrics.message_dropped.region_overlap += 1;
            return Ok(Either::Left(key));
        }

        // Check if snapshot file exists.
        self.ctx.snap_mgr.get_snapshot_for_applying(&key)?;

        // WARNING: The checking code must be above this line.
        // Now all checking passed.

        if self.fsm.peer.local_first_replicate && !self.fsm.peer.is_initialized() {
            // If the peer is not initialized and passes the snapshot range check, `is_splitting` flag must
            // be false.
            // 1. If `is_splitting` is set to true, then the uninitialized peer is created before split is applied
            //    and the peer id is the same as split one. So there should be no initialized peer before.
            // 2. If the peer is also created by splitting, then the snapshot range is not overlapped with
            //    parent peer. It means leader has applied merge and split at least one time. However,
            //    the prerequisite of merge includes the initialization of all target peers and source peers,
            //    which is conflict with 1.
            let pending_create_peers = self.ctx.pending_create_peers.lock().unwrap();
            let status = pending_create_peers.get(&region_id).cloned();
            if status != Some((self.fsm.peer_id(), false)) {
                drop(pending_create_peers);
                panic!("{} status {:?} is not expected", self.fsm.peer.tag, status);
            }
        }
        meta.pending_snapshot_regions.push(snap_region);

        Ok(Either::Right(regions_to_destroy))
    }

    fn destroy_regions_for_snapshot(&mut self, regions_to_destroy: Vec<(u64, bool)>) {
        if regions_to_destroy.is_empty() {
            return;
        }
        let mut meta = self.ctx.store_meta.lock().unwrap();
        assert!(!meta.atomic_snap_regions.contains_key(&self.fsm.region_id()));
        for (source_region_id, merge_to_this_peer) in regions_to_destroy {
            if !meta.regions.contains_key(&source_region_id) {
                if merge_to_this_peer {
                    drop(meta);
                    panic!(
                        "{}'s source region {} has been destroyed",
                        self.fsm.peer.tag, source_region_id
                    );
                }
                continue;
            }
            info!(
                "source region destroy due to target region's snapshot";
                "region_id" => self.fsm.region_id(),
                "peer_id" => self.fsm.peer_id(),
                "source_region_id" => source_region_id,
                "need_atomic" => merge_to_this_peer,
            );
            meta.atomic_snap_regions
                .entry(self.fsm.region_id())
                .or_default()
                .insert(source_region_id, false);
            meta.destroyed_region_for_snap
                .insert(source_region_id, merge_to_this_peer);

            let result = if merge_to_this_peer {
                MergeResultKind::FromTargetSnapshotStep1
            } else {
                MergeResultKind::Stale
            };
            // Use `unwrap` is ok because the StoreMeta lock is held and these source peers still
            // exist in regions and region_ranges map.
            // It depends on the implementation of `destroy_peer`.
            self.ctx
                .router
                .force_send(
                    source_region_id,
                    PeerMsg::SignificantMsg(SignificantMsg::MergeResult {
                        target_region_id: self.fsm.region_id(),
                        target: self.fsm.peer.peer.clone(),
                        result,
                    }),
                )
                .unwrap();
        }
    }

    fn on_transfer_leader_msg(&mut self, msg: &eraftpb::Message, peer_disk_usage: DiskUsage) {
        // log_term is set by original leader, represents the term last log is written
        // in, which should be equal to the original leader's term.
        if msg.get_log_term() != self.fsm.peer.term() {
            return;
        }
        if self.fsm.peer.is_leader() {
            let from = match self.fsm.peer.get_peer_from_cache(msg.get_from()) {
                Some(p) => p,
                None => return,
            };
            match self
                .fsm
                .peer
                .ready_to_transfer_leader(&mut self.ctx, msg.get_index(), &from)
            {
                Some(reason) => {
                    info!(
                        "reject to transfer leader";
                        "region_id" => self.fsm.region_id(),
                        "peer_id" => self.fsm.peer_id(),
                        "to" => ?from,
                        "reason" => reason,
                        "index" => msg.get_index(),
                        "last_index" => self.fsm.peer.get_store().last_index(),
                    );
                }
                None => {
                    if self.fsm.batch_req_builder.request.is_some() {
                        self.propose_batch_raft_command(true);
                    }

                    self.fsm.peer.transfer_leader(&from);
                }
            }
        } else {
            self.fsm
                .peer
                .execute_transfer_leader(&mut self.ctx, msg, peer_disk_usage);
        }
    }

    fn handle_destroy_peer(&mut self, job: DestroyPeerJob) -> bool {
        // The initialized flag implicitly means whether apply fsm exists or not.
        if job.initialized {
            // Destroy the apply fsm first, wait for the reply msg from apply fsm
            self.ctx
                .apply_router
                .schedule_task(job.region_id, ApplyTask::destroy(job.region_id, false));
            false
        } else {
            // Destroy the peer fsm directly
            self.destroy_peer(false)
        }
    }

    // [PerformanceCriticalPath] TODO: spin off the I/O code (self.fsm.peer.destroy)
    fn destroy_peer(&mut self, merged_by_target: bool) -> bool {
        fail_point!("destroy_peer");
        // Mark itself as pending_remove
        self.fsm.peer.pending_remove = true;

        if self.fsm.peer.has_unpersisted_ready() {
            assert!(self.ctx.sync_write_worker.is_none());
            // The destroy must be delayed if there are some unpersisted readies.
            // Otherwise there is a race of writting kv db and raft db between here
            // and write worker.
            if let Some(mbt) = self.fsm.delayed_destroy {
                panic!(
                    "{} destroy peer twice with some unpersisted readies, original {}, now {}",
                    self.fsm.peer.tag, mbt, merged_by_target
                );
            }
            self.fsm.delayed_destroy = Some(merged_by_target);
            // TODO: The destroy process can also be asynchronous as snapshot process,
            // if so, all write db operations are removed in store thread.
            info!(
                "delays destroy";
                "region_id" => self.fsm.region_id(),
                "peer_id" => self.fsm.peer_id(),
                "merged_by_target" => merged_by_target,
            );
            return false;
        }

        info!(
            "starts destroy";
            "region_id" => self.fsm.region_id(),
            "peer_id" => self.fsm.peer_id(),
            "merged_by_target" => merged_by_target,
        );
        let region_id = self.region_id();
        // We can't destroy a peer which is handling snapshot.
        assert!(!self.fsm.peer.is_handling_snapshot());

        let mut meta = self.ctx.store_meta.lock().unwrap();

        if meta.atomic_snap_regions.contains_key(&self.region_id()) {
            drop(meta);
            panic!(
                "{} is applying atomic snapshot during destroying",
                self.fsm.peer.tag
            );
        }

        // It's possible that this region gets a snapshot then gets a stale peer msg.
        // So the data in `pending_snapshot_regions` should be removed here.
        meta.pending_snapshot_regions
            .retain(|r| self.fsm.region_id() != r.get_id());

        // Remove `read_progress` and reset the `safe_ts` to zero to reject
        // incoming stale read request
        meta.region_read_progress.remove(&region_id);
        self.fsm.peer.read_progress.pause();

        // Destroy read delegates.
        meta.readers.remove(&region_id);

        // Trigger region change observer
        self.ctx.coprocessor_host.on_region_changed(
            self.fsm.peer.region(),
            RegionChangeEvent::Destroy,
            self.fsm.peer.get_role(),
        );
        let task = PdTask::DestroyPeer { region_id };
        if let Err(e) = self.ctx.pd_scheduler.schedule(task) {
            error!(
                "failed to notify pd";
                "region_id" => self.fsm.region_id(),
                "peer_id" => self.fsm.peer_id(),
                "err" => %e,
            );
        }
        let is_initialized = self.fsm.peer.is_initialized();
        if let Err(e) = self.fsm.peer.destroy(
            &self.ctx.engines,
            &mut self.ctx.perf_context,
            merged_by_target,
        ) {
            // If not panic here, the peer will be recreated in the next restart,
            // then it will be gc again. But if some overlap region is created
            // before restarting, the gc action will delete the overlap region's
            // data too.
            panic!("{} destroy err {:?}", self.fsm.peer.tag, e);
        }

        // Some places use `force_send().unwrap()` if the StoreMeta lock is held.
        // So in here, it's necessary to held the StoreMeta lock when closing the router.
        self.ctx.router.close(region_id);
        self.fsm.stop();

        if is_initialized
            && !merged_by_target
            && meta
                .region_ranges
                .remove(&enc_end_key(self.fsm.peer.region()))
                .is_none()
        {
            panic!("{} meta corruption detected", self.fsm.peer.tag);
        }
        if meta.regions.remove(&region_id).is_none() && !merged_by_target {
            panic!("{} meta corruption detected", self.fsm.peer.tag)
        }

        if self.fsm.peer.local_first_replicate {
            let mut pending_create_peers = self.ctx.pending_create_peers.lock().unwrap();
            if is_initialized {
                assert!(pending_create_peers.get(&region_id).is_none());
            } else {
                // If this region's data in `pending_create_peers` is not equal to `(peer_id, false)`,
                // it means this peer will be replaced by the split one.
                if let Some(status) = pending_create_peers.get(&region_id) {
                    if *status == (self.fsm.peer_id(), false) {
                        pending_create_peers.remove(&region_id);
                    }
                }
            }
        }

        // Clear merge related structures.
        if let Some(&need_atomic) = meta.destroyed_region_for_snap.get(&region_id) {
            if need_atomic {
                panic!(
                    "{} should destroy with target region atomically",
                    self.fsm.peer.tag
                );
            } else {
                let target_region_id = *meta.targets_map.get(&region_id).unwrap();
                let is_ready = meta
                    .atomic_snap_regions
                    .get_mut(&target_region_id)
                    .unwrap()
                    .get_mut(&region_id)
                    .unwrap();
                *is_ready = true;
            }
        }

        meta.pending_merge_targets.remove(&region_id);
        if let Some(target) = meta.targets_map.remove(&region_id) {
            if meta.pending_merge_targets.contains_key(&target) {
                meta.pending_merge_targets
                    .get_mut(&target)
                    .unwrap()
                    .remove(&region_id);
                // When the target doesn't exist(add peer but the store is isolated), source peer decide to destroy by itself.
                // Without target, the `pending_merge_targets` for target won't be removed, so here source peer help target to clear.
                if meta.regions.get(&target).is_none()
                    && meta.pending_merge_targets.get(&target).unwrap().is_empty()
                {
                    meta.pending_merge_targets.remove(&target);
                }
            }
        }
        meta.leaders.remove(&region_id);

        true
    }

    // Update some region infos
    fn update_region(&mut self, mut region: metapb::Region) {
        {
            let mut meta = self.ctx.store_meta.lock().unwrap();
            meta.set_region(
                &self.ctx.coprocessor_host,
                region.clone(),
                &mut self.fsm.peer,
            );
        }
        for peer in region.take_peers().into_iter() {
            if self.fsm.peer.peer_id() == peer.get_id() {
                self.fsm.peer.peer = peer.clone();
            }
            self.fsm.peer.insert_peer_cache(peer);
        }
    }

    fn on_ready_change_peer(&mut self, cp: ChangePeer) {
        if cp.index == raft::INVALID_INDEX {
            // Apply failed, skip.
            return;
        }

        self.fsm.peer.mut_store().cancel_generating_snap(None);

        if cp.index >= self.fsm.peer.raft_group.raft.raft_log.first_index() {
            match self.fsm.peer.raft_group.apply_conf_change(&cp.conf_change) {
                Ok(_) => {}
                // PD could dispatch redundant conf changes.
                Err(raft::Error::NotExists { .. }) | Err(raft::Error::Exists { .. }) => {}
                _ => unreachable!(),
            }
        } else {
            // Please take a look at test case test_redundant_conf_change_by_snapshot.
        }

        self.update_region(cp.region);

        fail_point!("change_peer_after_update_region");

        let now = Instant::now();
        let (mut remove_self, mut need_ping) = (false, false);
        for mut change in cp.changes {
            let (change_type, peer) = (change.get_change_type(), change.take_peer());
            let (store_id, peer_id) = (peer.get_store_id(), peer.get_id());
            match change_type {
                ConfChangeType::AddNode | ConfChangeType::AddLearnerNode => {
                    let group_id = self
                        .ctx
                        .global_replication_state
                        .lock()
                        .unwrap()
                        .group
                        .group_id(self.fsm.peer.replication_mode_version, store_id);
                    if group_id.unwrap_or(0) != 0 {
                        info!("updating group"; "peer_id" => peer_id, "group_id" => group_id.unwrap());
                        self.fsm
                            .peer
                            .raft_group
                            .raft
                            .assign_commit_groups(&[(peer_id, group_id.unwrap())]);
                    }
                    // Add this peer to peer_heartbeats.
                    self.fsm.peer.peer_heartbeats.insert(peer_id, now);
                    if self.fsm.peer.is_leader() {
                        need_ping = true;
                        self.fsm.peer.peers_start_pending_time.push((peer_id, now));
                    }
                }
                ConfChangeType::RemoveNode => {
                    // Remove this peer from cache.
                    self.fsm.peer.peer_heartbeats.remove(&peer_id);
                    if self.fsm.peer.is_leader() {
                        self.fsm
                            .peer
                            .peers_start_pending_time
                            .retain(|&(p, _)| p != peer_id);
                    }
                    self.fsm.peer.remove_peer_from_cache(peer_id);
                    // We only care remove itself now.
                    if self.store_id() == store_id {
                        if self.fsm.peer.peer_id() == peer_id {
                            remove_self = true;
                        } else {
                            panic!(
                                "{} trying to remove unknown peer {:?}",
                                self.fsm.peer.tag, peer
                            );
                        }
                    }
                }
            }
        }

        // In pattern matching above, if the peer is the leader,
        // it will push the change peer into `peers_start_pending_time`
        // without checking if it is duplicated. We move `heartbeat_pd` here
        // to utilize `collect_pending_peers` in `heartbeat_pd` to avoid
        // adding the redundant peer.
        if self.fsm.peer.is_leader() {
            // Notify pd immediately.
            info!(
                "notify pd with change peer region";
                "region_id" => self.fsm.region_id(),
                "peer_id" => self.fsm.peer_id(),
                "region" => ?self.fsm.peer.region(),
            );
            self.fsm.peer.heartbeat_pd(self.ctx);

            if !self.fsm.peer.disk_full_peers.is_empty() {
                self.fsm.peer.refill_disk_full_peers(self.ctx);
                debug!(
                    "conf change refills disk full peers to {:?}",
                    self.fsm.peer.disk_full_peers;
                    "region_id" => self.fsm.region_id(),
                );
            }

            // Remove or demote leader will cause this raft group unavailable
            // until new leader elected, but we can't revert this operation
            // because its result is already persisted in apply worker
            // TODO: should we transfer leader here?
            let demote_self = is_learner(&self.fsm.peer.peer);
            if remove_self || demote_self {
                warn!(
                    "Removing or demoting leader";
                    "region_id" => self.fsm.region_id(),
                    "peer_id" => self.fsm.peer_id(),
                    "remove" => remove_self,
                    "demote" => demote_self,
                );
                // If demote_self is true, there is no doubt to become follower.
                // If remove_self is true, we also choose to become follower for the
                // following reasons.
                // There are some functions in raft-rs using `unwrap` to get itself
                // progress which will panic when calling them.
                // Before introduing async io, this peer will destroy immediately so
                // there is no chance to call these functions.
                // But maybe it's not true due to delay destroy.
                // Most of these functions are only called when the peer is a leader.
                // (it's pretty reasonable because progress is used to track others' status)
                // The only exception is `Raft::restore` at the time of writing, which is ok
                // because the raft msgs(including snapshot) don't be handled when `pending_remove`
                // is true(it will be set in `destroy_peer`).
                // TODO: totally avoid calling these raft-rs functions when `pending_remove` is true.
                self.fsm
                    .peer
                    .raft_group
                    .raft
                    .become_follower(self.fsm.peer.term(), raft::INVALID_ID);
                // Don't ping to speed up leader election
                need_ping = false;
            }
        } else if !self.fsm.peer.has_valid_leader() {
            self.fsm.reset_hibernate_state(GroupState::Chaos);
            self.register_raft_base_tick();
        }
        if need_ping {
            // Speed up snapshot instead of waiting another heartbeat.
            self.fsm.peer.ping();
            self.fsm.has_ready = true;
        }
        if remove_self {
            self.destroy_peer(false);
        }
    }

    fn on_ready_compact_log(&mut self, first_index: u64, state: RaftTruncatedState) {
        let total_cnt = self.fsm.peer.last_applying_idx - first_index;
        // the size of current CompactLog command can be ignored.
        let remain_cnt = self.fsm.peer.last_applying_idx - state.get_index() - 1;
        self.fsm.peer.raft_log_size_hint =
            self.fsm.peer.raft_log_size_hint * remain_cnt / total_cnt;
        let compact_to = state.get_index() + 1;
        let task = RaftlogGcTask::gc(
            self.fsm.peer.get_store().get_region_id(),
            self.fsm.peer.last_compacted_idx,
            compact_to,
        );
        self.fsm.peer.last_compacted_idx = compact_to;
        self.fsm.peer.mut_store().compact_to(compact_to);
        if let Err(e) = self.ctx.raftlog_gc_scheduler.schedule(task) {
            error!(
                "failed to schedule compact task";
                "region_id" => self.fsm.region_id(),
                "peer_id" => self.fsm.peer_id(),
                "err" => %e,
            );
        }
    }

    fn on_ready_split_region(
        &mut self,
        derived: metapb::Region,
        regions: Vec<metapb::Region>,
        new_split_regions: HashMap<u64, apply::NewSplitPeer>,
    ) {
        fail_point!("on_split", self.ctx.store_id() == 3, |_| {});

        let region_id = derived.get_id();
        // Roughly estimate the size and keys for new regions.
        let new_region_count = regions.len() as u64;
        let estimated_size = self.fsm.peer.approximate_size.map(|v| v / new_region_count);
        let estimated_keys = self.fsm.peer.approximate_keys.map(|v| v / new_region_count);
        let mut meta = self.ctx.store_meta.lock().unwrap();
        meta.set_region(&self.ctx.coprocessor_host, derived, &mut self.fsm.peer);
        self.fsm.peer.post_split();

        // It's not correct anymore, so set it to false to schedule a split check task.
        self.fsm.peer.has_calculated_region_size = false;

        let is_leader = self.fsm.peer.is_leader();
        if is_leader {
            self.fsm.peer.approximate_size = estimated_size;
            self.fsm.peer.approximate_keys = estimated_keys;
            self.fsm.peer.heartbeat_pd(self.ctx);
            // Notify pd immediately to let it update the region meta.
            info!(
                "notify pd with split";
                "region_id" => self.fsm.region_id(),
                "peer_id" => self.fsm.peer_id(),
                "split_count" => regions.len(),
            );
            // Now pd only uses ReportBatchSplit for history operation show,
            // so we send it independently here.
            let task = PdTask::ReportBatchSplit {
                regions: regions.to_vec(),
            };
            if let Err(e) = self.ctx.pd_scheduler.schedule(task) {
                error!(
                    "failed to notify pd";
                    "region_id" => self.fsm.region_id(),
                    "peer_id" => self.fsm.peer_id(),
                    "err" => %e,
                );
            }
        }

        let last_key = enc_end_key(regions.last().unwrap());
        if meta.region_ranges.remove(&last_key).is_none() {
            panic!("{} original region should exist", self.fsm.peer.tag);
        }
        let last_region_id = regions.last().unwrap().get_id();
        for new_region in regions {
            let new_region_id = new_region.get_id();

            if new_region_id == region_id {
                let not_exist = meta
                    .region_ranges
                    .insert(enc_end_key(&new_region), new_region_id)
                    .is_none();
                assert!(not_exist, "[region {}] should not exist", new_region_id);
                continue;
            }

            // Check if this new region should be splitted
            let new_split_peer = new_split_regions.get(&new_region.get_id()).unwrap();
            if new_split_peer.result.is_some() {
                if let Err(e) = self
                    .fsm
                    .peer
                    .mut_store()
                    .clear_extra_split_data(enc_start_key(&new_region), enc_end_key(&new_region))
                {
                    error!(?e;
                        "failed to cleanup extra split data, may leave some dirty data";
                        "region_id" => new_region.get_id(),
                    );
                }
                continue;
            }

            // Now all checking passed.
            {
                let mut pending_create_peers = self.ctx.pending_create_peers.lock().unwrap();
                assert_eq!(
                    pending_create_peers.remove(&new_region_id),
                    Some((new_split_peer.peer_id, true))
                );
            }

            // Insert new regions and validation
            info!(
                "insert new region";
                "region_id" => new_region_id,
                "region" => ?new_region,
            );
            if let Some(r) = meta.regions.get(&new_region_id) {
                // Suppose a new node is added by conf change and the snapshot comes slowly.
                // Then, the region splits and the first vote message comes to the new node
                // before the old snapshot, which will create an uninitialized peer on the
                // store. After that, the old snapshot comes, followed with the last split
                // proposal. After it's applied, the uninitialized peer will be met.
                // We can remove this uninitialized peer directly.
                if util::is_region_initialized(r) {
                    panic!(
                        "[region {}] duplicated region {:?} for split region {:?}",
                        new_region_id, r, new_region
                    );
                }
                self.ctx.router.close(new_region_id);
            }

            let (sender, mut new_peer) = match PeerFsm::create(
                self.ctx.store_id(),
                &self.ctx.cfg,
                self.ctx.region_scheduler.clone(),
                self.ctx.engines.clone(),
                &new_region,
            ) {
                Ok((sender, new_peer)) => (sender, new_peer),
                Err(e) => {
                    // peer information is already written into db, can't recover.
                    // there is probably a bug.
                    panic!("create new split region {:?} err {:?}", new_region, e);
                }
            };
            let mut replication_state = self.ctx.global_replication_state.lock().unwrap();
            new_peer.peer.init_replication_mode(&mut *replication_state);
            drop(replication_state);

            let meta_peer = new_peer.peer.peer.clone();

            for p in new_region.get_peers() {
                // Add this peer to cache.
                new_peer.peer.insert_peer_cache(p.clone());
            }

            // New peer derive write flow from parent region,
            // this will be used by balance write flow.
            new_peer.peer.peer_stat = self.fsm.peer.peer_stat.clone();
            new_peer.peer.last_compacted_idx =
                new_peer.apply_state().get_truncated_state().get_index() + 1;
            let campaigned = new_peer.peer.maybe_campaign(is_leader);
            new_peer.has_ready |= campaigned;

            if is_leader {
                new_peer.peer.approximate_size = estimated_size;
                new_peer.peer.approximate_keys = estimated_keys;
                // The new peer is likely to become leader, send a heartbeat immediately to reduce
                // client query miss.
                new_peer.peer.heartbeat_pd(self.ctx);
            }

            new_peer.peer.activate(self.ctx);
            meta.regions.insert(new_region_id, new_region.clone());
            let not_exist = meta
                .region_ranges
                .insert(enc_end_key(&new_region), new_region_id)
                .is_none();
            assert!(not_exist, "[region {}] should not exist", new_region_id);
            meta.readers
                .insert(new_region_id, ReadDelegate::from_peer(new_peer.get_peer()));
            meta.region_read_progress
                .insert(new_region_id, new_peer.peer.read_progress.clone());
            if last_region_id == new_region_id {
                // To prevent from big region, the right region needs run split
                // check again after split.
                new_peer.peer.size_diff_hint = self.ctx.cfg.region_split_check_diff.0;
            }
            let mailbox = BasicMailbox::new(sender, new_peer, self.ctx.router.state_cnt().clone());
            self.ctx.router.register(new_region_id, mailbox);
            self.ctx
                .router
                .force_send(new_region_id, PeerMsg::Start)
                .unwrap();

            if !campaigned {
                if let Some(msg) = meta
                    .pending_msgs
                    .swap_remove_front(|m| m.get_to_peer() == &meta_peer)
                {
                    let peer_msg = PeerMsg::RaftMessage(InspectedRaftMessage { heap_size: 0, msg });
                    if let Err(e) = self.ctx.router.force_send(new_region_id, peer_msg) {
                        warn!("handle first requset failed"; "region_id" => region_id, "error" => ?e);
                    }
                }
            }
        }
        drop(meta);
        if is_leader {
            self.on_split_region_check_tick();
        }
        fail_point!("after_split", self.ctx.store_id() == 3, |_| {});
    }

    fn register_merge_check_tick(&mut self) {
        self.schedule_tick(PeerTicks::CHECK_MERGE)
    }

    /// Check if merge target region is staler than the local one in kv engine.
    /// It should be called when target region is not in region map in memory.
    /// If everything is ok, the answer should always be true because PD should ensure all target peers exist.
    /// So if not, error log will be printed and return false.
    fn is_merge_target_region_stale(&self, target_region: &metapb::Region) -> Result<bool> {
        let target_region_id = target_region.get_id();
        let target_peer_id = util::find_peer(target_region, self.ctx.store_id())
            .unwrap()
            .get_id();

        let state_key = keys::region_state_key(target_region_id);
        if let Some(target_state) = self
            .ctx
            .engines
            .kv
            .get_msg_cf::<RegionLocalState>(CF_RAFT, &state_key)?
        {
            if util::is_epoch_stale(
                target_region.get_region_epoch(),
                target_state.get_region().get_region_epoch(),
            ) {
                return Ok(true);
            }
            // The local target region epoch is staler than target region's.
            // In the case where the peer is destroyed by receiving gc msg rather than applying conf change,
            // the epoch may staler but it's legal, so check peer id to assure that.
            if let Some(local_target_peer_id) =
                util::find_peer(target_state.get_region(), self.ctx.store_id()).map(|r| r.get_id())
            {
                match local_target_peer_id.cmp(&target_peer_id) {
                    cmp::Ordering::Equal => {
                        if target_state.get_state() == PeerState::Tombstone {
                            // The local target peer has already been destroyed.
                            return Ok(true);
                        }
                        error!(
                            "the local target peer state is not tombstone in kv engine";
                            "target_peer_id" => target_peer_id,
                            "target_peer_state" => ?target_state.get_state(),
                            "target_region" => ?target_region,
                            "region_id" => self.fsm.region_id(),
                            "peer_id" => self.fsm.peer_id(),
                        );
                    }
                    cmp::Ordering::Greater => {
                        // The local target peer id is greater than the one in target region, but its epoch
                        // is staler than target_region's. That is contradictory.
                        panic!("{} local target peer id {} is greater than the one in target region {}, but its epoch is staler, local target region {:?},
                                    target region {:?}", self.fsm.peer.tag, local_target_peer_id, target_peer_id, target_state.get_region(), target_region);
                    }
                    cmp::Ordering::Less => {
                        error!(
                            "the local target peer id in kv engine is less than the one in target region";
                            "local_target_peer_id" => local_target_peer_id,
                            "target_peer_id" => target_peer_id,
                            "target_region" => ?target_region,
                            "region_id" => self.fsm.region_id(),
                            "peer_id" => self.fsm.peer_id(),
                        );
                    }
                }
            } else {
                // Can't get local target peer id probably because this target peer is removed by applying conf change
                error!(
                    "the local target peer does not exist in target region state";
                    "target_region" => ?target_region,
                    "local_target" => ?target_state.get_region(),
                    "region_id" => self.fsm.region_id(),
                    "peer_id" => self.fsm.peer_id(),
                );
            }
        } else {
            error!(
                "failed to load target peer's RegionLocalState from kv engine";
                "target_peer_id" => target_peer_id,
                "target_region" => ?target_region,
                "region_id" => self.fsm.region_id(),
                "peer_id" => self.fsm.peer_id(),
            );
        }
        Ok(false)
    }

    fn validate_merge_peer(&self, target_region: &metapb::Region) -> Result<bool> {
        let target_region_id = target_region.get_id();
        let exist_region = {
            let meta = self.ctx.store_meta.lock().unwrap();
            meta.regions.get(&target_region_id).cloned()
        };
        if let Some(r) = exist_region {
            let exist_epoch = r.get_region_epoch();
            let expect_epoch = target_region.get_region_epoch();
            // exist_epoch > expect_epoch
            if util::is_epoch_stale(expect_epoch, exist_epoch) {
                return Err(box_err!(
                    "target region changed {:?} -> {:?}",
                    target_region,
                    r
                ));
            }
            // exist_epoch < expect_epoch
            if util::is_epoch_stale(exist_epoch, expect_epoch) {
                info!(
                    "target region still not catch up, skip.";
                    "region_id" => self.fsm.region_id(),
                    "peer_id" => self.fsm.peer_id(),
                    "target_region" => ?target_region,
                    "exist_region" => ?r,
                );
                return Ok(false);
            }
            return Ok(true);
        }

        // All of the target peers must exist before merging which is guaranteed by PD.
        // Now the target peer is not in region map.
        match self.is_merge_target_region_stale(target_region) {
            Err(e) => {
                error!(%e;
                    "failed to load region state, ignore";
                    "region_id" => self.fsm.region_id(),
                    "peer_id" => self.fsm.peer_id(),
                    "target_region_id" => target_region_id,
                );
                Ok(false)
            }
            Ok(true) => Err(box_err!("region {} is destroyed", target_region_id)),
            Ok(false) => {
                if self.ctx.cfg.dev_assert {
                    panic!(
                        "something is wrong, maybe PD do not ensure all target peers exist before merging"
                    );
                }
                error!(
                    "something is wrong, maybe PD do not ensure all target peers exist before merging"
                );
                Ok(false)
            }
        }
    }

    fn schedule_merge(&mut self) -> Result<()> {
        fail_point!("on_schedule_merge", |_| Ok(()));
        let (request, target_id) = {
            let state = self.fsm.peer.pending_merge_state.as_ref().unwrap();
            let expect_region = state.get_target();

            if !self.validate_merge_peer(expect_region)? {
                // Wait till next round.
                return Ok(());
            }
            let target_id = expect_region.get_id();
            let sibling_region = expect_region;

            let (min_index, _) = self.fsm.peer.get_min_progress()?;
            let low = cmp::max(min_index + 1, state.get_min_index());
            // TODO: move this into raft module.
            // > over >= to include the PrepareMerge proposal.
            let entries = if low > state.get_commit() {
                vec![]
            } else {
                match self
                    .fsm
                    .peer
                    .get_store()
                    .entries(low, state.get_commit() + 1, NO_LIMIT)
                {
                    Ok(ents) => ents,
                    Err(e) => panic!(
                        "[region {}] {} failed to get merge entires: {:?}, low:{}, commit: {}",
                        self.fsm.region_id(),
                        self.fsm.peer_id(),
                        e,
                        low,
                        state.get_commit()
                    ),
                }
            };

            let sibling_peer = util::find_peer(sibling_region, self.store_id()).unwrap();
            let mut request = new_admin_request(sibling_region.get_id(), sibling_peer.clone());
            request
                .mut_header()
                .set_region_epoch(sibling_region.get_region_epoch().clone());
            let mut admin = AdminRequest::default();
            admin.set_cmd_type(AdminCmdType::CommitMerge);
            admin
                .mut_commit_merge()
                .set_source(self.fsm.peer.region().clone());
            admin.mut_commit_merge().set_commit(state.get_commit());
            admin.mut_commit_merge().set_entries(entries.into());
            request.set_admin_request(admin);
            (request, target_id)
        };
        // Please note that, here assumes that the unit of network isolation is store rather than
        // peer. So a quorum stores of source region should also be the quorum stores of target
        // region. Otherwise we need to enable proposal forwarding.
        self.ctx
            .router
            .force_send(
                target_id,
                PeerMsg::RaftCommand(RaftCommand::new_ext(
                    request,
                    Callback::None,
                    RaftCmdExtraOpts {
                        deadline: None,
                        disk_full_opt: DiskFullOpt::AllowedOnAlmostFull,
                    },
                )),
            )
            .map_err(|_| Error::RegionNotFound(target_id))
    }

    fn rollback_merge(&mut self) {
        let req = {
            let state = self.fsm.peer.pending_merge_state.as_ref().unwrap();
            let mut request =
                new_admin_request(self.fsm.peer.region().get_id(), self.fsm.peer.peer.clone());
            request
                .mut_header()
                .set_region_epoch(self.fsm.peer.region().get_region_epoch().clone());
            let mut admin = AdminRequest::default();
            admin.set_cmd_type(AdminCmdType::RollbackMerge);
            admin.mut_rollback_merge().set_commit(state.get_commit());
            request.set_admin_request(admin);
            request
        };
        self.propose_raft_command(req, Callback::None, DiskFullOpt::AllowedOnAlmostFull);
    }

    fn on_check_merge(&mut self) {
        if self.fsm.stopped
            || self.fsm.peer.pending_remove
            || self.fsm.peer.pending_merge_state.is_none()
        {
            return;
        }
        self.register_merge_check_tick();
        fail_point!(
            "on_check_merge_not_1001",
            self.fsm.peer_id() != 1001,
            |_| {}
        );
        if let Err(e) = self.schedule_merge() {
            if self.fsm.peer.is_leader() {
                self.fsm
                    .peer
                    .add_want_rollback_merge_peer(self.fsm.peer_id());
                if self
                    .fsm
                    .peer
                    .raft_group
                    .raft
                    .prs()
                    .has_quorum(&self.fsm.peer.want_rollback_merge_peers)
                {
                    info!(
                        "failed to schedule merge, rollback";
                        "region_id" => self.fsm.region_id(),
                        "peer_id" => self.fsm.peer_id(),
                        "err" => %e,
                        "error_code" => %e.error_code(),
                    );
                    self.rollback_merge();
                }
            } else if !is_learner(&self.fsm.peer.peer) {
                info!(
                    "want to rollback merge";
                    "region_id" => self.fsm.region_id(),
                    "peer_id" => self.fsm.peer_id(),
                    "leader_id" => self.fsm.peer.leader_id(),
                    "err" => %e,
                    "error_code" => %e.error_code(),
                );
                if self.fsm.peer.leader_id() != raft::INVALID_ID {
                    self.fsm.peer.send_want_rollback_merge(
                        self.fsm
                            .peer
                            .pending_merge_state
                            .as_ref()
                            .unwrap()
                            .get_commit(),
                        &mut self.ctx,
                    );
                }
            }
        }
    }

    fn on_ready_prepare_merge(&mut self, region: metapb::Region, state: MergeState) {
        {
            let mut meta = self.ctx.store_meta.lock().unwrap();
            meta.set_region(&self.ctx.coprocessor_host, region, &mut self.fsm.peer);
        }

        self.fsm.peer.pending_merge_state = Some(state);
        let state = self.fsm.peer.pending_merge_state.as_ref().unwrap();

        if let Some(ref catch_up_logs) = self.fsm.peer.catch_up_logs {
            if state.get_commit() == catch_up_logs.merge.get_commit() {
                assert_eq!(state.get_target().get_id(), catch_up_logs.target_region_id);
                // Indicate that `on_catch_up_logs_for_merge` has already executed.
                // Mark pending_remove because its apply fsm will be destroyed.
                self.fsm.peer.pending_remove = true;
                // Send CatchUpLogs back to destroy source apply fsm,
                // then it will send `Noop` to trigger target apply fsm.
                self.ctx.apply_router.schedule_task(
                    self.fsm.region_id(),
                    ApplyTask::LogsUpToDate(self.fsm.peer.catch_up_logs.take().unwrap()),
                );
                return;
            }
        }

        self.on_check_merge();
    }

    fn on_catch_up_logs_for_merge(&mut self, mut catch_up_logs: CatchUpLogs) {
        let region_id = self.fsm.region_id();
        assert_eq!(region_id, catch_up_logs.merge.get_source().get_id());

        if let Some(ref cul) = self.fsm.peer.catch_up_logs {
            panic!(
                "{} get catch_up_logs from {} but has already got from {}",
                self.fsm.peer.tag, catch_up_logs.target_region_id, cul.target_region_id
            )
        }

        if let Some(ref pending_merge_state) = self.fsm.peer.pending_merge_state {
            if pending_merge_state.get_commit() == catch_up_logs.merge.get_commit() {
                assert_eq!(
                    pending_merge_state.get_target().get_id(),
                    catch_up_logs.target_region_id
                );
                // Indicate that `on_ready_prepare_merge` has already executed.
                // Mark pending_remove because its apply fsm will be destroyed.
                self.fsm.peer.pending_remove = true;
                // Just for saving memory.
                catch_up_logs.merge.clear_entries();
                // Send CatchUpLogs back to destroy source apply fsm,
                // then it will send `Noop` to trigger target apply fsm.
                self.ctx
                    .apply_router
                    .schedule_task(region_id, ApplyTask::LogsUpToDate(catch_up_logs));
                return;
            }
        }

        // Directly append these logs to raft log and then commit them.
        match self
            .fsm
            .peer
            .maybe_append_merge_entries(&catch_up_logs.merge)
        {
            Some(last_index) => {
                info!(
                    "append and commit entries to source region";
                    "region_id" => region_id,
                    "peer_id" => self.fsm.peer.peer_id(),
                    "last_index" => last_index,
                );
                // Now it has some committed entries, so mark it to take `Ready` in next round.
                self.fsm.has_ready = true;
            }
            None => {
                info!(
                    "no need to catch up logs";
                    "region_id" => region_id,
                    "peer_id" => self.fsm.peer.peer_id(),
                );
            }
        }
        // Just for saving memory.
        catch_up_logs.merge.clear_entries();
        self.fsm.peer.catch_up_logs = Some(catch_up_logs);
    }

    fn on_ready_commit_merge(
        &mut self,
        merge_index: u64,
        region: metapb::Region,
        source: metapb::Region,
    ) {
        self.register_split_region_check_tick();
        let mut meta = self.ctx.store_meta.lock().unwrap();

        let prev = meta.region_ranges.remove(&enc_end_key(&source));
        assert_eq!(prev, Some(source.get_id()));
        let prev = if region.get_end_key() == source.get_end_key() {
            meta.region_ranges.remove(&enc_start_key(&source))
        } else {
            meta.region_ranges.remove(&enc_end_key(&region))
        };
        if prev != Some(region.get_id()) {
            panic!(
                "{} meta corrupted: prev: {:?}, ranges: {:?}",
                self.fsm.peer.tag, prev, meta.region_ranges
            );
        }
        meta.region_ranges
            .insert(enc_end_key(&region), region.get_id());
        assert!(meta.regions.remove(&source.get_id()).is_some());
        meta.set_region(&self.ctx.coprocessor_host, region, &mut self.fsm.peer);
        meta.readers.remove(&source.get_id());

        // After the region commit merged, the region's key range is extended and the region's `safe_ts`
        // should reset to `min(source_safe_ts, target_safe_ts)`
        let source_read_progress = meta.region_read_progress.remove(&source.get_id()).unwrap();
        self.fsm
            .peer
            .read_progress
            .merge_safe_ts(source_read_progress.safe_ts(), merge_index);

        // If a follower merges into a leader, a more recent read may happen
        // on the leader of the follower. So max ts should be updated after
        // a region merge.
        self.fsm
            .peer
            .require_updating_max_ts(&self.ctx.pd_scheduler);

        drop(meta);

        // make approximate size and keys updated in time.
        // the reason why follower need to update is that there is a issue that after merge
        // and then transfer leader, the new leader may have stale size and keys.
        self.fsm.peer.size_diff_hint = self.ctx.cfg.region_split_check_diff.0;
        if self.fsm.peer.is_leader() {
            info!(
                "notify pd with merge";
                "region_id" => self.fsm.region_id(),
                "peer_id" => self.fsm.peer_id(),
                "source_region" => ?source,
                "target_region" => ?self.fsm.peer.region(),
            );
            self.fsm.peer.heartbeat_pd(self.ctx);
        }
        if let Err(e) = self.ctx.router.force_send(
            source.get_id(),
            PeerMsg::SignificantMsg(SignificantMsg::MergeResult {
                target_region_id: self.fsm.region_id(),
                target: self.fsm.peer.peer.clone(),
                result: MergeResultKind::FromTargetLog,
            }),
        ) {
            panic!(
                "{} failed to send merge result(FromTargetLog) to source region {}, err {}",
                self.fsm.peer.tag,
                source.get_id(),
                e
            );
        }
    }

    /// Handle rollbacking Merge result.
    ///
    /// If commit is 0, it means that Merge is rollbacked by a snapshot; otherwise
    /// it's rollbacked by a proposal, and its value should be equal to the commit
    /// index of previous PrepareMerge.
    fn on_ready_rollback_merge(&mut self, commit: u64, region: Option<metapb::Region>) {
        let pending_commit = self
            .fsm
            .peer
            .pending_merge_state
            .as_ref()
            .unwrap()
            .get_commit();
        if commit != 0 && pending_commit != commit {
            panic!(
                "{} rollbacks a wrong merge: {} != {}",
                self.fsm.peer.tag, pending_commit, commit
            );
        }
        // Clear merge releted data
        self.fsm.peer.pending_merge_state = None;
        self.fsm.peer.want_rollback_merge_peers.clear();

        // Resume updating `safe_ts`
        self.fsm.peer.read_progress.resume();

        if let Some(r) = region {
            let mut meta = self.ctx.store_meta.lock().unwrap();
            meta.set_region(&self.ctx.coprocessor_host, r, &mut self.fsm.peer);
        }
        if self.fsm.peer.is_leader() {
            info!(
                "notify pd with rollback merge";
                "region_id" => self.fsm.region_id(),
                "peer_id" => self.fsm.peer_id(),
                "commit_index" => commit,
            );
            self.fsm.peer.heartbeat_pd(self.ctx);
        }
    }

    fn on_merge_result(
        &mut self,
        target_region_id: u64,
        target: metapb::Peer,
        result: MergeResultKind,
    ) {
        let exists = self
            .fsm
            .peer
            .pending_merge_state
            .as_ref()
            .map_or(true, |s| {
                s.get_target().get_peers().iter().any(|p| {
                    p.get_store_id() == target.get_store_id() && p.get_id() <= target.get_id()
                })
            });
        if !exists {
            panic!(
                "{} unexpected merge result: {:?} {:?} {:?}",
                self.fsm.peer.tag, self.fsm.peer.pending_merge_state, target, result
            );
        }
        // Because of the checking before proposing `PrepareMerge`, which is
        // no `CompactLog` proposal between the smallest commit index and the latest index.
        // If the merge succeed, all source peers are impossible in apply snapshot state
        // and must be initialized.
        {
            let meta = self.ctx.store_meta.lock().unwrap();
            if meta.atomic_snap_regions.contains_key(&self.region_id()) {
                panic!(
                    "{} is applying atomic snapshot on getting merge result, target region id {}, target peer {:?}, merge result type {:?}",
                    self.fsm.peer.tag, target_region_id, target, result
                );
            }
        }
        if self.fsm.peer.is_handling_snapshot() {
            panic!(
                "{} is applying snapshot on getting merge result, target region id {}, target peer {:?}, merge result type {:?}",
                self.fsm.peer.tag, target_region_id, target, result
            );
        }
        if !self.fsm.peer.is_initialized() {
            panic!(
                "{} is not initialized on getting merge result, target region id {}, target peer {:?}, merge result type {:?}",
                self.fsm.peer.tag, target_region_id, target, result
            );
        }
        match result {
            MergeResultKind::FromTargetLog => {
                info!(
                    "merge finished";
                    "region_id" => self.fsm.region_id(),
                    "peer_id" => self.fsm.peer_id(),
                    "target_region" => ?self.fsm.peer.pending_merge_state.as_ref().unwrap().target,
                );
                self.destroy_peer(true);
            }
            MergeResultKind::FromTargetSnapshotStep1 => {
                info!(
                    "merge finished with target snapshot";
                    "region_id" => self.fsm.region_id(),
                    "peer_id" => self.fsm.peer_id(),
                    "target_region_id" => target_region_id,
                );
                self.fsm.peer.pending_remove = true;
                // Destroy apply fsm at first
                self.ctx.apply_router.schedule_task(
                    self.fsm.region_id(),
                    ApplyTask::destroy(self.fsm.region_id(), true),
                );
            }
            MergeResultKind::FromTargetSnapshotStep2 => {
                // `merge_by_target` is true because this region's range already belongs to
                // its target region so we must not clear data otherwise its target region's
                // data will corrupt.
                self.destroy_peer(true);
            }
            MergeResultKind::Stale => {
                self.on_stale_merge(target_region_id);
            }
        };
    }

    fn on_stale_merge(&mut self, target_region_id: u64) {
        if self.fsm.peer.pending_remove {
            return;
        }
        info!(
            "successful merge can't be continued, try to gc stale peer";
            "region_id" => self.fsm.region_id(),
            "peer_id" => self.fsm.peer_id(),
            "target_region_id" => target_region_id,
            "merge_state" => ?self.fsm.peer.pending_merge_state,
        );
        // Because of the checking before proposing `PrepareMerge`, which is
        // no `CompactLog` proposal between the smallest commit index and the latest index.
        // If the merge succeed, all source peers are impossible in apply snapshot state
        // and must be initialized.
        // So `maybe_destroy` must succeed here.
        let job = self.fsm.peer.maybe_destroy(self.ctx).unwrap();
        self.handle_destroy_peer(job);
    }

    fn on_ready_persist_snapshot(&mut self, persist_res: PersistSnapshotResult) {
        let prev_region = persist_res.prev_region;
        let region = persist_res.region;

        info!(
            "snapshot is persisted";
            "region_id" => self.fsm.region_id(),
            "peer_id" => self.fsm.peer_id(),
            "region" => ?region,
        );

        let mut state = self.ctx.global_replication_state.lock().unwrap();
        let gb = state
            .calculate_commit_group(self.fsm.peer.replication_mode_version, region.get_peers());
        self.fsm.peer.raft_group.raft.clear_commit_group();
        self.fsm.peer.raft_group.raft.assign_commit_groups(gb);
        fail_point!("after_assign_commit_groups_on_apply_snapshot");
        // drop it before access `store_meta`.
        drop(state);

        let mut meta = self.ctx.store_meta.lock().unwrap();
        debug!(
            "check snapshot range";
            "region_id" => self.fsm.region_id(),
            "peer_id" => self.fsm.peer_id(),
            "prev_region" => ?prev_region,
        );

        meta.readers.insert(
            self.fsm.region_id(),
            ReadDelegate::from_peer(&self.fsm.peer),
        );

        // Remove this region's snapshot region from the `pending_snapshot_regions`
        // The `pending_snapshot_regions` is only used to occupy the key range, so if this
        // peer is added to `region_ranges`, it can be remove from `pending_snapshot_regions`
        meta.pending_snapshot_regions
            .retain(|r| self.fsm.region_id() != r.get_id());

        // Remove its source peers' metadata
        for r in &persist_res.destroy_regions {
            let prev = meta.region_ranges.remove(&enc_end_key(r));
            assert_eq!(prev, Some(r.get_id()));
            assert!(meta.regions.remove(&r.get_id()).is_some());
            meta.readers.remove(&r.get_id());
        }
        // Remove the data from `atomic_snap_regions` and `destroyed_region_for_snap`
        // which are added before applying snapshot
        if let Some(wait_destroy_regions) = meta.atomic_snap_regions.remove(&self.fsm.region_id()) {
            for (source_region_id, _) in wait_destroy_regions {
                assert_eq!(
                    meta.destroyed_region_for_snap
                        .remove(&source_region_id)
                        .is_some(),
                    true
                );
            }
        }

        if util::is_region_initialized(&prev_region) {
            info!(
                "region changed after persisting snapshot";
                "region_id" => self.fsm.region_id(),
                "peer_id" => self.fsm.peer_id(),
                "prev_region" => ?prev_region,
                "region" => ?region,
            );
            let prev = meta.region_ranges.remove(&enc_end_key(&prev_region));
            if prev != Some(region.get_id()) {
                panic!(
                    "{} meta corrupted, expect {:?} got {:?}",
                    self.fsm.peer.tag, prev_region, prev,
                );
            }
        } else if self.fsm.peer.local_first_replicate {
            // This peer is uninitialized previously.
            // More accurately, the `RegionLocalState` has been persisted so the data can be removed from `pending_create_peers`.
            let mut pending_create_peers = self.ctx.pending_create_peers.lock().unwrap();
            assert_eq!(
                pending_create_peers.remove(&self.fsm.region_id()),
                Some((self.fsm.peer_id(), false))
            );
        }

        if let Some(r) = meta
            .region_ranges
            .insert(enc_end_key(&region), region.get_id())
        {
            panic!("{} unexpected region {:?}", self.fsm.peer.tag, r);
        }
        let prev = meta.regions.insert(region.get_id(), region.clone());
        assert_eq!(prev, Some(prev_region));
        drop(meta);

        self.fsm.peer.read_progress.update_leader_info(
            self.fsm.peer.leader_id(),
            self.fsm.peer.term(),
            &region,
        );

        for r in &persist_res.destroy_regions {
            if let Err(e) = self.ctx.router.force_send(
                r.get_id(),
                PeerMsg::SignificantMsg(SignificantMsg::MergeResult {
                    target_region_id: self.fsm.region_id(),
                    target: self.fsm.peer.peer.clone(),
                    result: MergeResultKind::FromTargetSnapshotStep2,
                }),
            ) {
                panic!(
                    "{} failed to send merge result(FromTargetSnapshotStep2) to source region {}, err {}",
                    self.fsm.peer.tag,
                    r.get_id(),
                    e
                );
            }
        }
    }

    fn on_ready_result(
        &mut self,
        exec_results: &mut VecDeque<ExecResult<EK::Snapshot>>,
        metrics: &ApplyMetrics,
    ) {
        // handle executing committed log results
        while let Some(result) = exec_results.pop_front() {
            match result {
                ExecResult::ChangePeer(cp) => self.on_ready_change_peer(cp),
                ExecResult::CompactLog { first_index, state } => {
                    self.on_ready_compact_log(first_index, state)
                }
                ExecResult::SplitRegion {
                    derived,
                    regions,
                    new_split_regions,
                } => self.on_ready_split_region(derived, regions, new_split_regions),
                ExecResult::PrepareMerge { region, state } => {
                    self.on_ready_prepare_merge(region, state)
                }
                ExecResult::CommitMerge {
                    index,
                    region,
                    source,
                } => self.on_ready_commit_merge(index, region, source),
                ExecResult::RollbackMerge { region, commit } => {
                    self.on_ready_rollback_merge(commit, Some(region))
                }
                ExecResult::ComputeHash {
                    region,
                    index,
                    context,
                    snap,
                } => self.on_ready_compute_hash(region, index, context, snap),
                ExecResult::VerifyHash {
                    index,
                    context,
                    hash,
                } => self.on_ready_verify_hash(index, context, hash),
                ExecResult::DeleteRange { .. } => {
                    // TODO: clean user properties?
                }
                ExecResult::IngestSst { ssts } => self.on_ingest_sst_result(ssts),
            }
        }

        // Update metrics only when all exec_results are finished in case the metrics is counted multiple times
        // when waiting for commit merge
        self.ctx.store_stat.lock_cf_bytes_written += metrics.lock_cf_written_bytes;
        self.ctx.store_stat.engine_total_bytes_written += metrics.written_bytes;
        self.ctx.store_stat.engine_total_keys_written += metrics.written_keys;
    }

    /// Check if a request is valid if it has valid prepare_merge/commit_merge proposal.
    fn check_merge_proposal(&self, msg: &mut RaftCmdRequest) -> Result<()> {
        if !msg.get_admin_request().has_prepare_merge()
            && !msg.get_admin_request().has_commit_merge()
        {
            return Ok(());
        }

        let region = self.fsm.peer.region();
        if msg.get_admin_request().has_prepare_merge() {
            // Just for simplicity, do not start region merge while in joint state
            if self.fsm.peer.in_joint_state() {
                return Err(box_err!(
                    "{} region in joint state, can not propose merge command, command: {:?}",
                    self.fsm.peer.tag,
                    msg.get_admin_request()
                ));
            }
            let target_region = msg.get_admin_request().get_prepare_merge().get_target();
            {
                let meta = self.ctx.store_meta.lock().unwrap();
                match meta.regions.get(&target_region.get_id()) {
                    Some(r) => {
                        if r != target_region {
                            return Err(box_err!(
                                "target region not matched, skip proposing: {:?} != {:?}",
                                r,
                                target_region
                            ));
                        }
                    }
                    None => {
                        return Err(box_err!(
                            "target region {} doesn't exist.",
                            target_region.get_id()
                        ));
                    }
                }
            }
            if !util::is_sibling_regions(target_region, region) {
                return Err(box_err!(
                    "{:?} and {:?} are not sibling, skip proposing.",
                    target_region,
                    region
                ));
            }
            if !util::region_on_same_stores(target_region, region) {
                return Err(box_err!(
                    "peers doesn't match {:?} != {:?}, reject merge",
                    region.get_peers(),
                    target_region.get_peers()
                ));
            }
        } else {
            let source_region = msg.get_admin_request().get_commit_merge().get_source();
            if !util::is_sibling_regions(source_region, region) {
                return Err(box_err!(
                    "{:?} and {:?} should be sibling",
                    source_region,
                    region
                ));
            }
            if !util::region_on_same_stores(source_region, region) {
                return Err(box_err!(
                    "peers not matched: {:?} {:?}",
                    source_region,
                    region
                ));
            }
        }

        Ok(())
    }

    fn pre_propose_raft_command(
        &mut self,
        msg: &RaftCmdRequest,
    ) -> Result<Option<RaftCmdResponse>> {
        // Check store_id, make sure that the msg is dispatched to the right place.
        if let Err(e) = util::check_store_id(msg, self.store_id()) {
            self.ctx.raft_metrics.invalid_proposal.mismatch_store_id += 1;
            return Err(e);
        }
        if msg.has_status_request() {
            // For status commands, we handle it here directly.
            let resp = self.execute_status_command(msg)?;
            return Ok(Some(resp));
        }

        // Check whether the store has the right peer to handle the request.
        let region_id = self.region_id();
        let leader_id = self.fsm.peer.leader_id();
        let request = msg.get_requests();

        // ReadIndex can be processed on the replicas.
        let is_read_index_request =
            request.len() == 1 && request[0].get_cmd_type() == CmdType::ReadIndex;
        let mut read_only = true;
        for r in msg.get_requests() {
            match r.get_cmd_type() {
                CmdType::Get | CmdType::Snap | CmdType::ReadIndex => (),
                _ => read_only = false,
            }
        }
        let allow_replica_read = read_only && msg.get_header().get_replica_read();
        let flags = WriteBatchFlags::from_bits_check(msg.get_header().get_flags());
        let allow_stale_read = read_only && flags.contains(WriteBatchFlags::STALE_READ);
        if !self.fsm.peer.is_leader()
            && !is_read_index_request
            && !allow_replica_read
            && !allow_stale_read
        {
            self.ctx.raft_metrics.invalid_proposal.not_leader += 1;
            let leader = self.fsm.peer.get_peer_from_cache(leader_id);
            self.fsm.reset_hibernate_state(GroupState::Chaos);
            self.register_raft_base_tick();
            return Err(Error::NotLeader(region_id, leader));
        }
        // peer_id must be the same as peer's.
        if let Err(e) = util::check_peer_id(msg, self.fsm.peer.peer_id()) {
            self.ctx.raft_metrics.invalid_proposal.mismatch_peer_id += 1;
            return Err(e);
        }
        // check whether the peer is initialized.
        if !self.fsm.peer.is_initialized() {
            self.ctx
                .raft_metrics
                .invalid_proposal
                .region_not_initialized += 1;
            return Err(Error::RegionNotInitialized(region_id));
        }
        // If the peer is applying snapshot, it may drop some sending messages, that could
        // make clients wait for response until timeout.
        if self.fsm.peer.is_handling_snapshot() {
            self.ctx.raft_metrics.invalid_proposal.is_applying_snapshot += 1;
            // TODO: replace to a more suitable error.
            return Err(Error::Other(box_err!(
                "{} peer is applying snapshot",
                self.fsm.peer.tag
            )));
        }
        // Check whether the term is stale.
        if let Err(e) = util::check_term(msg, self.fsm.peer.term()) {
            self.ctx.raft_metrics.invalid_proposal.stale_command += 1;
            return Err(e);
        }

        match util::check_region_epoch(msg, self.fsm.peer.region(), true) {
            Err(Error::EpochNotMatch(m, mut new_regions)) => {
                // Attach the region which might be split from the current region. But it doesn't
                // matter if the region is not split from the current region. If the region meta
                // received by the TiKV driver is newer than the meta cached in the driver, the meta is
                // updated.
                let requested_version = msg.get_header().get_region_epoch().version;
                self.collect_sibling_region(requested_version, &mut new_regions);
                self.ctx.raft_metrics.invalid_proposal.epoch_not_match += 1;
                Err(Error::EpochNotMatch(m, new_regions))
            }
            Err(e) => Err(e),
            Ok(()) => Ok(None),
        }
    }

    /// Propose batched raft commands(if any) first, then propose the given raft command.
    fn propose_raft_command(
        &mut self,
        msg: RaftCmdRequest,
        cb: Callback<EK::Snapshot>,
        diskfullopt: DiskFullOpt,
    ) {
        if let Some((request, callback)) =
            self.fsm.batch_req_builder.build(&mut self.ctx.raft_metrics)
        {
            self.propose_raft_command_internal(request, callback, DiskFullOpt::NotAllowedOnFull);
        }

        self.propose_raft_command_internal(msg, cb, diskfullopt);
    }

    /// Propose the raft command directly.
    /// Note that this function introduces a reorder between this command and batched commands.
    fn propose_raft_command_internal(
        &mut self,
        mut msg: RaftCmdRequest,
        cb: Callback<EK::Snapshot>,
        diskfullopt: DiskFullOpt,
    ) {
        if self.fsm.peer.pending_remove {
            apply::notify_req_region_removed(self.region_id(), cb);
            return;
        }

        if self.ctx.raft_metrics.waterfall_metrics {
            if let Some(request_times) = cb.get_request_times() {
                let now = TiInstant::now();
                for t in request_times {
                    self.ctx
                        .raft_metrics
                        .wf_batch_wait
                        .observe(duration_to_sec(now.saturating_duration_since(*t)));
                }
            }
        }

        match self.pre_propose_raft_command(&msg) {
            Ok(Some(resp)) => {
                cb.invoke_with_response(resp);
                return;
            }
            Err(e) => {
                debug!(
                    "failed to propose";
                    "region_id" => self.region_id(),
                    "peer_id" => self.fsm.peer_id(),
                    "message" => ?msg,
                    "err" => %e,
                );
                cb.invoke_with_response(new_error(e));
                return;
            }
            _ => (),
        }

        if let Err(e) = self.check_merge_proposal(&mut msg) {
            warn!(
                "failed to propose merge";
                "region_id" => self.region_id(),
                "peer_id" => self.fsm.peer_id(),
                "message" => ?msg,
                "err" => %e,
                "error_code" => %e.error_code(),
            );
            cb.invoke_with_response(new_error(e));
            return;
        }

        // Note:
        // The peer that is being checked is a leader. It might step down to be a follower later. It
        // doesn't matter whether the peer is a leader or not. If it's not a leader, the proposing
        // command log entry can't be committed.

        let mut resp = RaftCmdResponse::default();
        let term = self.fsm.peer.term();
        bind_term(&mut resp, term);
        if self.fsm.peer.propose(self.ctx, cb, msg, resp, diskfullopt) {
            self.fsm.has_ready = true;
        }

        if self.fsm.peer.should_wake_up {
            self.reset_raft_tick(GroupState::Ordered);
        }

        self.register_pd_heartbeat_tick();

        // TODO: add timeout, if the command is not applied after timeout,
        // we will call the callback with timeout error.
    }

    fn collect_sibling_region(&self, requested_version: u64, regions: &mut Vec<Region>) {
        let mut max_version = self.fsm.peer.region().get_region_epoch().version;
        if requested_version >= max_version {
            // Our information is stale.
            return;
        }
        // Current region is included in the vec.
        let mut collect_cnt = max_version - requested_version;
        let anchor = Excluded(enc_end_key(self.fsm.peer.region()));
        let meta = self.ctx.store_meta.lock().unwrap();
        let mut ranges = if self.ctx.cfg.right_derive_when_split {
            meta.region_ranges.range((Unbounded::<Vec<u8>>, anchor))
        } else {
            meta.region_ranges.range((anchor, Unbounded::<Vec<u8>>))
        };

        for _ in 0..MAX_REGIONS_IN_ERROR {
            let res = if self.ctx.cfg.right_derive_when_split {
                ranges.next_back()
            } else {
                ranges.next()
            };
            if let Some((_, id)) = res {
                let r = &meta.regions[id];
                collect_cnt -= 1;
                // For example, A is split into B, A, and then B is split into C, B.
                if r.get_region_epoch().version >= max_version {
                    // It doesn't matter if it's a false positive, as it's limited by MAX_REGIONS_IN_ERROR.
                    collect_cnt += r.get_region_epoch().version - max_version;
                    max_version = r.get_region_epoch().version;
                }
                regions.push(r.to_owned());
                if collect_cnt == 0 {
                    return;
                }
            } else {
                return;
            }
        }
    }

    fn register_raft_gc_log_tick(&mut self) {
        self.schedule_tick(PeerTicks::RAFT_LOG_GC)
    }

    #[allow(clippy::if_same_then_else)]
    fn on_raft_gc_log_tick(&mut self, force_compact: bool) {
        if !self.fsm.peer.is_leader() {
            // `compact_cache_to` is called when apply, there is no need to call `compact_to` here,
            // snapshot generating has already been cancelled when the role becomes follower.
            return;
        }
        if !self.fsm.peer.get_store().is_cache_empty() || !self.ctx.cfg.hibernate_regions {
            self.register_raft_gc_log_tick();
        }
        fail_point!("on_raft_log_gc_tick_1", self.fsm.peer_id() == 1, |_| {});
        fail_point!("on_raft_gc_log_tick", |_| {});
        debug_assert!(!self.fsm.stopped);

        // As leader, we would not keep caches for the peers that didn't response heartbeat in the
        // last few seconds. That happens probably because another TiKV is down. In this case if we
        // do not clean up the cache, it may keep growing.
        let drop_cache_duration =
            self.ctx.cfg.raft_heartbeat_interval() + self.ctx.cfg.raft_entry_cache_life_time.0;
        let cache_alive_limit = Instant::now() - drop_cache_duration;

        // Leader will replicate the compact log command to followers,
        // If we use current replicated_index (like 10) as the compact index,
        // when we replicate this log, the newest replicated_index will be 11,
        // but we only compact the log to 10, not 11, at that time,
        // the first index is 10, and replicated_index is 11, with an extra log,
        // and we will do compact again with compact index 11, in cycles...
        // So we introduce a threshold, if replicated index - first index > threshold,
        // we will try to compact log.
        // raft log entries[..............................................]
        //                  ^                                       ^
        //                  |-----------------threshold------------ |
        //              first_index                         replicated_index
        // `alive_cache_idx` is the smallest `replicated_index` of healthy up nodes.
        // `alive_cache_idx` is only used to gc cache.
        let applied_idx = self.fsm.peer.get_store().applied_index();
        let truncated_idx = self.fsm.peer.get_store().truncated_index();
        let last_idx = self.fsm.peer.get_store().last_index();
        let (mut replicated_idx, mut alive_cache_idx) = (last_idx, last_idx);
        for (peer_id, p) in self.fsm.peer.raft_group.raft.prs().iter() {
            if replicated_idx > p.matched {
                replicated_idx = p.matched;
            }
            if let Some(last_heartbeat) = self.fsm.peer.peer_heartbeats.get(peer_id) {
                if alive_cache_idx > p.matched
                    && p.matched >= truncated_idx
                    && *last_heartbeat > cache_alive_limit
                {
                    alive_cache_idx = p.matched;
                }
            }
        }
        // When an election happened or a new peer is added, replicated_idx can be 0.
        if replicated_idx > 0 {
            assert!(
                last_idx >= replicated_idx,
                "expect last index {} >= replicated index {}",
                last_idx,
                replicated_idx
            );
            REGION_MAX_LOG_LAG.observe((last_idx - replicated_idx) as f64);
        }
        self.fsm
            .peer
            .mut_store()
            .maybe_gc_cache(alive_cache_idx, applied_idx);
        if needs_evict_entry_cache(self.ctx.cfg.evict_cache_on_memory_ratio) {
            self.fsm.peer.mut_store().evict_cache(true);
            if !self.fsm.peer.get_store().cache_is_empty() {
                self.register_entry_cache_evict_tick();
            }
        }

        let mut total_gc_logs = 0;

        let first_idx = self.fsm.peer.get_store().first_index();

        let mut compact_idx = if force_compact
            // Too many logs between applied index and first index.
            || (applied_idx > first_idx && applied_idx - first_idx >= self.ctx.cfg.raft_log_gc_count_limit)
            // Raft log size ecceeds the limit.
            || (self.fsm.peer.raft_log_size_hint >= self.ctx.cfg.raft_log_gc_size_limit.0)
        {
            applied_idx
        } else if replicated_idx < first_idx || last_idx - first_idx < 3 {
            // In the current implementation one compaction can't delete all stale Raft logs.
            // There will be at least 3 entries left after one compaction:
            // |------------- entries needs to be compacted ----------|
            // [entries...][the entry at `compact_idx`][the last entry][new compaction entry]
            //             |-------------------- entries will be left ----------------------|
            self.ctx.raft_metrics.raft_log_gc_skipped.reserve_log += 1;
            return;
        } else if replicated_idx - first_idx < self.ctx.cfg.raft_log_gc_threshold
            && self.fsm.skip_gc_raft_log_ticks < self.ctx.cfg.raft_log_reserve_max_ticks
        {
            self.ctx.raft_metrics.raft_log_gc_skipped.threshold_limit += 1;
            // Logs will only be kept `max_ticks` * `raft_log_gc_tick_interval`.
            self.fsm.skip_gc_raft_log_ticks += 1;
            self.register_raft_gc_log_tick();
            return;
        } else {
            replicated_idx
        };
        assert!(compact_idx >= first_idx);
        // Have no idea why subtract 1 here, but original code did this by magic.
        compact_idx -= 1;
        if compact_idx < first_idx {
            // In case compact_idx == first_idx before subtraction.
            self.ctx
                .raft_metrics
                .raft_log_gc_skipped
                .compact_idx_too_small += 1;
            return;
        }
        total_gc_logs += compact_idx - first_idx;

        // Create a compact log request and notify directly.
        let region_id = self.fsm.peer.region().get_id();
        let peer = self.fsm.peer.peer.clone();
        let term = self.fsm.peer.get_index_term(compact_idx);
        let request = new_compact_log_request(region_id, peer, compact_idx, term);
        self.propose_raft_command_internal(
            request,
            Callback::None,
            DiskFullOpt::AllowedOnAlmostFull,
        );

        self.fsm.skip_gc_raft_log_ticks = 0;
        self.register_raft_gc_log_tick();
        PEER_GC_RAFT_LOG_COUNTER.inc_by(total_gc_logs);
    }

    fn register_entry_cache_evict_tick(&mut self) {
        self.schedule_tick(PeerTicks::ENTRY_CACHE_EVICT)
    }

    fn on_entry_cache_evict_tick(&mut self) {
        fail_point!("on_entry_cache_evict_tick", |_| {});
        if needs_evict_entry_cache(self.ctx.cfg.evict_cache_on_memory_ratio) {
            self.fsm.peer.mut_store().evict_cache(true);
        }
        let mut _usage = 0;
        if memory_usage_reaches_high_water(&mut _usage)
            && !self.fsm.peer.get_store().cache_is_empty()
        {
            self.register_entry_cache_evict_tick();
        }
    }

    fn register_split_region_check_tick(&mut self) {
        self.schedule_tick(PeerTicks::SPLIT_REGION_CHECK)
    }

    #[inline]
    fn region_split_skip_max_count(&self) -> usize {
        fail_point!("region_split_skip_max_count", |_| { usize::max_value() });
        REGION_SPLIT_SKIP_MAX_COUNT
    }

    fn on_split_region_check_tick(&mut self) {
        if !self.fsm.peer.is_leader() {
            return;
        }

        // When restart, the has_calculated_region_size will be false. The split check will first
        // check the region size, and then check whether the region should split. This
        // should work even if we change the region max size.
        // If peer says should update approximate size, update region size and check
        // whether the region should split.
        // We assume that `has_calculated_region_size` is only set true when receives an
        // accurate value sent from split-check thread.
        if self.fsm.peer.has_calculated_region_size
            && self.fsm.peer.compaction_declined_bytes < self.ctx.cfg.region_split_check_diff.0
            && self.fsm.peer.size_diff_hint < self.ctx.cfg.region_split_check_diff.0
        {
            return;
        }

        fail_point!("on_split_region_check_tick");
        self.register_split_region_check_tick();

        // To avoid frequent scan, we only add new scan tasks if all previous tasks
        // have finished.
        // TODO: check whether a gc progress has been started.
        if self.ctx.split_check_scheduler.is_busy() {
            return;
        }

        // When Lightning or BR is importing data to TiKV, their ingest-request may fail because of
        // region-epoch not matched. So we hope TiKV do not check region size and split region during
        // importing.
        if self.ctx.importer.get_mode() == SwitchMode::Import {
            return;
        }

        // bulk insert too fast may cause snapshot stale very soon, worst case it stale before
        // sending. so when snapshot is generating or sending, skip split check at most 3 times.
        // There is a trade off between region size and snapshot success rate. Split check is
        // triggered every 10 seconds. If a snapshot can't be generated in 30 seconds, it might be
        // just too large to be generated. Split it into smaller size can help generation. check
        // issue 330 for more info.
        if self.fsm.peer.get_store().is_generating_snapshot()
            && self.fsm.skip_split_count < self.region_split_skip_max_count()
        {
            self.fsm.skip_split_count += 1;
            return;
        }
        self.fsm.skip_split_count = 0;
        let task = SplitCheckTask::split_check(self.region().clone(), true, CheckPolicy::Scan);
        if let Err(e) = self.ctx.split_check_scheduler.schedule(task) {
            error!(
                "failed to schedule split check";
                "region_id" => self.fsm.region_id(),
                "peer_id" => self.fsm.peer_id(),
                "err" => %e,
            );
            return;
        }
        self.fsm.peer.size_diff_hint = 0;
        self.fsm.peer.compaction_declined_bytes = 0;
    }

    fn on_prepare_split_region(
        &mut self,
        region_epoch: metapb::RegionEpoch,
        split_keys: Vec<Vec<u8>>,
        cb: Callback<EK::Snapshot>,
        source: &str,
    ) {
        info!(
            "on split";
            "region_id" => self.fsm.region_id(),
            "peer_id" => self.fsm.peer_id(),
            "split_keys" => %KeysInfoFormatter(split_keys.iter()),
            "source" => source,
        );
        if let Err(e) = self.validate_split_region(&region_epoch, &split_keys) {
            cb.invoke_with_response(new_error(e));
            return;
        }
        let region = self.fsm.peer.region();
        let task = PdTask::AskBatchSplit {
            region: region.clone(),
            split_keys,
            peer: self.fsm.peer.peer.clone(),
            right_derive: self.ctx.cfg.right_derive_when_split,
            callback: cb,
        };
        if let Err(ScheduleError::Stopped(t)) = self.ctx.pd_scheduler.schedule(task) {
            error!(
                "failed to notify pd to split: Stopped";
                "region_id" => self.fsm.region_id(),
                "peer_id" => self.fsm.peer_id(),
            );
            match t {
                PdTask::AskBatchSplit { callback, .. } => {
                    callback.invoke_with_response(new_error(box_err!(
                        "{} failed to split: Stopped",
                        self.fsm.peer.tag
                    )));
                }
                _ => unreachable!(),
            }
        }
    }

    fn validate_split_region(
        &mut self,
        epoch: &metapb::RegionEpoch,
        split_keys: &[Vec<u8>],
    ) -> Result<()> {
        if split_keys.is_empty() {
            error!(
                "no split key is specified.";
                "region_id" => self.fsm.region_id(),
                "peer_id" => self.fsm.peer_id(),
            );
            return Err(box_err!("{} no split key is specified.", self.fsm.peer.tag));
        }
        for key in split_keys {
            if key.is_empty() {
                error!(
                    "split key should not be empty!!!";
                    "region_id" => self.fsm.region_id(),
                    "peer_id" => self.fsm.peer_id(),
                );
                return Err(box_err!(
                    "{} split key should not be empty",
                    self.fsm.peer.tag
                ));
            }
        }
        if !self.fsm.peer.is_leader() {
            // region on this store is no longer leader, skipped.
            info!(
                "not leader, skip.";
                "region_id" => self.fsm.region_id(),
                "peer_id" => self.fsm.peer_id(),
            );
            return Err(Error::NotLeader(
                self.region_id(),
                self.fsm.peer.get_peer_from_cache(self.fsm.peer.leader_id()),
            ));
        }

        let region = self.fsm.peer.region();
        let latest_epoch = region.get_region_epoch();

        // This is a little difference for `check_region_epoch` in region split case.
        // Here we just need to check `version` because `conf_ver` will be update
        // to the latest value of the peer, and then send to PD.
        if latest_epoch.get_version() != epoch.get_version() {
            info!(
                "epoch changed, retry later";
                "region_id" => self.fsm.region_id(),
                "peer_id" => self.fsm.peer_id(),
                "prev_epoch" => ?region.get_region_epoch(),
                "epoch" => ?epoch,
            );
            return Err(Error::EpochNotMatch(
                format!(
                    "{} epoch changed {:?} != {:?}, retry later",
                    self.fsm.peer.tag, latest_epoch, epoch
                ),
                vec![region.to_owned()],
            ));
        }
        Ok(())
    }

    fn on_approximate_region_size(&mut self, size: u64) {
        self.fsm.peer.approximate_size = Some(size);
        self.fsm.peer.has_calculated_region_size = true;
        self.register_split_region_check_tick();
        self.register_pd_heartbeat_tick();
        fail_point!("on_approximate_region_size");
    }

    fn on_approximate_region_keys(&mut self, keys: u64) {
        self.fsm.peer.approximate_keys = Some(keys);
        self.register_split_region_check_tick();
        self.register_pd_heartbeat_tick();
    }

    fn on_compaction_declined_bytes(&mut self, declined_bytes: u64) {
        self.fsm.peer.compaction_declined_bytes += declined_bytes;
        if self.fsm.peer.compaction_declined_bytes >= self.ctx.cfg.region_split_check_diff.0 {
            UPDATE_REGION_SIZE_BY_COMPACTION_COUNTER.inc();
        }
        self.register_split_region_check_tick();
    }

    fn on_schedule_half_split_region(
        &mut self,
        region_epoch: &metapb::RegionEpoch,
        policy: CheckPolicy,
        source: &str,
    ) {
        info!(
            "on half split";
            "region_id" => self.fsm.region_id(),
            "peer_id" => self.fsm.peer_id(),
            "policy" => ?policy,
            "source" => source,
        );
        if !self.fsm.peer.is_leader() {
            // region on this store is no longer leader, skipped.
            warn!(
                "not leader, skip";
                "region_id" => self.fsm.region_id(),
                "peer_id" => self.fsm.peer_id(),
            );
            return;
        }

        let region = self.fsm.peer.region();
        if util::is_epoch_stale(region_epoch, region.get_region_epoch()) {
            warn!(
                "receive a stale halfsplit message";
                "region_id" => self.fsm.region_id(),
                "peer_id" => self.fsm.peer_id(),
            );
            return;
        }

        let task = SplitCheckTask::split_check(region.clone(), false, policy);
        if let Err(e) = self.ctx.split_check_scheduler.schedule(task) {
            error!(
                "failed to schedule split check";
                "region_id" => self.fsm.region_id(),
                "peer_id" => self.fsm.peer_id(),
                "err" => %e,
            );
        }
    }

    fn on_pd_heartbeat_tick(&mut self) {
        if !self.ctx.cfg.hibernate_regions {
            self.register_pd_heartbeat_tick();
        }
        self.fsm.peer.check_peers();

        if !self.fsm.peer.is_leader() {
            return;
        }
        self.fsm.peer.heartbeat_pd(self.ctx);
        if self.ctx.cfg.hibernate_regions && self.fsm.peer.replication_mode_need_catch_up() {
            self.register_pd_heartbeat_tick();
        }
    }

    fn register_pd_heartbeat_tick(&mut self) {
        self.schedule_tick(PeerTicks::PD_HEARTBEAT)
    }

    fn on_check_peer_stale_state_tick(&mut self) {
        if self.fsm.peer.pending_remove {
            return;
        }

        self.register_check_peer_stale_state_tick();

        if self.fsm.peer.is_handling_snapshot() || self.fsm.peer.has_pending_snapshot() {
            return;
        }

        if self.ctx.cfg.hibernate_regions {
            let group_state = self.fsm.hibernate_state.group_state();
            if group_state == GroupState::Idle {
                self.fsm.peer.ping();
                if !self.fsm.peer.is_leader() {
                    // If leader is able to receive message but can't send out any,
                    // follower should be able to start an election.
                    self.fsm.reset_hibernate_state(GroupState::PreChaos);
                } else {
                    self.fsm.has_ready = true;
                    // Schedule a pd heartbeat to discover down and pending peer when
                    // hibernate_regions is enabled.
                    self.register_pd_heartbeat_tick();
                }
            } else if group_state == GroupState::PreChaos {
                self.fsm.reset_hibernate_state(GroupState::Chaos);
            } else if group_state == GroupState::Chaos {
                // Register tick if it's not yet. Only when it fails to receive ping from leader
                // after two stale check can a follower actually tick.
                self.register_raft_base_tick();
            }
        }

        // If this peer detects the leader is missing for a long long time,
        // it should consider itself as a stale peer which is removed from
        // the original cluster.
        // This most likely happens in the following scenario:
        // At first, there are three peer A, B, C in the cluster, and A is leader.
        // Peer B gets down. And then A adds D, E, F into the cluster.
        // Peer D becomes leader of the new cluster, and then removes peer A, B, C.
        // After all these peer in and out, now the cluster has peer D, E, F.
        // If peer B goes up at this moment, it still thinks it is one of the cluster
        // and has peers A, C. However, it could not reach A, C since they are removed
        // from the cluster or probably destroyed.
        // Meantime, D, E, F would not reach B, since it's not in the cluster anymore.
        // In this case, peer B would notice that the leader is missing for a long time,
        // and it would check with pd to confirm whether it's still a member of the cluster.
        // If not, it destroys itself as a stale peer which is removed out already.
        let state = self.fsm.peer.check_stale_state(self.ctx);
        fail_point!("peer_check_stale_state", state != StaleState::Valid, |_| {});
        match state {
            StaleState::Valid => (),
            StaleState::LeaderMissing => {
                warn!(
                    "leader missing longer than abnormal_leader_missing_duration";
                    "region_id" => self.fsm.region_id(),
                    "peer_id" => self.fsm.peer_id(),
                    "expect" => %self.ctx.cfg.abnormal_leader_missing_duration,
                );
                self.ctx
                    .raft_metrics
                    .leader_missing
                    .lock()
                    .unwrap()
                    .insert(self.region_id());
            }
            StaleState::ToValidate => {
                // for peer B in case 1 above
                warn!(
                    "leader missing longer than max_leader_missing_duration. \
                     To check with pd and other peers whether it's still valid";
                    "region_id" => self.fsm.region_id(),
                    "peer_id" => self.fsm.peer_id(),
                    "expect" => %self.ctx.cfg.max_leader_missing_duration,
                );

                self.fsm.peer.bcast_check_stale_peer_message(&mut self.ctx);

                let task = PdTask::ValidatePeer {
                    peer: self.fsm.peer.peer.clone(),
                    region: self.fsm.peer.region().clone(),
                };
                if let Err(e) = self.ctx.pd_scheduler.schedule(task) {
                    error!(
                        "failed to notify pd";
                        "region_id" => self.fsm.region_id(),
                        "peer_id" => self.fsm.peer_id(),
                        "err" => %e,
                    )
                }
            }
        }
    }

    fn register_check_peer_stale_state_tick(&mut self) {
        self.schedule_tick(PeerTicks::CHECK_PEER_STALE_STATE)
    }
}

impl<'a, EK, ER, T: Transport> PeerFsmDelegate<'a, EK, ER, T>
where
    EK: KvEngine,
    ER: RaftEngine,
{
    fn on_ready_compute_hash(
        &mut self,
        region: metapb::Region,
        index: u64,
        context: Vec<u8>,
        snap: EK::Snapshot,
    ) {
        self.fsm.peer.consistency_state.last_check_time = Instant::now();
        let task = ConsistencyCheckTask::compute_hash(region, index, context, snap);
        info!(
            "schedule compute hash task";
            "region_id" => self.fsm.region_id(),
            "peer_id" => self.fsm.peer_id(),
            "task" => %task,
        );
        if let Err(e) = self.ctx.consistency_check_scheduler.schedule(task) {
            error!(
                "schedule failed";
                "region_id" => self.fsm.region_id(),
                "peer_id" => self.fsm.peer_id(),
                "err" => %e,
            );
        }
    }

    fn on_ready_verify_hash(
        &mut self,
        expected_index: u64,
        context: Vec<u8>,
        expected_hash: Vec<u8>,
    ) {
        self.verify_and_store_hash(expected_index, context, expected_hash);
    }

    fn on_hash_computed(&mut self, index: u64, context: Vec<u8>, hash: Vec<u8>) {
        if !self.verify_and_store_hash(index, context, hash) {
            return;
        }

        let req = new_verify_hash_request(
            self.region_id(),
            self.fsm.peer.peer.clone(),
            &self.fsm.peer.consistency_state,
        );
        self.propose_raft_command_internal(req, Callback::None, DiskFullOpt::NotAllowedOnFull);
    }

    fn on_ingest_sst_result(&mut self, ssts: Vec<SSTMetaInfo>) {
        let mut size = 0;
        let mut keys = 0;
        for sst in &ssts {
            size += sst.total_bytes;
            keys += sst.total_kvs;
        }
        self.fsm.peer.approximate_size =
            Some(self.fsm.peer.approximate_size.unwrap_or_default() + size);
        self.fsm.peer.approximate_keys =
            Some(self.fsm.peer.approximate_keys.unwrap_or_default() + keys);
        // The ingested file may be overlapped with the data in engine, so we need to check it
        // again to get the accurate value.
        self.fsm.peer.has_calculated_region_size = false;
        if self.fsm.peer.is_leader() {
            self.on_pd_heartbeat_tick();
            self.register_split_region_check_tick();
        }
    }

    /// Verify and store the hash to state. return true means the hash has been stored successfully.
    // TODO: Consider context in the function.
    fn verify_and_store_hash(
        &mut self,
        expected_index: u64,
        _context: Vec<u8>,
        expected_hash: Vec<u8>,
    ) -> bool {
        if expected_index < self.fsm.peer.consistency_state.index {
            REGION_HASH_COUNTER.verify.miss.inc();
            warn!(
                "has scheduled a new hash, skip.";
                "region_id" => self.fsm.region_id(),
                "peer_id" => self.fsm.peer_id(),
                "index" => self.fsm.peer.consistency_state.index,
                "expected_index" => expected_index,
            );
            return false;
        }
        if self.fsm.peer.consistency_state.index == expected_index {
            if self.fsm.peer.consistency_state.hash.is_empty() {
                warn!(
                    "duplicated consistency check detected, skip.";
                    "region_id" => self.fsm.region_id(),
                    "peer_id" => self.fsm.peer_id(),
                );
                return false;
            }
            if self.fsm.peer.consistency_state.hash != expected_hash {
                panic!(
                    "{} hash at {} not correct, want \"{}\", got \"{}\"!!!",
                    self.fsm.peer.tag,
                    self.fsm.peer.consistency_state.index,
                    escape(&expected_hash),
                    escape(&self.fsm.peer.consistency_state.hash)
                );
            }
            info!(
                "consistency check pass.";
                "region_id" => self.fsm.region_id(),
                "peer_id" => self.fsm.peer_id(),
                "index" => self.fsm.peer.consistency_state.index
            );
            REGION_HASH_COUNTER.verify.matched.inc();
            self.fsm.peer.consistency_state.hash = vec![];
            return false;
        }
        if self.fsm.peer.consistency_state.index != INVALID_INDEX
            && !self.fsm.peer.consistency_state.hash.is_empty()
        {
            // Maybe computing is too slow or computed result is dropped due to channel full.
            // If computing is too slow, miss count will be increased twice.
            REGION_HASH_COUNTER.verify.miss.inc();
            warn!(
                "hash belongs to wrong index, skip.";
                "region_id" => self.fsm.region_id(),
                "peer_id" => self.fsm.peer_id(),
                "index" => self.fsm.peer.consistency_state.index,
                "expected_index" => expected_index,
            );
        }

        info!(
            "save hash for consistency check later.";
            "region_id" => self.fsm.region_id(),
            "peer_id" => self.fsm.peer_id(),
            "index" => expected_index,
        );
        self.fsm.peer.consistency_state.index = expected_index;
        self.fsm.peer.consistency_state.hash = expected_hash;
        true
    }
}

/// Checks merge target, returns whether the source peer should be destroyed and whether the source peer is
/// merged to this target peer.
///
/// It returns (`can_destroy`, `merge_to_this_peer`).
///
/// `can_destroy` is true when there is a network isolation which leads to a follower of a merge target
/// Region's log falls behind and then receive a snapshot with epoch version after merge.
///
/// `merge_to_this_peer` is true when `can_destroy` is true and the source peer is merged to this target peer.
pub fn maybe_destroy_source(
    meta: &StoreMeta,
    target_region_id: u64,
    target_peer_id: u64,
    source_region_id: u64,
    region_epoch: RegionEpoch,
) -> (bool, bool) {
    if let Some(merge_targets) = meta.pending_merge_targets.get(&target_region_id) {
        if let Some(target_region) = merge_targets.get(&source_region_id) {
            info!(
                "[region {}] checking source {} epoch: {:?}, merge target epoch: {:?}",
                target_region_id,
                source_region_id,
                region_epoch,
                target_region.get_region_epoch(),
            );
            // The target peer will move on, namely, it will apply a snapshot generated after merge,
            // so destroy source peer.
            if region_epoch.get_version() > target_region.get_region_epoch().get_version() {
                return (
                    true,
                    target_peer_id
                        == util::find_peer(target_region, meta.store_id.unwrap())
                            .unwrap()
                            .get_id(),
                );
            }
            // Wait till the target peer has caught up logs and source peer will be destroyed at that time.
            return (false, false);
        }
    }
    (false, false)
}

pub fn new_read_index_request(
    region_id: u64,
    region_epoch: RegionEpoch,
    peer: metapb::Peer,
) -> RaftCmdRequest {
    let mut request = RaftCmdRequest::default();
    request.mut_header().set_region_id(region_id);
    request.mut_header().set_region_epoch(region_epoch);
    request.mut_header().set_peer(peer);
    let mut cmd = Request::default();
    cmd.set_cmd_type(CmdType::ReadIndex);
    request
}

pub fn new_admin_request(region_id: u64, peer: metapb::Peer) -> RaftCmdRequest {
    let mut request = RaftCmdRequest::default();
    request.mut_header().set_region_id(region_id);
    request.mut_header().set_peer(peer);
    request
}

fn new_verify_hash_request(
    region_id: u64,
    peer: metapb::Peer,
    state: &ConsistencyState,
) -> RaftCmdRequest {
    let mut request = new_admin_request(region_id, peer);

    let mut admin = AdminRequest::default();
    admin.set_cmd_type(AdminCmdType::VerifyHash);
    admin.mut_verify_hash().set_index(state.index);
    admin.mut_verify_hash().set_context(state.context.clone());
    admin.mut_verify_hash().set_hash(state.hash.clone());
    request.set_admin_request(admin);
    request
}

fn new_compact_log_request(
    region_id: u64,
    peer: metapb::Peer,
    compact_index: u64,
    compact_term: u64,
) -> RaftCmdRequest {
    let mut request = new_admin_request(region_id, peer);

    let mut admin = AdminRequest::default();
    admin.set_cmd_type(AdminCmdType::CompactLog);
    admin.mut_compact_log().set_compact_index(compact_index);
    admin.mut_compact_log().set_compact_term(compact_term);
    request.set_admin_request(admin);
    request
}

impl<'a, EK, ER, T: Transport> PeerFsmDelegate<'a, EK, ER, T>
where
    EK: KvEngine,
    ER: RaftEngine,
{
    // Handle status commands here, separate the logic, maybe we can move it
    // to another file later.
    // Unlike other commands (write or admin), status commands only show current
    // store status, so no need to handle it in raft group.
    fn execute_status_command(&mut self, request: &RaftCmdRequest) -> Result<RaftCmdResponse> {
        let cmd_type = request.get_status_request().get_cmd_type();

        let mut response = match cmd_type {
            StatusCmdType::RegionLeader => self.execute_region_leader(),
            StatusCmdType::RegionDetail => self.execute_region_detail(request),
            StatusCmdType::InvalidStatus => {
                Err(box_err!("{} invalid status command!", self.fsm.peer.tag))
            }
        }?;
        response.set_cmd_type(cmd_type);

        let mut resp = RaftCmdResponse::default();
        resp.set_status_response(response);
        // Bind peer current term here.
        bind_term(&mut resp, self.fsm.peer.term());
        Ok(resp)
    }

    fn execute_region_leader(&mut self) -> Result<StatusResponse> {
        let mut resp = StatusResponse::default();
        if let Some(leader) = self.fsm.peer.get_peer_from_cache(self.fsm.peer.leader_id()) {
            resp.mut_region_leader().set_leader(leader);
        }

        Ok(resp)
    }

    fn execute_region_detail(&mut self, request: &RaftCmdRequest) -> Result<StatusResponse> {
        if !self.fsm.peer.get_store().is_initialized() {
            let region_id = request.get_header().get_region_id();
            return Err(Error::RegionNotInitialized(region_id));
        }
        let mut resp = StatusResponse::default();
        resp.mut_region_detail()
            .set_region(self.fsm.peer.region().clone());
        if let Some(leader) = self.fsm.peer.get_peer_from_cache(self.fsm.peer.leader_id()) {
            resp.mut_region_detail().set_leader(leader);
        }

        Ok(resp)
    }
}

impl<EK: KvEngine, ER: RaftEngine> AbstractPeer for PeerFsm<EK, ER> {
    fn meta_peer(&self) -> &metapb::Peer {
        &self.peer.peer
    }
    fn group_state(&self) -> GroupState {
        self.hibernate_state.group_state()
    }
    fn region(&self) -> &metapb::Region {
        self.peer.raft_group.store().region()
    }
    fn apply_state(&self) -> &RaftApplyState {
        self.peer.raft_group.store().apply_state()
    }
    fn raft_status(&self) -> raft::Status {
        self.peer.raft_group.status()
    }
    fn raft_commit_index(&self) -> u64 {
        self.peer.raft_group.store().commit_index()
    }
    fn pending_merge_state(&self) -> Option<&MergeState> {
        self.peer.pending_merge_state.as_ref()
    }
}

mod memtrace {
    use super::*;
    use memory_trace_macros::MemoryTraceHelper;

    /// Heap size for Raft internal `ReadOnly`.
    #[derive(MemoryTraceHelper, Default, Debug)]
    pub struct PeerMemoryTrace {
        /// `ReadOnly` memory usage in Raft groups.
        pub read_only: usize,
        /// `Progress` memory usage in Raft groups.
        pub progress: usize,
        /// `Proposal` memory usage for peers.
        pub proposals: usize,
        pub rest: usize,
    }

    impl<EK, ER> PeerFsm<EK, ER>
    where
        EK: KvEngine,
        ER: RaftEngine,
    {
        pub fn raft_read_size(&self) -> usize {
            let msg_size = mem::size_of::<raft::eraftpb::Message>();
            let raft = &self.peer.raft_group.raft;

            // We use Uuid for read request.
            let mut size = raft.read_states.len() * (mem::size_of::<ReadState>() + 16);
            size += raft.read_only.read_index_queue.len() * 16;

            // Every requests have at least header, which should be at least 8 bytes.
            size + raft.read_only.pending_read_index.len() * (16 + msg_size)
        }

        pub fn raft_progress_size(&self) -> usize {
            let peer_cnt = self.peer.region().get_peers().len();
            mem::size_of::<Progress>() * peer_cnt * 6 / 5
                + self.peer.raft_group.raft.inflight_buffers_size()
        }
    }
}

#[cfg(test)]
mod tests {
    use std::sync::atomic::{AtomicBool, Ordering};
    use std::sync::Arc;

    use crate::store::local_metrics::RaftMetrics;
    use crate::store::msg::{Callback, ExtCallback, RaftCommand};

    use engine_test::kv::KvTestEngine;
    use kvproto::raft_cmdpb::{
        AdminRequest, CmdType, PutRequest, RaftCmdRequest, RaftCmdResponse, Request, Response,
        StatusRequest,
    };
    use protobuf::Message;
    use tikv_util::config::ReadableSize;

    use super::*;

    #[test]
    fn test_batch_raft_cmd_request_builder() {
        let mut cfg = Config::default();
        cfg.raft_entry_max_size = ReadableSize(1000);
        let mut builder = BatchRaftCmdRequestBuilder::<KvTestEngine>::new();
        let mut q = Request::default();
        let mut metric = RaftMetrics::new(true);

        let mut req = RaftCmdRequest::default();
        req.set_admin_request(AdminRequest::default());
        assert!(!builder.can_batch(&cfg, &req, 0));

        let mut req = RaftCmdRequest::default();
        req.set_status_request(StatusRequest::default());
        assert!(!builder.can_batch(&cfg, &req, 0));

        let mut req = RaftCmdRequest::default();
        let mut put = PutRequest::default();
        put.set_key(b"aaaa".to_vec());
        put.set_value(b"bbbb".to_vec());
        q.set_cmd_type(CmdType::Put);
        q.set_put(put);
        req.mut_requests().push(q.clone());
        let _ = q.take_put();
        let req_size = req.compute_size();
        assert!(builder.can_batch(&cfg, &req, req_size));

        let mut req = RaftCmdRequest::default();
        q.set_cmd_type(CmdType::Snap);
        req.mut_requests().push(q.clone());
        let mut put = PutRequest::default();
        put.set_key(b"aaaa".to_vec());
        put.set_value(b"bbbb".to_vec());
        q.set_cmd_type(CmdType::Put);
        q.set_put(put);
        req.mut_requests().push(q.clone());
        let req_size = req.compute_size();
        assert!(!builder.can_batch(&cfg, &req, req_size));

        let mut req = RaftCmdRequest::default();
        let mut put = PutRequest::default();
        put.set_key(b"aaaa".to_vec());
        put.set_value(vec![8_u8; 2000]);
        q.set_cmd_type(CmdType::Put);
        q.set_put(put);
        req.mut_requests().push(q.clone());
        let req_size = req.compute_size();
        assert!(!builder.can_batch(&cfg, &req, req_size));

        // Check batch callback
        let mut req = RaftCmdRequest::default();
        let mut put = PutRequest::default();
        put.set_key(b"aaaa".to_vec());
        put.set_value(vec![8_u8; 20]);
        q.set_cmd_type(CmdType::Put);
        q.set_put(put);
        req.mut_requests().push(q);
        let mut cbs_flags = vec![];
        let mut proposed_cbs_flags = vec![];
        let mut committed_cbs_flags = vec![];
        let mut response = RaftCmdResponse::default();
        for i in 0..10 {
            let flag = Arc::new(AtomicBool::new(false));
            cbs_flags.push(flag.clone());
            // Some commands don't have proposed_cb.
            let proposed_cb: Option<ExtCallback> = if i % 2 == 0 {
                let proposed_flag = Arc::new(AtomicBool::new(false));
                proposed_cbs_flags.push(proposed_flag.clone());
                Some(Box::new(move || {
                    proposed_flag.store(true, Ordering::Release);
                }))
            } else {
                None
            };
            let committed_cb: Option<ExtCallback> = if i % 3 == 0 {
                let committed_flag = Arc::new(AtomicBool::new(false));
                committed_cbs_flags.push(committed_flag.clone());
                Some(Box::new(move || {
                    committed_flag.store(true, Ordering::Release);
                }))
            } else {
                None
            };
            let cb = Callback::write_ext(
                Box::new(move |_resp| {
                    flag.store(true, Ordering::Release);
                }),
                proposed_cb,
                committed_cb,
            );
            response.mut_responses().push(Response::default());
            let cmd = RaftCommand::new(req.clone(), cb);
            builder.add(cmd, 100);
        }
        let (request, mut callback) = builder.build(&mut metric).unwrap();
        callback.invoke_proposed();
        for flag in proposed_cbs_flags {
            assert!(flag.load(Ordering::Acquire));
        }
        callback.invoke_committed();
        for flag in committed_cbs_flags {
            assert!(flag.load(Ordering::Acquire));
        }
        assert_eq!(10, request.get_requests().len());
        callback.invoke_with_response(response);
        for flag in cbs_flags {
            assert!(flag.load(Ordering::Acquire));
        }
    }
}<|MERGE_RESOLUTION|>--- conflicted
+++ resolved
@@ -38,22 +38,15 @@
 use smallvec::SmallVec;
 use tikv_alloc::trace::TraceEvent;
 use tikv_util::mpsc::{self, LooseBoundedSender, Receiver};
-<<<<<<< HEAD
-use tikv_util::time::{duration_to_sec, monotonic_raw_now};
-use tikv_util::worker::{Scheduler, Stopped};
-use tikv_util::{escape, is_zero_duration};
-
-=======
 use tikv_util::sys::disk::DiskUsage;
 use tikv_util::sys::memory_usage_reaches_high_water;
-use tikv_util::time::{duration_to_sec, Instant as TiInstant};
+use tikv_util::time::{duration_to_sec, monotonic_raw_now, Instant as TiInstant};
 use tikv_util::worker::{ScheduleError, Scheduler};
 use tikv_util::{box_err, debug, defer, error, info, trace, warn};
 use tikv_util::{escape, is_zero_duration, Either};
 use txn_types::WriteBatchFlags;
 
 use self::memtrace::*;
->>>>>>> 8099f217
 use crate::coprocessor::RegionChangeEvent;
 use crate::store::cmd_resp::{bind_term, new_error};
 use crate::store::fsm::store::{PollContext, StoreMeta};
@@ -65,20 +58,12 @@
 use crate::store::local_metrics::RaftMetrics;
 use crate::store::memory::*;
 use crate::store::metrics::*;
-<<<<<<< HEAD
-use crate::store::msg::Callback;
-use crate::store::peer::{ConsistencyState, Peer, StaleState};
-use crate::store::peer_storage::{ApplySnapResult, InvokeContext};
-use crate::store::read_queue::ReadIndexRequest;
-use crate::store::transport::Transport;
-use crate::store::util::{KeysInfoFormatter, LeaseState};
-=======
 use crate::store::msg::{Callback, ExtCallback, InspectedRaftMessage};
 use crate::store::peer::{ConsistencyState, Peer, PersistSnapshotResult, StaleState};
 use crate::store::peer_storage::write_peer_state;
+use crate::store::read_queue::ReadIndexRequest;
 use crate::store::transport::Transport;
-use crate::store::util::{is_learner, KeysInfoFormatter};
->>>>>>> 8099f217
+use crate::store::util::{is_learner, KeysInfoFormatter, LeaseState};
 use crate::store::worker::{
     ConsistencyCheckTask, RaftlogGcTask, ReadDelegate, RegionTask, SplitCheckTask,
 };
@@ -1415,13 +1400,13 @@
                     self.fsm.peer.pending_reads.back_mut().map_or(true, |read| {
                         // If there are read index whose lease can cover till next tick
                         // then we don't need to propose a new one
-                        read.renew_lease_time + max_lease < next_tick
+                        read.propose_time + max_lease < next_tick
                     })
                 }
                 _ => false,
             };
             if need_propose {
-                let (id, dropped) = self.fsm.peer.propose_read_index();
+                let (id, dropped) = self.fsm.peer.propose_read_index(None, None);
                 if !dropped {
                     let read_proposal = ReadIndexRequest::noop(id, current_time);
                     self.fsm.peer.pending_reads.push_back(read_proposal, true);
