// Copyright 2018 TiKV Project Authors. Licensed under Apache-2.0.

use std::borrow::Cow;
use std::collections::Bound::{Excluded, Included, Unbounded};
use std::collections::VecDeque;
use std::time::{Duration, Instant};
use std::{cmp, u64};

use batch_system::{BasicMailbox, Fsm};
use engine_traits::CF_RAFT;
use engine_traits::{Engines, KvEngine, WriteBatchExt};
use error_code::ErrorCodeExt;
use futures::compat::Future01CompatExt;
use kvproto::errorpb;
use kvproto::import_sstpb::SstMeta;
use kvproto::metapb::{self, Region, RegionEpoch};
use kvproto::pdpb::CheckPolicy;
use kvproto::raft_cmdpb::{
    AdminCmdType, AdminRequest, CmdType, RaftCmdRequest, RaftCmdResponse, Request, StatusCmdType,
    StatusResponse,
};
use kvproto::raft_serverpb::{
    ExtraMessageType, MergeState, PeerState, RaftMessage, RaftSnapshotData, RaftTruncatedState,
    RegionLocalState,
};
use kvproto::replication_modepb::{DrAutoSyncState, ReplicationMode};
use pd_client::PdClient;
use protobuf::Message;
use raft::eraftpb::{ConfChangeType, MessageType};
use raft::{self, SnapshotStatus, INVALID_INDEX, NO_LIMIT};
use raft::{Ready, StateRole};
use raft_engine::RaftEngine;
use tikv_util::collections::HashMap;
use tikv_util::mpsc::{self, LooseBoundedSender, Receiver};
use tikv_util::time::duration_to_sec;
use tikv_util::worker::{Scheduler, Stopped};
use tikv_util::{escape, is_zero_duration, Either};

use crate::coprocessor::RegionChangeEvent;
use crate::store::cmd_resp::{bind_term, new_error};
use crate::store::fsm::store::{PollContext, StoreMeta};
use crate::store::fsm::{
    apply, ApplyMetrics, ApplyTask, ApplyTaskRes, CatchUpLogs, ChangeCmd, ChangePeer, ExecResult,
};
use crate::store::local_metrics::RaftProposeMetrics;
use crate::store::metrics::*;
use crate::store::msg::Callback;
use crate::store::peer::{ConsistencyState, Peer, StaleState};
use crate::store::peer_storage::{ApplySnapResult, InvokeContext};
use crate::store::transport::Transport;
use crate::store::util::{is_learner, KeysInfoFormatter};
use crate::store::worker::{
    CleanupSSTTask, CleanupTask, ConsistencyCheckTask, RaftlogGcTask, ReadDelegate, RegionTask,
    SplitCheckTask,
};
use crate::store::PdTask;
use crate::store::{
    util, AbstractPeer, CasualMessage, Config, MergeResultKind, PeerMsg, PeerTicks, RaftCommand,
    SignificantMsg, SnapKey, StoreMsg,
};
use crate::{Error, Result};
use keys::{self, enc_end_key, enc_start_key};

const REGION_SPLIT_SKIP_MAX_COUNT: usize = 3;

pub struct DestroyPeerJob {
    pub initialized: bool,
    pub region_id: u64,
    pub peer: metapb::Peer,
}

/// Represents state of the group.
#[derive(Clone, Copy, PartialEq, Debug)]
pub enum GroupState {
    /// The group is working generally, leader keeps
    /// replicating data to followers.
    Ordered,
    /// The group is out of order. Leadership may not be hold.
    Chaos,
    /// The group is about to be out of order. It leave some
    /// safe space to avoid stepping chaos too often.
    PreChaos,
    /// The group is hibernated.
    Idle,
}

pub struct PeerFsm<EK, ER>
where
    EK: KvEngine,
    ER: RaftEngine,
{
    pub peer: Peer<EK, ER>,
    /// A registry for all scheduled ticks. This can avoid scheduling ticks twice accidentally.
    tick_registry: PeerTicks,
    /// Ticks for speed up campaign in chaos state.
    ///
    /// Followers will keep ticking in Idle mode to measure how many ticks have been skipped.
    /// Once it becomes chaos, those skipped ticks will be ticked so that it can campaign
    /// quickly instead of waiting an election timeout.
    ///
    /// This will be reset to 0 once it receives any messages from leader.
    missing_ticks: usize,
    group_state: GroupState,
    stopped: bool,
    has_ready: bool,
    early_apply: bool,
    mailbox: Option<BasicMailbox<PeerFsm<EK, ER>>>,
    pub receiver: Receiver<PeerMsg<EK>>,
    /// when snapshot is generating or sending, skip split check at most REGION_SPLIT_SKIT_MAX_COUNT times.
    skip_split_count: usize,
    /// Sometimes applied raft logs won't be compacted in time, because less compact means less
    /// sync-log in apply threads. Stale logs will be deleted if the skip time reaches this
    /// `skip_gc_raft_log_ticks`.
    skip_gc_raft_log_ticks: usize,

    // Batch raft command which has the same header into an entry
    batch_req_builder: BatchRaftCmdRequestBuilder<EK>,
}

pub struct BatchRaftCmdRequestBuilder<E>
where
    E: KvEngine,
{
    raft_entry_max_size: f64,
    batch_req_size: u32,
    request: Option<RaftCmdRequest>,
    callbacks: Vec<(Callback<E::Snapshot>, usize)>,
}

impl<EK, ER> Drop for PeerFsm<EK, ER>
where
    EK: KvEngine,
    ER: RaftEngine,
{
    fn drop(&mut self) {
        self.peer.stop();
        while let Ok(msg) = self.receiver.try_recv() {
            let callback = match msg {
                PeerMsg::RaftCommand(cmd) => cmd.callback,
                PeerMsg::CasualMessage(CasualMessage::SplitRegion { callback, .. }) => callback,
                _ => continue,
            };

            let mut err = errorpb::Error::default();
            err.set_message("region is not found".to_owned());
            err.mut_region_not_found().set_region_id(self.region_id());
            let mut resp = RaftCmdResponse::default();
            resp.mut_header().set_error(err);
            callback.invoke_with_response(resp);
        }
    }
}

pub type SenderFsmPair<EK, ER> = (LooseBoundedSender<PeerMsg<EK>>, Box<PeerFsm<EK, ER>>);

impl<EK, ER> PeerFsm<EK, ER>
where
    EK: KvEngine,
    ER: RaftEngine,
{
    // If we create the peer actively, like bootstrap/split/merge region, we should
    // use this function to create the peer. The region must contain the peer info
    // for this store.
    pub fn create(
        store_id: u64,
        cfg: &Config,
        sched: Scheduler<RegionTask<EK::Snapshot>>,
        engines: Engines<EK, ER>,
        region: &metapb::Region,
    ) -> Result<SenderFsmPair<EK, ER>> {
        let meta_peer = match util::find_peer(region, store_id) {
            None => {
                return Err(box_err!(
                    "find no peer for store {} in region {:?}",
                    store_id,
                    region
                ));
            }
            Some(peer) => peer.clone(),
        };

        info!(
            "create peer";
            "region_id" => region.get_id(),
            "peer_id" => meta_peer.get_id(),
        );
        let (tx, rx) = mpsc::loose_bounded(cfg.notify_capacity);
        Ok((
            tx,
            Box::new(PeerFsm {
                early_apply: cfg.early_apply,
                peer: Peer::new(store_id, cfg, sched, engines, region, meta_peer)?,
                tick_registry: PeerTicks::empty(),
                missing_ticks: 0,
                group_state: GroupState::Ordered,
                stopped: false,
                has_ready: false,
                mailbox: None,
                receiver: rx,
                skip_split_count: 0,
                skip_gc_raft_log_ticks: 0,
                batch_req_builder: BatchRaftCmdRequestBuilder::new(
                    cfg.raft_entry_max_size.0 as f64,
                ),
            }),
        ))
    }

    // The peer can be created from another node with raft membership changes, and we only
    // know the region_id and peer_id when creating this replicated peer, the region info
    // will be retrieved later after applying snapshot.
    pub fn replicate(
        store_id: u64,
        cfg: &Config,
        sched: Scheduler<RegionTask<EK::Snapshot>>,
        engines: Engines<EK, ER>,
        region_id: u64,
        peer: metapb::Peer,
    ) -> Result<SenderFsmPair<EK, ER>> {
        // We will remove tombstone key when apply snapshot
        info!(
            "replicate peer";
            "region_id" => region_id,
            "peer_id" => peer.get_id(),
        );

        let mut region = metapb::Region::default();
        region.set_id(region_id);

        let (tx, rx) = mpsc::loose_bounded(cfg.notify_capacity);
        Ok((
            tx,
            Box::new(PeerFsm {
                early_apply: cfg.early_apply,
                peer: Peer::new(store_id, cfg, sched, engines, &region, peer)?,
                tick_registry: PeerTicks::empty(),
                missing_ticks: 0,
                group_state: GroupState::Ordered,
                stopped: false,
                has_ready: false,
                mailbox: None,
                receiver: rx,
                skip_split_count: 0,
                skip_gc_raft_log_ticks: 0,
                batch_req_builder: BatchRaftCmdRequestBuilder::new(
                    cfg.raft_entry_max_size.0 as f64,
                ),
            }),
        ))
    }

    #[inline]
    pub fn region_id(&self) -> u64 {
        self.peer.region().get_id()
    }

    #[inline]
    pub fn get_peer(&self) -> &Peer<EK, ER> {
        &self.peer
    }

    #[inline]
    pub fn peer_id(&self) -> u64 {
        self.peer.peer_id()
    }

    #[inline]
    pub fn stop(&mut self) {
        self.stopped = true;
    }

    pub fn set_pending_merge_state(&mut self, state: MergeState) {
        self.peer.pending_merge_state = Some(state);
    }

    pub fn schedule_applying_snapshot(&mut self) {
        self.peer.mut_store().schedule_applying_snapshot();
    }
}

impl<E> BatchRaftCmdRequestBuilder<E>
where
    E: KvEngine,
{
    fn new(raft_entry_max_size: f64) -> BatchRaftCmdRequestBuilder<E> {
        BatchRaftCmdRequestBuilder {
            raft_entry_max_size,
            request: None,
            batch_req_size: 0,
            callbacks: vec![],
        }
    }

    fn can_batch(&self, req: &RaftCmdRequest, req_size: u32) -> bool {
        // No batch request whose size exceed 20% of raft_entry_max_size,
        // so total size of request in batch_raft_request would not exceed
        // (40% + 20%) of raft_entry_max_size
        if req.get_requests().is_empty() || f64::from(req_size) > self.raft_entry_max_size * 0.2 {
            return false;
        }
        for r in req.get_requests() {
            match r.get_cmd_type() {
                CmdType::Delete | CmdType::Put => (),
                _ => {
                    return false;
                }
            }
        }

        if let Some(batch_req) = self.request.as_ref() {
            if batch_req.get_header() != req.get_header() {
                return false;
            }
        }
        true
    }

    fn add(&mut self, cmd: RaftCommand<E::Snapshot>, req_size: u32) {
        let req_num = cmd.request.get_requests().len();
        let RaftCommand {
            mut request,
            callback,
            ..
        } = cmd;
        if let Some(batch_req) = self.request.as_mut() {
            let requests: Vec<_> = request.take_requests().into();
            for q in requests {
                batch_req.mut_requests().push(q);
            }
        } else {
            self.request = Some(request);
        };
        self.callbacks.push((callback, req_num));
        self.batch_req_size += req_size;
    }

    fn should_finish(&self) -> bool {
        if let Some(batch_req) = self.request.as_ref() {
            // Limit the size of batch request so that it will not exceed raft_entry_max_size after
            // adding header.
            if f64::from(self.batch_req_size) > self.raft_entry_max_size * 0.4 {
                return true;
            }
            if batch_req.get_requests().len() > <E as WriteBatchExt>::WRITE_BATCH_MAX_KEYS {
                return true;
            }
        }
        false
    }

    fn build(&mut self, metric: &mut RaftProposeMetrics) -> Option<RaftCommand<E::Snapshot>> {
        if let Some(req) = self.request.take() {
            self.batch_req_size = 0;
            if self.callbacks.len() == 1 {
                let (cb, _) = self.callbacks.pop().unwrap();
                return Some(RaftCommand::new(req, cb));
            }
            metric.batch += self.callbacks.len() - 1;
            let cbs = std::mem::replace(&mut self.callbacks, vec![]);
            let cb = Callback::Write(Box::new(move |resp| {
                let mut last_index = 0;
                let has_error = resp.response.get_header().has_error();
                for (cb, req_num) in cbs {
                    let next_index = last_index + req_num;
                    let mut cmd_resp = RaftCmdResponse::default();
                    cmd_resp.set_header(resp.response.get_header().clone());
                    if !has_error {
                        cmd_resp.set_responses(
                            resp.response.get_responses()[last_index..next_index].into(),
                        );
                    }
                    cb.invoke_with_response(cmd_resp);
                    last_index = next_index;
                }
            }));
            return Some(RaftCommand::new(req, cb));
        }
        None
    }
}

impl<EK, ER> Fsm for PeerFsm<EK, ER>
where
    EK: KvEngine,
    ER: RaftEngine,
{
    type Message = PeerMsg<EK>;

    #[inline]
    fn is_stopped(&self) -> bool {
        self.stopped
    }

    /// Set a mailbox to Fsm, which should be used to send message to itself.
    #[inline]
    fn set_mailbox(&mut self, mailbox: Cow<'_, BasicMailbox<Self>>)
    where
        Self: Sized,
    {
        self.mailbox = Some(mailbox.into_owned());
    }

    /// Take the mailbox from Fsm. Implementation should ensure there will be
    /// no reference to mailbox after calling this method.
    #[inline]
    fn take_mailbox(&mut self) -> Option<BasicMailbox<Self>>
    where
        Self: Sized,
    {
        self.mailbox.take()
    }
}

pub struct PeerFsmDelegate<'a, EK, ER, T: 'static, C: 'static>
where
    EK: KvEngine,
    ER: RaftEngine,
{
    fsm: &'a mut PeerFsm<EK, ER>,
    ctx: &'a mut PollContext<EK, ER, T, C>,
}

impl<'a, EK, ER, T: Transport, C: PdClient> PeerFsmDelegate<'a, EK, ER, T, C>
where
    EK: KvEngine,
    ER: RaftEngine,
{
    pub fn new(
        fsm: &'a mut PeerFsm<EK, ER>,
        ctx: &'a mut PollContext<EK, ER, T, C>,
    ) -> PeerFsmDelegate<'a, EK, ER, T, C> {
        PeerFsmDelegate { fsm, ctx }
    }

    pub fn handle_msgs(&mut self, msgs: &mut Vec<PeerMsg<EK>>) {
        for m in msgs.drain(..) {
            match m {
                PeerMsg::RaftMessage(msg) => {
                    if let Err(e) = self.on_raft_message(msg) {
                        error!(
                            "handle raft message err";
                            "region_id" => self.fsm.region_id(),
                            "peer_id" => self.fsm.peer_id(),
                            "err" => %e,
                            "error_code" => %e.error_code(),
                        );
                    }
                }
                PeerMsg::RaftCommand(cmd) => {
                    self.ctx
                        .raft_metrics
                        .propose
                        .request_wait_time
                        .observe(duration_to_sec(cmd.send_time.elapsed()) as f64);
                    let req_size = cmd.request.compute_size();
                    if self.fsm.batch_req_builder.can_batch(&cmd.request, req_size) {
                        self.fsm.batch_req_builder.add(cmd, req_size);
                        if self.fsm.batch_req_builder.should_finish() {
                            self.propose_batch_raft_command();
                        }
                    } else {
                        self.propose_batch_raft_command();
                        self.propose_raft_command(cmd.request, cmd.callback)
                    }
                }
                PeerMsg::Tick(tick) => self.on_tick(tick),
                PeerMsg::ApplyRes { res } => {
                    self.on_apply_res(res);
                }
                PeerMsg::SignificantMsg(msg) => self.on_significant_msg(msg),
                PeerMsg::CasualMessage(msg) => self.on_casual_msg(msg),
                PeerMsg::Start => self.start(),
                PeerMsg::HeartbeatPd => {
                    if self.fsm.peer.is_leader() {
                        self.register_pd_heartbeat_tick()
                    }
                }
                PeerMsg::Noop => {}
                PeerMsg::UpdateReplicationMode => self.on_update_replication_mode(),
            }
        }
        // Propose batch request which may be still waiting for more raft-command
        self.propose_batch_raft_command();
    }

    fn propose_batch_raft_command(&mut self) {
        if let Some(cmd) = self
            .fsm
            .batch_req_builder
            .build(&mut self.ctx.raft_metrics.propose)
        {
            self.propose_raft_command(cmd.request, cmd.callback)
        }
    }

    fn on_update_replication_mode(&mut self) {
        self.fsm
            .peer
            .switch_replication_mode(&self.ctx.global_replication_state);
        if self.fsm.peer.is_leader() {
            self.reset_raft_tick(GroupState::Ordered);
            self.register_pd_heartbeat_tick();
        }
    }

    fn on_casual_msg(&mut self, msg: CasualMessage<EK>) {
        match msg {
            CasualMessage::SplitRegion {
                region_epoch,
                split_keys,
                callback,
            } => {
                info!(
                    "on split";
                    "region_id" => self.fsm.region_id(),
                    "peer_id" => self.fsm.peer_id(),
                    "split_keys" => %KeysInfoFormatter(split_keys.iter()),
                );
                self.on_prepare_split_region(region_epoch, split_keys, callback);
            }
            CasualMessage::ComputeHashResult {
                index,
                context,
                hash,
            } => {
                self.on_hash_computed(index, context, hash);
            }
            CasualMessage::RegionApproximateSize { size } => {
                self.on_approximate_region_size(size);
            }
            CasualMessage::RegionApproximateKeys { keys } => {
                self.on_approximate_region_keys(keys);
            }
            CasualMessage::CompactionDeclinedBytes { bytes } => {
                self.on_compaction_declined_bytes(bytes);
            }
            CasualMessage::HalfSplitRegion {
                region_epoch,
                policy,
            } => {
                self.on_schedule_half_split_region(&region_epoch, policy);
            }
            CasualMessage::GcSnap { snaps } => {
                self.on_gc_snap(snaps);
            }
            CasualMessage::ClearRegionSize => {
                self.on_clear_region_size();
            }
            CasualMessage::RegionOverlapped => {
                debug!("start ticking for overlapped"; "region_id" => self.region_id(), "peer_id" => self.fsm.peer_id());
                // Maybe do some safe check first?
                self.fsm.group_state = GroupState::Chaos;
                self.register_raft_base_tick();

                if is_learner(&self.fsm.peer.peer) {
                    // FIXME: should use `bcast_check_stale_peer_message` instead.
                    // Sending a new enum type msg to a old tikv may cause panic during rolling update
                    // we should change the protobuf behavior and check if properly handled in all place
                    self.fsm.peer.bcast_wake_up_message(&mut self.ctx);
                }
            }
            CasualMessage::SnapshotGenerated => {
                // Resume snapshot handling again to avoid waiting another heartbeat.
                self.fsm.peer.ping();
                self.fsm.has_ready = true;
            }
            CasualMessage::ForceCompactRaftLogs => {
                self.on_raft_gc_log_tick(true);
            }
            CasualMessage::AccessPeer(cb) => cb(&mut self.fsm.peer as &mut dyn AbstractPeer),
        }
    }

    fn on_tick(&mut self, tick: PeerTicks) {
        if self.fsm.stopped {
            return;
        }
        trace!(
            "tick";
            "tick" => ?tick,
            "peer_id" => self.fsm.peer_id(),
            "region_id" => self.region_id(),
        );
        self.fsm.tick_registry.remove(tick);
        match tick {
            PeerTicks::RAFT => self.on_raft_base_tick(),
            PeerTicks::RAFT_LOG_GC => self.on_raft_gc_log_tick(false),
            PeerTicks::PD_HEARTBEAT => self.on_pd_heartbeat_tick(),
            PeerTicks::SPLIT_REGION_CHECK => self.on_split_region_check_tick(),
            PeerTicks::CHECK_MERGE => self.on_check_merge(),
            PeerTicks::CHECK_PEER_STALE_STATE => self.on_check_peer_stale_state_tick(),
            _ => unreachable!(),
        }
    }

    fn start(&mut self) {
        self.register_raft_base_tick();
        self.register_raft_gc_log_tick();
        self.register_pd_heartbeat_tick();
        self.register_split_region_check_tick();
        self.register_check_peer_stale_state_tick();
        self.on_check_merge();
        // Apply committed entries more quickly.
        if self.fsm.peer.raft_group.store().committed_index()
            > self.fsm.peer.raft_group.store().applied_index()
        {
            self.fsm.has_ready = true;
        }
    }

    fn on_gc_snap(&mut self, snaps: Vec<(SnapKey, bool)>) {
        let s = self.fsm.peer.get_store();
        let compacted_idx = s.truncated_index();
        let compacted_term = s.truncated_term();
        let is_applying_snap = s.is_applying_snapshot();
        for (key, is_sending) in snaps {
            if is_sending {
                let s = match self.ctx.snap_mgr.get_snapshot_for_sending(&key) {
                    Ok(s) => s,
                    Err(e) => {
                        error!(
                            "failed to load snapshot";
                            "region_id" => self.fsm.region_id(),
                            "peer_id" => self.fsm.peer_id(),
                            "snapshot" => ?key,
                            "err" => %e,
                            "error_code" => %e.error_code(),
                        );
                        continue;
                    }
                };
                if key.term < compacted_term || key.idx < compacted_idx {
                    info!(
                        "deleting compacted snap file";
                        "region_id" => self.fsm.region_id(),
                        "peer_id" => self.fsm.peer_id(),
                        "snap_file" => %key,
                    );
                    self.ctx.snap_mgr.delete_snapshot(&key, s.as_ref(), false);
                } else if let Ok(meta) = s.meta() {
                    let modified = match meta.modified() {
                        Ok(m) => m,
                        Err(e) => {
                            error!(
                                "failed to load snapshot";
                                "region_id" => self.fsm.region_id(),
                                "peer_id" => self.fsm.peer_id(),
                                "snapshot" => ?key,
                                "err" => %e,
                            );
                            continue;
                        }
                    };
                    if let Ok(elapsed) = modified.elapsed() {
                        if elapsed > self.ctx.cfg.snap_gc_timeout.0 {
                            info!(
                                "deleting expired snap file";
                                "region_id" => self.fsm.region_id(),
                                "peer_id" => self.fsm.peer_id(),
                                "snap_file" => %key,
                            );
                            self.ctx.snap_mgr.delete_snapshot(&key, s.as_ref(), false);
                        }
                    }
                }
            } else if key.term <= compacted_term
                && (key.idx < compacted_idx || key.idx == compacted_idx && !is_applying_snap)
            {
                info!(
                    "deleting applied snap file";
                    "region_id" => self.fsm.region_id(),
                    "peer_id" => self.fsm.peer_id(),
                    "snap_file" => %key,
                );
                let a = match self.ctx.snap_mgr.get_snapshot_for_applying(&key) {
                    Ok(a) => a,
                    Err(e) => {
                        error!(
                            "failed to load snapshot";
                            "region_id" => self.fsm.region_id(),
                            "peer_id" => self.fsm.peer_id(),
                            "snap_file" => %key,
                            "err" => %e,
                            "error_code" => %e.error_code(),
                        );
                        continue;
                    }
                };
                self.ctx.snap_mgr.delete_snapshot(&key, a.as_ref(), false);
            }
        }
    }

    fn on_clear_region_size(&mut self) {
        self.fsm.peer.approximate_size = None;
        self.fsm.peer.approximate_keys = None;
        self.register_split_region_check_tick();
    }

    fn on_capture_change(
        &mut self,
        cmd: ChangeCmd,
        region_epoch: RegionEpoch,
        cb: Callback<EK::Snapshot>,
    ) {
        fail_point!("raft_on_capture_change");
        let region_id = self.region_id();
        let msg =
            new_read_index_request(region_id, region_epoch.clone(), self.fsm.peer.peer.clone());
        let apply_router = self.ctx.apply_router.clone();
        self.propose_raft_command(
            msg,
            Callback::Read(Box::new(move |resp| {
                // Return the error
                if resp.response.get_header().has_error() {
                    cb.invoke_read(resp);
                    return;
                }
                apply_router.schedule_task(
                    region_id,
                    ApplyTask::Change {
                        cmd,
                        region_epoch,
                        cb,
                    },
                )
            })),
        );
    }

    fn on_significant_msg(&mut self, msg: SignificantMsg<EK::Snapshot>) {
        match msg {
            SignificantMsg::SnapshotStatus {
                to_peer_id, status, ..
            } => {
                // Report snapshot status to the corresponding peer.
                self.report_snapshot_status(to_peer_id, status);
            }
            SignificantMsg::Unreachable { to_peer_id, .. } => {
                if self.fsm.peer.is_leader() {
                    self.fsm.peer.raft_group.report_unreachable(to_peer_id);
                } else if to_peer_id == self.fsm.peer.leader_id() {
                    self.fsm.group_state = GroupState::Chaos;
                    self.register_raft_base_tick();
                }
            }
            SignificantMsg::StoreUnreachable { store_id } => {
                if let Some(peer_id) = util::find_peer(self.region(), store_id).map(|p| p.get_id())
                {
                    if self.fsm.peer.is_leader() {
                        self.fsm.peer.raft_group.report_unreachable(peer_id);
                    } else if peer_id == self.fsm.peer.leader_id() {
                        self.fsm.group_state = GroupState::Chaos;
                        self.register_raft_base_tick();
                    }
                }
            }
            SignificantMsg::MergeResult {
                target_region_id,
                target,
                result,
            } => {
                self.on_merge_result(target_region_id, target, result);
            }
            SignificantMsg::CatchUpLogs(catch_up_logs) => {
                self.on_catch_up_logs_for_merge(catch_up_logs);
            }
            SignificantMsg::StoreResolved { store_id, group_id } => {
                let state = self.ctx.global_replication_state.lock().unwrap();
                if state.status().get_mode() != ReplicationMode::DrAutoSync {
                    return;
                }
                if state.status().get_dr_auto_sync().get_state() == DrAutoSyncState::Async {
                    return;
                }
                drop(state);
                self.fsm
                    .peer
                    .raft_group
                    .raft
                    .assign_commit_groups(&[(store_id, group_id)]);
            }
            SignificantMsg::CaptureChange {
                cmd,
                region_epoch,
                callback,
            } => self.on_capture_change(cmd, region_epoch, callback),
            SignificantMsg::LeaderCallback(cb) => {
                self.on_leader_callback(cb);
            }
        }
    }

    fn report_snapshot_status(&mut self, to_peer_id: u64, status: SnapshotStatus) {
        let to_peer = match self.fsm.peer.get_peer_from_cache(to_peer_id) {
            Some(peer) => peer,
            None => {
                // If to_peer is gone, ignore this snapshot status
                warn!(
                    "peer not found, ignore snapshot status";
                    "region_id" => self.region_id(),
                    "peer_id" => self.fsm.peer_id(),
                    "to_peer_id" => to_peer_id,
                    "status" => ?status,
                );
                return;
            }
        };
        info!(
            "report snapshot status";
            "region_id" => self.fsm.region_id(),
            "peer_id" => self.fsm.peer_id(),
            "to" => ?to_peer,
            "status" => ?status,
        );
        self.fsm.peer.raft_group.report_snapshot(to_peer_id, status)
    }

    fn on_leader_callback(&mut self, cb: Callback<EK::Snapshot>) {
        let msg = new_read_index_request(
            self.region_id(),
            self.region().get_region_epoch().clone(),
            self.fsm.peer.peer.clone(),
        );
        self.propose_raft_command(msg, cb);
    }

    fn on_role_changed(&mut self, ready: &Ready) {
        // Update leader lease when the Raft state changes.
        if let Some(ss) = ready.ss() {
            if StateRole::Leader == ss.raft_state {
                self.fsm.missing_ticks = 0;
                self.register_split_region_check_tick();
                self.fsm.peer.heartbeat_pd(&self.ctx);
                self.register_pd_heartbeat_tick();
            }
        }
    }

    pub fn collect_ready(&mut self) {
        let has_ready = self.fsm.has_ready;
        self.fsm.has_ready = false;
        if !has_ready || self.fsm.stopped {
            return;
        }
        self.ctx.pending_count += 1;
        self.ctx.has_ready = true;
        let res = self.fsm.peer.handle_raft_ready_append(self.ctx);
        if let Some(r) = res {
            self.on_role_changed(&r.0);
            if !r.0.entries().is_empty() {
                self.register_raft_gc_log_tick();
                self.register_split_region_check_tick();
            }
            self.ctx.ready_res.push(r);
        }
    }

    #[inline]
    pub fn handle_raft_ready_apply(&mut self, ready: &mut Ready, invoke_ctx: &InvokeContext) {
        self.fsm.early_apply = ready
            .committed_entries
            .as_ref()
            .and_then(|e| e.last())
            .map_or(false, |e| {
                self.fsm.peer.can_early_apply(e.get_term(), e.get_index())
            });
        if !self.fsm.early_apply {
            return;
        }
        self.fsm
            .peer
            .handle_raft_ready_apply(self.ctx, ready, invoke_ctx);
    }

    pub fn post_raft_ready_append(&mut self, mut ready: Ready, invoke_ctx: InvokeContext) {
        let is_merging = self.fsm.peer.pending_merge_state.is_some();
        if !self.fsm.early_apply {
            self.fsm
                .peer
                .handle_raft_ready_apply(self.ctx, &mut ready, &invoke_ctx);
        }
        let res = self
            .fsm
            .peer
            .post_raft_ready_append(self.ctx, &mut ready, invoke_ctx);
        self.fsm.peer.handle_raft_ready_advance(ready);
        let mut has_snapshot = false;
        if let Some(apply_res) = res {
            self.on_ready_apply_snapshot(apply_res);
            has_snapshot = true;
            self.register_raft_base_tick();
        }
        if self.fsm.peer.leader_unreachable {
            self.fsm.group_state = GroupState::Chaos;
            self.register_raft_base_tick();
            self.fsm.peer.leader_unreachable = false;
        }
        if is_merging && has_snapshot {
            // After applying a snapshot, merge is rollbacked implicitly.
            self.on_ready_rollback_merge(0, None);
        }
    }

    #[inline]
    fn region_id(&self) -> u64 {
        self.fsm.peer.region().get_id()
    }

    #[inline]
    fn region(&self) -> &Region {
        self.fsm.peer.region()
    }

    #[inline]
    fn store_id(&self) -> u64 {
        self.fsm.peer.peer.get_store_id()
    }

    #[inline]
    fn schedule_tick(&mut self, tick: PeerTicks, timeout: Duration) {
        if self.fsm.tick_registry.contains(tick) {
            return;
        }
        if is_zero_duration(&timeout) {
            return;
        }
        trace!(
            "schedule tick";
            "tick" => ?tick,
            "timeout" => ?timeout,
            "region_id" => self.region_id(),
            "peer_id" => self.fsm.peer_id(),
        );
        self.fsm.tick_registry.insert(tick);

        let region_id = self.region_id();
        let mb = match self.ctx.router.mailbox(region_id) {
            Some(mb) => mb,
            None => {
                self.fsm.tick_registry.remove(tick);
                error!(
                    "failed to get mailbox";
                    "region_id" => self.fsm.region_id(),
                    "peer_id" => self.fsm.peer_id(),
                    "tick" => ?tick,
                );
                return;
            }
        };
        let peer_id = self.fsm.peer.peer_id();
        let delay = self.ctx.timer.delay(timeout).compat();
        let f = async move {
            match delay.await {
                Ok(_) => {
                    fail_point!(
                        "on_raft_log_gc_tick_1",
                        peer_id == 1 && tick == PeerTicks::RAFT_LOG_GC,
                        |_| unreachable!()
                    );
                    // This can happen only when the peer is about to be destroyed
                    // or the node is shutting down. So it's OK to not to clean up
                    // registry.
                    if let Err(e) = mb.force_send(PeerMsg::Tick(tick)) {
                        debug!(
                            "failed to schedule peer tick";
                            "region_id" => region_id,
                            "peer_id" => peer_id,
                            "tick" => ?tick,
                            "err" => %e,
                        );
                    }
                }
                Err(e) => {
                    panic!(
                        "[region {}] {} tick {:?} is lost due to timeout error: {:?}",
                        region_id, peer_id, tick, e
                    );
                }
            }
        };
        self.ctx.poller_handle.spawn(f);
    }

    fn register_raft_base_tick(&mut self) {
        // If we register raft base tick failed, the whole raft can't run correctly,
        // TODO: shutdown the store?
        self.schedule_tick(PeerTicks::RAFT, self.ctx.cfg.raft_base_tick_interval.0)
    }

    fn on_raft_base_tick(&mut self) {
        if self.fsm.peer.pending_remove {
            self.fsm.peer.mut_store().flush_cache_metrics();
            return;
        }
        // When having pending snapshot, if election timeout is met, it can't pass
        // the pending conf change check because first index has been updated to
        // a value that is larger than last index.
        if self.fsm.peer.is_applying_snapshot() || self.fsm.peer.has_pending_snapshot() {
            // need to check if snapshot is applied.
            self.fsm.has_ready = true;
            self.fsm.missing_ticks = 0;
            self.register_raft_base_tick();
            return;
        }

        self.fsm.peer.retry_pending_reads(&self.ctx.cfg);

        let mut res = None;
        if self.ctx.cfg.hibernate_regions {
            if self.fsm.group_state == GroupState::Idle {
                // missing_ticks should be less than election timeout ticks otherwise
                // follower may tick more than an election timeout in chaos state.
                // Before stopping tick, `missing_tick` should be `raft_election_timeout_ticks` - 2
                // - `raft_heartbeat_ticks` (default 10 - 2 - 2 = 6)
                // and the follwer's `election_elapsed` in raft-rs is 1.
                // After the group state becomes Chaos, the next tick will call `raft_group.tick`
                // `missing_tick` + 1 times(default 7).
                // Then the follower's `election_elapsed` will be 1 + `missing_tick` + 1
                // (default 1 + 6 + 1 = 8) which is less than the min election timeout.
                // The reason is that we don't want let all followers become (pre)candidate if one
                // follower may receive a request, then becomes (pre)candidate and sends (pre)vote msg
                // to others. As long as the leader can wake up and broadcast hearbeats in one `raft_heartbeat_ticks`
                // time(default 2s), no more followers will wake up and sends vote msg again.
                if self.fsm.missing_ticks + 2 + self.ctx.cfg.raft_heartbeat_ticks
                    < self.ctx.cfg.raft_election_timeout_ticks
                {
                    self.register_raft_base_tick();
                    self.fsm.missing_ticks += 1;
                }
                return;
            }
            res = Some(self.fsm.peer.check_before_tick(&self.ctx.cfg));
            if self.fsm.missing_ticks > 0 {
                for _ in 0..self.fsm.missing_ticks {
                    if self.fsm.peer.raft_group.tick() {
                        self.fsm.has_ready = true;
                    }
                }
                self.fsm.missing_ticks = 0;
            }
        }
        if self.fsm.peer.raft_group.tick() {
            self.fsm.has_ready = true;
        }

        self.fsm.peer.mut_store().flush_cache_metrics();

        // Keep ticking if there are still pending read requests or this node is within hibernate timeout.
        if res.is_none() /* hibernate_region is false */ ||
            !self.fsm.peer.check_after_tick(self.fsm.group_state, res.unwrap()) ||
            (self.fsm.peer.is_leader() && !self.ctx.is_hibernate_timeout())
        {
            self.register_raft_base_tick();
            return;
        }

        debug!("stop ticking"; "region_id" => self.region_id(), "peer_id" => self.fsm.peer_id(), "res" => ?res);
        self.fsm.group_state = GroupState::Idle;
        // Followers will stop ticking at L789. Keep ticking for followers
        // to allow it to campaign quickly when abnormal situation is detected.
        if !self.fsm.peer.is_leader() {
            self.register_raft_base_tick();
        } else {
            self.register_pd_heartbeat_tick();
        }
    }

    fn on_apply_res(&mut self, res: ApplyTaskRes<EK::Snapshot>) {
        fail_point!("on_apply_res", |_| {});
        match res {
            ApplyTaskRes::Apply(mut res) => {
                debug!(
                    "async apply finish";
                    "region_id" => self.region_id(),
                    "peer_id" => self.fsm.peer_id(),
                    "res" => ?res,
                );
                self.on_ready_result(&mut res.exec_res, &res.metrics);
                if self.fsm.stopped {
                    return;
                }
                self.fsm.has_ready |= self.fsm.peer.post_apply(
                    self.ctx,
                    res.apply_state,
                    res.applied_index_term,
                    &res.metrics,
                );
                // After applying, several metrics are updated, report it to pd to
                // get fair schedule.
                self.register_pd_heartbeat_tick();
            }
            ApplyTaskRes::Destroy {
                region_id,
                peer_id,
                merge_from_snapshot,
            } => {
                assert_eq!(peer_id, self.fsm.peer.peer_id());
                if !merge_from_snapshot {
                    self.destroy_peer(false);
                } else {
                    // Wait for its target peer to apply snapshot and then send `MergeResult` back
                    // to destroy itself
                    let mut meta = self.ctx.store_meta.lock().unwrap();
                    // The `need_atomic` flag must be true
                    assert!(*meta.destroyed_region_for_snap.get(&region_id).unwrap());

                    let target_region_id = *meta.targets_map.get(&region_id).unwrap();
                    let is_ready = meta
                        .atomic_snap_regions
                        .get_mut(&target_region_id)
                        .unwrap()
                        .get_mut(&region_id)
                        .unwrap();
                    *is_ready = true;
                }
            }
        }
    }

    fn on_raft_message(&mut self, mut msg: RaftMessage) -> Result<()> {
        debug!(
            "handle raft message";
            "region_id" => self.region_id(),
            "peer_id" => self.fsm.peer_id(),
            "message_type" => ?msg.get_message().get_msg_type(),
            "from_peer_id" => msg.get_from_peer().get_id(),
            "to_peer_id" => msg.get_to_peer().get_id(),
        );

        if !self.validate_raft_msg(&msg) {
            return Ok(());
        }
        if self.fsm.peer.pending_remove || self.fsm.stopped {
            return Ok(());
        }

        if msg.get_is_tombstone() {
            // we receive a message tells us to remove ourself.
            self.handle_gc_peer_msg(&msg);
            return Ok(());
        }

        if msg.has_merge_target() {
            fail_point!("on_has_merge_target", |_| Ok(()));
            if self.need_gc_merge(&msg)? {
                self.on_stale_merge(msg.get_merge_target().get_id());
            }
            return Ok(());
        }

        if self.check_msg(&msg) {
            return Ok(());
        }

        if msg.has_extra_msg() {
            self.on_extra_message(msg);
            return Ok(());
        }

        let is_snapshot = msg.get_message().has_snapshot();
        let regions_to_destroy = match self.check_snapshot(&msg)? {
            Either::Left(key) => {
                // If the snapshot file is not used again, then it's OK to
                // delete them here. If the snapshot file will be reused when
                // receiving, then it will fail to pass the check again, so
                // missing snapshot files should not be noticed.
                let s = self.ctx.snap_mgr.get_snapshot_for_applying(&key)?;
                self.ctx.snap_mgr.delete_snapshot(&key, s.as_ref(), false);
                return Ok(());
            }
            Either::Right(v) => v,
        };

        if !self.check_request_snapshot(&msg) {
            return Ok(());
        }

        if util::is_vote_msg(&msg.get_message())
            || msg.get_message().get_msg_type() == MessageType::MsgTimeoutNow
        {
            if self.fsm.group_state != GroupState::Chaos {
                self.fsm.group_state = GroupState::Chaos;
                self.register_raft_base_tick();
            }
        } else if msg.get_from_peer().get_id() == self.fsm.peer.leader_id() {
            self.reset_raft_tick(GroupState::Ordered);
        }

        let from_peer_id = msg.get_from_peer().get_id();
        self.fsm.peer.insert_peer_cache(msg.take_from_peer());

        let result = self.fsm.peer.step(self.ctx, msg.take_message());

        if is_snapshot {
            if !self.fsm.peer.has_pending_snapshot() {
                // This snapshot is rejected by raft-rs.
                let mut meta = self.ctx.store_meta.lock().unwrap();
                meta.pending_snapshot_regions
                    .retain(|r| self.fsm.region_id() != r.get_id());
            } else {
                // This snapshot may be accepted by raft-rs.
                // If it's rejected by raft-rs, the snapshot region in `pending_snapshot_regions`
                // will be removed together with the latest snapshot region after applying that snapshot.
                // But if `regions_to_destroy` is not empty, the pending snapshot must be this msg's snapshot
                // because this kind of snapshot is exclusive.
                self.destroy_regions_for_snapshot(regions_to_destroy);
            }
        }

        if result.is_err() {
            return result;
        }

        if self.fsm.peer.any_new_peer_catch_up(from_peer_id) {
            self.fsm.peer.heartbeat_pd(self.ctx);
            self.fsm.peer.should_wake_up = true;
        }

        if self.fsm.peer.should_wake_up {
            self.reset_raft_tick(GroupState::Ordered);
        }

        self.fsm.has_ready = true;
        Ok(())
    }

    fn on_extra_message(&mut self, mut msg: RaftMessage) {
        match msg.get_extra_msg().get_type() {
            ExtraMessageType::MsgRegionWakeUp | ExtraMessageType::MsgCheckStalePeer => {
                if self.fsm.group_state == GroupState::Idle {
                    self.reset_raft_tick(GroupState::Ordered);
                }
            }
            ExtraMessageType::MsgWantRollbackMerge => {
                self.fsm.peer.maybe_add_want_rollback_merge_peer(
                    msg.get_from_peer().get_id(),
                    msg.get_extra_msg(),
                );
            }
            ExtraMessageType::MsgCheckStalePeerResponse => {
                self.fsm.peer.on_check_stale_peer_response(
                    msg.get_region_epoch().get_conf_ver(),
                    msg.mut_extra_msg().take_check_peers().into(),
                );
            }
        }
    }

    fn reset_raft_tick(&mut self, state: GroupState) {
        self.fsm.group_state = state;
        self.fsm.missing_ticks = 0;
        self.fsm.peer.should_wake_up = false;
        self.register_raft_base_tick();
    }

    // return false means the message is invalid, and can be ignored.
    fn validate_raft_msg(&mut self, msg: &RaftMessage) -> bool {
        let region_id = msg.get_region_id();
        let to = msg.get_to_peer();

        if to.get_store_id() != self.store_id() {
            warn!(
                "store not match, ignore it";
                "region_id" => region_id,
                "to_store_id" => to.get_store_id(),
                "my_store_id" => self.store_id(),
            );
            self.ctx.raft_metrics.message_dropped.mismatch_store_id += 1;
            return false;
        }

        if !msg.has_region_epoch() {
            error!(
                "missing epoch in raft message, ignore it";
                "region_id" => region_id,
            );
            self.ctx.raft_metrics.message_dropped.mismatch_region_epoch += 1;
            return false;
        }

        true
    }

    /// Checks if the message is sent to the correct peer.
    ///
    /// Returns true means that the message can be dropped silently.
    fn check_msg(&mut self, msg: &RaftMessage) -> bool {
        let from_epoch = msg.get_region_epoch();
        let from_store_id = msg.get_from_peer().get_store_id();

        // Let's consider following cases with three nodes [1, 2, 3] and 1 is leader:
        // a. 1 removes 2, 2 may still send MsgAppendResponse to 1.
        //  We should ignore this stale message and let 2 remove itself after
        //  applying the ConfChange log.
        // b. 2 is isolated, 1 removes 2. When 2 rejoins the cluster, 2 will
        //  send stale MsgRequestVote to 1 and 3, at this time, we should tell 2 to gc itself.
        // c. 2 is isolated but can communicate with 3. 1 removes 3.
        //  2 will send stale MsgRequestVote to 3, 3 should ignore this message.
        // d. 2 is isolated but can communicate with 3. 1 removes 2, then adds 4, remove 3.
        //  2 will send stale MsgRequestVote to 3, 3 should tell 2 to gc itself.
        // e. 2 is isolated. 1 adds 4, 5, 6, removes 3, 1. Now assume 4 is leader.
        //  After 2 rejoins the cluster, 2 may send stale MsgRequestVote to 1 and 3,
        //  1 and 3 will ignore this message. Later 4 will send messages to 2 and 2 will
        //  rejoin the raft group again.
        // f. 2 is isolated. 1 adds 4, 5, 6, removes 3, 1. Now assume 4 is leader, and 4 removes 2.
        //  unlike case e, 2 will be stale forever.
        // TODO: for case f, if 2 is stale for a long time, 2 will communicate with pd and pd will
        // tell 2 is stale, so 2 can remove itself.
        if util::is_epoch_stale(from_epoch, self.fsm.peer.region().get_region_epoch())
            && util::find_peer(self.fsm.peer.region(), from_store_id).is_none()
        {
            let mut need_gc_msg = util::is_vote_msg(msg.get_message());
            if msg.has_extra_msg() {
                // A learner can't vote so it sends the check-stale-peer msg to others to find out whether
                // it is removed due to conf change or merge.
                need_gc_msg |=
                    msg.get_extra_msg().get_type() == ExtraMessageType::MsgCheckStalePeer;
                // For backward compatibility
                need_gc_msg |= msg.get_extra_msg().get_type() == ExtraMessageType::MsgRegionWakeUp;
            }
            // The message is stale and not in current region.
            self.ctx.handle_stale_msg(
                msg,
                self.fsm.peer.region().get_region_epoch().clone(),
                need_gc_msg,
                None,
            );
            return true;
        }

        let target = msg.get_to_peer();
        match target.get_id().cmp(&self.fsm.peer.peer_id()) {
            cmp::Ordering::Less => {
                info!(
                    "target peer id is smaller, msg maybe stale";
                    "region_id" => self.fsm.region_id(),
                    "peer_id" => self.fsm.peer_id(),
                    "target_peer" => ?target,
                );
                self.ctx.raft_metrics.message_dropped.stale_msg += 1;
                true
            }
            cmp::Ordering::Greater => {
                match self.fsm.peer.maybe_destroy(&self.ctx) {
                    Some(job) => {
                        info!(
                            "target peer id is larger, destroying self";
                            "region_id" => self.fsm.region_id(),
                            "peer_id" => self.fsm.peer_id(),
                            "target_peer" => ?target,
                        );
                        if self.handle_destroy_peer(job) {
                            if let Err(e) = self
                                .ctx
                                .router
                                .send_control(StoreMsg::RaftMessage(msg.clone()))
                            {
                                info!(
                                    "failed to send back store message, are we shutting down?";
                                    "region_id" => self.fsm.region_id(),
                                    "peer_id" => self.fsm.peer_id(),
                                    "err" => %e,
                                );
                            }
                        }
                    }
                    None => self.ctx.raft_metrics.message_dropped.applying_snap += 1,
                }
                true
            }
            cmp::Ordering::Equal => false,
        }
    }

    /// Check if it's necessary to gc the source merge peer.
    ///
    /// If the target merge peer won't be created on this store,
    /// then it's appropriate to destroy it immediately.
    fn need_gc_merge(&mut self, msg: &RaftMessage) -> Result<bool> {
        let merge_target = msg.get_merge_target();
        let target_region_id = merge_target.get_id();
        debug!(
            "receive merge target";
            "region_id" => self.fsm.region_id(),
            "peer_id" => self.fsm.peer_id(),
            "merge_target" => ?merge_target,
        );

        // When receiving message that has a merge target, it indicates that the source peer on this
        // store is stale, the peers on other stores are already merged. The epoch in merge target
        // is the state of target peer at the time when source peer is merged. So here we record the
        // merge target epoch version to let the target peer on this store to decide whether to
        // destroy the source peer.
        let mut meta = self.ctx.store_meta.lock().unwrap();
        meta.targets_map.insert(self.region_id(), target_region_id);
        let v = meta
            .pending_merge_targets
            .entry(target_region_id)
            .or_default();
        let mut no_range_merge_target = merge_target.clone();
        no_range_merge_target.clear_start_key();
        no_range_merge_target.clear_end_key();
        if let Some(pre_merge_target) = v.insert(self.region_id(), no_range_merge_target) {
            // Merge target epoch records the version of target region when source region is merged.
            // So it must be same no matter when receiving merge target.
            if pre_merge_target.get_region_epoch().get_version()
                != merge_target.get_region_epoch().get_version()
            {
                panic!(
                    "conflict merge target epoch version {:?} {:?}",
                    pre_merge_target.get_region_epoch().get_version(),
                    merge_target.get_region_epoch()
                );
            }
        }

        if let Some(r) = meta.regions.get(&target_region_id) {
            // In the case that the source peer's range isn't overlapped with target's anymore:
            //     | region 2 | region 3 | region 1 |
            //                   || merge 3 into 2
            //                   \/
            //     |       region 2      | region 1 |
            //                   || merge 1 into 2
            //                   \/
            //     |            region 2            |
            //                   || split 2 into 4
            //                   \/
            //     |        region 4       |region 2|
            // so the new target peer can't find the source peer.
            // e.g. new region 2 is overlapped with region 1
            //
            // If that, source peer still need to decide whether to destroy itself. When the target
            // peer has already moved on, source peer can destroy itself.
            if util::is_epoch_stale(merge_target.get_region_epoch(), r.get_region_epoch()) {
                return Ok(true);
            }
            return Ok(false);
        }
        drop(meta);

        // All of the target peers must exist before merging which is guaranteed by PD.
        // Now the target peer is not in region map, so if everything is ok, the merge target
        // region should be staler than the local target region
        if self.is_merge_target_region_stale(merge_target)? {
            Ok(true)
        } else {
            if self.ctx.cfg.dev_assert {
                panic!(
                    "something is wrong, maybe PD do not ensure all target peers exist before merging"
                );
            }
            error!(
                "something is wrong, maybe PD do not ensure all target peers exist before merging"
            );
            Ok(false)
        }
    }

    fn handle_gc_peer_msg(&mut self, msg: &RaftMessage) {
        let from_epoch = msg.get_region_epoch();
        if !util::is_epoch_stale(self.fsm.peer.region().get_region_epoch(), from_epoch) {
            return;
        }

        if self.fsm.peer.peer != *msg.get_to_peer() {
            info!(
                "receive stale gc message, ignore.";
                "region_id" => self.fsm.region_id(),
                "peer_id" => self.fsm.peer_id(),
            );
            self.ctx.raft_metrics.message_dropped.stale_msg += 1;
            return;
        }
        // TODO: ask pd to guarantee we are stale now.
        info!(
            "receives gc message, trying to remove";
            "region_id" => self.fsm.region_id(),
            "peer_id" => self.fsm.peer_id(),
            "to_peer" => ?msg.get_to_peer(),
        );
        match self.fsm.peer.maybe_destroy(&self.ctx) {
            None => self.ctx.raft_metrics.message_dropped.applying_snap += 1,
            Some(job) => {
                self.handle_destroy_peer(job);
            }
        }
    }

    // Returns `Vec<(u64, bool)>` indicated (source_region_id, merge_to_this_peer) if the `msg`
    // doesn't contain a snapshot or this snapshot doesn't conflict with any other snapshots or regions.
    // Otherwise a `SnapKey` is returned.
    fn check_snapshot(&mut self, msg: &RaftMessage) -> Result<Either<SnapKey, Vec<(u64, bool)>>> {
        if !msg.get_message().has_snapshot() {
            return Ok(Either::Right(vec![]));
        }

        let before_check_snapshot_1_2 = || {
            fail_point!(
                "before_check_snapshot_1_2",
                self.fsm.region_id() == 1 && self.fsm.peer_id() == 2,
                |_| {}
            );
        };
        before_check_snapshot_1_2();

        let region_id = msg.get_region_id();
        let snap = msg.get_message().get_snapshot();
        let key = SnapKey::from_region_snap(region_id, snap);
        let mut snap_data = RaftSnapshotData::default();
        snap_data.merge_from_bytes(snap.get_data())?;
        let snap_region = snap_data.take_region();
        let peer_id = msg.get_to_peer().get_id();
        let snap_enc_start_key = enc_start_key(&snap_region);
        let snap_enc_end_key = enc_end_key(&snap_region);

        if snap_region
            .get_peers()
            .iter()
            .all(|p| p.get_id() != peer_id)
        {
            info!(
                "snapshot doesn't contain to peer, skip";
                "region_id" => self.fsm.region_id(),
                "peer_id" => self.fsm.peer_id(),
                "snap" => ?snap_region,
                "to_peer" => ?msg.get_to_peer(),
            );
            self.ctx.raft_metrics.message_dropped.region_no_peer += 1;
            return Ok(Either::Left(key));
        }

        let mut meta = self.ctx.store_meta.lock().unwrap();
        if meta.regions[&self.region_id()] != *self.region() {
            if !self.fsm.peer.is_initialized() {
                info!(
                    "stale delegate detected, skip";
                    "region_id" => self.fsm.region_id(),
                    "peer_id" => self.fsm.peer_id(),
                );
                self.ctx.raft_metrics.message_dropped.stale_msg += 1;
                return Ok(Either::Left(key));
            } else {
                panic!(
                    "{} meta corrupted: {:?} != {:?}",
                    self.fsm.peer.tag,
                    meta.regions[&self.region_id()],
                    self.region()
                );
            }
        }

        if meta.atomic_snap_regions.contains_key(&region_id) {
            info!(
                "atomic snapshot is applying, skip";
                "region_id" => self.fsm.region_id(),
                "peer_id" => self.fsm.peer_id(),
            );
            return Ok(Either::Left(key));
        }

        for region in &meta.pending_snapshot_regions {
            if enc_start_key(region) < snap_enc_end_key &&
               enc_end_key(region) > snap_enc_start_key &&
               // Same region can overlap, we will apply the latest version of snapshot.
               region.get_id() != snap_region.get_id()
            {
                info!(
                    "pending region overlapped";
                    "region_id" => self.fsm.region_id(),
                    "peer_id" => self.fsm.peer_id(),
                    "region" => ?region,
                    "snap" => ?snap_region,
                );
                self.ctx.raft_metrics.message_dropped.region_overlap += 1;
                return Ok(Either::Left(key));
            }
        }

        let mut is_overlapped = false;
        let mut regions_to_destroy = vec![];
        // In some extreme cases, it may cause source peer destroyed improperly so that a later
        // CommitMerge may panic because source is already destroyed, so just drop the message:
        // 1. A new snapshot is received whereas a snapshot is still in applying, and the snapshot
        // under applying is generated before merge and the new snapshot is generated after merge.
        // After the applying snapshot is finished, the log may able to catch up and so a
        // CommitMerge will be applied.
        // 2. There is a CommitMerge pending in apply thread.
        let ready = !self.fsm.peer.is_applying_snapshot()
            && !self.fsm.peer.has_pending_snapshot()
            // It must be ensured that all logs have been applied.
            // Suppose apply fsm is applying a `CommitMerge` log and this snapshot is generated after
            // merge, its corresponding source peer can not be destroy by this snapshot.
            && self.fsm.peer.ready_to_handle_pending_snap();
        for exist_region in meta
            .region_ranges
            .range((Excluded(snap_enc_start_key), Unbounded::<Vec<u8>>))
            .map(|(_, &region_id)| &meta.regions[&region_id])
            .take_while(|r| enc_start_key(r) < snap_enc_end_key)
            .filter(|r| r.get_id() != region_id)
        {
            info!(
                "region overlapped";
                "region_id" => self.fsm.region_id(),
                "peer_id" => self.fsm.peer_id(),
                "exist" => ?exist_region,
                "snap" => ?snap_region,
            );
            let (can_destroy, merge_to_this_peer) = maybe_destroy_source(
                &meta,
                self.fsm.region_id(),
                self.fsm.peer_id(),
                exist_region.get_id(),
                snap_region.get_region_epoch().to_owned(),
            );
            if ready && can_destroy {
                // The snapshot that we decide to whether destroy peer based on must can be applied.
                // So here not to destroy peer immediately, or the snapshot maybe dropped in later
                // check but the peer is already destroyed.
                regions_to_destroy.push((exist_region.get_id(), merge_to_this_peer));
                continue;
            }
            is_overlapped = true;
            if !can_destroy
                && snap_region.get_region_epoch().get_version()
                    > exist_region.get_region_epoch().get_version()
            {
                // If snapshot's epoch version is greater than exist region's, the exist region
                // may has been merged/splitted already.
                let _ = self.ctx.router.force_send(
                    exist_region.get_id(),
                    PeerMsg::CasualMessage(CasualMessage::RegionOverlapped),
                );
            }
        }
        if is_overlapped {
            self.ctx.raft_metrics.message_dropped.region_overlap += 1;
            return Ok(Either::Left(key));
        }

        // Check if snapshot file exists.
        self.ctx.snap_mgr.get_snapshot_for_applying(&key)?;

        // WARNING: The checking code must be above this line.
        // Now all checking passed.

        if self.fsm.peer.local_first_replicate && !self.fsm.peer.is_initialized() {
            // If the peer is not initialized and passes the snapshot range check, `is_splitting` flag must
            // be false.
            // 1. If `is_splitting` is set to true, then the uninitialized peer is created before split is applied
            //    and the peer id is the same as split one. So there should be no initialized peer before.
            // 2. If the peer is also created by splitting, then the snapshot range is not overlapped with
            //    parent peer. It means leader has applied merge and split at least one time. However,
            //    the prerequisite of merge includes the initialization of all target peers and source peers,
            //    which is conflict with 1.
            let pending_create_peers = self.ctx.pending_create_peers.lock().unwrap();
            let status = pending_create_peers.get(&region_id).cloned();
            if status != Some((self.fsm.peer_id(), false)) {
                drop(pending_create_peers);
                panic!("{} status {:?} is not expected", self.fsm.peer.tag, status);
            }
        }
        meta.pending_snapshot_regions.push(snap_region);

        Ok(Either::Right(regions_to_destroy))
    }

    fn destroy_regions_for_snapshot(&mut self, regions_to_destroy: Vec<(u64, bool)>) {
        if regions_to_destroy.is_empty() {
            return;
        }
        let mut meta = self.ctx.store_meta.lock().unwrap();
        assert!(!meta.atomic_snap_regions.contains_key(&self.fsm.region_id()));
        for (source_region_id, merge_to_this_peer) in regions_to_destroy {
            if !meta.regions.contains_key(&source_region_id) {
                if merge_to_this_peer {
                    drop(meta);
                    panic!(
                        "{}'s source region {} has been destroyed",
                        self.fsm.peer.tag, source_region_id
                    );
                }
                continue;
            }
            info!(
                "source region destroy due to target region's snapshot";
                "region_id" => self.fsm.region_id(),
                "peer_id" => self.fsm.peer_id(),
                "source_region_id" => source_region_id,
                "need_atomic" => merge_to_this_peer,
            );
            meta.atomic_snap_regions
                .entry(self.fsm.region_id())
                .or_default()
                .insert(source_region_id, false);
            meta.destroyed_region_for_snap
                .insert(source_region_id, merge_to_this_peer);

            let result = if merge_to_this_peer {
                MergeResultKind::FromTargetSnapshotStep1
            } else {
                MergeResultKind::Stale
            };
            // Use `unwrap` is ok because the StoreMeta lock is held and these source peers still
            // exist in regions and region_ranges map.
            // It depends on the implementation of `destroy_peer`
            self.ctx
                .router
                .force_send(
                    source_region_id,
                    PeerMsg::SignificantMsg(SignificantMsg::MergeResult {
                        target_region_id: self.fsm.region_id(),
                        target: self.fsm.peer.peer.clone(),
                        result,
                    }),
                )
                .unwrap();
        }
    }

    // Check if this peer can handle request_snapshot.
    fn check_request_snapshot(&mut self, msg: &RaftMessage) -> bool {
        let m = msg.get_message();
        let request_index = m.get_request_snapshot();
        if request_index == raft::INVALID_INDEX {
            // If it's not a request snapshot, then go on.
            return true;
        }
        self.fsm
            .peer
            .ready_to_handle_request_snapshot(request_index)
    }

    fn handle_destroy_peer(&mut self, job: DestroyPeerJob) -> bool {
        // The initialized flag implicitly means whether apply fsm exists or not.
        if job.initialized {
            // Destroy the apply fsm first, wait for the reply msg from apply fsm
            self.ctx
                .apply_router
                .schedule_task(job.region_id, ApplyTask::destroy(job.region_id, false));
            false
        } else {
            // Destroy the peer fsm directly
            self.destroy_peer(false);
            true
        }
    }

    fn destroy_peer(&mut self, merged_by_target: bool) {
        fail_point!("destroy_peer");
        info!(
            "starts destroy";
            "region_id" => self.fsm.region_id(),
            "peer_id" => self.fsm.peer_id(),
            "merged_by_target" => merged_by_target,
        );
        let region_id = self.region_id();
        // We can't destroy a peer which is applying snapshot.
        assert!(!self.fsm.peer.is_applying_snapshot());

        // Mark itself as pending_remove
        self.fsm.peer.pending_remove = true;

        let mut meta = self.ctx.store_meta.lock().unwrap();

        if meta.atomic_snap_regions.contains_key(&self.region_id()) {
            drop(meta);
            panic!(
                "{} is applying atomic snapshot during destroying",
                self.fsm.peer.tag
            );
        }

        // It's possible that this region gets a snapshot then gets a stale peer msg.
        // So the data in `pending_snapshot_regions` should be removed here.
        meta.pending_snapshot_regions
            .retain(|r| self.fsm.region_id() != r.get_id());

        // Destroy read delegates.
        if let Some(reader) = meta.readers.remove(&region_id) {
            reader.mark_invalid();
        }

        // Trigger region change observer
        self.ctx.coprocessor_host.on_region_changed(
            self.fsm.peer.region(),
            RegionChangeEvent::Destroy,
            self.fsm.peer.get_role(),
        );
        let task = PdTask::DestroyPeer { region_id };
        if let Err(e) = self.ctx.pd_scheduler.schedule(task) {
            error!(
                "failed to notify pd";
                "region_id" => self.fsm.region_id(),
                "peer_id" => self.fsm.peer_id(),
                "err" => %e,
            );
        }
        let is_initialized = self.fsm.peer.is_initialized();
        if let Err(e) = self.fsm.peer.destroy(self.ctx, merged_by_target) {
            // If not panic here, the peer will be recreated in the next restart,
            // then it will be gc again. But if some overlap region is created
            // before restarting, the gc action will delete the overlap region's
            // data too.
            panic!("{} destroy err {:?}", self.fsm.peer.tag, e);
        }
        // Some places use `force_send().unwrap()` if the StoreMeta lock is held.
        // So in here, it's necessary to held the StoreMeta lock when closing the router.
        self.ctx.router.close(region_id);
        self.fsm.stop();

        if is_initialized
            && !merged_by_target
            && meta
                .region_ranges
                .remove(&enc_end_key(self.fsm.peer.region()))
                .is_none()
        {
            panic!("{} meta corruption detected", self.fsm.peer.tag);
        }
        if meta.regions.remove(&region_id).is_none() && !merged_by_target {
            panic!("{} meta corruption detected", self.fsm.peer.tag)
        }

        if self.fsm.peer.local_first_replicate {
            let mut pending_create_peers = self.ctx.pending_create_peers.lock().unwrap();
            if is_initialized {
                assert!(pending_create_peers.get(&region_id).is_none());
            } else {
                // If this region's data in `pending_create_peers` is not equal to `(peer_id, false)`,
                // it means this peer will be replaced by the split one.
                if let Some(status) = pending_create_peers.get(&region_id) {
                    if *status == (self.fsm.peer_id(), false) {
                        pending_create_peers.remove(&region_id);
                    }
                }
            }
        }

        // Clear merge related structures.
        if let Some(&need_atomic) = meta.destroyed_region_for_snap.get(&region_id) {
            if need_atomic {
                panic!(
                    "{} should destroy with target region atomically",
                    self.fsm.peer.tag
                );
            } else {
                let target_region_id = *meta.targets_map.get(&region_id).unwrap();
                let is_ready = meta
                    .atomic_snap_regions
                    .get_mut(&target_region_id)
                    .unwrap()
                    .get_mut(&region_id)
                    .unwrap();
                *is_ready = true;
            }
        }

        meta.pending_merge_targets.remove(&region_id);
        if let Some(target) = meta.targets_map.remove(&region_id) {
            if meta.pending_merge_targets.contains_key(&target) {
                meta.pending_merge_targets
                    .get_mut(&target)
                    .unwrap()
                    .remove(&region_id);
                // When the target doesn't exist(add peer but the store is isolated), source peer decide to destroy by itself.
                // Without target, the `pending_merge_targets` for target won't be removed, so here source peer help target to clear.
                if meta.regions.get(&target).is_none()
                    && meta.pending_merge_targets.get(&target).unwrap().is_empty()
                {
                    meta.pending_merge_targets.remove(&target);
                }
            }
        }
    }

    fn on_ready_change_peer(&mut self, cp: ChangePeer) {
        if cp.conf_change.get_node_id() == raft::INVALID_ID {
            // Apply failed, skip.
            return;
        }

        let change_type = cp.conf_change.get_change_type();
        if cp.index >= self.fsm.peer.raft_group.raft.raft_log.first_index() {
            match self.fsm.peer.raft_group.apply_conf_change(&cp.conf_change) {
                Ok(_) => {}
                // PD could dispatch redundant conf changes.
                Err(raft::Error::NotExists(_, _)) | Err(raft::Error::Exists(_, _)) => {}
                _ => unreachable!(),
            }
        } else {
            // Please take a look at test case test_redundant_conf_change_by_snapshot.
        }

        {
            let mut meta = self.ctx.store_meta.lock().unwrap();
            meta.set_region(&self.ctx.coprocessor_host, cp.region, &mut self.fsm.peer);
        }

        let peer_id = cp.peer.get_id();
        let now = Instant::now();
        match change_type {
            ConfChangeType::AddNode | ConfChangeType::AddLearnerNode => {
                let peer = cp.peer.clone();
                let group_id = self
                    .ctx
                    .global_replication_state
                    .lock()
                    .unwrap()
                    .group
                    .group_id(self.fsm.peer.replication_mode_version, peer.store_id);
                if group_id.unwrap_or(0) != 0 {
                    info!("updating group"; "peer_id" => peer.id, "group_id" => group_id.unwrap());
                    self.fsm
                        .peer
                        .raft_group
                        .raft
                        .assign_commit_groups(&[(peer.id, group_id.unwrap())]);
                }
                if self.fsm.peer.peer_id() == peer_id {
                    self.fsm.peer.peer = peer.clone();
                }

                // Add this peer to cache and heartbeats.
                let id = peer.get_id();
                self.fsm.peer.peer_heartbeats.insert(id, now);
                if self.fsm.peer.is_leader() {
                    // Speed up snapshot instead of waiting another heartbeat.
                    self.fsm.peer.ping();
                    self.fsm.has_ready = true;
                    self.fsm.peer.peers_start_pending_time.push((id, now));
                }
                self.fsm.peer.insert_peer_cache(peer);
            }
            ConfChangeType::RemoveNode => {
                // Remove this peer from cache.
                self.fsm.peer.peer_heartbeats.remove(&peer_id);
                if self.fsm.peer.is_leader() {
                    self.fsm
                        .peer
                        .peers_start_pending_time
                        .retain(|&(p, _)| p != peer_id);
                }
                self.fsm.peer.remove_peer_from_cache(peer_id);
            }
        }

        // In pattern matching above, if the peer is the leader,
        // it will push the change peer into `peers_start_pending_time`
        // without checking if it is duplicated. We move `heartbeat_pd` here
        // to utilize `collect_pending_peers` in `heartbeat_pd` to avoid
        // adding the redundant peer.
        if self.fsm.peer.is_leader() {
            // Notify pd immediately.
            info!(
                "notify pd with change peer region";
                "region_id" => self.fsm.region_id(),
                "peer_id" => self.fsm.peer_id(),
                "region" => ?self.fsm.peer.region(),
            );
            self.fsm.peer.heartbeat_pd(self.ctx);
        }
        let my_peer_id = self.fsm.peer.peer_id();

        let peer = cp.peer;

        // We only care remove itself now.
        if change_type == ConfChangeType::RemoveNode && peer.get_store_id() == self.store_id() {
            if my_peer_id == peer.get_id() {
                self.destroy_peer(false);
            } else {
                panic!(
                    "{} trying to remove unknown peer {:?}",
                    self.fsm.peer.tag, peer
                );
            }
        }
    }

    fn on_ready_compact_log(&mut self, first_index: u64, state: RaftTruncatedState) {
        let total_cnt = self.fsm.peer.last_applying_idx - first_index;
        // the size of current CompactLog command can be ignored.
        let remain_cnt = self.fsm.peer.last_applying_idx - state.get_index() - 1;
        self.fsm.peer.raft_log_size_hint =
            self.fsm.peer.raft_log_size_hint * remain_cnt / total_cnt;
        let compact_to = state.get_index() + 1;
        let task = RaftlogGcTask::gc(
            self.fsm.peer.get_store().get_raft_engine(),
            self.fsm.peer.get_store().get_region_id(),
            self.fsm.peer.last_compacted_idx,
            compact_to,
        );
        self.fsm.peer.last_compacted_idx = compact_to;
        self.fsm.peer.mut_store().compact_to(compact_to);
        if let Err(e) = self.ctx.raftlog_gc_scheduler.schedule(task) {
            error!(
                "failed to schedule compact task";
                "region_id" => self.fsm.region_id(),
                "peer_id" => self.fsm.peer_id(),
                "err" => %e,
            );
        }
    }

    fn on_ready_split_region(
        &mut self,
        derived: metapb::Region,
        regions: Vec<metapb::Region>,
        new_split_regions: HashMap<u64, apply::NewSplitPeer>,
    ) {
        self.register_split_region_check_tick();
        let mut meta = self.ctx.store_meta.lock().unwrap();
        let region_id = derived.get_id();
        meta.set_region(&self.ctx.coprocessor_host, derived, &mut self.fsm.peer);
        self.fsm.peer.post_split();
        let is_leader = self.fsm.peer.is_leader();
        if is_leader {
            self.fsm.peer.heartbeat_pd(self.ctx);
            // Notify pd immediately to let it update the region meta.
            info!(
                "notify pd with split";
                "region_id" => self.fsm.region_id(),
                "peer_id" => self.fsm.peer_id(),
                "split_count" => regions.len(),
            );
            // Now pd only uses ReportBatchSplit for history operation show,
            // so we send it independently here.
            let task = PdTask::ReportBatchSplit {
                regions: regions.to_vec(),
            };
            if let Err(e) = self.ctx.pd_scheduler.schedule(task) {
                error!(
                    "failed to notify pd";
                    "region_id" => self.fsm.region_id(),
                    "peer_id" => self.fsm.peer_id(),
                    "err" => %e,
                );
            }
        }

        let last_key = enc_end_key(regions.last().unwrap());
        if meta.region_ranges.remove(&last_key).is_none() {
            panic!("{} original region should exists", self.fsm.peer.tag);
        }
        // It's not correct anymore, so set it to None to let split checker update it.
        self.fsm.peer.approximate_size = None;
        let last_region_id = regions.last().unwrap().get_id();
        for new_region in regions {
            let new_region_id = new_region.get_id();

            let not_exist = meta
                .region_ranges
                .insert(enc_end_key(&new_region), new_region_id)
                .is_none();
            assert!(not_exist, "[region {}] should not exists", new_region_id);

            if new_region_id == region_id {
                continue;
            }

            // Create new region
            let new_split_peer = new_split_regions.get(&new_region.get_id()).unwrap();
            if new_split_peer.result.is_some() {
                if let Err(e) = self
                    .fsm
                    .peer
                    .mut_store()
                    .clear_extra_split_data(enc_start_key(&new_region), enc_end_key(&new_region))
                {
                    error!(
                        "failed to cleanup extra split data, may leave some dirty data";
                        "region_id" => new_region.get_id(),
                        "err" => ?e,
                        "error_code" => %e.error_code(),
                    );
                }
                continue;
            }

            {
                let mut pending_create_peers = self.ctx.pending_create_peers.lock().unwrap();
                assert_eq!(
                    pending_create_peers.remove(&new_region_id),
                    Some((new_split_peer.peer_id, true))
                );
            }

            // Insert new regions and validation
            info!(
                "insert new region";
                "region_id" => new_region_id,
                "region" => ?new_region,
            );
            if let Some(r) = meta.regions.get(&new_region_id) {
                // Suppose a new node is added by conf change and the snapshot comes slowly.
                // Then, the region splits and the first vote message comes to the new node
                // before the old snapshot, which will create an uninitialized peer on the
                // store. After that, the old snapshot comes, followed with the last split
                // proposal. After it's applied, the uninitialized peer will be met.
                // We can remove this uninitialized peer directly.
                if util::is_region_initialized(r) {
                    panic!(
                        "[region {}] duplicated region {:?} for split region {:?}",
                        new_region_id, r, new_region
                    );
                }
                self.ctx.router.close(new_region_id);
            }

            let (sender, mut new_peer) = match PeerFsm::create(
                self.ctx.store_id(),
                &self.ctx.cfg,
                self.ctx.region_scheduler.clone(),
                self.ctx.engines.clone(),
                &new_region,
            ) {
                Ok((sender, new_peer)) => (sender, new_peer),
                Err(e) => {
                    // peer information is already written into db, can't recover.
                    // there is probably a bug.
                    panic!("create new split region {:?} err {:?}", new_region, e);
                }
            };
            let mut replication_state = self.ctx.global_replication_state.lock().unwrap();
            new_peer.peer.init_replication_mode(&mut *replication_state);
            drop(replication_state);

            let meta_peer = new_peer.peer.peer.clone();

            for p in new_region.get_peers() {
                // Add this peer to cache.
                new_peer.peer.insert_peer_cache(p.clone());
            }

            // New peer derive write flow from parent region,
            // this will be used by balance write flow.
            new_peer.peer.peer_stat = self.fsm.peer.peer_stat.clone();
            let campaigned = new_peer.peer.maybe_campaign(is_leader);
            new_peer.has_ready |= campaigned;

            if is_leader {
                // The new peer is likely to become leader, send a heartbeat immediately to reduce
                // client query miss.
                new_peer.peer.heartbeat_pd(self.ctx);
            }

            new_peer.peer.activate(self.ctx);
            meta.regions.insert(new_region_id, new_region);
            meta.readers
                .insert(new_region_id, ReadDelegate::from_peer(new_peer.get_peer()));
            if last_region_id == new_region_id {
                // To prevent from big region, the right region needs run split
                // check again after split.
                new_peer.peer.size_diff_hint = self.ctx.cfg.region_split_check_diff.0;
            }
            let mailbox = BasicMailbox::new(sender, new_peer);
            self.ctx.router.register(new_region_id, mailbox);
            self.ctx
                .router
                .force_send(new_region_id, PeerMsg::Start)
                .unwrap();

            if !campaigned {
                if let Some(msg) = meta
                    .pending_votes
                    .swap_remove_front(|m| m.get_to_peer() == &meta_peer)
                {
                    if let Err(e) = self
                        .ctx
                        .router
                        .force_send(new_region_id, PeerMsg::RaftMessage(msg))
                    {
                        warn!("handle first requset vote failed"; "region_id" => region_id, "error" => ?e);
                    }
                }
            }
        }
    }

    fn register_merge_check_tick(&mut self) {
        self.schedule_tick(
            PeerTicks::CHECK_MERGE,
            self.ctx.cfg.merge_check_tick_interval.0,
        )
    }

    /// Check if merge target region is staler than the local one in kv engine.
    /// It should be called when target region is not in region map in memory.
    /// If everything is ok, the answer should always be true because PD should ensure all target peers exist.
    /// So if not, error log will be printed and return false.
    fn is_merge_target_region_stale(&self, target_region: &metapb::Region) -> Result<bool> {
        let target_region_id = target_region.get_id();
        let target_peer_id = util::find_peer(target_region, self.ctx.store_id())
            .unwrap()
            .get_id();

        let state_key = keys::region_state_key(target_region_id);
        if let Some(target_state) = self
            .ctx
            .engines
            .kv
            .get_msg_cf::<RegionLocalState>(CF_RAFT, &state_key)?
        {
            if util::is_epoch_stale(
                target_region.get_region_epoch(),
                target_state.get_region().get_region_epoch(),
            ) {
                return Ok(true);
            }
            // The local target region epoch is staler than target region's.
            // In the case where the peer is destroyed by receiving gc msg rather than applying conf change,
            // the epoch may staler but it's legal, so check peer id to assure that.
            if let Some(local_target_peer_id) =
                util::find_peer(target_state.get_region(), self.ctx.store_id()).map(|r| r.get_id())
            {
                match local_target_peer_id.cmp(&target_peer_id) {
                    cmp::Ordering::Equal => {
                        if target_state.get_state() == PeerState::Tombstone {
                            // The local target peer has already been destroyed.
                            return Ok(true);
                        }
                        error!(
                            "the local target peer state is not tombstone in kv engine";
                            "target_peer_id" => target_peer_id,
                            "target_peer_state" => ?target_state.get_state(),
                            "target_region" => ?target_region,
                            "region_id" => self.fsm.region_id(),
                            "peer_id" => self.fsm.peer_id(),
                        );
                    }
                    cmp::Ordering::Greater => {
                        // The local target peer id is greater than the one in target region, but its epoch
                        // is staler than target_region's. That is contradictory.
                        panic!("{} local target peer id {} is greater than the one in target region {}, but its epoch is staler, local target region {:?},
                                    target region {:?}", self.fsm.peer.tag, local_target_peer_id, target_peer_id, target_state.get_region(), target_region);
                    }
                    cmp::Ordering::Less => {
                        error!(
                            "the local target peer id in kv engine is less than the one in target region";
                            "local_target_peer_id" => local_target_peer_id,
                            "target_peer_id" => target_peer_id,
                            "target_region" => ?target_region,
                            "region_id" => self.fsm.region_id(),
                            "peer_id" => self.fsm.peer_id(),
                        );
                    }
                }
            } else {
                // Can't get local target peer id probably because this target peer is removed by applying conf change
                error!(
                    "the local target peer does not exist in target region state";
                    "target_region" => ?target_region,
                    "local_target" => ?target_state.get_region(),
                    "region_id" => self.fsm.region_id(),
                    "peer_id" => self.fsm.peer_id(),
                );
            }
        } else {
            error!(
                "failed to load target peer's RegionLocalState from kv engine";
                "target_peer_id" => target_peer_id,
                "target_region" => ?target_region,
                "region_id" => self.fsm.region_id(),
                "peer_id" => self.fsm.peer_id(),
            );
        }
        Ok(false)
    }

    fn validate_merge_peer(&self, target_region: &metapb::Region) -> Result<bool> {
        let target_region_id = target_region.get_id();
        let exist_region = {
            let meta = self.ctx.store_meta.lock().unwrap();
            meta.regions.get(&target_region_id).cloned()
        };
        if let Some(r) = exist_region {
            let exist_epoch = r.get_region_epoch();
            let expect_epoch = target_region.get_region_epoch();
            // exist_epoch > expect_epoch
            if util::is_epoch_stale(expect_epoch, exist_epoch) {
                return Err(box_err!(
                    "target region changed {:?} -> {:?}",
                    target_region,
                    r
                ));
            }
            // exist_epoch < expect_epoch
            if util::is_epoch_stale(exist_epoch, expect_epoch) {
                info!(
                    "target region still not catch up, skip.";
                    "region_id" => self.fsm.region_id(),
                    "peer_id" => self.fsm.peer_id(),
                    "target_region" => ?target_region,
                    "exist_region" => ?r,
                );
                return Ok(false);
            }
            return Ok(true);
        }

        // All of the target peers must exist before merging which is guaranteed by PD.
        // Now the target peer is not in region map.
        match self.is_merge_target_region_stale(target_region) {
            Err(e) => {
                error!(
                    "failed to load region state, ignore";
                    "region_id" => self.fsm.region_id(),
                    "peer_id" => self.fsm.peer_id(),
                    "err" => %e,
                    "target_region_id" => target_region_id,
                    "error_code" => %e.error_code(),
                );
                Ok(false)
            }
            Ok(true) => Err(box_err!("region {} is destroyed", target_region_id)),
            Ok(false) => {
                if self.ctx.cfg.dev_assert {
                    panic!(
                        "something is wrong, maybe PD do not ensure all target peers exist before merging"
                    );
                }
                error!("something is wrong, maybe PD do not ensure all target peers exist before merging");
                Ok(false)
            }
        }
    }

    fn schedule_merge(&mut self) -> Result<()> {
        fail_point!("on_schedule_merge", |_| Ok(()));
        let (request, target_id) = {
            let state = self.fsm.peer.pending_merge_state.as_ref().unwrap();
            let expect_region = state.get_target();
            if !self.validate_merge_peer(expect_region)? {
                // Wait till next round.
                return Ok(());
            }
            let target_id = expect_region.get_id();
            let sibling_region = expect_region;

            let (min_index, _) = self.fsm.peer.get_min_progress()?;
            let low = cmp::max(min_index + 1, state.get_min_index());
            // TODO: move this into raft module.
            // > over >= to include the PrepareMerge proposal.
            let entries = if low > state.get_commit() {
                vec![]
            } else {
                match self
                    .fsm
                    .peer
                    .get_store()
                    .entries(low, state.get_commit() + 1, NO_LIMIT)
                {
                    Ok(ents) => ents,
                    Err(e) => panic!(
                        "[region {}] {} failed to get merge entires: {:?}, low:{}, commit: {}",
                        self.fsm.region_id(),
                        self.fsm.peer_id(),
                        e,
                        low,
                        state.get_commit()
                    ),
                }
            };

            let sibling_peer = util::find_peer(&sibling_region, self.store_id()).unwrap();
            let mut request = new_admin_request(sibling_region.get_id(), sibling_peer.clone());
            request
                .mut_header()
                .set_region_epoch(sibling_region.get_region_epoch().clone());
            let mut admin = AdminRequest::default();
            admin.set_cmd_type(AdminCmdType::CommitMerge);
            admin
                .mut_commit_merge()
                .set_source(self.fsm.peer.region().clone());
            admin.mut_commit_merge().set_commit(state.get_commit());
            admin.mut_commit_merge().set_entries(entries.into());
            request.set_admin_request(admin);
            (request, target_id)
        };
        // Please note that, here assumes that the unit of network isolation is store rather than
        // peer. So a quorum stores of source region should also be the quorum stores of target
        // region. Otherwise we need to enable proposal forwarding.
        self.ctx
            .router
            .force_send(
                target_id,
                PeerMsg::RaftCommand(RaftCommand::new(request, Callback::None)),
            )
            .map_err(|_| Error::RegionNotFound(target_id))
    }

    fn rollback_merge(&mut self) {
        let req = {
            let state = self.fsm.peer.pending_merge_state.as_ref().unwrap();
            let mut request =
                new_admin_request(self.fsm.peer.region().get_id(), self.fsm.peer.peer.clone());
            request
                .mut_header()
                .set_region_epoch(self.fsm.peer.region().get_region_epoch().clone());
            let mut admin = AdminRequest::default();
            admin.set_cmd_type(AdminCmdType::RollbackMerge);
            admin.mut_rollback_merge().set_commit(state.get_commit());
            request.set_admin_request(admin);
            request
        };
        self.propose_raft_command(req, Callback::None);
    }

    fn on_check_merge(&mut self) {
        if self.fsm.stopped
            || self.fsm.peer.pending_remove
            || self.fsm.peer.pending_merge_state.is_none()
        {
            return;
        }
        self.register_merge_check_tick();
        fail_point!(
            "on_check_merge_not_1001",
            self.fsm.peer_id() != 1001,
            |_| {}
        );
        if let Err(e) = self.schedule_merge() {
            if self.fsm.peer.is_leader() {
                self.fsm
                    .peer
                    .add_want_rollback_merge_peer(self.fsm.peer_id());
                if self.fsm.peer.want_rollback_merge_peers.len()
                    >= raft::majority(
                        self.fsm
                            .peer
                            .raft_group
                            .status()
                            .progress
                            .unwrap()
                            .voter_ids()
                            .len(),
                    )
                {
                    info!(
                        "failed to schedule merge, rollback";
                        "region_id" => self.fsm.region_id(),
                        "peer_id" => self.fsm.peer_id(),
                        "err" => %e,
                        "error_code" => %e.error_code(),
                    );
                    self.rollback_merge();
                }
            } else if !is_learner(&self.fsm.peer.peer) {
                info!(
                    "want to rollback merge";
                    "region_id" => self.fsm.region_id(),
                    "peer_id" => self.fsm.peer_id(),
                    "leader_id" => self.fsm.peer.leader_id(),
                    "err" => %e,
                    "error_code" => %e.error_code(),
                );
                if self.fsm.peer.leader_id() != raft::INVALID_ID {
                    self.fsm.peer.send_want_rollback_merge(
                        self.fsm
                            .peer
                            .pending_merge_state
                            .as_ref()
                            .unwrap()
                            .get_commit(),
                        &mut self.ctx,
                    );
                }
            }
        }
    }

    fn on_ready_prepare_merge(&mut self, region: metapb::Region, state: MergeState) {
        {
            let mut meta = self.ctx.store_meta.lock().unwrap();
            meta.set_region(&self.ctx.coprocessor_host, region, &mut self.fsm.peer);
        }

        self.fsm.peer.pending_merge_state = Some(state);
        let state = self.fsm.peer.pending_merge_state.as_ref().unwrap();

        if let Some(ref catch_up_logs) = self.fsm.peer.catch_up_logs {
            if state.get_commit() == catch_up_logs.merge.get_commit() {
                assert_eq!(state.get_target().get_id(), catch_up_logs.target_region_id);
                // Indicate that `on_catch_up_logs_for_merge` has already executed.
                // Mark pending_remove because its apply fsm will be destroyed.
                self.fsm.peer.pending_remove = true;
                // Send CatchUpLogs back to destroy source apply fsm,
                // then it will send `Noop` to trigger target apply fsm.
                self.ctx.apply_router.schedule_task(
                    self.fsm.region_id(),
                    ApplyTask::LogsUpToDate(self.fsm.peer.catch_up_logs.take().unwrap()),
                );
                return;
            }
        }

        self.on_check_merge();
    }

    fn on_catch_up_logs_for_merge(&mut self, mut catch_up_logs: CatchUpLogs) {
        let region_id = self.fsm.region_id();
        assert_eq!(region_id, catch_up_logs.merge.get_source().get_id());

        if let Some(ref cul) = self.fsm.peer.catch_up_logs {
            panic!(
                "{} get catch_up_logs from {} but has already got from {}",
                self.fsm.peer.tag, catch_up_logs.target_region_id, cul.target_region_id
            )
        }

        if let Some(ref pending_merge_state) = self.fsm.peer.pending_merge_state {
            if pending_merge_state.get_commit() == catch_up_logs.merge.get_commit() {
                assert_eq!(
                    pending_merge_state.get_target().get_id(),
                    catch_up_logs.target_region_id
                );
                // Indicate that `on_ready_prepare_merge` has already executed.
                // Mark pending_remove because its apply fsm will be destroyed.
                self.fsm.peer.pending_remove = true;
                // Just for saving memory.
                catch_up_logs.merge.clear_entries();
                // Send CatchUpLogs back to destroy source apply fsm,
                // then it will send `Noop` to trigger target apply fsm.
                self.ctx
                    .apply_router
                    .schedule_task(region_id, ApplyTask::LogsUpToDate(catch_up_logs));
                return;
            }
        }

        // Directly append these logs to raft log and then commit them.
        match self
            .fsm
            .peer
            .maybe_append_merge_entries(&catch_up_logs.merge)
        {
            Some(last_index) => {
                info!(
                    "append and commit entries to source region";
                    "region_id" => region_id,
                    "peer_id" => self.fsm.peer.peer_id(),
                    "last_index" => last_index,
                );
                // Now it has some committed entries, so mark it to take `Ready` in next round.
                self.fsm.has_ready = true;
            }
            None => {
                info!(
                    "no need to catch up logs";
                    "region_id" => region_id,
                    "peer_id" => self.fsm.peer.peer_id(),
                );
            }
        }
        // Just for saving memory.
        catch_up_logs.merge.clear_entries();
        self.fsm.peer.catch_up_logs = Some(catch_up_logs);
    }

    fn on_ready_commit_merge(&mut self, region: metapb::Region, source: metapb::Region) {
        self.register_split_region_check_tick();
        let mut meta = self.ctx.store_meta.lock().unwrap();

        let prev = meta.region_ranges.remove(&enc_end_key(&source));
        assert_eq!(prev, Some(source.get_id()));
        let prev = if region.get_end_key() == source.get_end_key() {
            meta.region_ranges.remove(&enc_start_key(&source))
        } else {
            meta.region_ranges.remove(&enc_end_key(&region))
        };
        if prev != Some(region.get_id()) {
            panic!(
                "{} meta corrupted: prev: {:?}, ranges: {:?}",
                self.fsm.peer.tag, prev, meta.region_ranges
            );
        }
        meta.region_ranges
            .insert(enc_end_key(&region), region.get_id());
        assert!(meta.regions.remove(&source.get_id()).is_some());
        meta.set_region(&self.ctx.coprocessor_host, region, &mut self.fsm.peer);
        let reader = meta.readers.remove(&source.get_id()).unwrap();
        reader.mark_invalid();

        // If a follower merges into a leader, a more recent read may happen
        // on the leader of the follower. So max ts should be updated after
        // a region merge.
        self.fsm
            .peer
            .require_updating_max_ts(&self.ctx.pd_scheduler);

        drop(meta);

        // make approximate size and keys updated in time.
        // the reason why follower need to update is that there is a issue that after merge
        // and then transfer leader, the new leader may have stale size and keys.
        self.fsm.peer.size_diff_hint = self.ctx.cfg.region_split_check_diff.0;
        if self.fsm.peer.is_leader() {
            info!(
                "notify pd with merge";
                "region_id" => self.fsm.region_id(),
                "peer_id" => self.fsm.peer_id(),
                "source_region" => ?source,
                "target_region" => ?self.fsm.peer.region(),
            );
            self.fsm.peer.heartbeat_pd(self.ctx);
        }
        if let Err(e) = self.ctx.router.force_send(
            source.get_id(),
            PeerMsg::SignificantMsg(SignificantMsg::MergeResult {
                target_region_id: self.fsm.region_id(),
                target: self.fsm.peer.peer.clone(),
                result: MergeResultKind::FromTargetLog,
            }),
        ) {
            if !self.ctx.router.is_shutdown() {
                panic!(
                    "{} failed to send merge result(FromTargetLog) to source region {}, err {}",
                    self.fsm.peer.tag,
                    source.get_id(),
                    e
                );
            }
        }
    }

    /// Handle rollbacking Merge result.
    ///
    /// If commit is 0, it means that Merge is rollbacked by a snapshot; otherwise
    /// it's rollbacked by a proposal, and its value should be equal to the commit
    /// index of previous PrepareMerge.
    fn on_ready_rollback_merge(&mut self, commit: u64, region: Option<metapb::Region>) {
        let pending_commit = self
            .fsm
            .peer
            .pending_merge_state
            .as_ref()
            .unwrap()
            .get_commit();
        if commit != 0 && pending_commit != commit {
            panic!(
                "{} rollbacks a wrong merge: {} != {}",
                self.fsm.peer.tag, pending_commit, commit
            );
        }
        // Clear merge releted data
        self.fsm.peer.pending_merge_state = None;
        self.fsm.peer.want_rollback_merge_peers.clear();

        if let Some(r) = region {
            let mut meta = self.ctx.store_meta.lock().unwrap();
            meta.set_region(&self.ctx.coprocessor_host, r, &mut self.fsm.peer);
        }
        if self.fsm.peer.is_leader() {
            info!(
                "notify pd with rollback merge";
                "region_id" => self.fsm.region_id(),
                "peer_id" => self.fsm.peer_id(),
                "commit_index" => commit,
            );
            self.fsm.peer.heartbeat_pd(self.ctx);
        }
    }

    fn on_merge_result(
        &mut self,
        target_region_id: u64,
        target: metapb::Peer,
        result: MergeResultKind,
    ) {
        let exists = self
            .fsm
            .peer
            .pending_merge_state
            .as_ref()
            .map_or(true, |s| s.get_target().get_peers().contains(&target));
        if !exists {
            panic!(
                "{} unexpected merge result: {:?} {:?} {:?}",
                self.fsm.peer.tag, self.fsm.peer.pending_merge_state, target, result
            );
        }
        // Because of the checking before proposing `PrepareMerge`, which is
        // no `CompactLog` proposal between the smallest commit index and the latest index.
        // If the merge succeed, all source peers are impossible in apply snapshot state
        // and must be initialized.
        {
            let meta = self.ctx.store_meta.lock().unwrap();
            if meta.atomic_snap_regions.contains_key(&self.region_id()) {
                panic!(
                    "{} is applying atomic snapshot on getting merge result, target region id {}, target peer {:?}, merge result type {:?}",
                    self.fsm.peer.tag, target_region_id, target, result
                );
            }
        }
        if self.fsm.peer.is_applying_snapshot() {
            panic!(
                "{} is applying snapshot on getting merge result, target region id {}, target peer {:?}, merge result type {:?}",
                self.fsm.peer.tag, target_region_id, target, result
            );
        }
        if !self.fsm.peer.is_initialized() {
            panic!(
                "{} is not initialized on getting merge result, target region id {}, target peer {:?}, merge result type {:?}",
                self.fsm.peer.tag, target_region_id, target, result
            );
        }
        match result {
            MergeResultKind::FromTargetLog => {
                info!(
                    "merge finished";
                    "region_id" => self.fsm.region_id(),
                    "peer_id" => self.fsm.peer_id(),
                    "target_region" => ?self.fsm.peer.pending_merge_state.as_ref().unwrap().target,
                );
                self.destroy_peer(true);
            }
            MergeResultKind::FromTargetSnapshotStep1 => {
                info!(
                    "merge finished with target snapshot";
                    "region_id" => self.fsm.region_id(),
                    "peer_id" => self.fsm.peer_id(),
                    "target_region_id" => target_region_id,
                );
                self.fsm.peer.pending_remove = true;
                // Destroy apply fsm at first
                self.ctx.apply_router.schedule_task(
                    self.fsm.region_id(),
                    ApplyTask::destroy(self.fsm.region_id(), true),
                );
            }
            MergeResultKind::FromTargetSnapshotStep2 => {
                // `merge_by_target` is true because this region's range already belongs to
                // its target region so we must not clear data otherwise its target region's
                // data will corrupt.
                self.destroy_peer(true);
            }
            MergeResultKind::Stale => {
                self.on_stale_merge(target_region_id);
            }
        };
    }

    fn on_stale_merge(&mut self, target_region_id: u64) {
        if self.fsm.peer.pending_remove {
            return;
        }
        info!(
            "successful merge can't be continued, try to gc stale peer";
            "region_id" => self.fsm.region_id(),
            "peer_id" => self.fsm.peer_id(),
            "target_region_id" => target_region_id,
            "merge_state" => ?self.fsm.peer.pending_merge_state,
        );
        // Because of the checking before proposing `PrepareMerge`, which is
        // no `CompactLog` proposal between the smallest commit index and the latest index.
        // If the merge succeed, all source peers are impossible in apply snapshot state
        // and must be initialized.
        // So `maybe_destroy` must succeed here.
        let job = self.fsm.peer.maybe_destroy(&self.ctx).unwrap();
        self.handle_destroy_peer(job);
    }

    fn on_ready_apply_snapshot(&mut self, apply_result: ApplySnapResult) {
        let prev_region = apply_result.prev_region;
        let region = apply_result.region;

        info!(
            "snapshot is applied";
            "region_id" => self.fsm.region_id(),
            "peer_id" => self.fsm.peer_id(),
            "region" => ?region,
        );

        if prev_region.get_peers() != region.get_peers() {
            let mut state = self.ctx.global_replication_state.lock().unwrap();
            let gb = state
                .calculate_commit_group(self.fsm.peer.replication_mode_version, region.get_peers());
            self.fsm.peer.raft_group.raft.clear_commit_group();
            self.fsm.peer.raft_group.raft.assign_commit_groups(gb);
        }

        let mut meta = self.ctx.store_meta.lock().unwrap();
        debug!(
            "check snapshot range";
            "region_id" => self.fsm.region_id(),
            "peer_id" => self.fsm.peer_id(),
            "prev_region" => ?prev_region,
        );

        // Remove this region's snapshot region from the `pending_snapshot_regions`
        // The `pending_snapshot_regions` is only used to occupy the key range, so if this
        // peer is added to `region_ranges`, it can be remove from `pending_snapshot_regions`
        meta.pending_snapshot_regions
            .retain(|r| self.fsm.region_id() != r.get_id());

        // Remove its source peers' metadata
        for r in &apply_result.destroyed_regions {
            let prev = meta.region_ranges.remove(&enc_end_key(&r));
            assert_eq!(prev, Some(r.get_id()));
            assert!(meta.regions.remove(&r.get_id()).is_some());
            let reader = meta.readers.remove(&r.get_id()).unwrap();
            reader.mark_invalid();
        }
        // Remove the data from `atomic_snap_regions` and `destroyed_region_for_snap`
        // which are added before applying snapshot
        if let Some(wait_destroy_regions) = meta.atomic_snap_regions.remove(&self.fsm.region_id()) {
            for (source_region_id, _) in wait_destroy_regions {
                assert_eq!(
                    meta.destroyed_region_for_snap
                        .remove(&source_region_id)
                        .is_some(),
                    true
                );
            }
        }

        if util::is_region_initialized(&prev_region) {
            info!(
                "region changed after applying snapshot";
                "region_id" => self.fsm.region_id(),
                "peer_id" => self.fsm.peer_id(),
                "prev_region" => ?prev_region,
                "region" => ?region,
            );
            let prev = meta.region_ranges.remove(&enc_end_key(&prev_region));
            if prev != Some(region.get_id()) {
                panic!(
                    "{} meta corrupted, expect {:?} got {:?}",
                    self.fsm.peer.tag, prev_region, prev,
                );
            }
        } else if self.fsm.peer.local_first_replicate {
            // This peer is uninitialized previously.
            // More accurately, the `RegionLocalState` has been persisted so the data can be removed from `pending_create_peers`.
            let mut pending_create_peers = self.ctx.pending_create_peers.lock().unwrap();
            assert_eq!(
                pending_create_peers.remove(&self.fsm.region_id()),
                Some((self.fsm.peer_id(), false))
            );
        }

        if let Some(r) = meta
            .region_ranges
            .insert(enc_end_key(&region), region.get_id())
        {
            panic!("{} unexpected region {:?}", self.fsm.peer.tag, r);
        }
        let prev = meta.regions.insert(region.get_id(), region);
        assert_eq!(prev, Some(prev_region));

        drop(meta);

        for r in &apply_result.destroyed_regions {
            if let Err(e) = self.ctx.router.force_send(
                r.get_id(),
                PeerMsg::SignificantMsg(SignificantMsg::MergeResult {
                    target_region_id: self.fsm.region_id(),
                    target: self.fsm.peer.peer.clone(),
                    result: MergeResultKind::FromTargetSnapshotStep2,
                }),
            ) {
                if !self.ctx.router.is_shutdown() {
                    panic!("{} failed to send merge result(FromTargetSnapshotStep2) to source region {}, err {}", self.fsm.peer.tag, r.get_id(), e);
                }
            }
        }
    }

    fn on_ready_result(
        &mut self,
        exec_results: &mut VecDeque<ExecResult<EK::Snapshot>>,
        metrics: &ApplyMetrics,
    ) {
        // handle executing committed log results
        while let Some(result) = exec_results.pop_front() {
            match result {
                ExecResult::ChangePeer(cp) => self.on_ready_change_peer(cp),
                ExecResult::CompactLog { first_index, state } => {
                    self.on_ready_compact_log(first_index, state)
                }
                ExecResult::SplitRegion {
                    derived,
                    regions,
                    new_split_regions,
                } => self.on_ready_split_region(derived, regions, new_split_regions),
                ExecResult::PrepareMerge { region, state } => {
                    self.on_ready_prepare_merge(region, state)
                }
                ExecResult::CommitMerge { region, source } => {
                    self.on_ready_commit_merge(region.clone(), source.clone())
                }
                ExecResult::RollbackMerge { region, commit } => {
                    self.on_ready_rollback_merge(commit, Some(region))
                }
                ExecResult::ComputeHash {
                    region,
                    index,
                    context,
                    snap,
                } => self.on_ready_compute_hash(region, index, context, snap),
                ExecResult::VerifyHash {
                    index,
                    context,
                    hash,
                } => self.on_ready_verify_hash(index, context, hash),
                ExecResult::DeleteRange { .. } => {
                    // TODO: clean user properties?
                }
                ExecResult::IngestSst { ssts } => self.on_ingest_sst_result(ssts),
            }
        }

        // Update metrics only when all exec_results are finished in case the metrics is counted multiple times
        // when waiting for commit merge
        self.ctx.store_stat.lock_cf_bytes_written += metrics.lock_cf_written_bytes;
        self.ctx.store_stat.engine_total_bytes_written += metrics.written_bytes;
        self.ctx.store_stat.engine_total_keys_written += metrics.written_keys;
    }

    /// Check if a request is valid if it has valid prepare_merge/commit_merge proposal.
    fn check_merge_proposal(&self, msg: &mut RaftCmdRequest) -> Result<()> {
        if !msg.get_admin_request().has_prepare_merge()
            && !msg.get_admin_request().has_commit_merge()
        {
            return Ok(());
        }

        let region = self.fsm.peer.region();
        if msg.get_admin_request().has_prepare_merge() {
            let target_region = msg.get_admin_request().get_prepare_merge().get_target();
            {
                let meta = self.ctx.store_meta.lock().unwrap();
                match meta.regions.get(&target_region.get_id()) {
                    Some(r) => {
                        if r != target_region {
                            return Err(box_err!(
                                "target region not matched, skip proposing: {:?} != {:?}",
                                r,
                                target_region
                            ));
                        }
                    }
                    None => {
                        return Err(box_err!(
                            "target region {} doesn't exist.",
                            target_region.get_id()
                        ));
                    }
                }
            }
            if !util::is_sibling_regions(target_region, region) {
                return Err(box_err!(
                    "{:?} and {:?} are not sibling, skip proposing.",
                    target_region,
                    region
                ));
            }
            if !util::region_on_same_stores(target_region, region) {
                return Err(box_err!(
                    "peers doesn't match {:?} != {:?}, reject merge",
                    region.get_peers(),
                    target_region.get_peers()
                ));
            }
        } else {
            let source_region = msg.get_admin_request().get_commit_merge().get_source();
            if !util::is_sibling_regions(source_region, region) {
                return Err(box_err!(
                    "{:?} and {:?} should be sibling",
                    source_region,
                    region
                ));
            }
            if !util::region_on_same_stores(source_region, region) {
                return Err(box_err!(
                    "peers not matched: {:?} {:?}",
                    source_region,
                    region
                ));
            }
        }

        Ok(())
    }

    fn pre_propose_raft_command(
        &mut self,
        msg: &RaftCmdRequest,
    ) -> Result<Option<RaftCmdResponse>> {
        // Check store_id, make sure that the msg is dispatched to the right place.
        if let Err(e) = util::check_store_id(msg, self.store_id()) {
            self.ctx.raft_metrics.invalid_proposal.mismatch_store_id += 1;
            return Err(e);
        }
        if msg.has_status_request() {
            // For status commands, we handle it here directly.
            let resp = self.execute_status_command(msg)?;
            return Ok(Some(resp));
        }

        // Check whether the store has the right peer to handle the request.
        let region_id = self.region_id();
        let leader_id = self.fsm.peer.leader_id();
        let request = msg.get_requests();

        // ReadIndex can be processed on the replicas.
        let is_read_index_request =
            request.len() == 1 && request[0].get_cmd_type() == CmdType::ReadIndex;
        let mut read_only = true;
        for r in msg.get_requests() {
            match r.get_cmd_type() {
                CmdType::Get | CmdType::Snap | CmdType::ReadIndex => (),
                _ => read_only = false,
            }
        }
        let allow_replica_read = read_only && msg.get_header().get_replica_read();
        if !(self.fsm.peer.is_leader() || is_read_index_request || allow_replica_read) {
            self.ctx.raft_metrics.invalid_proposal.not_leader += 1;
            let leader = self.fsm.peer.get_peer_from_cache(leader_id);
            self.fsm.group_state = GroupState::Chaos;
            self.register_raft_base_tick();
            return Err(Error::NotLeader(region_id, leader));
        }
        // peer_id must be the same as peer's.
        if let Err(e) = util::check_peer_id(msg, self.fsm.peer.peer_id()) {
            self.ctx.raft_metrics.invalid_proposal.mismatch_peer_id += 1;
            return Err(e);
        }
        // check whether the peer is initialized.
        if !self.fsm.peer.is_initialized() {
            self.ctx
                .raft_metrics
                .invalid_proposal
                .region_not_initialized += 1;
            return Err(Error::RegionNotInitialized(region_id));
        }
        // If the peer is applying snapshot, it may drop some sending messages, that could
        // make clients wait for response until timeout.
        if self.fsm.peer.is_applying_snapshot() {
            self.ctx.raft_metrics.invalid_proposal.is_applying_snapshot += 1;
            // TODO: replace to a more suitable error.
            return Err(Error::Other(box_err!(
                "{} peer is applying snapshot",
                self.fsm.peer.tag
            )));
        }
        // Check whether the term is stale.
        if let Err(e) = util::check_term(msg, self.fsm.peer.term()) {
            self.ctx.raft_metrics.invalid_proposal.stale_command += 1;
            return Err(e);
        }

        match util::check_region_epoch(msg, self.fsm.peer.region(), true) {
            Err(Error::EpochNotMatch(msg, mut new_regions)) => {
                // Attach the region which might be split from the current region. But it doesn't
                // matter if the region is not split from the current region. If the region meta
                // received by the TiKV driver is newer than the meta cached in the driver, the meta is
                // updated.
                let sibling_region = self.find_sibling_region();
                if let Some(sibling_region) = sibling_region {
                    new_regions.push(sibling_region);
                }
                self.ctx.raft_metrics.invalid_proposal.epoch_not_match += 1;
                Err(Error::EpochNotMatch(msg, new_regions))
            }
            Err(e) => Err(e),
            Ok(()) => Ok(None),
        }
    }

    fn propose_raft_command(&mut self, mut msg: RaftCmdRequest, cb: Callback<EK::Snapshot>) {
        match self.pre_propose_raft_command(&msg) {
            Ok(Some(resp)) => {
                cb.invoke_with_response(resp);
                return;
            }
            Err(e) => {
                debug!(
                    "failed to propose";
                    "region_id" => self.region_id(),
                    "peer_id" => self.fsm.peer_id(),
                    "message" => ?msg,
                    "err" => %e,
                );
                cb.invoke_with_response(new_error(e));
                return;
            }
            _ => (),
        }

        if self.fsm.peer.pending_remove {
            apply::notify_req_region_removed(self.region_id(), cb);
            return;
        }

        if let Err(e) = self.check_merge_proposal(&mut msg) {
            warn!(
                "failed to propose merge";
                "region_id" => self.region_id(),
                "peer_id" => self.fsm.peer_id(),
                "message" => ?msg,
                "err" => %e,
                "error_code" => %e.error_code(),
            );
            cb.invoke_with_response(new_error(e));
            return;
        }

        // Note:
        // The peer that is being checked is a leader. It might step down to be a follower later. It
        // doesn't matter whether the peer is a leader or not. If it's not a leader, the proposing
        // command log entry can't be committed.

        let mut resp = RaftCmdResponse::default();
        let term = self.fsm.peer.term();
        bind_term(&mut resp, term);
        if self.fsm.peer.propose(self.ctx, cb, msg, resp) {
            self.fsm.has_ready = true;
        }

        if self.fsm.peer.should_wake_up {
            self.reset_raft_tick(GroupState::Ordered);
        }

        self.register_pd_heartbeat_tick();

        // TODO: add timeout, if the command is not applied after timeout,
        // we will call the callback with timeout error.
    }

    fn find_sibling_region(&self) -> Option<Region> {
        let start = if self.ctx.cfg.right_derive_when_split {
            Included(enc_start_key(self.fsm.peer.region()))
        } else {
            Excluded(enc_end_key(self.fsm.peer.region()))
        };
        let meta = self.ctx.store_meta.lock().unwrap();
        meta.region_ranges
            .range((start, Unbounded::<Vec<u8>>))
            .next()
            .map(|(_, region_id)| meta.regions[region_id].to_owned())
    }

    fn register_raft_gc_log_tick(&mut self) {
        self.schedule_tick(
            PeerTicks::RAFT_LOG_GC,
            self.ctx.cfg.raft_log_gc_tick_interval.0,
        )
    }

    #[allow(clippy::if_same_then_else)]
    fn on_raft_gc_log_tick(&mut self, force_compact: bool) {
        if !self.fsm.peer.get_store().is_cache_empty() || !self.ctx.cfg.hibernate_regions {
            self.register_raft_gc_log_tick();
        }
        debug_assert!(!self.fsm.stopped);
        fail_point!("on_raft_gc_log_tick", |_| {});

        // As leader, we would not keep caches for the peers that didn't response heartbeat in the
        // last few seconds. That happens probably because another TiKV is down. In this case if we
        // do not clean up the cache, it may keep growing.
        let drop_cache_duration =
            self.ctx.cfg.raft_heartbeat_interval() + self.ctx.cfg.raft_entry_cache_life_time.0;
        let cache_alive_limit = Instant::now() - drop_cache_duration;

        let mut total_gc_logs = 0;

        let applied_idx = self.fsm.peer.get_store().applied_index();
        if !self.fsm.peer.is_leader() {
            self.fsm.peer.mut_store().compact_to(applied_idx + 1);
            return;
        }

        // Leader will replicate the compact log command to followers,
        // If we use current replicated_index (like 10) as the compact index,
        // when we replicate this log, the newest replicated_index will be 11,
        // but we only compact the log to 10, not 11, at that time,
        // the first index is 10, and replicated_index is 11, with an extra log,
        // and we will do compact again with compact index 11, in cycles...
        // So we introduce a threshold, if replicated index - first index > threshold,
        // we will try to compact log.
        // raft log entries[..............................................]
        //                  ^                                       ^
        //                  |-----------------threshold------------ |
        //              first_index                         replicated_index
        // `alive_cache_idx` is the smallest `replicated_index` of healthy up nodes.
        // `alive_cache_idx` is only used to gc cache.
        let truncated_idx = self.fsm.peer.get_store().truncated_index();
        let last_idx = self.fsm.peer.get_store().last_index();
        let (mut replicated_idx, mut alive_cache_idx) = (last_idx, last_idx);
        for (peer_id, p) in self.fsm.peer.raft_group.raft.prs().iter() {
            if replicated_idx > p.matched {
                replicated_idx = p.matched;
            }
            if let Some(last_heartbeat) = self.fsm.peer.peer_heartbeats.get(peer_id) {
                if alive_cache_idx > p.matched
                    && p.matched >= truncated_idx
                    && *last_heartbeat > cache_alive_limit
                {
                    alive_cache_idx = p.matched;
                }
            }
        }
        // When an election happened or a new peer is added, replicated_idx can be 0.
        if replicated_idx > 0 {
            assert!(
                last_idx >= replicated_idx,
                "expect last index {} >= replicated index {}",
                last_idx,
                replicated_idx
            );
            REGION_MAX_LOG_LAG.observe((last_idx - replicated_idx) as f64);
        }
        self.fsm
            .peer
            .mut_store()
            .maybe_gc_cache(alive_cache_idx, applied_idx);

        let first_idx = self.fsm.peer.get_store().first_index();

        let mut compact_idx = if force_compact
            // Too many logs between applied index and first index.
            || (applied_idx > first_idx && applied_idx - first_idx >= self.ctx.cfg.raft_log_gc_count_limit)
            // Raft log size ecceeds the limit.
            || (self.fsm.peer.raft_log_size_hint >= self.ctx.cfg.raft_log_gc_size_limit.0)
        {
            applied_idx
        } else if replicated_idx < first_idx || last_idx - first_idx < 3 {
            // In the current implementation one compaction can't delete all stale Raft logs.
            // There will be at least 3 entries left after one compaction:
            // |------------- entries needs to be compacted ----------|
            // [entries...][the entry at `compact_idx`][the last entry][new compaction entry]
            //             |-------------------- entries will be left ----------------------|
            return;
        } else if replicated_idx - first_idx < self.ctx.cfg.raft_log_gc_threshold
            && self.fsm.skip_gc_raft_log_ticks < self.ctx.cfg.raft_log_reserve_max_ticks
        {
            // Logs will only be kept `max_ticks` * `raft_log_gc_tick_interval`.
            self.fsm.skip_gc_raft_log_ticks += 1;
            self.register_raft_gc_log_tick();
            return;
        } else {
            replicated_idx
        };
        assert!(compact_idx >= first_idx);
        // Have no idea why subtract 1 here, but original code did this by magic.
        compact_idx -= 1;
        if compact_idx < first_idx {
            // In case compact_idx == first_idx before subtraction.
            return;
        }
        total_gc_logs += compact_idx - first_idx;

        // Create a compact log request and notify directly.
        let region_id = self.fsm.peer.region().get_id();
<<<<<<< HEAD
        let request =
            new_compact_log_request(region_id, self.fsm.peer.peer.clone(), compact_idx, term);
        self.propose_raft_command(request, Callback::None);
=======
        let peer = self.fsm.peer.peer.clone();
        let term = self.fsm.peer.get_index_term(compact_idx);
        let request = new_compact_log_request(region_id, peer, compact_idx, term);
        self.propose_raft_command(request, Callback::None, TxnExtra::default());
>>>>>>> 23504b34

        self.fsm.skip_gc_raft_log_ticks = 0;
        self.register_raft_gc_log_tick();
        PEER_GC_RAFT_LOG_COUNTER.inc_by(total_gc_logs as i64);
    }

    fn register_split_region_check_tick(&mut self) {
        self.schedule_tick(
            PeerTicks::SPLIT_REGION_CHECK,
            self.ctx.cfg.split_region_check_tick_interval.0,
        )
    }

    #[inline]
    fn region_split_skip_max_count(&self) -> usize {
        fail_point!("region_split_skip_max_count", |_| { usize::max_value() });
        REGION_SPLIT_SKIP_MAX_COUNT
    }

    fn on_split_region_check_tick(&mut self) {
        if !self.ctx.cfg.hibernate_regions {
            self.register_split_region_check_tick();
        }
        if !self.fsm.peer.is_leader() {
            return;
        }

        // To avoid frequent scan, we only add new scan tasks if all previous tasks
        // have finished.
        // TODO: check whether a gc progress has been started.
        if self.ctx.split_check_scheduler.is_busy() {
            self.register_split_region_check_tick();
            return;
        }

        // When restart, the approximate size will be None. The split check will first
        // check the region size, and then check whether the region should split. This
        // should work even if we change the region max size.
        // If peer says should update approximate size, update region size and check
        // whether the region should split.
        if self.fsm.peer.approximate_size.is_some()
            && self.fsm.peer.compaction_declined_bytes < self.ctx.cfg.region_split_check_diff.0
            && self.fsm.peer.size_diff_hint < self.ctx.cfg.region_split_check_diff.0
        {
            return;
        }

        // bulk insert too fast may cause snapshot stale very soon, worst case it stale before
        // sending. so when snapshot is generating or sending, skip split check at most 3 times.
        // There is a trade off between region size and snapshot success rate. Split check is
        // triggered every 10 seconds. If a snapshot can't be generated in 30 seconds, it might be
        // just too large to be generated. Split it into smaller size can help generation. check
        // issue 330 for more info.
        if self.fsm.peer.get_store().is_generating_snapshot()
            && self.fsm.skip_split_count < self.region_split_skip_max_count()
        {
            self.fsm.skip_split_count += 1;
            return;
        }
        self.fsm.skip_split_count = 0;

        let task =
            SplitCheckTask::split_check(self.fsm.peer.region().clone(), true, CheckPolicy::Scan);
        if let Err(e) = self.ctx.split_check_scheduler.schedule(task) {
            error!(
                "failed to schedule split check";
                "region_id" => self.fsm.region_id(),
                "peer_id" => self.fsm.peer_id(),
                "err" => %e,
            );
        }
        self.fsm.peer.size_diff_hint = 0;
        self.fsm.peer.compaction_declined_bytes = 0;
        self.register_split_region_check_tick();
    }

    fn on_prepare_split_region(
        &mut self,
        region_epoch: metapb::RegionEpoch,
        split_keys: Vec<Vec<u8>>,
        cb: Callback<EK::Snapshot>,
    ) {
        if let Err(e) = self.validate_split_region(&region_epoch, &split_keys) {
            cb.invoke_with_response(new_error(e));
            return;
        }
        let region = self.fsm.peer.region();
        let task = PdTask::AskBatchSplit {
            region: region.clone(),
            split_keys,
            peer: self.fsm.peer.peer.clone(),
            right_derive: self.ctx.cfg.right_derive_when_split,
            callback: cb,
        };
        if let Err(Stopped(t)) = self.ctx.pd_scheduler.schedule(task) {
            error!(
                "failed to notify pd to split: Stopped";
                "region_id" => self.fsm.region_id(),
                "peer_id" => self.fsm.peer_id(),
            );
            match t {
                PdTask::AskBatchSplit { callback, .. } => {
                    callback.invoke_with_response(new_error(box_err!(
                        "{} failed to split: Stopped",
                        self.fsm.peer.tag
                    )));
                }
                _ => unreachable!(),
            }
        }
    }

    fn validate_split_region(
        &mut self,
        epoch: &metapb::RegionEpoch,
        split_keys: &[Vec<u8>],
    ) -> Result<()> {
        if split_keys.is_empty() {
            error!(
                "no split key is specified.";
                "region_id" => self.fsm.region_id(),
                "peer_id" => self.fsm.peer_id(),
            );
            return Err(box_err!("{} no split key is specified.", self.fsm.peer.tag));
        }
        for key in split_keys {
            if key.is_empty() {
                error!(
                    "split key should not be empty!!!";
                    "region_id" => self.fsm.region_id(),
                    "peer_id" => self.fsm.peer_id(),
                );
                return Err(box_err!(
                    "{} split key should not be empty",
                    self.fsm.peer.tag
                ));
            }
        }
        if !self.fsm.peer.is_leader() {
            // region on this store is no longer leader, skipped.
            info!(
                "not leader, skip.";
                "region_id" => self.fsm.region_id(),
                "peer_id" => self.fsm.peer_id(),
            );
            return Err(Error::NotLeader(
                self.region_id(),
                self.fsm.peer.get_peer_from_cache(self.fsm.peer.leader_id()),
            ));
        }

        let region = self.fsm.peer.region();
        let latest_epoch = region.get_region_epoch();

        // This is a little difference for `check_region_epoch` in region split case.
        // Here we just need to check `version` because `conf_ver` will be update
        // to the latest value of the peer, and then send to PD.
        if latest_epoch.get_version() != epoch.get_version() {
            info!(
                "epoch changed, retry later";
                "region_id" => self.fsm.region_id(),
                "peer_id" => self.fsm.peer_id(),
                "prev_epoch" => ?region.get_region_epoch(),
                "epoch" => ?epoch,
            );
            return Err(Error::EpochNotMatch(
                format!(
                    "{} epoch changed {:?} != {:?}, retry later",
                    self.fsm.peer.tag, latest_epoch, epoch
                ),
                vec![region.to_owned()],
            ));
        }
        Ok(())
    }

    fn on_approximate_region_size(&mut self, size: u64) {
        self.fsm.peer.approximate_size = Some(size);
        self.register_split_region_check_tick();
        self.register_pd_heartbeat_tick();
    }

    fn on_approximate_region_keys(&mut self, keys: u64) {
        self.fsm.peer.approximate_keys = Some(keys);
        self.register_split_region_check_tick();
        self.register_pd_heartbeat_tick();
    }

    fn on_compaction_declined_bytes(&mut self, declined_bytes: u64) {
        self.fsm.peer.compaction_declined_bytes += declined_bytes;
        if self.fsm.peer.compaction_declined_bytes >= self.ctx.cfg.region_split_check_diff.0 {
            UPDATE_REGION_SIZE_BY_COMPACTION_COUNTER.inc();
        }
        self.register_split_region_check_tick();
    }

    fn on_schedule_half_split_region(
        &mut self,
        region_epoch: &metapb::RegionEpoch,
        policy: CheckPolicy,
    ) {
        if !self.fsm.peer.is_leader() {
            // region on this store is no longer leader, skipped.
            warn!(
                "not leader, skip";
                "region_id" => self.fsm.region_id(),
                "peer_id" => self.fsm.peer_id(),
            );
            return;
        }

        let region = self.fsm.peer.region();
        if util::is_epoch_stale(region_epoch, region.get_region_epoch()) {
            warn!(
                "receive a stale halfsplit message";
                "region_id" => self.fsm.region_id(),
                "peer_id" => self.fsm.peer_id(),
            );
            return;
        }

        let task = SplitCheckTask::split_check(region.clone(), false, policy);
        if let Err(e) = self.ctx.split_check_scheduler.schedule(task) {
            error!(
                "failed to schedule split check";
                "region_id" => self.fsm.region_id(),
                "peer_id" => self.fsm.peer_id(),
                "err" => %e,
            );
        }
    }

    fn on_pd_heartbeat_tick(&mut self) {
        if !self.ctx.cfg.hibernate_regions {
            self.register_pd_heartbeat_tick();
        }
        self.fsm.peer.check_peers();

        if !self.fsm.peer.is_leader() {
            return;
        }
        self.fsm.peer.heartbeat_pd(self.ctx);
        if self.ctx.cfg.hibernate_regions && self.fsm.peer.replication_mode_need_catch_up() {
            self.register_pd_heartbeat_tick();
        }
    }

    fn register_pd_heartbeat_tick(&mut self) {
        self.schedule_tick(
            PeerTicks::PD_HEARTBEAT,
            self.ctx.cfg.pd_heartbeat_tick_interval.0,
        )
    }

    fn on_check_peer_stale_state_tick(&mut self) {
        if self.fsm.peer.pending_remove {
            return;
        }

        self.register_check_peer_stale_state_tick();

        if self.fsm.peer.is_applying_snapshot() || self.fsm.peer.has_pending_snapshot() {
            return;
        }

        if self.ctx.cfg.hibernate_regions {
            if self.fsm.group_state == GroupState::Idle {
                self.fsm.peer.ping();
                if !self.fsm.peer.is_leader() {
                    // If leader is able to receive messge but can't send out any,
                    // follower should be able to start an election.
                    self.fsm.group_state = GroupState::PreChaos;
                } else {
                    self.fsm.has_ready = true;
                    // Schedule a pd heartbeat to discover down and pending peer when
                    // hibernate_regions is enabled.
                    self.register_pd_heartbeat_tick();
                }
            } else if self.fsm.group_state == GroupState::PreChaos {
                self.fsm.group_state = GroupState::Chaos;
            } else if self.fsm.group_state == GroupState::Chaos {
                // Register tick if it's not yet. Only when it fails to receive ping from leader
                // after two stale check can a follower actually tick.
                self.register_raft_base_tick();
            }
        }

        // If this peer detects the leader is missing for a long long time,
        // it should consider itself as a stale peer which is removed from
        // the original cluster.
        // This most likely happens in the following scenario:
        // At first, there are three peer A, B, C in the cluster, and A is leader.
        // Peer B gets down. And then A adds D, E, F into the cluster.
        // Peer D becomes leader of the new cluster, and then removes peer A, B, C.
        // After all these peer in and out, now the cluster has peer D, E, F.
        // If peer B goes up at this moment, it still thinks it is one of the cluster
        // and has peers A, C. However, it could not reach A, C since they are removed
        // from the cluster or probably destroyed.
        // Meantime, D, E, F would not reach B, since it's not in the cluster anymore.
        // In this case, peer B would notice that the leader is missing for a long time,
        // and it would check with pd to confirm whether it's still a member of the cluster.
        // If not, it destroys itself as a stale peer which is removed out already.
        let state = self.fsm.peer.check_stale_state(self.ctx);
        fail_point!("peer_check_stale_state", state != StaleState::Valid, |_| {});
        match state {
            StaleState::Valid => (),
            StaleState::LeaderMissing => {
                warn!(
                    "leader missing longer than abnormal_leader_missing_duration";
                    "region_id" => self.fsm.region_id(),
                    "peer_id" => self.fsm.peer_id(),
                    "expect" => %self.ctx.cfg.abnormal_leader_missing_duration,
                );
                self.ctx
                    .raft_metrics
                    .leader_missing
                    .lock()
                    .unwrap()
                    .insert(self.region_id());
            }
            StaleState::ToValidate => {
                // for peer B in case 1 above
                warn!(
                    "leader missing longer than max_leader_missing_duration. \
                     To check with pd and other peers whether it's still valid";
                    "region_id" => self.fsm.region_id(),
                    "peer_id" => self.fsm.peer_id(),
                    "expect" => %self.ctx.cfg.max_leader_missing_duration,
                );

                self.fsm.peer.bcast_check_stale_peer_message(&mut self.ctx);

                let task = PdTask::ValidatePeer {
                    peer: self.fsm.peer.peer.clone(),
                    region: self.fsm.peer.region().clone(),
                };
                if let Err(e) = self.ctx.pd_scheduler.schedule(task) {
                    error!(
                        "failed to notify pd";
                        "region_id" => self.fsm.region_id(),
                        "peer_id" => self.fsm.peer_id(),
                        "err" => %e,
                    )
                }
            }
        }
    }

    fn register_check_peer_stale_state_tick(&mut self) {
        self.schedule_tick(
            PeerTicks::CHECK_PEER_STALE_STATE,
            self.ctx.cfg.peer_stale_state_check_interval.0,
        )
    }
}

impl<'a, EK, ER, T: Transport, C: PdClient> PeerFsmDelegate<'a, EK, ER, T, C>
where
    EK: KvEngine,
    ER: RaftEngine,
{
    fn on_ready_compute_hash(
        &mut self,
        region: metapb::Region,
        index: u64,
        context: Vec<u8>,
        snap: EK::Snapshot,
    ) {
        self.fsm.peer.consistency_state.last_check_time = Instant::now();
        let task = ConsistencyCheckTask::compute_hash(region, index, context, snap);
        info!(
            "schedule compute hash task";
            "region_id" => self.fsm.region_id(),
            "peer_id" => self.fsm.peer_id(),
            "task" => %task,
        );
        if let Err(e) = self.ctx.consistency_check_scheduler.schedule(task) {
            error!(
                "schedule failed";
                "region_id" => self.fsm.region_id(),
                "peer_id" => self.fsm.peer_id(),
                "err" => %e,
            );
        }
    }

    fn on_ready_verify_hash(
        &mut self,
        expected_index: u64,
        context: Vec<u8>,
        expected_hash: Vec<u8>,
    ) {
        self.verify_and_store_hash(expected_index, context, expected_hash);
    }

    fn on_hash_computed(&mut self, index: u64, context: Vec<u8>, hash: Vec<u8>) {
        if !self.verify_and_store_hash(index, context, hash) {
            return;
        }

        let req = new_verify_hash_request(
            self.region_id(),
            self.fsm.peer.peer.clone(),
            &self.fsm.peer.consistency_state,
        );
        self.propose_raft_command(req, Callback::None);
    }

    fn on_ingest_sst_result(&mut self, ssts: Vec<SstMeta>) {
        for sst in &ssts {
            self.fsm.peer.size_diff_hint += sst.get_length();
        }
        self.register_split_region_check_tick();

        let task = CleanupSSTTask::DeleteSST { ssts };
        if let Err(e) = self
            .ctx
            .cleanup_scheduler
            .schedule(CleanupTask::CleanupSST(task))
        {
            error!(
                "schedule to delete ssts";
                "region_id" => self.fsm.region_id(),
                "peer_id" => self.fsm.peer_id(),
                "err" => %e,
            );
        }
    }

    /// Verify and store the hash to state. return true means the hash has been stored successfully.
    // TODO: Consider context in the function.
    fn verify_and_store_hash(
        &mut self,
        expected_index: u64,
        _context: Vec<u8>,
        expected_hash: Vec<u8>,
    ) -> bool {
        if expected_index < self.fsm.peer.consistency_state.index {
            REGION_HASH_COUNTER.verify.miss.inc();
            warn!(
                "has scheduled a new hash, skip.";
                "region_id" => self.fsm.region_id(),
                "peer_id" => self.fsm.peer_id(),
                "index" => self.fsm.peer.consistency_state.index,
                "expected_index" => expected_index,
            );
            return false;
        }
        if self.fsm.peer.consistency_state.index == expected_index {
            if self.fsm.peer.consistency_state.hash.is_empty() {
                warn!(
                    "duplicated consistency check detected, skip.";
                    "region_id" => self.fsm.region_id(),
                    "peer_id" => self.fsm.peer_id(),
                );
                return false;
            }
            if self.fsm.peer.consistency_state.hash != expected_hash {
                panic!(
                    "{} hash at {} not correct, want \"{}\", got \"{}\"!!!",
                    self.fsm.peer.tag,
                    self.fsm.peer.consistency_state.index,
                    escape(&expected_hash),
                    escape(&self.fsm.peer.consistency_state.hash)
                );
            }
            info!(
                "consistency check pass.";
                "region_id" => self.fsm.region_id(),
                "peer_id" => self.fsm.peer_id(),
                "index" => self.fsm.peer.consistency_state.index
            );
            REGION_HASH_COUNTER.verify.matched.inc();
            self.fsm.peer.consistency_state.hash = vec![];
            return false;
        }
        if self.fsm.peer.consistency_state.index != INVALID_INDEX
            && !self.fsm.peer.consistency_state.hash.is_empty()
        {
            // Maybe computing is too slow or computed result is dropped due to channel full.
            // If computing is too slow, miss count will be increased twice.
            REGION_HASH_COUNTER.verify.miss.inc();
            warn!(
                "hash belongs to wrong index, skip.";
                "region_id" => self.fsm.region_id(),
                "peer_id" => self.fsm.peer_id(),
                "index" => self.fsm.peer.consistency_state.index,
                "expected_index" => expected_index,
            );
        }

        info!(
            "save hash for consistency check later.";
            "region_id" => self.fsm.region_id(),
            "peer_id" => self.fsm.peer_id(),
            "index" => expected_index,
        );
        self.fsm.peer.consistency_state.index = expected_index;
        self.fsm.peer.consistency_state.hash = expected_hash;
        true
    }
}

/// Checks merge target, returns whether the source peer should be destroyed and whether the source peer is
/// merged to this target peer.
///
/// It returns (`can_destroy`, `merge_to_this_peer`).
///
/// `can_destroy` is true when there is a network isolation which leads to a follower of a merge target
/// Region's log falls behind and then receive a snapshot with epoch version after merge.
///
/// `merge_to_this_peer` is true when `can_destroy` is true and the source peer is merged to this target peer.
pub fn maybe_destroy_source(
    meta: &StoreMeta,
    target_region_id: u64,
    target_peer_id: u64,
    source_region_id: u64,
    region_epoch: RegionEpoch,
) -> (bool, bool) {
    if let Some(merge_targets) = meta.pending_merge_targets.get(&target_region_id) {
        if let Some(target_region) = merge_targets.get(&source_region_id) {
            info!(
                "[region {}] checking source {} epoch: {:?}, merge target epoch: {:?}",
                target_region_id,
                source_region_id,
                region_epoch,
                target_region.get_region_epoch(),
            );
            // The target peer will move on, namely, it will apply a snapshot generated after merge,
            // so destroy source peer.
            if region_epoch.get_version() > target_region.get_region_epoch().get_version() {
                return (
                    true,
                    target_peer_id
                        == util::find_peer(target_region, meta.store_id.unwrap())
                            .unwrap()
                            .get_id(),
                );
            }
            // Wait till the target peer has caught up logs and source peer will be destroyed at that time.
            return (false, false);
        }
    }
    (false, false)
}

pub fn new_read_index_request(
    region_id: u64,
    region_epoch: RegionEpoch,
    peer: metapb::Peer,
) -> RaftCmdRequest {
    let mut request = RaftCmdRequest::default();
    request.mut_header().set_region_id(region_id);
    request.mut_header().set_region_epoch(region_epoch);
    request.mut_header().set_peer(peer);
    let mut cmd = Request::default();
    cmd.set_cmd_type(CmdType::ReadIndex);
    request
}

pub fn new_admin_request(region_id: u64, peer: metapb::Peer) -> RaftCmdRequest {
    let mut request = RaftCmdRequest::default();
    request.mut_header().set_region_id(region_id);
    request.mut_header().set_peer(peer);
    request
}

fn new_verify_hash_request(
    region_id: u64,
    peer: metapb::Peer,
    state: &ConsistencyState,
) -> RaftCmdRequest {
    let mut request = new_admin_request(region_id, peer);

    let mut admin = AdminRequest::default();
    admin.set_cmd_type(AdminCmdType::VerifyHash);
    admin.mut_verify_hash().set_index(state.index);
    admin.mut_verify_hash().set_context(state.context.clone());
    admin.mut_verify_hash().set_hash(state.hash.clone());
    request.set_admin_request(admin);
    request
}

fn new_compact_log_request(
    region_id: u64,
    peer: metapb::Peer,
    compact_index: u64,
    compact_term: u64,
) -> RaftCmdRequest {
    let mut request = new_admin_request(region_id, peer);

    let mut admin = AdminRequest::default();
    admin.set_cmd_type(AdminCmdType::CompactLog);
    admin.mut_compact_log().set_compact_index(compact_index);
    admin.mut_compact_log().set_compact_term(compact_term);
    request.set_admin_request(admin);
    request
}

impl<'a, EK, ER, T: Transport, C: PdClient> PeerFsmDelegate<'a, EK, ER, T, C>
where
    EK: KvEngine,
    ER: RaftEngine,
{
    // Handle status commands here, separate the logic, maybe we can move it
    // to another file later.
    // Unlike other commands (write or admin), status commands only show current
    // store status, so no need to handle it in raft group.
    fn execute_status_command(&mut self, request: &RaftCmdRequest) -> Result<RaftCmdResponse> {
        let cmd_type = request.get_status_request().get_cmd_type();

        let mut response = match cmd_type {
            StatusCmdType::RegionLeader => self.execute_region_leader(),
            StatusCmdType::RegionDetail => self.execute_region_detail(request),
            StatusCmdType::InvalidStatus => {
                Err(box_err!("{} invalid status command!", self.fsm.peer.tag))
            }
        }?;
        response.set_cmd_type(cmd_type);

        let mut resp = RaftCmdResponse::default();
        resp.set_status_response(response);
        // Bind peer current term here.
        bind_term(&mut resp, self.fsm.peer.term());
        Ok(resp)
    }

    fn execute_region_leader(&mut self) -> Result<StatusResponse> {
        let mut resp = StatusResponse::default();
        if let Some(leader) = self.fsm.peer.get_peer_from_cache(self.fsm.peer.leader_id()) {
            resp.mut_region_leader().set_leader(leader);
        }

        Ok(resp)
    }

    fn execute_region_detail(&mut self, request: &RaftCmdRequest) -> Result<StatusResponse> {
        if !self.fsm.peer.get_store().is_initialized() {
            let region_id = request.get_header().get_region_id();
            return Err(Error::RegionNotInitialized(region_id));
        }
        let mut resp = StatusResponse::default();
        resp.mut_region_detail()
            .set_region(self.fsm.peer.region().clone());
        if let Some(leader) = self.fsm.peer.get_peer_from_cache(self.fsm.peer.leader_id()) {
            resp.mut_region_detail().set_leader(leader);
        }

        Ok(resp)
    }
}

#[cfg(test)]
mod tests {
    use super::BatchRaftCmdRequestBuilder;
    use crate::store::local_metrics::RaftProposeMetrics;
    use crate::store::msg::{Callback, RaftCommand};

    use engine_rocks::RocksEngine;
    use kvproto::raft_cmdpb::{
        AdminRequest, CmdType, PutRequest, RaftCmdRequest, RaftCmdResponse, Request, Response,
        StatusRequest,
    };
    use protobuf::Message;
    use std::sync::atomic::{AtomicBool, Ordering};
    use std::sync::Arc;

    #[test]
    fn test_batch_raft_cmd_request_builder() {
        let max_batch_size = 1000.0;
        let mut builder = BatchRaftCmdRequestBuilder::<RocksEngine>::new(max_batch_size);
        let mut q = Request::default();
        let mut metric = RaftProposeMetrics::default();

        let mut req = RaftCmdRequest::default();
        req.set_admin_request(AdminRequest::default());
        assert!(!builder.can_batch(&req, 0));

        let mut req = RaftCmdRequest::default();
        req.set_status_request(StatusRequest::default());
        assert!(!builder.can_batch(&req, 0));

        let mut req = RaftCmdRequest::default();
        let mut put = PutRequest::default();
        put.set_key(b"aaaa".to_vec());
        put.set_value(b"bbbb".to_vec());
        q.set_cmd_type(CmdType::Put);
        q.set_put(put);
        req.mut_requests().push(q.clone());
        let _ = q.take_put();
        let req_size = req.compute_size();
        assert!(builder.can_batch(&req, req_size));

        let mut req = RaftCmdRequest::default();
        q.set_cmd_type(CmdType::Snap);
        req.mut_requests().push(q.clone());
        let mut put = PutRequest::default();
        put.set_key(b"aaaa".to_vec());
        put.set_value(b"bbbb".to_vec());
        q.set_cmd_type(CmdType::Put);
        q.set_put(put);
        req.mut_requests().push(q.clone());
        let req_size = req.compute_size();
        assert!(!builder.can_batch(&req, req_size));

        let mut req = RaftCmdRequest::default();
        let mut put = PutRequest::default();
        put.set_key(b"aaaa".to_vec());
        put.set_value(vec![8 as u8; 2000]);
        q.set_cmd_type(CmdType::Put);
        q.set_put(put);
        req.mut_requests().push(q.clone());
        let req_size = req.compute_size();
        assert!(!builder.can_batch(&req, req_size));

        // Check batch callback
        let mut req = RaftCmdRequest::default();
        let mut put = PutRequest::default();
        put.set_key(b"aaaa".to_vec());
        put.set_value(vec![8 as u8; 20]);
        q.set_cmd_type(CmdType::Put);
        q.set_put(put);
        req.mut_requests().push(q);
        let mut cbs_flags = vec![];
        let mut response = RaftCmdResponse::default();
        for _ in 0..10 {
            let flag = Arc::new(AtomicBool::new(false));
            cbs_flags.push(flag.clone());
            let cb = Callback::Write(Box::new(move |_resp| {
                flag.store(true, Ordering::Release);
            }));
            response.mut_responses().push(Response::default());
            let cmd = RaftCommand::new(req.clone(), cb);
            builder.add(cmd, 100);
        }
        let cmd = builder.build(&mut metric).unwrap();
        assert_eq!(10, cmd.request.get_requests().len());
        cmd.callback.invoke_with_response(response);
        for flag in cbs_flags {
            assert!(flag.load(Ordering::Acquire));
        }
    }
}<|MERGE_RESOLUTION|>--- conflicted
+++ resolved
@@ -3253,16 +3253,10 @@
 
         // Create a compact log request and notify directly.
         let region_id = self.fsm.peer.region().get_id();
-<<<<<<< HEAD
-        let request =
-            new_compact_log_request(region_id, self.fsm.peer.peer.clone(), compact_idx, term);
-        self.propose_raft_command(request, Callback::None);
-=======
         let peer = self.fsm.peer.peer.clone();
         let term = self.fsm.peer.get_index_term(compact_idx);
         let request = new_compact_log_request(region_id, peer, compact_idx, term);
-        self.propose_raft_command(request, Callback::None, TxnExtra::default());
->>>>>>> 23504b34
+        self.propose_raft_command(request, Callback::None);
 
         self.fsm.skip_gc_raft_log_ticks = 0;
         self.register_raft_gc_log_tick();
