--- conflicted
+++ resolved
@@ -2824,16 +2824,9 @@
                 }
             }
             // It's v2 only message and ignore does no harm.
-<<<<<<< HEAD
-            ExtraMessageType::MsgGcPeerResponse | ExtraMessageType::MsgFlushMemtable => (),
-            ExtraMessageType::MsgRefreshBuckets => {
-                unimplemented!("because of conflicting concurrent PR.. ")
-            }
-=======
             ExtraMessageType::MsgGcPeerResponse
             | ExtraMessageType::MsgFlushMemtable
             | ExtraMessageType::MsgRefreshBuckets => (),
->>>>>>> c27b4301
         }
     }
 
