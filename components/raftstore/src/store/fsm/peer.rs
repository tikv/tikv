// Copyright 2018 TiKV Project Authors. Licensed under Apache-2.0.

use std::borrow::Cow;
use std::collections::Bound::{Excluded, Unbounded};
use std::collections::VecDeque;
use std::iter::Iterator;
use std::time::Instant;
use std::{cmp, mem, u64};

use batch_system::{BasicMailbox, Fsm};
use collections::HashMap;
use engine_traits::CF_RAFT;
use engine_traits::{Engines, KvEngine, PerfContext, RaftEngine, SSTMetaInfo, WriteBatchExt};
use error_code::ErrorCodeExt;
use fail::fail_point;
use keys::{self, enc_end_key, enc_start_key};
use kvproto::errorpb;
use kvproto::import_sstpb::SwitchMode;
use kvproto::metapb::{self, Region, RegionEpoch};
use kvproto::pdpb::CheckPolicy;
use kvproto::raft_cmdpb::{
    AdminCmdType, AdminRequest, CmdType, RaftCmdRequest, RaftCmdResponse, Request, StatusCmdType,
    StatusResponse,
};
use kvproto::raft_serverpb::{
    ExtraMessage, ExtraMessageType, MergeState, PeerState, RaftApplyState, RaftMessage,
    RaftSnapshotData, RaftTruncatedState, RegionLocalState,
};
use kvproto::replication_modepb::{DrAutoSyncState, ReplicationMode};
use protobuf::Message;
use raft::eraftpb::{ConfChangeType, Entry, EntryType, MessageType};
use raft::{self, Progress, ReadState, Ready, SnapshotStatus, StateRole, INVALID_INDEX, NO_LIMIT};
use tikv_alloc::trace::TraceEvent;
use tikv_util::mpsc::{self, LooseBoundedSender, Receiver};
use tikv_util::sys::{disk, memory_usage_reaches_high_water};
use tikv_util::time::duration_to_sec;
use tikv_util::worker::{Scheduler, Stopped};
use tikv_util::{box_err, debug, error, info, trace, warn};
use tikv_util::{escape, is_zero_duration, Either};
use txn_types::WriteBatchFlags;

use self::memtrace::*;
use crate::coprocessor::RegionChangeEvent;
use crate::store::cmd_resp::{bind_term, new_error};
use crate::store::fsm::store::{PollContext, StoreMeta};
use crate::store::fsm::{
    apply, ApplyMetrics, ApplyTask, ApplyTaskRes, CatchUpLogs, ChangeObserver, ChangePeer,
    ExecResult,
};
use crate::store::hibernate_state::{GroupState, HibernateState};
use crate::store::local_metrics::RaftProposeMetrics;
use crate::store::memory::*;
use crate::store::metrics::*;
use crate::store::msg::{Callback, ExtCallback};
use crate::store::peer::{ConsistencyState, Peer, PersistSnapshotResult, StaleState};
use crate::store::peer_storage::HandleReadyResult;
use crate::store::transport::Transport;
use crate::store::util::{is_learner, KeysInfoFormatter};
use crate::store::worker::{
    ConsistencyCheckTask, RaftlogGcTask, ReadDelegate, RegionTask, SplitCheckTask,
};
use crate::store::PdTask;
use crate::store::{
    util, AbstractPeer, CasualMessage, Config, MergeResultKind, PeerMsg, PeerTicks, RaftCommand,
    SignificantMsg, SnapKey, StoreMsg,
};
use crate::{Error, Result};

/// Limits the maximum number of regions returned by error.
///
/// Another choice is using coprocessor batch limit, but 10 should be a good fit in most case.
const MAX_REGIONS_IN_ERROR: usize = 10;
const REGION_SPLIT_SKIP_MAX_COUNT: usize = 3;

pub struct DestroyPeerJob {
    pub initialized: bool,
    pub region_id: u64,
    pub peer: metapb::Peer,
}

pub struct CollectedReady {
    pub res: HandleReadyResult,
    pub ready: Ready,
    pub has_new_entries: bool,
}

impl CollectedReady {
    pub fn new(res: HandleReadyResult, ready: Ready, has_new_entries: bool) -> CollectedReady {
        CollectedReady {
            res,
            ready,
            has_new_entries,
        }
    }
}

pub struct PeerFsm<EK, ER>
where
    EK: KvEngine,
    ER: RaftEngine,
{
    pub peer: Peer<EK, ER>,
    /// A registry for all scheduled ticks. This can avoid scheduling ticks twice accidentally.
    tick_registry: PeerTicks,
    /// Ticks for speed up campaign in chaos state.
    ///
    /// Followers will keep ticking in Idle mode to measure how many ticks have been skipped.
    /// Once it becomes chaos, those skipped ticks will be ticked so that it can campaign
    /// quickly instead of waiting an election timeout.
    ///
    /// This will be reset to 0 once it receives any messages from leader.
    missing_ticks: usize,
    hibernate_state: HibernateState,
    stopped: bool,
    has_ready: bool,
    mailbox: Option<BasicMailbox<PeerFsm<EK, ER>>>,
    pub receiver: Receiver<PeerMsg<EK>>,
    /// when snapshot is generating or sending, skip split check at most REGION_SPLIT_SKIT_MAX_COUNT times.
    skip_split_count: usize,
    /// Sometimes applied raft logs won't be compacted in time, because less compact means less
    /// sync-log in apply threads. Stale logs will be deleted if the skip time reaches this
    /// `skip_gc_raft_log_ticks`.
    skip_gc_raft_log_ticks: usize,

    /// Batch raft command which has the same header into an entry
    batch_req_builder: BatchRaftCmdRequestBuilder<EK>,
    /// Destroy is delayed because of some unpersisted readies in Peer.
    /// Should call `destroy_peer` again after persisting all readies.
    delayed_destroy: Option<bool>,
    trigger_ready_size: usize,

    max_inflight_msgs: usize,

    trace: PeerMemoryTrace,
}

pub struct BatchRaftCmdRequestBuilder<E>
where
    E: KvEngine,
{
    raft_entry_max_size: f64,
    batch_req_size: u32,
    request: Option<RaftCmdRequest>,
    callbacks: Vec<(Callback<E::Snapshot>, usize, Instant)>,
}

impl<EK, ER> Drop for PeerFsm<EK, ER>
where
    EK: KvEngine,
    ER: RaftEngine,
{
    fn drop(&mut self) {
        self.peer.stop();
        while let Ok(msg) = self.receiver.try_recv() {
            let callback = match msg {
                PeerMsg::RaftCommand(cmd) => cmd.callback,
                PeerMsg::CasualMessage(CasualMessage::SplitRegion { callback, .. }) => callback,
                _ => continue,
            };

            let mut err = errorpb::Error::default();
            err.set_message("region is not found".to_owned());
            err.mut_region_not_found().set_region_id(self.region_id());
            let mut resp = RaftCmdResponse::default();
            resp.mut_header().set_error(err);
            callback.invoke_with_response(resp);
        }
        (match self.hibernate_state.group_state() {
            GroupState::Idle => &HIBERNATED_PEER_STATE_GAUGE.hibernated,
            _ => &HIBERNATED_PEER_STATE_GAUGE.awaken,
        })
        .dec();

        let mut event = TraceEvent::default();
        if let Some(e) = self.trace.reset(PeerMemoryTrace::default()) {
            event = event + e;
        }
        MEMTRACE_PEERS.trace(event);
    }
}

pub type SenderFsmPair<EK, ER> = (LooseBoundedSender<PeerMsg<EK>>, Box<PeerFsm<EK, ER>>);

impl<EK, ER> PeerFsm<EK, ER>
where
    EK: KvEngine,
    ER: RaftEngine,
{
    // If we create the peer actively, like bootstrap/split/merge region, we should
    // use this function to create the peer. The region must contain the peer info
    // for this store.
    pub fn create(
        store_id: u64,
        cfg: &Config,
        sched: Scheduler<RegionTask<EK::Snapshot>>,
        engines: Engines<EK, ER>,
        region: &metapb::Region,
    ) -> Result<SenderFsmPair<EK, ER>> {
        let meta_peer = match util::find_peer(region, store_id) {
            None => {
                return Err(box_err!(
                    "find no peer for store {} in region {:?}",
                    store_id,
                    region
                ));
            }
            Some(peer) => peer.clone(),
        };

        info!(
            "create peer";
            "region_id" => region.get_id(),
            "peer_id" => meta_peer.get_id(),
        );
        HIBERNATED_PEER_STATE_GAUGE.awaken.inc();
        let (tx, rx) = mpsc::loose_bounded(cfg.notify_capacity);
        Ok((
            tx,
            Box::new(PeerFsm {
                peer: Peer::new(store_id, cfg, sched, engines, region, meta_peer)?,
                tick_registry: PeerTicks::empty(),
                missing_ticks: 0,
                hibernate_state: HibernateState::ordered(),
                stopped: false,
                has_ready: false,
                mailbox: None,
                receiver: rx,
                skip_split_count: 0,
                skip_gc_raft_log_ticks: 0,
                batch_req_builder: BatchRaftCmdRequestBuilder::new(
                    cfg.raft_entry_max_size.0 as f64,
                ),
<<<<<<< HEAD
                delayed_destroy: None,
                trigger_ready_size: cfg.trigger_ready_size.0 as usize,
=======
                max_inflight_msgs: cfg.raft_max_inflight_msgs,
>>>>>>> 47c4dbdf
                trace: PeerMemoryTrace::default(),
            }),
        ))
    }

    // The peer can be created from another node with raft membership changes, and we only
    // know the region_id and peer_id when creating this replicated peer, the region info
    // will be retrieved later after applying snapshot.
    pub fn replicate(
        store_id: u64,
        cfg: &Config,
        sched: Scheduler<RegionTask<EK::Snapshot>>,
        engines: Engines<EK, ER>,
        region_id: u64,
        peer: metapb::Peer,
    ) -> Result<SenderFsmPair<EK, ER>> {
        // We will remove tombstone key when apply snapshot
        info!(
            "replicate peer";
            "region_id" => region_id,
            "peer_id" => peer.get_id(),
        );

        let mut region = metapb::Region::default();
        region.set_id(region_id);

        HIBERNATED_PEER_STATE_GAUGE.awaken.inc();
        let (tx, rx) = mpsc::loose_bounded(cfg.notify_capacity);
        Ok((
            tx,
            Box::new(PeerFsm {
                peer: Peer::new(store_id, cfg, sched, engines, &region, peer)?,
                tick_registry: PeerTicks::empty(),
                missing_ticks: 0,
                hibernate_state: HibernateState::ordered(),
                stopped: false,
                has_ready: false,
                mailbox: None,
                receiver: rx,
                skip_split_count: 0,
                skip_gc_raft_log_ticks: 0,
                batch_req_builder: BatchRaftCmdRequestBuilder::new(
                    cfg.raft_entry_max_size.0 as f64,
                ),
<<<<<<< HEAD
                delayed_destroy: None,
                trigger_ready_size: cfg.trigger_ready_size.0 as usize,
=======
                max_inflight_msgs: cfg.raft_max_inflight_msgs,
>>>>>>> 47c4dbdf
                trace: PeerMemoryTrace::default(),
            }),
        ))
    }

    #[inline]
    pub fn region_id(&self) -> u64 {
        self.peer.region().get_id()
    }

    #[inline]
    pub fn get_peer(&self) -> &Peer<EK, ER> {
        &self.peer
    }

    #[inline]
    pub fn peer_id(&self) -> u64 {
        self.peer.peer_id()
    }

    #[inline]
    pub fn stop(&mut self) {
        self.stopped = true;
    }

    pub fn set_pending_merge_state(&mut self, state: MergeState) {
        self.peer.pending_merge_state = Some(state);
    }

    pub fn schedule_applying_snapshot(&mut self) {
        self.peer.mut_store().schedule_applying_snapshot();
    }

    pub fn reset_hibernate_state(&mut self, state: GroupState) {
        self.hibernate_state.reset(state);
    }

    pub fn maybe_hibernate(&mut self) -> bool {
        self.hibernate_state
            .maybe_hibernate(self.peer.peer_id(), self.peer.region())
    }

    pub fn update_memory_trace(&mut self, event: &mut TraceEvent) {
        let task = PeerMemoryTrace {
            read_only: self.raft_read_size(),
            progress: self.raft_progress_size(),
            entries: self.raft_entries_size(),
            proposals: self.peer.proposal_size(),
            rest: self.peer.rest_size(),
        };
        if let Some(e) = self.trace.reset(task) {
            *event = *event + e;
        }
    }
}

impl<E> BatchRaftCmdRequestBuilder<E>
where
    E: KvEngine,
{
    fn new(raft_entry_max_size: f64) -> BatchRaftCmdRequestBuilder<E> {
        BatchRaftCmdRequestBuilder {
            raft_entry_max_size,
            request: None,
            batch_req_size: 0,
            callbacks: vec![],
        }
    }

    fn get_batch_size(&self) -> u32 {
        self.batch_req_size
    }

    fn can_batch(&self, req: &RaftCmdRequest, req_size: u32) -> bool {
        // No batch request whose size exceed 20% of raft_entry_max_size,
        // so total size of request in batch_raft_request would not exceed
        // (40% + 20%) of raft_entry_max_size
        if req.get_requests().is_empty() || f64::from(req_size) > self.raft_entry_max_size * 0.2 {
            return false;
        }
        for r in req.get_requests() {
            match r.get_cmd_type() {
                CmdType::Delete | CmdType::Put => (),
                _ => {
                    return false;
                }
            }
        }

        if let Some(batch_req) = self.request.as_ref() {
            if batch_req.get_header() != req.get_header() {
                return false;
            }
        }
        true
    }

    fn add(&mut self, cmd: RaftCommand<E::Snapshot>, req_size: u32) {
        let req_num = cmd.request.get_requests().len();
        let RaftCommand {
            send_time,
            mut request,
            callback,
            ..
        } = cmd;
        if let Some(batch_req) = self.request.as_mut() {
            let requests: Vec<_> = request.take_requests().into();
            for q in requests {
                batch_req.mut_requests().push(q);
            }
        } else {
            self.request = Some(request);
        };
        self.callbacks.push((callback, req_num, send_time));
        self.batch_req_size += req_size;
    }

    fn should_finish(&self) -> bool {
        if let Some(batch_req) = self.request.as_ref() {
            // Limit the size of batch request so that it will not exceed raft_entry_max_size after
            // adding header.
            if f64::from(self.batch_req_size) > self.raft_entry_max_size * 0.4 {
                return true;
            }
            if batch_req.get_requests().len() > <E as WriteBatchExt>::WRITE_BATCH_MAX_KEYS {
                return true;
            }
        }
        false
    }

    fn build(&mut self, metric: &mut RaftProposeMetrics) -> Option<RaftCommand<E::Snapshot>> {
        if let Some(req) = self.request.take() {
            self.batch_req_size = 0;
            if self.callbacks.len() == 1 {
                let (mut cb, _, send_time) = self.callbacks.pop().unwrap();
                STORE_BATCH_WAIT_DURATION_HISTOGRAM.observe(duration_to_sec(send_time.elapsed()));
                // Update the ts
                if let Callback::Write { cb, .. } = &mut cb {
                    cb.1 = Instant::now();
                }
                return Some(RaftCommand::new(req, cb));
            }
            metric.batch += self.callbacks.len() - 1;
            let mut cbs = std::mem::take(&mut self.callbacks);
            let proposed_cbs: Vec<ExtCallback> = cbs
                .iter_mut()
                .filter_map(|cb| {
                    if let Callback::Write { proposed_cb, .. } = &mut cb.0 {
                        proposed_cb.take()
                    } else {
                        None
                    }
                })
                .collect();
            let proposed_cb: Option<ExtCallback> = if proposed_cbs.is_empty() {
                None
            } else {
                Some(Box::new(move || {
                    for proposed_cb in proposed_cbs {
                        proposed_cb();
                    }
                }))
            };
            let committed_cbs: Vec<_> = cbs
                .iter_mut()
                .filter_map(|cb| {
                    if let Callback::Write { committed_cb, .. } = &mut cb.0 {
                        committed_cb.take()
                    } else {
                        None
                    }
                })
                .collect();
            let committed_cb: Option<ExtCallback> = if committed_cbs.is_empty() {
                None
            } else {
                Some(Box::new(move || {
                    for committed_cb in committed_cbs {
                        committed_cb();
                    }
                }))
            };
            for (_, _, send_time) in &cbs {
                STORE_BATCH_WAIT_DURATION_HISTOGRAM.observe(duration_to_sec(send_time.elapsed()));
            }
            let cb = Callback::write_ext(
                Box::new(move |resp| {
                    let mut last_index = 0;
                    let has_error = resp.response.get_header().has_error();
                    for (cb, req_num, _) in cbs {
                        let next_index = last_index + req_num;
                        let mut cmd_resp = RaftCmdResponse::default();
                        cmd_resp.set_header(resp.response.get_header().clone());
                        if !has_error {
                            cmd_resp.set_responses(
                                resp.response.get_responses()[last_index..next_index].into(),
                            );
                        }
                        cb.invoke_with_response(cmd_resp);
                        last_index = next_index;
                    }
                }),
                proposed_cb,
                committed_cb,
            );
            return Some(RaftCommand::new(req, cb));
        }
        None
    }
}

impl<EK, ER> Fsm for PeerFsm<EK, ER>
where
    EK: KvEngine,
    ER: RaftEngine,
{
    type Message = PeerMsg<EK>;

    #[inline]
    fn is_stopped(&self) -> bool {
        self.stopped
    }

    /// Set a mailbox to Fsm, which should be used to send message to itself.
    #[inline]
    fn set_mailbox(&mut self, mailbox: Cow<'_, BasicMailbox<Self>>)
    where
        Self: Sized,
    {
        self.mailbox = Some(mailbox.into_owned());
    }

    /// Take the mailbox from Fsm. Implementation should ensure there will be
    /// no reference to mailbox after calling this method.
    #[inline]
    fn take_mailbox(&mut self) -> Option<BasicMailbox<Self>>
    where
        Self: Sized,
    {
        self.mailbox.take()
    }
}

pub struct PeerFsmDelegate<'a, EK, ER, T: 'static>
where
    EK: KvEngine,
    ER: RaftEngine,
{
    fsm: &'a mut PeerFsm<EK, ER>,
    ctx: &'a mut PollContext<EK, ER, T>,
}

impl<'a, EK, ER, T: Transport> PeerFsmDelegate<'a, EK, ER, T>
where
    EK: KvEngine,
    ER: RaftEngine,
{
    pub fn new(
        fsm: &'a mut PeerFsm<EK, ER>,
        ctx: &'a mut PollContext<EK, ER, T>,
    ) -> PeerFsmDelegate<'a, EK, ER, T> {
        PeerFsmDelegate { fsm, ctx }
    }

    pub fn handle_msgs(&mut self, msgs: &mut Vec<PeerMsg<EK>>) {
        for m in msgs.drain(..) {
            match m {
                PeerMsg::RaftMessage(msg) => {
                    if let Err(e) = self.on_raft_message(msg) {
                        error!(%e;
                            "handle raft message err";
                            "region_id" => self.fsm.region_id(),
                            "peer_id" => self.fsm.peer_id(),
                        );
                    }
                }
                PeerMsg::RaftCommand(cmd) => {
                    self.ctx
                        .raft_metrics
                        .propose
                        .request_wait_time
                        .observe(duration_to_sec(cmd.send_time.elapsed()) as f64);
                    if let Some(Err(e)) = cmd.deadline.map(|deadline| deadline.check()) {
                        cmd.callback.invoke_with_response(new_error(e.into()));
                        continue;
                    }

                    let req_size = cmd.request.compute_size();
                    if self.ctx.cfg.cmd_batch
                        && self.fsm.batch_req_builder.can_batch(&cmd.request, req_size)
                    {
                        self.fsm.batch_req_builder.add(cmd, req_size);
                        if self.fsm.batch_req_builder.should_finish() {
                            self.propose_batch_raft_command();
                        }
                    } else {
                        self.propose_batch_raft_command();
                        self.propose_raft_command(cmd.request, cmd.callback);
                    }
                }
                PeerMsg::Tick(tick) => self.on_tick(tick),
                PeerMsg::ApplyRes { res } => {
                    self.on_apply_res(res);
                }
                PeerMsg::SignificantMsg(msg) => self.on_significant_msg(msg),
                PeerMsg::CasualMessage(msg) => self.on_casual_msg(msg),
                PeerMsg::Start => self.start(),
                PeerMsg::HeartbeatPd => {
                    if self.fsm.peer.is_leader() {
                        self.register_pd_heartbeat_tick()
                    }
                }
                PeerMsg::Noop => {}
                PeerMsg::Persisted {
                    peer_id,
                    ready_number,
                    send_time,
                } => self.on_persisted_msg(peer_id, ready_number, send_time),
                PeerMsg::UpdateReplicationMode => self.on_update_replication_mode(),
                PeerMsg::Destroy(peer_id) => {
                    if self.fsm.peer.peer_id() == peer_id {
                        match self.fsm.peer.maybe_destroy(&self.ctx) {
                            None => self.ctx.raft_metrics.message_dropped.applying_snap += 1,
                            Some(job) => {
                                self.handle_destroy_peer(job);
                            }
                        }
                    }
                }
            }
            if self.fsm.batch_req_builder.get_batch_size() as usize
                + self.fsm.peer.raft_group.raft.raft_log.unstable.entries_size
                >= self.fsm.trigger_ready_size
            {
                self.propose_batch_raft_command();
                self.collect_ready();
            }
        }
        // Propose batch request which may be still waiting for more raft-command
        self.propose_batch_raft_command();
        self.collect_ready();
    }

    fn propose_batch_raft_command(&mut self) {
        if let Some(cmd) = self
            .fsm
            .batch_req_builder
            .build(&mut self.ctx.raft_metrics.propose)
        {
            self.propose_raft_command(cmd.request, cmd.callback);
        }
    }

    fn on_update_replication_mode(&mut self) {
        self.fsm
            .peer
            .switch_replication_mode(&self.ctx.global_replication_state);
        if self.fsm.peer.is_leader() {
            self.reset_raft_tick(GroupState::Ordered);
            self.register_pd_heartbeat_tick();
        }
    }

    fn on_casual_msg(&mut self, msg: CasualMessage<EK>) {
        match msg {
            CasualMessage::SplitRegion {
                region_epoch,
                split_keys,
                callback,
                source,
            } => {
                self.on_prepare_split_region(region_epoch, split_keys, callback, &source);
            }
            CasualMessage::ComputeHashResult {
                index,
                context,
                hash,
            } => {
                self.on_hash_computed(index, context, hash);
            }
            CasualMessage::RegionApproximateSize { size } => {
                self.on_approximate_region_size(size);
            }
            CasualMessage::RegionApproximateKeys { keys } => {
                self.on_approximate_region_keys(keys);
            }
            CasualMessage::CompactionDeclinedBytes { bytes } => {
                self.on_compaction_declined_bytes(bytes);
            }
            CasualMessage::HalfSplitRegion {
                region_epoch,
                policy,
                source,
            } => {
                self.on_schedule_half_split_region(&region_epoch, policy, source);
            }
            CasualMessage::GcSnap { snaps } => {
                self.on_gc_snap(snaps);
            }
            CasualMessage::ClearRegionSize => {
                self.on_clear_region_size();
            }
            CasualMessage::RegionOverlapped => {
                debug!("start ticking for overlapped"; "region_id" => self.region_id(), "peer_id" => self.fsm.peer_id());
                // Maybe do some safe check first?
                self.fsm.reset_hibernate_state(GroupState::Chaos);
                self.register_raft_base_tick();

                if is_learner(&self.fsm.peer.peer) {
                    // FIXME: should use `bcast_check_stale_peer_message` instead.
                    // Sending a new enum type msg to a old tikv may cause panic during rolling update
                    // we should change the protobuf behavior and check if properly handled in all place
                    self.fsm.peer.bcast_wake_up_message(&mut self.ctx);
                }
            }
            CasualMessage::SnapshotGenerated => {
                // Resume snapshot handling again to avoid waiting another heartbeat.
                self.fsm.peer.ping();
                self.fsm.has_ready = true;
            }
            CasualMessage::ForceCompactRaftLogs => {
                self.on_raft_gc_log_tick(true);
            }
            CasualMessage::AccessPeer(cb) => cb(self.fsm as &mut dyn AbstractPeer),
            CasualMessage::QueryRegionLeaderResp { region, leader } => {
                // the leader already updated
                if self.fsm.peer.raft_group.raft.leader_id != raft::INVALID_ID
                    // the returned region is stale
                    || util::is_epoch_stale(
                        region.get_region_epoch(),
                        self.fsm.peer.region().get_region_epoch(),
                    )
                {
                    // Stale message
                    return;
                }

                // Wake up the leader if the peer is on the leader's peer list
                if region
                    .get_peers()
                    .iter()
                    .any(|p| p.get_id() == self.fsm.peer_id())
                {
                    self.fsm.peer.send_wake_up_message(&mut self.ctx, &leader);
                }
            }
        }
    }

    fn on_tick(&mut self, tick: PeerTicks) {
        if self.fsm.stopped {
            return;
        }
        trace!(
            "tick";
            "tick" => ?tick,
            "peer_id" => self.fsm.peer_id(),
            "region_id" => self.region_id(),
        );
        self.fsm.tick_registry.remove(tick);
        match tick {
            PeerTicks::RAFT => self.on_raft_base_tick(),
            PeerTicks::RAFT_LOG_GC => self.on_raft_gc_log_tick(false),
            PeerTicks::PD_HEARTBEAT => self.on_pd_heartbeat_tick(),
            PeerTicks::SPLIT_REGION_CHECK => self.on_split_region_check_tick(),
            PeerTicks::CHECK_MERGE => self.on_check_merge(),
            PeerTicks::CHECK_PEER_STALE_STATE => self.on_check_peer_stale_state_tick(),
            PeerTicks::ENTRY_CACHE_EVICT => self.on_entry_cache_evict_tick(),
            _ => unreachable!(),
        }
    }

    fn start(&mut self) {
        self.register_raft_base_tick();
        self.register_raft_gc_log_tick();
        self.register_pd_heartbeat_tick();
        self.register_split_region_check_tick();
        self.register_check_peer_stale_state_tick();
        self.on_check_merge();
        // Apply committed entries more quickly.
        // Or if it's a leader. This implicitly means it's a singleton
        // because it becomes leader in `Peer::new` when it's a
        // singleton. It has a no-op entry that need to be persisted,
        // committed, and then it should apply it.
        if self.fsm.peer.raft_group.store().commit_index()
            > self.fsm.peer.raft_group.store().applied_index()
            || self.fsm.peer.is_leader()
        {
            self.fsm.has_ready = true;
        }
    }

    fn on_gc_snap(&mut self, snaps: Vec<(SnapKey, bool)>) {
        let is_applying_snap = self.fsm.peer.is_applying_snapshot_strictly();
        let s = self.fsm.peer.get_store();
        let compacted_idx = s.truncated_index();
        let compacted_term = s.truncated_term();
        for (key, is_sending) in snaps {
            if is_sending {
                let s = match self.ctx.snap_mgr.get_snapshot_for_gc(&key, is_sending) {
                    Ok(s) => s,
                    Err(e) => {
                        error!(%e;
                            "failed to load snapshot";
                            "region_id" => self.fsm.region_id(),
                            "peer_id" => self.fsm.peer_id(),
                            "snapshot" => ?key,
                        );
                        continue;
                    }
                };
                if key.term < compacted_term || key.idx < compacted_idx {
                    info!(
                        "deleting compacted snap file";
                        "region_id" => self.fsm.region_id(),
                        "peer_id" => self.fsm.peer_id(),
                        "snap_file" => %key,
                    );
                    self.ctx.snap_mgr.delete_snapshot(&key, s.as_ref(), false);
                } else if let Ok(meta) = s.meta() {
                    let modified = match meta.modified() {
                        Ok(m) => m,
                        Err(e) => {
                            error!(
                                "failed to load snapshot";
                                "region_id" => self.fsm.region_id(),
                                "peer_id" => self.fsm.peer_id(),
                                "snapshot" => ?key,
                                "err" => %e,
                            );
                            continue;
                        }
                    };
                    if let Ok(elapsed) = modified.elapsed() {
                        if elapsed > self.ctx.cfg.snap_gc_timeout.0 {
                            info!(
                                "deleting expired snap file";
                                "region_id" => self.fsm.region_id(),
                                "peer_id" => self.fsm.peer_id(),
                                "snap_file" => %key,
                            );
                            self.ctx.snap_mgr.delete_snapshot(&key, s.as_ref(), false);
                        }
                    }
                }
            } else if key.term <= compacted_term
                && (key.idx < compacted_idx || key.idx == compacted_idx && !is_applying_snap)
            {
                info!(
                    "deleting applied snap file";
                    "region_id" => self.fsm.region_id(),
                    "peer_id" => self.fsm.peer_id(),
                    "snap_file" => %key,
                );
                let a = match self.ctx.snap_mgr.get_snapshot_for_gc(&key, is_sending) {
                    Ok(a) => a,
                    Err(e) => {
                        error!(%e;
                            "failed to load snapshot";
                            "region_id" => self.fsm.region_id(),
                            "peer_id" => self.fsm.peer_id(),
                            "snap_file" => %key,
                        );
                        continue;
                    }
                };
                self.ctx.snap_mgr.delete_snapshot(&key, a.as_ref(), false);
            }
        }
    }

    fn on_clear_region_size(&mut self) {
        self.fsm.peer.approximate_size = 0;
        self.fsm.peer.approximate_keys = 0;
        self.fsm.peer.has_calculated_region_size = false;
        self.register_split_region_check_tick();
    }

    fn on_capture_change(
        &mut self,
        cmd: ChangeObserver,
        region_epoch: RegionEpoch,
        cb: Callback<EK::Snapshot>,
    ) {
        fail_point!("raft_on_capture_change");
        let region_id = self.region_id();
        let msg =
            new_read_index_request(region_id, region_epoch.clone(), self.fsm.peer.peer.clone());
        let apply_router = self.ctx.apply_router.clone();
        self.propose_raft_command(
            msg,
            Callback::Read(Box::new(move |resp| {
                // Return the error
                if resp.response.get_header().has_error() {
                    cb.invoke_read(resp);
                    return;
                }
                apply_router.schedule_task(
                    region_id,
                    ApplyTask::Change {
                        cmd,
                        region_epoch,
                        cb,
                    },
                )
            })),
        );
    }

    fn on_significant_msg(&mut self, msg: SignificantMsg<EK::Snapshot>) {
        match msg {
            SignificantMsg::SnapshotStatus {
                to_peer_id, status, ..
            } => {
                // Report snapshot status to the corresponding peer.
                self.report_snapshot_status(to_peer_id, status);
            }
            SignificantMsg::Unreachable { to_peer_id, .. } => {
                if self.fsm.peer.is_leader() {
                    self.fsm.peer.raft_group.report_unreachable(to_peer_id);
                } else if to_peer_id == self.fsm.peer.leader_id() {
                    self.fsm.reset_hibernate_state(GroupState::Chaos);
                    self.register_raft_base_tick();
                }
            }
            SignificantMsg::StoreUnreachable { store_id } => {
                if let Some(peer_id) = util::find_peer(self.region(), store_id).map(|p| p.get_id())
                {
                    if self.fsm.peer.is_leader() {
                        self.fsm.peer.raft_group.report_unreachable(peer_id);
                    } else if peer_id == self.fsm.peer.leader_id() {
                        self.fsm.reset_hibernate_state(GroupState::Chaos);
                        self.register_raft_base_tick();
                    }
                }
            }
            SignificantMsg::MergeResult {
                target_region_id,
                target,
                result,
            } => {
                self.on_merge_result(target_region_id, target, result);
            }
            SignificantMsg::CatchUpLogs(catch_up_logs) => {
                self.on_catch_up_logs_for_merge(catch_up_logs);
            }
            SignificantMsg::StoreResolved { store_id, group_id } => {
                let state = self.ctx.global_replication_state.lock().unwrap();
                if state.status().get_mode() != ReplicationMode::DrAutoSync {
                    return;
                }
                if state.status().get_dr_auto_sync().get_state() == DrAutoSyncState::Async {
                    return;
                }
                drop(state);
                self.fsm
                    .peer
                    .raft_group
                    .raft
                    .assign_commit_groups(&[(store_id, group_id)]);
            }
            SignificantMsg::CaptureChange {
                cmd,
                region_epoch,
                callback,
            } => self.on_capture_change(cmd, region_epoch, callback),
            SignificantMsg::LeaderCallback(cb) => {
                self.on_leader_callback(cb);
            }
        }
    }

    fn on_persisted_msg(&mut self, peer_id: u64, ready_number: u64, send_time: Instant) {
        if peer_id != self.fsm.peer_id() {
            error!(
                "peer id not match";
                "region_id" => self.fsm.region_id(),
                "peer_id" => self.fsm.peer_id(),
                "persisted_peer_id" => peer_id,
                "persisted_number" => ready_number,
            );
            return;
        }
        self.ctx
            .raft_metrics
            .persisted_msg
            .observe(duration_to_sec(send_time.elapsed()));
        if let Some(persist_snap_res) = self.fsm.peer.on_persist_ready(self.ctx, ready_number) {
            self.on_ready_apply_snapshot(persist_snap_res);
            if self.fsm.peer.pending_merge_state.is_some() {
                // After applying a snapshot, merge is rollbacked implicitly.
                self.on_ready_rollback_merge(0, None);
            }
            self.register_raft_base_tick();
        }
        self.fsm.has_ready = true;
        if let Some(mbt) = self.fsm.delayed_destroy {
            if !self.fsm.peer.has_unpersisted_ready() {
                self.destroy_peer(mbt);
            }
        }
    }

    fn report_snapshot_status(&mut self, to_peer_id: u64, status: SnapshotStatus) {
        let to_peer = match self.fsm.peer.get_peer_from_cache(to_peer_id) {
            Some(peer) => peer,
            None => {
                // If to_peer is gone, ignore this snapshot status
                warn!(
                    "peer not found, ignore snapshot status";
                    "region_id" => self.region_id(),
                    "peer_id" => self.fsm.peer_id(),
                    "to_peer_id" => to_peer_id,
                    "status" => ?status,
                );
                return;
            }
        };
        info!(
            "report snapshot status";
            "region_id" => self.fsm.region_id(),
            "peer_id" => self.fsm.peer_id(),
            "to" => ?to_peer,
            "status" => ?status,
        );
        self.fsm.peer.raft_group.report_snapshot(to_peer_id, status)
    }

    fn on_leader_callback(&mut self, cb: Callback<EK::Snapshot>) {
        let msg = new_read_index_request(
            self.region_id(),
            self.region().get_region_epoch().clone(),
            self.fsm.peer.peer.clone(),
        );
        self.propose_raft_command(msg, cb);
    }

    fn on_role_changed(&mut self, ready: &Ready) {
        // Update leader lease when the Raft state changes.
        if let Some(ss) = ready.ss() {
            if StateRole::Leader == ss.raft_state {
                self.fsm.missing_ticks = 0;
                self.register_split_region_check_tick();
                self.fsm.peer.heartbeat_pd(&self.ctx);
                self.register_pd_heartbeat_tick();
            }
        }
    }

    pub fn collect_ready(&mut self) {
        let has_ready = self.fsm.has_ready;
        self.fsm.has_ready = false;
        if !has_ready || self.fsm.stopped {
            return;
        }
        self.ctx.pending_count += 1;
        self.ctx.has_ready = true;
        let res = self.fsm.peer.handle_raft_ready_append(self.ctx);
        if let Some(r) = res {
            self.on_role_changed(&r.ready);
            if r.has_new_entries {
                self.register_raft_gc_log_tick();
                self.register_entry_cache_evict_tick();
            }
            self.ctx.ready_count += 1;
            self.ctx.raft_metrics.ready.has_ready_region += 1;

            self.fsm
                .peer
                .post_raft_ready_append(self.ctx, r.res, r.ready);

            if self.fsm.peer.leader_unreachable {
                self.fsm.reset_hibernate_state(GroupState::Chaos);
                self.register_raft_base_tick();
                self.fsm.peer.leader_unreachable = false;
            }
        }
    }

    #[inline]
    fn region_id(&self) -> u64 {
        self.fsm.peer.region().get_id()
    }

    #[inline]
    fn region(&self) -> &Region {
        self.fsm.peer.region()
    }

    #[inline]
    fn store_id(&self) -> u64 {
        self.fsm.peer.peer.get_store_id()
    }

    #[inline]
    fn schedule_tick(&mut self, tick: PeerTicks) {
        if self.fsm.tick_registry.contains(tick) {
            return;
        }
        let idx = tick.bits() as usize;
        if is_zero_duration(&self.ctx.tick_batch[idx].wait_duration) {
            return;
        }
        trace!(
            "schedule tick";
            "tick" => ?tick,
            "timeout" => ?self.ctx.tick_batch[idx].wait_duration,
            "region_id" => self.region_id(),
            "peer_id" => self.fsm.peer_id(),
        );
        self.fsm.tick_registry.insert(tick);

        let region_id = self.region_id();
        let mb = match self.ctx.router.mailbox(region_id) {
            Some(mb) => mb,
            None => {
                self.fsm.tick_registry.remove(tick);
                error!(
                    "failed to get mailbox";
                    "region_id" => self.fsm.region_id(),
                    "peer_id" => self.fsm.peer_id(),
                    "tick" => ?tick,
                );
                return;
            }
        };
        let peer_id = self.fsm.peer.peer_id();
        let cb = Box::new(move || {
            // This can happen only when the peer is about to be destroyed
            // or the node is shutting down. So it's OK to not to clean up
            // registry.
            if let Err(e) = mb.force_send(PeerMsg::Tick(tick)) {
                debug!(
                    "failed to schedule peer tick";
                    "region_id" => region_id,
                    "peer_id" => peer_id,
                    "tick" => ?tick,
                    "err" => %e,
                );
            }
        });
        self.ctx.tick_batch[idx].ticks.push(cb);
    }

    fn register_raft_base_tick(&mut self) {
        // If we register raft base tick failed, the whole raft can't run correctly,
        // TODO: shutdown the store?
        self.schedule_tick(PeerTicks::RAFT)
    }

    fn on_raft_base_tick(&mut self) {
        if self.fsm.peer.pending_remove {
            self.fsm.peer.mut_store().flush_cache_metrics();
            return;
        }
        // When having pending snapshot, if election timeout is met, it can't pass
        // the pending conf change check because first index has been updated to
        // a value that is larger than last index.
        if self.fsm.peer.is_applying_snapshot_strictly() || self.fsm.peer.has_pending_snapshot() {
            // need to check if snapshot is applied.
            self.fsm.has_ready = true;
            self.fsm.missing_ticks = 0;
            self.register_raft_base_tick();
            return;
        }

        self.fsm.peer.retry_pending_reads(&self.ctx.cfg);

        let mut res = None;
        if self.ctx.cfg.hibernate_regions {
            if self.fsm.hibernate_state.group_state() == GroupState::Idle {
                // missing_ticks should be less than election timeout ticks otherwise
                // follower may tick more than an election timeout in chaos state.
                // Before stopping tick, `missing_tick` should be `raft_election_timeout_ticks` - 2
                // - `raft_heartbeat_ticks` (default 10 - 2 - 2 = 6)
                // and the follwer's `election_elapsed` in raft-rs is 1.
                // After the group state becomes Chaos, the next tick will call `raft_group.tick`
                // `missing_tick` + 1 times(default 7).
                // Then the follower's `election_elapsed` will be 1 + `missing_tick` + 1
                // (default 1 + 6 + 1 = 8) which is less than the min election timeout.
                // The reason is that we don't want let all followers become (pre)candidate if one
                // follower may receive a request, then becomes (pre)candidate and sends (pre)vote msg
                // to others. As long as the leader can wake up and broadcast hearbeats in one `raft_heartbeat_ticks`
                // time(default 2s), no more followers will wake up and sends vote msg again.
                if self.fsm.missing_ticks + 2 + self.ctx.cfg.raft_heartbeat_ticks
                    < self.ctx.cfg.raft_election_timeout_ticks
                {
                    self.register_raft_base_tick();
                    self.fsm.missing_ticks += 1;
                }
                return;
            }
            res = Some(self.fsm.peer.check_before_tick(&self.ctx.cfg));
            if self.fsm.missing_ticks > 0 {
                for _ in 0..self.fsm.missing_ticks {
                    if self.fsm.peer.raft_group.tick() {
                        self.fsm.has_ready = true;
                    }
                }
                self.fsm.missing_ticks = 0;
            }
        }
        if self.fsm.peer.raft_group.tick() {
            self.fsm.has_ready = true;
        }

        self.fsm.peer.mut_store().flush_cache_metrics();

        // Keep ticking if there are still pending read requests or this node is within hibernate timeout.
        if res.is_none() /* hibernate_region is false */ ||
            !self.fsm.peer.check_after_tick(self.fsm.hibernate_state.group_state(), res.unwrap()) ||
            (self.fsm.peer.is_leader() && !self.all_agree_to_hibernate())
        {
            self.register_raft_base_tick();
            // We need pd heartbeat tick to collect down peers and pending peers.
            self.register_pd_heartbeat_tick();
            return;
        }

        debug!("stop ticking"; "region_id" => self.region_id(), "peer_id" => self.fsm.peer_id(), "res" => ?res);
        self.fsm.reset_hibernate_state(GroupState::Idle);
        // Followers will stop ticking at L789. Keep ticking for followers
        // to allow it to campaign quickly when abnormal situation is detected.
        if !self.fsm.peer.is_leader() {
            self.register_raft_base_tick();
        } else {
            self.register_pd_heartbeat_tick();
        }
    }

    fn on_apply_res(&mut self, res: ApplyTaskRes<EK::Snapshot>) {
        fail_point!("on_apply_res", |_| {});
        match res {
            ApplyTaskRes::Apply(mut res) => {
                debug!(
                    "async apply finish";
                    "region_id" => self.region_id(),
                    "peer_id" => self.fsm.peer_id(),
                    "res" => ?res,
                );
                self.on_ready_result(&mut res.exec_res, &res.metrics);
                if self.fsm.stopped {
                    return;
                }
                self.fsm.has_ready |= self.fsm.peer.post_apply(
                    self.ctx,
                    res.apply_state,
                    res.applied_index_term,
                    &res.metrics,
                );
                // After applying, several metrics are updated, report it to pd to
                // get fair schedule.
                if self.fsm.peer.is_leader() {
                    self.register_pd_heartbeat_tick();
                    self.register_split_region_check_tick();
                }
            }
            ApplyTaskRes::Destroy {
                region_id,
                peer_id,
                merge_from_snapshot,
            } => {
                assert_eq!(peer_id, self.fsm.peer.peer_id());
                if !merge_from_snapshot {
                    self.destroy_peer(false);
                } else {
                    // Wait for its target peer to apply snapshot and then send `MergeResult` back
                    // to destroy itself
                    let mut meta = self.ctx.store_meta.lock().unwrap();
                    // The `need_atomic` flag must be true
                    assert!(*meta.destroyed_region_for_snap.get(&region_id).unwrap());

                    let target_region_id = *meta.targets_map.get(&region_id).unwrap();
                    let is_ready = meta
                        .atomic_snap_regions
                        .get_mut(&target_region_id)
                        .unwrap()
                        .get_mut(&region_id)
                        .unwrap();
                    *is_ready = true;
                }
            }
        }
    }

    fn on_raft_message(&mut self, mut msg: RaftMessage) -> Result<()> {
        debug!(
            "handle raft message";
            "region_id" => self.region_id(),
            "peer_id" => self.fsm.peer_id(),
            "message_type" => %util::MsgType(&msg),
            "from_peer_id" => msg.get_from_peer().get_id(),
            "to_peer_id" => msg.get_to_peer().get_id(),
        );

        let msg_type = msg.get_message().get_msg_type();
        let store_id = self.ctx.store_id();

        if disk::disk_full_precheck(store_id) || self.ctx.is_disk_full {
            let mut flag = false;
            if MessageType::MsgAppend == msg_type {
                let entries = msg.get_message().get_entries();
                for i in entries {
                    let entry_type = i.get_entry_type();
                    if EntryType::EntryNormal == entry_type && !i.get_data().is_empty() {
                        flag = true;
                        break;
                    }
                }
            } else if MessageType::MsgTimeoutNow == msg_type {
                flag = true;
            }

            if flag {
                debug!(
                    "skip {:?} because of disk full", msg_type;
                    "region_id" => self.region_id(), "peer_id" => self.fsm.peer_id()
                );
                return Err(Error::Timeout("disk full".to_owned()));
            }
        }

        if !self.validate_raft_msg(&msg) {
            return Ok(());
        }
        if self.fsm.peer.pending_remove || self.fsm.stopped {
            return Ok(());
        }

        if msg.get_is_tombstone() {
            // we receive a message tells us to remove ourself.
            self.handle_gc_peer_msg(&msg);
            return Ok(());
        }

        if msg.has_merge_target() {
            fail_point!("on_has_merge_target", |_| Ok(()));
            if self.need_gc_merge(&msg)? {
                self.on_stale_merge(msg.get_merge_target().get_id());
            }
            return Ok(());
        }

        if self.check_msg(&msg) {
            return Ok(());
        }

        if msg.has_extra_msg() {
            self.on_extra_message(msg);
            return Ok(());
        }

        let is_snapshot = msg.get_message().has_snapshot();
        let regions_to_destroy = match self.check_snapshot(&msg)? {
            Either::Left(key) => {
                // If the snapshot file is not used again, then it's OK to
                // delete them here. If the snapshot file will be reused when
                // receiving, then it will fail to pass the check again, so
                // missing snapshot files should not be noticed.
                let s = self.ctx.snap_mgr.get_snapshot_for_applying(&key)?;
                self.ctx.snap_mgr.delete_snapshot(&key, s.as_ref(), false);
                return Ok(());
            }
            Either::Right(v) => v,
        };

        if !self.check_request_snapshot(&msg) {
            return Ok(());
        }

        if util::is_vote_msg(&msg.get_message())
            || msg.get_message().get_msg_type() == MessageType::MsgTimeoutNow
        {
            if self.fsm.hibernate_state.group_state() != GroupState::Chaos {
                self.fsm.reset_hibernate_state(GroupState::Chaos);
                self.register_raft_base_tick();
            }
        } else if msg.get_from_peer().get_id() == self.fsm.peer.leader_id() {
            self.reset_raft_tick(GroupState::Ordered);
        }

        let from_peer_id = msg.get_from_peer().get_id();
        self.fsm.peer.insert_peer_cache(msg.take_from_peer());

        let result = self.fsm.peer.step(self.ctx, msg.take_message());

        if is_snapshot {
            if !self.fsm.peer.has_pending_snapshot() {
                // This snapshot is rejected by raft-rs.
                let mut meta = self.ctx.store_meta.lock().unwrap();
                meta.pending_snapshot_regions
                    .retain(|r| self.fsm.region_id() != r.get_id());
            } else {
                // This snapshot may be accepted by raft-rs.
                // If it's rejected by raft-rs, the snapshot region in `pending_snapshot_regions`
                // will be removed together with the latest snapshot region after applying that snapshot.
                // But if `regions_to_destroy` is not empty, the pending snapshot must be this msg's snapshot
                // because this kind of snapshot is exclusive.
                self.destroy_regions_for_snapshot(regions_to_destroy);
            }
        }

        if result.is_err() {
            return result;
        }

        if self.fsm.peer.any_new_peer_catch_up(from_peer_id) {
            self.fsm.peer.heartbeat_pd(self.ctx);
            self.fsm.peer.should_wake_up = true;
        }

        if self.fsm.peer.should_wake_up {
            self.reset_raft_tick(GroupState::Ordered);
        }

        self.fsm.has_ready = true;
        Ok(())
    }

    fn all_agree_to_hibernate(&mut self) -> bool {
        if self.fsm.maybe_hibernate() {
            return true;
        }
        if !self
            .fsm
            .hibernate_state
            .should_bcast(&self.ctx.feature_gate)
        {
            return false;
        }
        for peer in self.fsm.peer.region().get_peers() {
            if peer.get_id() == self.fsm.peer.peer_id() {
                continue;
            }

            let mut extra = ExtraMessage::default();
            extra.set_type(ExtraMessageType::MsgHibernateRequest);
            self.fsm
                .peer
                .send_extra_message(extra, &mut self.ctx.trans, peer);
        }
        false
    }

    fn on_hibernate_request(&mut self, from: &metapb::Peer) {
        if !self.ctx.cfg.hibernate_regions
            || self.fsm.peer.has_uncommitted_log()
            || from.get_id() != self.fsm.peer.leader_id()
        {
            // Ignore the message means rejecting implicitly.
            return;
        }
        let mut extra = ExtraMessage::default();
        extra.set_type(ExtraMessageType::MsgHibernateResponse);
        self.fsm
            .peer
            .send_extra_message(extra, &mut self.ctx.trans, from);
    }

    fn on_hibernate_response(&mut self, from: &metapb::Peer) {
        if !self.fsm.peer.is_leader() {
            return;
        }
        if self
            .fsm
            .peer
            .region()
            .get_peers()
            .iter()
            .all(|p| p.get_id() != from.get_id())
        {
            return;
        }
        self.fsm.hibernate_state.count_vote(from.get_id());
    }

    fn on_extra_message(&mut self, mut msg: RaftMessage) {
        match msg.get_extra_msg().get_type() {
            ExtraMessageType::MsgRegionWakeUp | ExtraMessageType::MsgCheckStalePeer => {
                if self.fsm.hibernate_state.group_state() == GroupState::Idle {
                    self.reset_raft_tick(GroupState::Ordered);
                }
                if msg.get_extra_msg().get_type() == ExtraMessageType::MsgRegionWakeUp
                    && self.fsm.peer.is_leader()
                {
                    self.fsm.peer.raft_group.raft.ping();
                }
            }
            ExtraMessageType::MsgWantRollbackMerge => {
                self.fsm.peer.maybe_add_want_rollback_merge_peer(
                    msg.get_from_peer().get_id(),
                    msg.get_extra_msg(),
                );
            }
            ExtraMessageType::MsgCheckStalePeerResponse => {
                self.fsm.peer.on_check_stale_peer_response(
                    msg.get_region_epoch().get_conf_ver(),
                    msg.mut_extra_msg().take_check_peers().into(),
                );
            }
            ExtraMessageType::MsgHibernateRequest => {
                self.on_hibernate_request(msg.get_from_peer());
            }
            ExtraMessageType::MsgHibernateResponse => {
                self.on_hibernate_response(msg.get_from_peer());
            }
        }
    }

    fn reset_raft_tick(&mut self, state: GroupState) {
        self.fsm.reset_hibernate_state(state);
        self.fsm.missing_ticks = 0;
        self.fsm.peer.should_wake_up = false;
        self.register_raft_base_tick();
    }

    // return false means the message is invalid, and can be ignored.
    fn validate_raft_msg(&mut self, msg: &RaftMessage) -> bool {
        let region_id = msg.get_region_id();
        let to = msg.get_to_peer();

        if to.get_store_id() != self.store_id() {
            warn!(
                "store not match, ignore it";
                "region_id" => region_id,
                "to_store_id" => to.get_store_id(),
                "my_store_id" => self.store_id(),
            );
            self.ctx.raft_metrics.message_dropped.mismatch_store_id += 1;
            return false;
        }

        if !msg.has_region_epoch() {
            error!(
                "missing epoch in raft message, ignore it";
                "region_id" => region_id,
            );
            self.ctx.raft_metrics.message_dropped.mismatch_region_epoch += 1;
            return false;
        }

        true
    }

    /// Checks if the message is sent to the correct peer.
    ///
    /// Returns true means that the message can be dropped silently.
    fn check_msg(&mut self, msg: &RaftMessage) -> bool {
        let from_epoch = msg.get_region_epoch();
        let from_store_id = msg.get_from_peer().get_store_id();

        // Let's consider following cases with three nodes [1, 2, 3] and 1 is leader:
        // a. 1 removes 2, 2 may still send MsgAppendResponse to 1.
        //  We should ignore this stale message and let 2 remove itself after
        //  applying the ConfChange log.
        // b. 2 is isolated, 1 removes 2. When 2 rejoins the cluster, 2 will
        //  send stale MsgRequestVote to 1 and 3, at this time, we should tell 2 to gc itself.
        // c. 2 is isolated but can communicate with 3. 1 removes 3.
        //  2 will send stale MsgRequestVote to 3, 3 should ignore this message.
        // d. 2 is isolated but can communicate with 3. 1 removes 2, then adds 4, remove 3.
        //  2 will send stale MsgRequestVote to 3, 3 should tell 2 to gc itself.
        // e. 2 is isolated. 1 adds 4, 5, 6, removes 3, 1. Now assume 4 is leader.
        //  After 2 rejoins the cluster, 2 may send stale MsgRequestVote to 1 and 3,
        //  1 and 3 will ignore this message. Later 4 will send messages to 2 and 2 will
        //  rejoin the raft group again.
        // f. 2 is isolated. 1 adds 4, 5, 6, removes 3, 1. Now assume 4 is leader, and 4 removes 2.
        //  unlike case e, 2 will be stale forever.
        // TODO: for case f, if 2 is stale for a long time, 2 will communicate with pd and pd will
        // tell 2 is stale, so 2 can remove itself.
        if util::is_epoch_stale(from_epoch, self.fsm.peer.region().get_region_epoch())
            && util::find_peer(self.fsm.peer.region(), from_store_id).is_none()
        {
            self.ctx
                .handle_stale_msg(msg, self.fsm.peer.region().get_region_epoch().clone(), None);
            return true;
        }

        let target = msg.get_to_peer();
        match target.get_id().cmp(&self.fsm.peer.peer_id()) {
            cmp::Ordering::Less => {
                info!(
                    "target peer id is smaller, msg maybe stale";
                    "region_id" => self.fsm.region_id(),
                    "peer_id" => self.fsm.peer_id(),
                    "target_peer" => ?target,
                );
                self.ctx.raft_metrics.message_dropped.stale_msg += 1;
                true
            }
            cmp::Ordering::Greater => {
                match self.fsm.peer.maybe_destroy(&self.ctx) {
                    Some(job) => {
                        info!(
                            "target peer id is larger, destroying self";
                            "region_id" => self.fsm.region_id(),
                            "peer_id" => self.fsm.peer_id(),
                            "target_peer" => ?target,
                        );
                        if self.handle_destroy_peer(job) {
                            if let Err(e) = self
                                .ctx
                                .router
                                .send_control(StoreMsg::RaftMessage(msg.clone()))
                            {
                                info!(
                                    "failed to send back store message, are we shutting down?";
                                    "region_id" => self.fsm.region_id(),
                                    "peer_id" => self.fsm.peer_id(),
                                    "err" => %e,
                                );
                            }
                        }
                    }
                    None => self.ctx.raft_metrics.message_dropped.applying_snap += 1,
                }
                true
            }
            cmp::Ordering::Equal => false,
        }
    }

    /// Check if it's necessary to gc the source merge peer.
    ///
    /// If the target merge peer won't be created on this store,
    /// then it's appropriate to destroy it immediately.
    fn need_gc_merge(&mut self, msg: &RaftMessage) -> Result<bool> {
        let merge_target = msg.get_merge_target();
        let target_region_id = merge_target.get_id();
        debug!(
            "receive merge target";
            "region_id" => self.fsm.region_id(),
            "peer_id" => self.fsm.peer_id(),
            "merge_target" => ?merge_target,
        );

        // When receiving message that has a merge target, it indicates that the source peer on this
        // store is stale, the peers on other stores are already merged. The epoch in merge target
        // is the state of target peer at the time when source peer is merged. So here we record the
        // merge target epoch version to let the target peer on this store to decide whether to
        // destroy the source peer.
        let mut meta = self.ctx.store_meta.lock().unwrap();
        meta.targets_map.insert(self.region_id(), target_region_id);
        let v = meta
            .pending_merge_targets
            .entry(target_region_id)
            .or_default();
        let mut no_range_merge_target = merge_target.clone();
        no_range_merge_target.clear_start_key();
        no_range_merge_target.clear_end_key();
        if let Some(pre_merge_target) = v.insert(self.region_id(), no_range_merge_target) {
            // Merge target epoch records the version of target region when source region is merged.
            // So it must be same no matter when receiving merge target.
            if pre_merge_target.get_region_epoch().get_version()
                != merge_target.get_region_epoch().get_version()
            {
                panic!(
                    "conflict merge target epoch version {:?} {:?}",
                    pre_merge_target.get_region_epoch().get_version(),
                    merge_target.get_region_epoch()
                );
            }
        }

        if let Some(r) = meta.regions.get(&target_region_id) {
            // In the case that the source peer's range isn't overlapped with target's anymore:
            //     | region 2 | region 3 | region 1 |
            //                   || merge 3 into 2
            //                   \/
            //     |       region 2      | region 1 |
            //                   || merge 1 into 2
            //                   \/
            //     |            region 2            |
            //                   || split 2 into 4
            //                   \/
            //     |        region 4       |region 2|
            // so the new target peer can't find the source peer.
            // e.g. new region 2 is overlapped with region 1
            //
            // If that, source peer still need to decide whether to destroy itself. When the target
            // peer has already moved on, source peer can destroy itself.
            if util::is_epoch_stale(merge_target.get_region_epoch(), r.get_region_epoch()) {
                return Ok(true);
            }
            return Ok(false);
        }
        drop(meta);

        // All of the target peers must exist before merging which is guaranteed by PD.
        // Now the target peer is not in region map, so if everything is ok, the merge target
        // region should be staler than the local target region
        if self.is_merge_target_region_stale(merge_target)? {
            Ok(true)
        } else {
            if self.ctx.cfg.dev_assert {
                panic!(
                    "something is wrong, maybe PD do not ensure all target peers exist before merging"
                );
            }
            error!(
                "something is wrong, maybe PD do not ensure all target peers exist before merging"
            );
            Ok(false)
        }
    }

    fn handle_gc_peer_msg(&mut self, msg: &RaftMessage) {
        let from_epoch = msg.get_region_epoch();
        if !util::is_epoch_stale(self.fsm.peer.region().get_region_epoch(), from_epoch) {
            return;
        }

        if self.fsm.peer.peer != *msg.get_to_peer() {
            info!(
                "receive stale gc message, ignore.";
                "region_id" => self.fsm.region_id(),
                "peer_id" => self.fsm.peer_id(),
            );
            self.ctx.raft_metrics.message_dropped.stale_msg += 1;
            return;
        }
        // TODO: ask pd to guarantee we are stale now.
        info!(
            "receives gc message, trying to remove";
            "region_id" => self.fsm.region_id(),
            "peer_id" => self.fsm.peer_id(),
            "to_peer" => ?msg.get_to_peer(),
        );

        // Destroy peer in next round in order to apply more committed entries if any.
        // It depends on the implementation that msgs which are handled in this round have already fetched.
        let _ = self
            .ctx
            .router
            .force_send(self.fsm.region_id(), PeerMsg::Destroy(self.fsm.peer_id()));
    }

    // Returns `Vec<(u64, bool)>` indicated (source_region_id, merge_to_this_peer) if the `msg`
    // doesn't contain a snapshot or this snapshot doesn't conflict with any other snapshots or regions.
    // Otherwise a `SnapKey` is returned.
    fn check_snapshot(&mut self, msg: &RaftMessage) -> Result<Either<SnapKey, Vec<(u64, bool)>>> {
        if !msg.get_message().has_snapshot() {
            return Ok(Either::Right(vec![]));
        }

        let region_id = msg.get_region_id();
        let snap = msg.get_message().get_snapshot();
        let key = SnapKey::from_region_snap(region_id, snap);
        let mut snap_data = RaftSnapshotData::default();
        snap_data.merge_from_bytes(snap.get_data())?;
        let snap_region = snap_data.take_region();
        let peer_id = msg.get_to_peer().get_id();
        let snap_enc_start_key = enc_start_key(&snap_region);
        let snap_enc_end_key = enc_end_key(&snap_region);

        let before_check_snapshot_1_2_fp = || -> bool {
            fail_point!(
                "before_check_snapshot_1_2",
                self.fsm.region_id() == 1 && self.store_id() == 2,
                |_| true
            );
            false
        };
        let before_check_snapshot_1000_2_fp = || -> bool {
            fail_point!(
                "before_check_snapshot_1000_2",
                self.fsm.region_id() == 1000 && self.store_id() == 2,
                |_| true
            );
            false
        };
        if before_check_snapshot_1_2_fp() || before_check_snapshot_1000_2_fp() {
            return Ok(Either::Left(key));
        }

        if snap_region
            .get_peers()
            .iter()
            .all(|p| p.get_id() != peer_id)
        {
            info!(
                "snapshot doesn't contain to peer, skip";
                "region_id" => self.fsm.region_id(),
                "peer_id" => self.fsm.peer_id(),
                "snap" => ?snap_region,
                "to_peer" => ?msg.get_to_peer(),
            );
            self.ctx.raft_metrics.message_dropped.region_no_peer += 1;
            return Ok(Either::Left(key));
        }

        let mut meta = self.ctx.store_meta.lock().unwrap();
        if meta.regions[&self.region_id()] != *self.region() {
            if !self.fsm.peer.is_initialized() {
                info!(
                    "stale delegate detected, skip";
                    "region_id" => self.fsm.region_id(),
                    "peer_id" => self.fsm.peer_id(),
                );
                self.ctx.raft_metrics.message_dropped.stale_msg += 1;
                return Ok(Either::Left(key));
            } else {
                panic!(
                    "{} meta corrupted: {:?} != {:?}",
                    self.fsm.peer.tag,
                    meta.regions[&self.region_id()],
                    self.region()
                );
            }
        }

        if meta.atomic_snap_regions.contains_key(&region_id) {
            info!(
                "atomic snapshot is applying, skip";
                "region_id" => self.fsm.region_id(),
                "peer_id" => self.fsm.peer_id(),
            );
            return Ok(Either::Left(key));
        }

        for region in &meta.pending_snapshot_regions {
            if enc_start_key(region) < snap_enc_end_key &&
               enc_end_key(region) > snap_enc_start_key &&
               // Same region can overlap, we will apply the latest version of snapshot.
               region.get_id() != snap_region.get_id()
            {
                info!(
                    "pending region overlapped";
                    "region_id" => self.fsm.region_id(),
                    "peer_id" => self.fsm.peer_id(),
                    "region" => ?region,
                    "snap" => ?snap_region,
                );
                self.ctx.raft_metrics.message_dropped.region_overlap += 1;
                return Ok(Either::Left(key));
            }
        }

        let mut is_overlapped = false;
        let mut regions_to_destroy = vec![];
        // In some extreme cases, it may cause source peer destroyed improperly so that a later
        // CommitMerge may panic because source is already destroyed, so just drop the message:
        // 1. A new snapshot is received whereas a snapshot is still in applying, and the snapshot
        // under applying is generated before merge and the new snapshot is generated after merge.
        // After the applying snapshot is finished, the log may able to catch up and so a
        // CommitMerge will be applied.
        // 2. There is a CommitMerge pending in apply thread.
        let ready = !self.fsm.peer.is_applying_snapshot_strictly()
            && !self.fsm.peer.has_pending_snapshot()
            // It must be ensured that all logs have been applied.
            // Suppose apply fsm is applying a `CommitMerge` log and this snapshot is generated after
            // merge, its corresponding source peer can not be destroy by this snapshot.
            && self.fsm.peer.ready_to_handle_pending_snap();
        for exist_region in meta
            .region_ranges
            .range((Excluded(snap_enc_start_key), Unbounded::<Vec<u8>>))
            .map(|(_, &region_id)| &meta.regions[&region_id])
            .take_while(|r| enc_start_key(r) < snap_enc_end_key)
            .filter(|r| r.get_id() != region_id)
        {
            info!(
                "region overlapped";
                "region_id" => self.fsm.region_id(),
                "peer_id" => self.fsm.peer_id(),
                "exist" => ?exist_region,
                "snap" => ?snap_region,
            );
            let (can_destroy, merge_to_this_peer) = maybe_destroy_source(
                &meta,
                self.fsm.region_id(),
                self.fsm.peer_id(),
                exist_region.get_id(),
                snap_region.get_region_epoch().to_owned(),
            );
            if ready && can_destroy {
                // The snapshot that we decide to whether destroy peer based on must can be applied.
                // So here not to destroy peer immediately, or the snapshot maybe dropped in later
                // check but the peer is already destroyed.
                regions_to_destroy.push((exist_region.get_id(), merge_to_this_peer));
                continue;
            }
            is_overlapped = true;
            if !can_destroy
                && snap_region.get_region_epoch().get_version()
                    > exist_region.get_region_epoch().get_version()
            {
                // If snapshot's epoch version is greater than exist region's, the exist region
                // may has been merged/splitted already.
                let _ = self.ctx.router.force_send(
                    exist_region.get_id(),
                    PeerMsg::CasualMessage(CasualMessage::RegionOverlapped),
                );
            }
        }
        if is_overlapped {
            self.ctx.raft_metrics.message_dropped.region_overlap += 1;
            return Ok(Either::Left(key));
        }

        // Check if snapshot file exists.
        self.ctx.snap_mgr.get_snapshot_for_applying(&key)?;

        // WARNING: The checking code must be above this line.
        // Now all checking passed.

        if self.fsm.peer.local_first_replicate && !self.fsm.peer.is_initialized() {
            // If the peer is not initialized and passes the snapshot range check, `is_splitting` flag must
            // be false.
            // 1. If `is_splitting` is set to true, then the uninitialized peer is created before split is applied
            //    and the peer id is the same as split one. So there should be no initialized peer before.
            // 2. If the peer is also created by splitting, then the snapshot range is not overlapped with
            //    parent peer. It means leader has applied merge and split at least one time. However,
            //    the prerequisite of merge includes the initialization of all target peers and source peers,
            //    which is conflict with 1.
            let pending_create_peers = self.ctx.pending_create_peers.lock().unwrap();
            let status = pending_create_peers.get(&region_id).cloned();
            if status != Some((self.fsm.peer_id(), false)) {
                drop(pending_create_peers);
                panic!("{} status {:?} is not expected", self.fsm.peer.tag, status);
            }
        }
        meta.pending_snapshot_regions.push(snap_region);

        Ok(Either::Right(regions_to_destroy))
    }

    fn destroy_regions_for_snapshot(&mut self, regions_to_destroy: Vec<(u64, bool)>) {
        if regions_to_destroy.is_empty() {
            return;
        }
        let mut meta = self.ctx.store_meta.lock().unwrap();
        assert!(!meta.atomic_snap_regions.contains_key(&self.fsm.region_id()));
        for (source_region_id, merge_to_this_peer) in regions_to_destroy {
            if !meta.regions.contains_key(&source_region_id) {
                if merge_to_this_peer {
                    drop(meta);
                    panic!(
                        "{}'s source region {} has been destroyed",
                        self.fsm.peer.tag, source_region_id
                    );
                }
                continue;
            }
            info!(
                "source region destroy due to target region's snapshot";
                "region_id" => self.fsm.region_id(),
                "peer_id" => self.fsm.peer_id(),
                "source_region_id" => source_region_id,
                "need_atomic" => merge_to_this_peer,
            );
            meta.atomic_snap_regions
                .entry(self.fsm.region_id())
                .or_default()
                .insert(source_region_id, false);
            meta.destroyed_region_for_snap
                .insert(source_region_id, merge_to_this_peer);

            let result = if merge_to_this_peer {
                MergeResultKind::FromTargetSnapshotStep1
            } else {
                MergeResultKind::Stale
            };
            // Use `unwrap` is ok because the StoreMeta lock is held and these source peers still
            // exist in regions and region_ranges map.
            // It depends on the implementation of `destroy_peer`.
            self.ctx
                .router
                .force_send(
                    source_region_id,
                    PeerMsg::SignificantMsg(SignificantMsg::MergeResult {
                        target_region_id: self.fsm.region_id(),
                        target: self.fsm.peer.peer.clone(),
                        result,
                    }),
                )
                .unwrap();
        }
    }

    // Check if this peer can handle request_snapshot.
    fn check_request_snapshot(&mut self, msg: &RaftMessage) -> bool {
        let m = msg.get_message();
        let request_index = m.get_request_snapshot();
        if request_index == raft::INVALID_INDEX {
            // If it's not a request snapshot, then go on.
            return true;
        }
        self.fsm
            .peer
            .ready_to_handle_request_snapshot(request_index)
    }

    fn handle_destroy_peer(&mut self, job: DestroyPeerJob) -> bool {
        // The initialized flag implicitly means whether apply fsm exists or not.
        if job.initialized {
            // Destroy the apply fsm first, wait for the reply msg from apply fsm
            self.ctx
                .apply_router
                .schedule_task(job.region_id, ApplyTask::destroy(job.region_id, false));
            false
        } else {
            // Destroy the peer fsm directly
            self.destroy_peer(false)
        }
    }

    fn destroy_peer(&mut self, merged_by_target: bool) -> bool {
        fail_point!("destroy_peer");
        // Mark itself as pending_remove
        self.fsm.peer.pending_remove = true;

        if self.fsm.peer.has_unpersisted_ready() {
            assert_eq!(self.fsm.delayed_destroy, None);
            self.fsm.delayed_destroy = Some(merged_by_target);
            // TODO: The destroy process can be asynchronous as snapshot process,
            // if so, all of the write db behavior is removed in store thread.
            info!(
                "delays destroy";
                "region_id" => self.fsm.region_id(),
                "peer_id" => self.fsm.peer_id(),
                "merged_by_target" => merged_by_target,
            );
            return false;
        }

        info!(
            "starts destroy";
            "region_id" => self.fsm.region_id(),
            "peer_id" => self.fsm.peer_id(),
            "merged_by_target" => merged_by_target,
        );
        let region_id = self.region_id();
        // We can't destroy a peer which is applying snapshot.
        assert!(!self.fsm.peer.is_applying_snapshot());

        let mut meta = self.ctx.store_meta.lock().unwrap();

        if meta.atomic_snap_regions.contains_key(&self.region_id()) {
            drop(meta);
            panic!(
                "{} is applying atomic snapshot during destroying",
                self.fsm.peer.tag
            );
        }

        // It's possible that this region gets a snapshot then gets a stale peer msg.
        // So the data in `pending_snapshot_regions` should be removed here.
        meta.pending_snapshot_regions
            .retain(|r| self.fsm.region_id() != r.get_id());

        // Remove `read_progress` and reset the `safe_ts` to zero to reject
        // incoming stale read request
        meta.region_read_progress.remove(&region_id);
        self.fsm.peer.read_progress.pause();

        // Destroy read delegates.
        meta.readers.remove(&region_id);

        // Trigger region change observer
        self.ctx.coprocessor_host.on_region_changed(
            self.fsm.peer.region(),
            RegionChangeEvent::Destroy,
            self.fsm.peer.get_role(),
        );
        let task = PdTask::DestroyPeer { region_id };
        if let Err(e) = self.ctx.pd_scheduler.schedule(task) {
            error!(
                "failed to notify pd";
                "region_id" => self.fsm.region_id(),
                "peer_id" => self.fsm.peer_id(),
                "err" => %e,
            );
        }
        let is_initialized = self.fsm.peer.is_initialized();
        self.ctx.perf_context.start_observe();
        if let Err(e) = self.fsm.peer.destroy(self.ctx, merged_by_target) {
            // If not panic here, the peer will be recreated in the next restart,
            // then it will be gc again. But if some overlap region is created
            // before restarting, the gc action will delete the overlap region's
            // data too.
            panic!("{} destroy err {:?}", self.fsm.peer.tag, e);
        }
        self.ctx.perf_context.report_metrics();

        // Some places use `force_send().unwrap()` if the StoreMeta lock is held.
        // So in here, it's necessary to held the StoreMeta lock when closing the router.
        self.ctx.router.close(region_id);
        self.fsm.stop();

        if is_initialized
            && !merged_by_target
            && meta
                .region_ranges
                .remove(&enc_end_key(self.fsm.peer.region()))
                .is_none()
        {
            panic!("{} meta corruption detected", self.fsm.peer.tag);
        }
        if meta.regions.remove(&region_id).is_none() && !merged_by_target {
            panic!("{} meta corruption detected", self.fsm.peer.tag)
        }

        if self.fsm.peer.local_first_replicate {
            let mut pending_create_peers = self.ctx.pending_create_peers.lock().unwrap();
            if is_initialized {
                assert!(pending_create_peers.get(&region_id).is_none());
            } else {
                // If this region's data in `pending_create_peers` is not equal to `(peer_id, false)`,
                // it means this peer will be replaced by the split one.
                if let Some(status) = pending_create_peers.get(&region_id) {
                    if *status == (self.fsm.peer_id(), false) {
                        pending_create_peers.remove(&region_id);
                    }
                }
            }
        }

        // Clear merge related structures.
        if let Some(&need_atomic) = meta.destroyed_region_for_snap.get(&region_id) {
            if need_atomic {
                panic!(
                    "{} should destroy with target region atomically",
                    self.fsm.peer.tag
                );
            } else {
                let target_region_id = *meta.targets_map.get(&region_id).unwrap();
                let is_ready = meta
                    .atomic_snap_regions
                    .get_mut(&target_region_id)
                    .unwrap()
                    .get_mut(&region_id)
                    .unwrap();
                *is_ready = true;
            }
        }

        meta.pending_merge_targets.remove(&region_id);
        if let Some(target) = meta.targets_map.remove(&region_id) {
            if meta.pending_merge_targets.contains_key(&target) {
                meta.pending_merge_targets
                    .get_mut(&target)
                    .unwrap()
                    .remove(&region_id);
                // When the target doesn't exist(add peer but the store is isolated), source peer decide to destroy by itself.
                // Without target, the `pending_merge_targets` for target won't be removed, so here source peer help target to clear.
                if meta.regions.get(&target).is_none()
                    && meta.pending_merge_targets.get(&target).unwrap().is_empty()
                {
                    meta.pending_merge_targets.remove(&target);
                }
            }
        }
        meta.leaders.remove(&region_id);

        true
    }

    // Update some region infos
    fn update_region(&mut self, mut region: metapb::Region) {
        {
            let mut meta = self.ctx.store_meta.lock().unwrap();
            meta.set_region(
                &self.ctx.coprocessor_host,
                region.clone(),
                &mut self.fsm.peer,
            );
        }
        for peer in region.take_peers().into_iter() {
            if self.fsm.peer.peer_id() == peer.get_id() {
                self.fsm.peer.peer = peer.clone();
            }
            self.fsm.peer.insert_peer_cache(peer);
        }
    }

    fn on_ready_change_peer(&mut self, cp: ChangePeer) {
        if cp.index == raft::INVALID_INDEX {
            // Apply failed, skip.
            return;
        }

        self.fsm.peer.mut_store().cancel_generating_snap(None);

        if cp.index >= self.fsm.peer.raft_group.raft.raft_log.first_index() {
            match self.fsm.peer.raft_group.apply_conf_change(&cp.conf_change) {
                Ok(_) => {}
                // PD could dispatch redundant conf changes.
                Err(raft::Error::NotExists { .. }) | Err(raft::Error::Exists { .. }) => {}
                _ => unreachable!(),
            }
        } else {
            // Please take a look at test case test_redundant_conf_change_by_snapshot.
        }

        self.update_region(cp.region);

        fail_point!("change_peer_after_update_region");

        let now = Instant::now();
        let (mut remove_self, mut need_ping) = (false, false);
        for mut change in cp.changes {
            let (change_type, peer) = (change.get_change_type(), change.take_peer());
            let (store_id, peer_id) = (peer.get_store_id(), peer.get_id());
            match change_type {
                ConfChangeType::AddNode | ConfChangeType::AddLearnerNode => {
                    let group_id = self
                        .ctx
                        .global_replication_state
                        .lock()
                        .unwrap()
                        .group
                        .group_id(self.fsm.peer.replication_mode_version, store_id);
                    if group_id.unwrap_or(0) != 0 {
                        info!("updating group"; "peer_id" => peer_id, "group_id" => group_id.unwrap());
                        self.fsm
                            .peer
                            .raft_group
                            .raft
                            .assign_commit_groups(&[(peer_id, group_id.unwrap())]);
                    }
                    // Add this peer to peer_heartbeats.
                    self.fsm.peer.peer_heartbeats.insert(peer_id, now);
                    if self.fsm.peer.is_leader() {
                        need_ping = true;
                        self.fsm.peer.peers_start_pending_time.push((peer_id, now));
                    }
                }
                ConfChangeType::RemoveNode => {
                    // Remove this peer from cache.
                    self.fsm.peer.peer_heartbeats.remove(&peer_id);
                    if self.fsm.peer.is_leader() {
                        self.fsm
                            .peer
                            .peers_start_pending_time
                            .retain(|&(p, _)| p != peer_id);
                    }
                    self.fsm.peer.remove_peer_from_cache(peer_id);
                    // We only care remove itself now.
                    if self.store_id() == store_id {
                        if self.fsm.peer.peer_id() == peer_id {
                            remove_self = true;
                        } else {
                            panic!(
                                "{} trying to remove unknown peer {:?}",
                                self.fsm.peer.tag, peer
                            );
                        }
                    }
                }
            }
        }

        // In pattern matching above, if the peer is the leader,
        // it will push the change peer into `peers_start_pending_time`
        // without checking if it is duplicated. We move `heartbeat_pd` here
        // to utilize `collect_pending_peers` in `heartbeat_pd` to avoid
        // adding the redundant peer.
        if self.fsm.peer.is_leader() {
            // Notify pd immediately.
            info!(
                "notify pd with change peer region";
                "region_id" => self.fsm.region_id(),
                "peer_id" => self.fsm.peer_id(),
                "region" => ?self.fsm.peer.region(),
            );
            self.fsm.peer.heartbeat_pd(self.ctx);

            // Remove or demote leader will cause this raft group unavailable
            // until new leader elected, but we can't revert this operation
            // because its result is already persisted in apply worker
            // TODO: should we transfer leader here?
            let demote_self = is_learner(&self.fsm.peer.peer);
            if remove_self || demote_self {
                warn!(
                    "Removing or demoting leader";
                    "region_id" => self.fsm.region_id(),
                    "peer_id" => self.fsm.peer_id(),
                    "remove" => remove_self,
                    "demote" => demote_self,
                );
                if demote_self {
                    self.fsm
                        .peer
                        .raft_group
                        .raft
                        .become_follower(self.fsm.peer.term(), raft::INVALID_ID);
                }
                // Don't ping to speed up leader election
                need_ping = false;
            }
        } else if !self.fsm.peer.has_valid_leader() {
            self.fsm.reset_hibernate_state(GroupState::Chaos);
            self.register_raft_base_tick();
        }
        if need_ping {
            // Speed up snapshot instead of waiting another heartbeat.
            self.fsm.peer.ping();
            self.fsm.has_ready = true;
        }
        if remove_self {
            self.destroy_peer(false);
        }
    }

    fn on_ready_compact_log(&mut self, first_index: u64, state: RaftTruncatedState) {
        let total_cnt = self.fsm.peer.last_applying_idx - first_index;
        // the size of current CompactLog command can be ignored.
        let remain_cnt = self.fsm.peer.last_applying_idx - state.get_index() - 1;
        self.fsm.peer.raft_log_size_hint =
            self.fsm.peer.raft_log_size_hint * remain_cnt / total_cnt;
        let compact_to = state.get_index() + 1;
        let task = RaftlogGcTask::gc(
            self.fsm.peer.get_store().get_region_id(),
            self.fsm.peer.last_compacted_idx,
            compact_to,
        );
        self.fsm.peer.last_compacted_idx = compact_to;
        self.fsm.peer.mut_store().compact_to(compact_to);
        if let Err(e) = self.ctx.raftlog_gc_scheduler.schedule(task) {
            error!(
                "failed to schedule compact task";
                "region_id" => self.fsm.region_id(),
                "peer_id" => self.fsm.peer_id(),
                "err" => %e,
            );
        }
    }

    fn on_ready_split_region(
        &mut self,
        derived: metapb::Region,
        regions: Vec<metapb::Region>,
        new_split_regions: HashMap<u64, apply::NewSplitPeer>,
    ) {
        fail_point!("on_split", self.ctx.store_id() == 3, |_| {});

        let region_id = derived.get_id();
        // Roughly estimate the size and keys for new regions.
        let new_region_count = regions.len() as u64;
        let estimated_size = self.fsm.peer.approximate_size / new_region_count;
        let estimated_keys = self.fsm.peer.approximate_keys / new_region_count;
        let mut meta = self.ctx.store_meta.lock().unwrap();
        meta.set_region(&self.ctx.coprocessor_host, derived, &mut self.fsm.peer);
        self.fsm.peer.post_split();

        // It's not correct anymore, so set it to false to schedule a split check task.
        self.fsm.peer.has_calculated_region_size = false;

        let is_leader = self.fsm.peer.is_leader();
        if is_leader {
            self.fsm.peer.approximate_size = estimated_size;
            self.fsm.peer.approximate_keys = estimated_keys;
            self.fsm.peer.heartbeat_pd(self.ctx);
            // Notify pd immediately to let it update the region meta.
            info!(
                "notify pd with split";
                "region_id" => self.fsm.region_id(),
                "peer_id" => self.fsm.peer_id(),
                "split_count" => regions.len(),
            );
            // Now pd only uses ReportBatchSplit for history operation show,
            // so we send it independently here.
            let task = PdTask::ReportBatchSplit {
                regions: regions.to_vec(),
            };
            if let Err(e) = self.ctx.pd_scheduler.schedule(task) {
                error!(
                    "failed to notify pd";
                    "region_id" => self.fsm.region_id(),
                    "peer_id" => self.fsm.peer_id(),
                    "err" => %e,
                );
            }
        }

        let last_key = enc_end_key(regions.last().unwrap());
        if meta.region_ranges.remove(&last_key).is_none() {
            panic!("{} original region should exist", self.fsm.peer.tag);
        }
        let last_region_id = regions.last().unwrap().get_id();
        for new_region in regions {
            let new_region_id = new_region.get_id();

            if new_region_id == region_id {
                let not_exist = meta
                    .region_ranges
                    .insert(enc_end_key(&new_region), new_region_id)
                    .is_none();
                assert!(not_exist, "[region {}] should not exist", new_region_id);
                continue;
            }

            // Check if this new region should be splitted
            let new_split_peer = new_split_regions.get(&new_region.get_id()).unwrap();
            if new_split_peer.result.is_some() {
                if let Err(e) = self
                    .fsm
                    .peer
                    .mut_store()
                    .clear_extra_split_data(enc_start_key(&new_region), enc_end_key(&new_region))
                {
                    error!(?e;
                        "failed to cleanup extra split data, may leave some dirty data";
                        "region_id" => new_region.get_id(),
                    );
                }
                continue;
            }

            // Now all checking passed.
            {
                let mut pending_create_peers = self.ctx.pending_create_peers.lock().unwrap();
                assert_eq!(
                    pending_create_peers.remove(&new_region_id),
                    Some((new_split_peer.peer_id, true))
                );
            }

            // Insert new regions and validation
            info!(
                "insert new region";
                "region_id" => new_region_id,
                "region" => ?new_region,
            );
            if let Some(r) = meta.regions.get(&new_region_id) {
                // Suppose a new node is added by conf change and the snapshot comes slowly.
                // Then, the region splits and the first vote message comes to the new node
                // before the old snapshot, which will create an uninitialized peer on the
                // store. After that, the old snapshot comes, followed with the last split
                // proposal. After it's applied, the uninitialized peer will be met.
                // We can remove this uninitialized peer directly.
                if util::is_region_initialized(r) {
                    panic!(
                        "[region {}] duplicated region {:?} for split region {:?}",
                        new_region_id, r, new_region
                    );
                }
                self.ctx.router.close(new_region_id);
            }

            let (sender, mut new_peer) = match PeerFsm::create(
                self.ctx.store_id(),
                &self.ctx.cfg,
                self.ctx.region_scheduler.clone(),
                self.ctx.engines.clone(),
                &new_region,
            ) {
                Ok((sender, new_peer)) => (sender, new_peer),
                Err(e) => {
                    // peer information is already written into db, can't recover.
                    // there is probably a bug.
                    panic!("create new split region {:?} err {:?}", new_region, e);
                }
            };
            let mut replication_state = self.ctx.global_replication_state.lock().unwrap();
            new_peer.peer.init_replication_mode(&mut *replication_state);
            drop(replication_state);

            let meta_peer = new_peer.peer.peer.clone();

            for p in new_region.get_peers() {
                // Add this peer to cache.
                new_peer.peer.insert_peer_cache(p.clone());
            }

            // New peer derive write flow from parent region,
            // this will be used by balance write flow.
            new_peer.peer.peer_stat = self.fsm.peer.peer_stat.clone();
            let campaigned = new_peer.peer.maybe_campaign(is_leader);
            new_peer.has_ready |= campaigned;

            if is_leader {
                new_peer.peer.approximate_size = estimated_size;
                new_peer.peer.approximate_keys = estimated_keys;
                // The new peer is likely to become leader, send a heartbeat immediately to reduce
                // client query miss.
                new_peer.peer.heartbeat_pd(self.ctx);
            }

            new_peer.peer.activate(self.ctx);
            meta.regions.insert(new_region_id, new_region.clone());
            let not_exist = meta
                .region_ranges
                .insert(enc_end_key(&new_region), new_region_id)
                .is_none();
            assert!(not_exist, "[region {}] should not exist", new_region_id);
            meta.readers
                .insert(new_region_id, ReadDelegate::from_peer(new_peer.get_peer()));
            meta.region_read_progress
                .insert(new_region_id, new_peer.peer.read_progress.clone());
            if last_region_id == new_region_id {
                // To prevent from big region, the right region needs run split
                // check again after split.
                new_peer.peer.size_diff_hint = self.ctx.cfg.region_split_check_diff.0;
            }
            let mailbox = BasicMailbox::new(sender, new_peer, self.ctx.router.state_cnt().clone());
            self.ctx.router.register(new_region_id, mailbox);
            self.ctx
                .router
                .force_send(new_region_id, PeerMsg::Start)
                .unwrap();

            if !campaigned {
                if let Some(msg) = meta
                    .pending_msgs
                    .swap_remove_front(|m| m.get_to_peer() == &meta_peer)
                {
                    if let Err(e) = self
                        .ctx
                        .router
                        .force_send(new_region_id, PeerMsg::RaftMessage(msg))
                    {
                        warn!("handle first requset failed"; "region_id" => region_id, "error" => ?e);
                    }
                }
            }
        }
        drop(meta);
        if is_leader {
            self.on_split_region_check_tick();
        }
        fail_point!("after_split", self.ctx.store_id() == 3, |_| {});
    }

    fn register_merge_check_tick(&mut self) {
        self.schedule_tick(PeerTicks::CHECK_MERGE)
    }

    /// Check if merge target region is staler than the local one in kv engine.
    /// It should be called when target region is not in region map in memory.
    /// If everything is ok, the answer should always be true because PD should ensure all target peers exist.
    /// So if not, error log will be printed and return false.
    fn is_merge_target_region_stale(&self, target_region: &metapb::Region) -> Result<bool> {
        let target_region_id = target_region.get_id();
        let target_peer_id = util::find_peer(target_region, self.ctx.store_id())
            .unwrap()
            .get_id();

        let state_key = keys::region_state_key(target_region_id);
        if let Some(target_state) = self
            .ctx
            .engines
            .kv
            .get_msg_cf::<RegionLocalState>(CF_RAFT, &state_key)?
        {
            if util::is_epoch_stale(
                target_region.get_region_epoch(),
                target_state.get_region().get_region_epoch(),
            ) {
                return Ok(true);
            }
            // The local target region epoch is staler than target region's.
            // In the case where the peer is destroyed by receiving gc msg rather than applying conf change,
            // the epoch may staler but it's legal, so check peer id to assure that.
            if let Some(local_target_peer_id) =
                util::find_peer(target_state.get_region(), self.ctx.store_id()).map(|r| r.get_id())
            {
                match local_target_peer_id.cmp(&target_peer_id) {
                    cmp::Ordering::Equal => {
                        if target_state.get_state() == PeerState::Tombstone {
                            // The local target peer has already been destroyed.
                            return Ok(true);
                        }
                        error!(
                            "the local target peer state is not tombstone in kv engine";
                            "target_peer_id" => target_peer_id,
                            "target_peer_state" => ?target_state.get_state(),
                            "target_region" => ?target_region,
                            "region_id" => self.fsm.region_id(),
                            "peer_id" => self.fsm.peer_id(),
                        );
                    }
                    cmp::Ordering::Greater => {
                        // The local target peer id is greater than the one in target region, but its epoch
                        // is staler than target_region's. That is contradictory.
                        panic!("{} local target peer id {} is greater than the one in target region {}, but its epoch is staler, local target region {:?},
                                    target region {:?}", self.fsm.peer.tag, local_target_peer_id, target_peer_id, target_state.get_region(), target_region);
                    }
                    cmp::Ordering::Less => {
                        error!(
                            "the local target peer id in kv engine is less than the one in target region";
                            "local_target_peer_id" => local_target_peer_id,
                            "target_peer_id" => target_peer_id,
                            "target_region" => ?target_region,
                            "region_id" => self.fsm.region_id(),
                            "peer_id" => self.fsm.peer_id(),
                        );
                    }
                }
            } else {
                // Can't get local target peer id probably because this target peer is removed by applying conf change
                error!(
                    "the local target peer does not exist in target region state";
                    "target_region" => ?target_region,
                    "local_target" => ?target_state.get_region(),
                    "region_id" => self.fsm.region_id(),
                    "peer_id" => self.fsm.peer_id(),
                );
            }
        } else {
            error!(
                "failed to load target peer's RegionLocalState from kv engine";
                "target_peer_id" => target_peer_id,
                "target_region" => ?target_region,
                "region_id" => self.fsm.region_id(),
                "peer_id" => self.fsm.peer_id(),
            );
        }
        Ok(false)
    }

    fn validate_merge_peer(&self, target_region: &metapb::Region) -> Result<bool> {
        let target_region_id = target_region.get_id();
        let exist_region = {
            let meta = self.ctx.store_meta.lock().unwrap();
            meta.regions.get(&target_region_id).cloned()
        };
        if let Some(r) = exist_region {
            let exist_epoch = r.get_region_epoch();
            let expect_epoch = target_region.get_region_epoch();
            // exist_epoch > expect_epoch
            if util::is_epoch_stale(expect_epoch, exist_epoch) {
                return Err(box_err!(
                    "target region changed {:?} -> {:?}",
                    target_region,
                    r
                ));
            }
            // exist_epoch < expect_epoch
            if util::is_epoch_stale(exist_epoch, expect_epoch) {
                info!(
                    "target region still not catch up, skip.";
                    "region_id" => self.fsm.region_id(),
                    "peer_id" => self.fsm.peer_id(),
                    "target_region" => ?target_region,
                    "exist_region" => ?r,
                );
                return Ok(false);
            }
            return Ok(true);
        }

        // All of the target peers must exist before merging which is guaranteed by PD.
        // Now the target peer is not in region map.
        match self.is_merge_target_region_stale(target_region) {
            Err(e) => {
                error!(%e;
                    "failed to load region state, ignore";
                    "region_id" => self.fsm.region_id(),
                    "peer_id" => self.fsm.peer_id(),
                    "target_region_id" => target_region_id,
                );
                Ok(false)
            }
            Ok(true) => Err(box_err!("region {} is destroyed", target_region_id)),
            Ok(false) => {
                if self.ctx.cfg.dev_assert {
                    panic!(
                        "something is wrong, maybe PD do not ensure all target peers exist before merging"
                    );
                }
                error!(
                    "something is wrong, maybe PD do not ensure all target peers exist before merging"
                );
                Ok(false)
            }
        }
    }

    fn schedule_merge(&mut self) -> Result<()> {
        fail_point!("on_schedule_merge", |_| Ok(()));
        let (request, target_id) = {
            let state = self.fsm.peer.pending_merge_state.as_ref().unwrap();
            let expect_region = state.get_target();
            if !self.validate_merge_peer(expect_region)? {
                // Wait till next round.
                return Ok(());
            }
            let target_id = expect_region.get_id();
            let sibling_region = expect_region;

            let (min_index, _) = self.fsm.peer.get_min_progress()?;
            let low = cmp::max(min_index + 1, state.get_min_index());
            // TODO: move this into raft module.
            // > over >= to include the PrepareMerge proposal.
            let entries = if low > state.get_commit() {
                vec![]
            } else {
                match self
                    .fsm
                    .peer
                    .get_store()
                    .entries(low, state.get_commit() + 1, NO_LIMIT)
                {
                    Ok(ents) => ents,
                    Err(e) => panic!(
                        "[region {}] {} failed to get merge entires: {:?}, low:{}, commit: {}",
                        self.fsm.region_id(),
                        self.fsm.peer_id(),
                        e,
                        low,
                        state.get_commit()
                    ),
                }
            };

            let sibling_peer = util::find_peer(&sibling_region, self.store_id()).unwrap();
            let mut request = new_admin_request(sibling_region.get_id(), sibling_peer.clone());
            request
                .mut_header()
                .set_region_epoch(sibling_region.get_region_epoch().clone());
            let mut admin = AdminRequest::default();
            admin.set_cmd_type(AdminCmdType::CommitMerge);
            admin
                .mut_commit_merge()
                .set_source(self.fsm.peer.region().clone());
            admin.mut_commit_merge().set_commit(state.get_commit());
            admin.mut_commit_merge().set_entries(entries.into());
            request.set_admin_request(admin);
            (request, target_id)
        };
        // Please note that, here assumes that the unit of network isolation is store rather than
        // peer. So a quorum stores of source region should also be the quorum stores of target
        // region. Otherwise we need to enable proposal forwarding.
        self.ctx
            .router
            .force_send(
                target_id,
                PeerMsg::RaftCommand(RaftCommand::new(request, Callback::None)),
            )
            .map_err(|_| Error::RegionNotFound(target_id))
    }

    fn rollback_merge(&mut self) {
        let req = {
            let state = self.fsm.peer.pending_merge_state.as_ref().unwrap();
            let mut request =
                new_admin_request(self.fsm.peer.region().get_id(), self.fsm.peer.peer.clone());
            request
                .mut_header()
                .set_region_epoch(self.fsm.peer.region().get_region_epoch().clone());
            let mut admin = AdminRequest::default();
            admin.set_cmd_type(AdminCmdType::RollbackMerge);
            admin.mut_rollback_merge().set_commit(state.get_commit());
            request.set_admin_request(admin);
            request
        };
        self.propose_raft_command(req, Callback::None);
    }

    fn on_check_merge(&mut self) {
        if self.fsm.stopped
            || self.fsm.peer.pending_remove
            || self.fsm.peer.pending_merge_state.is_none()
        {
            return;
        }
        self.register_merge_check_tick();
        fail_point!(
            "on_check_merge_not_1001",
            self.fsm.peer_id() != 1001,
            |_| {}
        );
        if let Err(e) = self.schedule_merge() {
            if self.fsm.peer.is_leader() {
                self.fsm
                    .peer
                    .add_want_rollback_merge_peer(self.fsm.peer_id());
                if self
                    .fsm
                    .peer
                    .raft_group
                    .raft
                    .prs()
                    .has_quorum(&self.fsm.peer.want_rollback_merge_peers)
                {
                    info!(
                        "failed to schedule merge, rollback";
                        "region_id" => self.fsm.region_id(),
                        "peer_id" => self.fsm.peer_id(),
                        "err" => %e,
                        "error_code" => %e.error_code(),
                    );
                    self.rollback_merge();
                }
            } else if !is_learner(&self.fsm.peer.peer) {
                info!(
                    "want to rollback merge";
                    "region_id" => self.fsm.region_id(),
                    "peer_id" => self.fsm.peer_id(),
                    "leader_id" => self.fsm.peer.leader_id(),
                    "err" => %e,
                    "error_code" => %e.error_code(),
                );
                if self.fsm.peer.leader_id() != raft::INVALID_ID {
                    self.fsm.peer.send_want_rollback_merge(
                        self.fsm
                            .peer
                            .pending_merge_state
                            .as_ref()
                            .unwrap()
                            .get_commit(),
                        &mut self.ctx,
                    );
                }
            }
        }
    }

    fn on_ready_prepare_merge(&mut self, region: metapb::Region, state: MergeState) {
        {
            let mut meta = self.ctx.store_meta.lock().unwrap();
            meta.set_region(&self.ctx.coprocessor_host, region, &mut self.fsm.peer);
        }

        self.fsm.peer.pending_merge_state = Some(state);
        let state = self.fsm.peer.pending_merge_state.as_ref().unwrap();

        if let Some(ref catch_up_logs) = self.fsm.peer.catch_up_logs {
            if state.get_commit() == catch_up_logs.merge.get_commit() {
                assert_eq!(state.get_target().get_id(), catch_up_logs.target_region_id);
                // Indicate that `on_catch_up_logs_for_merge` has already executed.
                // Mark pending_remove because its apply fsm will be destroyed.
                self.fsm.peer.pending_remove = true;
                // Send CatchUpLogs back to destroy source apply fsm,
                // then it will send `Noop` to trigger target apply fsm.
                self.ctx.apply_router.schedule_task(
                    self.fsm.region_id(),
                    ApplyTask::LogsUpToDate(self.fsm.peer.catch_up_logs.take().unwrap()),
                );
                return;
            }
        }

        self.on_check_merge();
    }

    fn on_catch_up_logs_for_merge(&mut self, mut catch_up_logs: CatchUpLogs) {
        let region_id = self.fsm.region_id();
        assert_eq!(region_id, catch_up_logs.merge.get_source().get_id());

        if let Some(ref cul) = self.fsm.peer.catch_up_logs {
            panic!(
                "{} get catch_up_logs from {} but has already got from {}",
                self.fsm.peer.tag, catch_up_logs.target_region_id, cul.target_region_id
            )
        }

        if let Some(ref pending_merge_state) = self.fsm.peer.pending_merge_state {
            if pending_merge_state.get_commit() == catch_up_logs.merge.get_commit() {
                assert_eq!(
                    pending_merge_state.get_target().get_id(),
                    catch_up_logs.target_region_id
                );
                // Indicate that `on_ready_prepare_merge` has already executed.
                // Mark pending_remove because its apply fsm will be destroyed.
                self.fsm.peer.pending_remove = true;
                // Just for saving memory.
                catch_up_logs.merge.clear_entries();
                // Send CatchUpLogs back to destroy source apply fsm,
                // then it will send `Noop` to trigger target apply fsm.
                self.ctx
                    .apply_router
                    .schedule_task(region_id, ApplyTask::LogsUpToDate(catch_up_logs));
                return;
            }
        }

        // Directly append these logs to raft log and then commit them.
        match self
            .fsm
            .peer
            .maybe_append_merge_entries(&catch_up_logs.merge)
        {
            Some(last_index) => {
                info!(
                    "append and commit entries to source region";
                    "region_id" => region_id,
                    "peer_id" => self.fsm.peer.peer_id(),
                    "last_index" => last_index,
                );
                // Now it has some committed entries, so mark it to take `Ready` in next round.
                self.fsm.has_ready = true;
            }
            None => {
                info!(
                    "no need to catch up logs";
                    "region_id" => region_id,
                    "peer_id" => self.fsm.peer.peer_id(),
                );
            }
        }
        // Just for saving memory.
        catch_up_logs.merge.clear_entries();
        self.fsm.peer.catch_up_logs = Some(catch_up_logs);
    }

    fn on_ready_commit_merge(
        &mut self,
        merge_index: u64,
        region: metapb::Region,
        source: metapb::Region,
    ) {
        self.register_split_region_check_tick();
        let mut meta = self.ctx.store_meta.lock().unwrap();

        let prev = meta.region_ranges.remove(&enc_end_key(&source));
        assert_eq!(prev, Some(source.get_id()));
        let prev = if region.get_end_key() == source.get_end_key() {
            meta.region_ranges.remove(&enc_start_key(&source))
        } else {
            meta.region_ranges.remove(&enc_end_key(&region))
        };
        if prev != Some(region.get_id()) {
            panic!(
                "{} meta corrupted: prev: {:?}, ranges: {:?}",
                self.fsm.peer.tag, prev, meta.region_ranges
            );
        }
        meta.region_ranges
            .insert(enc_end_key(&region), region.get_id());
        assert!(meta.regions.remove(&source.get_id()).is_some());
        meta.set_region(&self.ctx.coprocessor_host, region, &mut self.fsm.peer);
        meta.readers.remove(&source.get_id());

        // After the region commit merged, the region's key range is extended and the region's `safe_ts`
        // should reset to `min(source_safe_ts, target_safe_ts)`
        let source_read_progress = meta.region_read_progress.remove(&source.get_id()).unwrap();
        self.fsm
            .peer
            .read_progress
            .merge_safe_ts(source_read_progress.safe_ts(), merge_index);

        // If a follower merges into a leader, a more recent read may happen
        // on the leader of the follower. So max ts should be updated after
        // a region merge.
        self.fsm
            .peer
            .require_updating_max_ts(&self.ctx.pd_scheduler);

        drop(meta);

        // make approximate size and keys updated in time.
        // the reason why follower need to update is that there is a issue that after merge
        // and then transfer leader, the new leader may have stale size and keys.
        self.fsm.peer.size_diff_hint = self.ctx.cfg.region_split_check_diff.0;
        if self.fsm.peer.is_leader() {
            info!(
                "notify pd with merge";
                "region_id" => self.fsm.region_id(),
                "peer_id" => self.fsm.peer_id(),
                "source_region" => ?source,
                "target_region" => ?self.fsm.peer.region(),
            );
            self.fsm.peer.heartbeat_pd(self.ctx);
        }
        if let Err(e) = self.ctx.router.force_send(
            source.get_id(),
            PeerMsg::SignificantMsg(SignificantMsg::MergeResult {
                target_region_id: self.fsm.region_id(),
                target: self.fsm.peer.peer.clone(),
                result: MergeResultKind::FromTargetLog,
            }),
        ) {
            panic!(
                "{} failed to send merge result(FromTargetLog) to source region {}, err {}",
                self.fsm.peer.tag,
                source.get_id(),
                e
            );
        }
    }

    /// Handle rollbacking Merge result.
    ///
    /// If commit is 0, it means that Merge is rollbacked by a snapshot; otherwise
    /// it's rollbacked by a proposal, and its value should be equal to the commit
    /// index of previous PrepareMerge.
    fn on_ready_rollback_merge(&mut self, commit: u64, region: Option<metapb::Region>) {
        let pending_commit = self
            .fsm
            .peer
            .pending_merge_state
            .as_ref()
            .unwrap()
            .get_commit();
        if commit != 0 && pending_commit != commit {
            panic!(
                "{} rollbacks a wrong merge: {} != {}",
                self.fsm.peer.tag, pending_commit, commit
            );
        }
        // Clear merge releted data
        self.fsm.peer.pending_merge_state = None;
        self.fsm.peer.want_rollback_merge_peers.clear();

        // Resume updating `safe_ts`
        self.fsm.peer.read_progress.resume();

        if let Some(r) = region {
            let mut meta = self.ctx.store_meta.lock().unwrap();
            meta.set_region(&self.ctx.coprocessor_host, r, &mut self.fsm.peer);
        }
        if self.fsm.peer.is_leader() {
            info!(
                "notify pd with rollback merge";
                "region_id" => self.fsm.region_id(),
                "peer_id" => self.fsm.peer_id(),
                "commit_index" => commit,
            );
            self.fsm.peer.heartbeat_pd(self.ctx);
        }
    }

    fn on_merge_result(
        &mut self,
        target_region_id: u64,
        target: metapb::Peer,
        result: MergeResultKind,
    ) {
        let exists = self
            .fsm
            .peer
            .pending_merge_state
            .as_ref()
            .map_or(true, |s| s.get_target().get_peers().contains(&target));
        if !exists {
            panic!(
                "{} unexpected merge result: {:?} {:?} {:?}",
                self.fsm.peer.tag, self.fsm.peer.pending_merge_state, target, result
            );
        }
        // Because of the checking before proposing `PrepareMerge`, which is
        // no `CompactLog` proposal between the smallest commit index and the latest index.
        // If the merge succeed, all source peers are impossible in apply snapshot state
        // and must be initialized.
        {
            let meta = self.ctx.store_meta.lock().unwrap();
            if meta.atomic_snap_regions.contains_key(&self.region_id()) {
                panic!(
                    "{} is applying atomic snapshot on getting merge result, target region id {}, target peer {:?}, merge result type {:?}",
                    self.fsm.peer.tag, target_region_id, target, result
                );
            }
        }
        if self.fsm.peer.is_applying_snapshot_strictly() {
            panic!(
                "{} is applying snapshot on getting merge result, target region id {}, target peer {:?}, merge result type {:?}",
                self.fsm.peer.tag, target_region_id, target, result
            );
        }
        if !self.fsm.peer.is_initialized() {
            panic!(
                "{} is not initialized on getting merge result, target region id {}, target peer {:?}, merge result type {:?}",
                self.fsm.peer.tag, target_region_id, target, result
            );
        }
        match result {
            MergeResultKind::FromTargetLog => {
                info!(
                    "merge finished";
                    "region_id" => self.fsm.region_id(),
                    "peer_id" => self.fsm.peer_id(),
                    "target_region" => ?self.fsm.peer.pending_merge_state.as_ref().unwrap().target,
                );
                self.destroy_peer(true);
            }
            MergeResultKind::FromTargetSnapshotStep1 => {
                info!(
                    "merge finished with target snapshot";
                    "region_id" => self.fsm.region_id(),
                    "peer_id" => self.fsm.peer_id(),
                    "target_region_id" => target_region_id,
                );
                self.fsm.peer.pending_remove = true;
                // Destroy apply fsm at first
                self.ctx.apply_router.schedule_task(
                    self.fsm.region_id(),
                    ApplyTask::destroy(self.fsm.region_id(), true),
                );
            }
            MergeResultKind::FromTargetSnapshotStep2 => {
                // `merge_by_target` is true because this region's range already belongs to
                // its target region so we must not clear data otherwise its target region's
                // data will corrupt.
                self.destroy_peer(true);
            }
            MergeResultKind::Stale => {
                self.on_stale_merge(target_region_id);
            }
        };
    }

    fn on_stale_merge(&mut self, target_region_id: u64) {
        if self.fsm.peer.pending_remove {
            return;
        }
        info!(
            "successful merge can't be continued, try to gc stale peer";
            "region_id" => self.fsm.region_id(),
            "peer_id" => self.fsm.peer_id(),
            "target_region_id" => target_region_id,
            "merge_state" => ?self.fsm.peer.pending_merge_state,
        );
        // Because of the checking before proposing `PrepareMerge`, which is
        // no `CompactLog` proposal between the smallest commit index and the latest index.
        // If the merge succeed, all source peers are impossible in apply snapshot state
        // and must be initialized.
        // So `maybe_destroy` must succeed here.
        let job = self.fsm.peer.maybe_destroy(&self.ctx).unwrap();
        self.handle_destroy_peer(job);
    }

    fn on_ready_apply_snapshot(&mut self, persist_res: PersistSnapshotResult) {
        let prev_region = persist_res.prev_region;
        let region = persist_res.region;

        info!(
            "snapshot is persisted";
            "region_id" => self.fsm.region_id(),
            "peer_id" => self.fsm.peer_id(),
            "region" => ?region,
        );

        if prev_region.get_peers() != region.get_peers() {
            let mut state = self.ctx.global_replication_state.lock().unwrap();
            let gb = state
                .calculate_commit_group(self.fsm.peer.replication_mode_version, region.get_peers());
            self.fsm.peer.raft_group.raft.clear_commit_group();
            self.fsm.peer.raft_group.raft.assign_commit_groups(gb);
        }

        let mut meta = self.ctx.store_meta.lock().unwrap();
        debug!(
            "check snapshot range";
            "region_id" => self.fsm.region_id(),
            "peer_id" => self.fsm.peer_id(),
            "prev_region" => ?prev_region,
        );

        meta.readers.insert(
            self.fsm.region_id(),
            ReadDelegate::from_peer(&self.fsm.peer),
        );

        // Remove this region's snapshot region from the `pending_snapshot_regions`
        // The `pending_snapshot_regions` is only used to occupy the key range, so if this
        // peer is added to `region_ranges`, it can be remove from `pending_snapshot_regions`
        meta.pending_snapshot_regions
            .retain(|r| self.fsm.region_id() != r.get_id());

        // Remove its source peers' metadata
        for r in &persist_res.destroy_regions {
            let prev = meta.region_ranges.remove(&enc_end_key(&r));
            assert_eq!(prev, Some(r.get_id()));
            assert!(meta.regions.remove(&r.get_id()).is_some());
            meta.readers.remove(&r.get_id());
        }
        // Remove the data from `atomic_snap_regions` and `destroyed_region_for_snap`
        // which are added before applying snapshot
        if let Some(wait_destroy_regions) = meta.atomic_snap_regions.remove(&self.fsm.region_id()) {
            for (source_region_id, _) in wait_destroy_regions {
                assert_eq!(
                    meta.destroyed_region_for_snap
                        .remove(&source_region_id)
                        .is_some(),
                    true
                );
            }
        }

        if util::is_region_initialized(&prev_region) {
            info!(
                "region changed after applying snapshot";
                "region_id" => self.fsm.region_id(),
                "peer_id" => self.fsm.peer_id(),
                "prev_region" => ?prev_region,
                "region" => ?region,
            );
            let prev = meta.region_ranges.remove(&enc_end_key(&prev_region));
            if prev != Some(region.get_id()) {
                panic!(
                    "{} meta corrupted, expect {:?} got {:?}",
                    self.fsm.peer.tag, prev_region, prev,
                );
            }
        } else if self.fsm.peer.local_first_replicate {
            // This peer is uninitialized previously.
            // More accurately, the `RegionLocalState` has been persisted so the data can be removed from `pending_create_peers`.
            let mut pending_create_peers = self.ctx.pending_create_peers.lock().unwrap();
            assert_eq!(
                pending_create_peers.remove(&self.fsm.region_id()),
                Some((self.fsm.peer_id(), false))
            );
        }

        if let Some(r) = meta
            .region_ranges
            .insert(enc_end_key(&region), region.get_id())
        {
            panic!("{} unexpected region {:?}", self.fsm.peer.tag, r);
        }
        let prev = meta.regions.insert(region.get_id(), region.clone());
        assert_eq!(prev, Some(prev_region));
        drop(meta);

<<<<<<< HEAD
        for r in &persist_res.destroy_regions {
=======
        self.fsm.peer.read_progress.update_leader_info(
            self.fsm.peer.leader_id(),
            self.fsm.peer.term(),
            &region,
        );

        for r in &apply_result.destroyed_regions {
>>>>>>> 47c4dbdf
            if let Err(e) = self.ctx.router.force_send(
                r.get_id(),
                PeerMsg::SignificantMsg(SignificantMsg::MergeResult {
                    target_region_id: self.fsm.region_id(),
                    target: self.fsm.peer.peer.clone(),
                    result: MergeResultKind::FromTargetSnapshotStep2,
                }),
            ) {
                panic!(
                    "{} failed to send merge result(FromTargetSnapshotStep2) to source region {}, err {}",
                    self.fsm.peer.tag,
                    r.get_id(),
                    e
                );
            }
        }
    }

    fn on_ready_result(
        &mut self,
        exec_results: &mut VecDeque<ExecResult<EK::Snapshot>>,
        metrics: &ApplyMetrics,
    ) {
        // handle executing committed log results
        while let Some(result) = exec_results.pop_front() {
            match result {
                ExecResult::ChangePeer(cp) => self.on_ready_change_peer(cp),
                ExecResult::CompactLog { first_index, state } => {
                    self.on_ready_compact_log(first_index, state)
                }
                ExecResult::SplitRegion {
                    derived,
                    regions,
                    new_split_regions,
                } => self.on_ready_split_region(derived, regions, new_split_regions),
                ExecResult::PrepareMerge { region, state } => {
                    self.on_ready_prepare_merge(region, state)
                }
                ExecResult::CommitMerge {
                    index,
                    region,
                    source,
                } => self.on_ready_commit_merge(index, region, source),
                ExecResult::RollbackMerge { region, commit } => {
                    self.on_ready_rollback_merge(commit, Some(region))
                }
                ExecResult::ComputeHash {
                    region,
                    index,
                    context,
                    snap,
                } => self.on_ready_compute_hash(region, index, context, snap),
                ExecResult::VerifyHash {
                    index,
                    context,
                    hash,
                } => self.on_ready_verify_hash(index, context, hash),
                ExecResult::DeleteRange { .. } => {
                    // TODO: clean user properties?
                }
                ExecResult::IngestSst { ssts } => self.on_ingest_sst_result(ssts),
            }
        }

        // Update metrics only when all exec_results are finished in case the metrics is counted multiple times
        // when waiting for commit merge
        self.ctx.store_stat.lock_cf_bytes_written += metrics.lock_cf_written_bytes;
        self.ctx.store_stat.engine_total_bytes_written += metrics.written_bytes;
        self.ctx.store_stat.engine_total_keys_written += metrics.written_keys;
        self.ctx
            .store_stat
            .engine_total_query_stats
            .add_query_stats(&metrics.written_query_stats.0);
    }

    /// Check if a request is valid if it has valid prepare_merge/commit_merge proposal.
    fn check_merge_proposal(&self, msg: &mut RaftCmdRequest) -> Result<()> {
        if !msg.get_admin_request().has_prepare_merge()
            && !msg.get_admin_request().has_commit_merge()
        {
            return Ok(());
        }

        let region = self.fsm.peer.region();
        if msg.get_admin_request().has_prepare_merge() {
            // Just for simplicity, do not start region merge while in joint state
            if self.fsm.peer.in_joint_state() {
                return Err(box_err!(
                    "{} region in joint state, can not propose merge command, command: {:?}",
                    self.fsm.peer.tag,
                    msg.get_admin_request()
                ));
            }
            let target_region = msg.get_admin_request().get_prepare_merge().get_target();
            {
                let meta = self.ctx.store_meta.lock().unwrap();
                match meta.regions.get(&target_region.get_id()) {
                    Some(r) => {
                        if r != target_region {
                            return Err(box_err!(
                                "target region not matched, skip proposing: {:?} != {:?}",
                                r,
                                target_region
                            ));
                        }
                    }
                    None => {
                        return Err(box_err!(
                            "target region {} doesn't exist.",
                            target_region.get_id()
                        ));
                    }
                }
            }
            if !util::is_sibling_regions(target_region, region) {
                return Err(box_err!(
                    "{:?} and {:?} are not sibling, skip proposing.",
                    target_region,
                    region
                ));
            }
            if !util::region_on_same_stores(target_region, region) {
                return Err(box_err!(
                    "peers doesn't match {:?} != {:?}, reject merge",
                    region.get_peers(),
                    target_region.get_peers()
                ));
            }
        } else {
            let source_region = msg.get_admin_request().get_commit_merge().get_source();
            if !util::is_sibling_regions(source_region, region) {
                return Err(box_err!(
                    "{:?} and {:?} should be sibling",
                    source_region,
                    region
                ));
            }
            if !util::region_on_same_stores(source_region, region) {
                return Err(box_err!(
                    "peers not matched: {:?} {:?}",
                    source_region,
                    region
                ));
            }
        }

        Ok(())
    }

    fn pre_propose_raft_command(
        &mut self,
        msg: &RaftCmdRequest,
    ) -> Result<Option<RaftCmdResponse>> {
        // Check store_id, make sure that the msg is dispatched to the right place.
        if let Err(e) = util::check_store_id(msg, self.store_id()) {
            self.ctx.raft_metrics.invalid_proposal.mismatch_store_id += 1;
            return Err(e);
        }
        if msg.has_status_request() {
            // For status commands, we handle it here directly.
            let resp = self.execute_status_command(msg)?;
            return Ok(Some(resp));
        }

        // Check whether the store has the right peer to handle the request.
        let region_id = self.region_id();
        let leader_id = self.fsm.peer.leader_id();
        let request = msg.get_requests();

        // ReadIndex can be processed on the replicas.
        let is_read_index_request =
            request.len() == 1 && request[0].get_cmd_type() == CmdType::ReadIndex;
        let mut read_only = true;
        for r in msg.get_requests() {
            match r.get_cmd_type() {
                CmdType::Get | CmdType::Snap | CmdType::ReadIndex => (),
                _ => read_only = false,
            }
        }
        let allow_replica_read = read_only && msg.get_header().get_replica_read();
        let flags = WriteBatchFlags::from_bits_check(msg.get_header().get_flags());
        let allow_stale_read = read_only && flags.contains(WriteBatchFlags::STALE_READ);
        if !self.fsm.peer.is_leader()
            && !is_read_index_request
            && !allow_replica_read
            && !allow_stale_read
        {
            self.ctx.raft_metrics.invalid_proposal.not_leader += 1;
            let leader = self.fsm.peer.get_peer_from_cache(leader_id);
            self.fsm.reset_hibernate_state(GroupState::Chaos);
            self.register_raft_base_tick();
            return Err(Error::NotLeader(region_id, leader));
        }
        // peer_id must be the same as peer's.
        if let Err(e) = util::check_peer_id(msg, self.fsm.peer.peer_id()) {
            self.ctx.raft_metrics.invalid_proposal.mismatch_peer_id += 1;
            return Err(e);
        }
        // check whether the peer is initialized.
        if !self.fsm.peer.is_initialized() {
            self.ctx
                .raft_metrics
                .invalid_proposal
                .region_not_initialized += 1;
            return Err(Error::RegionNotInitialized(region_id));
        }
        // If the peer is applying snapshot, it may drop some sending messages, that could
        // make clients wait for response until timeout.
        if self.fsm.peer.is_applying_snapshot_strictly() {
            self.ctx.raft_metrics.invalid_proposal.is_applying_snapshot += 1;
            // TODO: replace to a more suitable error.
            return Err(Error::Other(box_err!(
                "{} peer is applying snapshot",
                self.fsm.peer.tag
            )));
        }
        // Check whether the term is stale.
        if let Err(e) = util::check_term(msg, self.fsm.peer.term()) {
            self.ctx.raft_metrics.invalid_proposal.stale_command += 1;
            return Err(e);
        }

        match util::check_region_epoch(msg, self.fsm.peer.region(), true) {
            Err(Error::EpochNotMatch(m, mut new_regions)) => {
                // Attach the region which might be split from the current region. But it doesn't
                // matter if the region is not split from the current region. If the region meta
                // received by the TiKV driver is newer than the meta cached in the driver, the meta is
                // updated.
                let requested_version = msg.get_header().get_region_epoch().version;
                self.collect_sibling_region(requested_version, &mut new_regions);
                self.ctx.raft_metrics.invalid_proposal.epoch_not_match += 1;
                Err(Error::EpochNotMatch(m, new_regions))
            }
            Err(e) => Err(e),
            Ok(()) => Ok(None),
        }
    }

    fn propose_raft_command(&mut self, mut msg: RaftCmdRequest, cb: Callback<EK::Snapshot>) {
        match self.pre_propose_raft_command(&msg) {
            Ok(Some(resp)) => {
                cb.invoke_with_response(resp);
                return;
            }
            Err(e) => {
                debug!(
                    "failed to propose";
                    "region_id" => self.region_id(),
                    "peer_id" => self.fsm.peer_id(),
                    "message" => ?msg,
                    "err" => %e,
                );
                cb.invoke_with_response(new_error(e));
                return;
            }
            _ => (),
        }

        if self.fsm.peer.pending_remove {
            apply::notify_req_region_removed(self.region_id(), cb);
            return;
        }

        if let Err(e) = self.check_merge_proposal(&mut msg) {
            warn!(
                "failed to propose merge";
                "region_id" => self.region_id(),
                "peer_id" => self.fsm.peer_id(),
                "message" => ?msg,
                "err" => %e,
                "error_code" => %e.error_code(),
            );
            cb.invoke_with_response(new_error(e));
            return;
        }

        // Note:
        // The peer that is being checked is a leader. It might step down to be a follower later. It
        // doesn't matter whether the peer is a leader or not. If it's not a leader, the proposing
        // command log entry can't be committed.

        let mut resp = RaftCmdResponse::default();
        let term = self.fsm.peer.term();
        bind_term(&mut resp, term);
        if self.fsm.peer.propose(self.ctx, cb, msg, resp) {
            self.fsm.has_ready = true;
        }

        if self.fsm.peer.should_wake_up {
            self.reset_raft_tick(GroupState::Ordered);
        }

        self.register_pd_heartbeat_tick();

        // TODO: add timeout, if the command is not applied after timeout,
        // we will call the callback with timeout error.
    }

    fn collect_sibling_region(&self, requested_version: u64, regions: &mut Vec<Region>) {
        let mut max_version = self.fsm.peer.region().get_region_epoch().version;
        if requested_version >= max_version {
            // Our information is stale.
            return;
        }
        // Current region is included in the vec.
        let mut collect_cnt = max_version - requested_version;
        let anchor = Excluded(enc_end_key(self.fsm.peer.region()));
        let meta = self.ctx.store_meta.lock().unwrap();
        let mut ranges = if self.ctx.cfg.right_derive_when_split {
            meta.region_ranges.range((Unbounded::<Vec<u8>>, anchor))
        } else {
            meta.region_ranges.range((anchor, Unbounded::<Vec<u8>>))
        };

        for _ in 0..MAX_REGIONS_IN_ERROR {
            let res = if self.ctx.cfg.right_derive_when_split {
                ranges.next_back()
            } else {
                ranges.next()
            };
            if let Some((_, id)) = res {
                let r = &meta.regions[id];
                collect_cnt -= 1;
                // For example, A is split into B, A, and then B is split into C, B.
                if r.get_region_epoch().version >= max_version {
                    // It doesn't matter if it's a false positive, as it's limited by MAX_REGIONS_IN_ERROR.
                    collect_cnt += r.get_region_epoch().version - max_version;
                    max_version = r.get_region_epoch().version;
                }
                regions.push(r.to_owned());
                if collect_cnt == 0 {
                    return;
                }
            } else {
                return;
            }
        }
    }

    fn register_raft_gc_log_tick(&mut self) {
        self.schedule_tick(PeerTicks::RAFT_LOG_GC)
    }

    #[allow(clippy::if_same_then_else)]
    fn on_raft_gc_log_tick(&mut self, force_compact: bool) {
        if !self.fsm.peer.get_store().is_cache_empty() || !self.ctx.cfg.hibernate_regions {
            self.register_raft_gc_log_tick();
        }
        fail_point!("on_raft_log_gc_tick_1", self.fsm.peer_id() == 1, |_| {});
        fail_point!("on_raft_gc_log_tick", |_| {});
        debug_assert!(!self.fsm.stopped);

        // The most simple case: compact log and cache to applied index directly.
        let applied_idx = self.fsm.peer.get_store().applied_index();
        if !self.fsm.peer.is_leader() {
            self.fsm.peer.mut_store().compact_to(applied_idx + 1);
            return;
        }

        // As leader, we would not keep caches for the peers that didn't response heartbeat in the
        // last few seconds. That happens probably because another TiKV is down. In this case if we
        // do not clean up the cache, it may keep growing.
        let drop_cache_duration =
            self.ctx.cfg.raft_heartbeat_interval() + self.ctx.cfg.raft_entry_cache_life_time.0;
        let cache_alive_limit = Instant::now() - drop_cache_duration;

        // Leader will replicate the compact log command to followers,
        // If we use current replicated_index (like 10) as the compact index,
        // when we replicate this log, the newest replicated_index will be 11,
        // but we only compact the log to 10, not 11, at that time,
        // the first index is 10, and replicated_index is 11, with an extra log,
        // and we will do compact again with compact index 11, in cycles...
        // So we introduce a threshold, if replicated index - first index > threshold,
        // we will try to compact log.
        // raft log entries[..............................................]
        //                  ^                                       ^
        //                  |-----------------threshold------------ |
        //              first_index                         replicated_index
        // `alive_cache_idx` is the smallest `replicated_index` of healthy up nodes.
        // `alive_cache_idx` is only used to gc cache.
        let truncated_idx = self.fsm.peer.get_store().truncated_index();
        let last_idx = self.fsm.peer.get_store().last_index();
        let (mut replicated_idx, mut alive_cache_idx) = (last_idx, last_idx);
        for (peer_id, p) in self.fsm.peer.raft_group.raft.prs().iter() {
            if replicated_idx > p.matched {
                replicated_idx = p.matched;
            }
            if let Some(last_heartbeat) = self.fsm.peer.peer_heartbeats.get(peer_id) {
                if alive_cache_idx > p.matched
                    && p.matched >= truncated_idx
                    && *last_heartbeat > cache_alive_limit
                {
                    alive_cache_idx = p.matched;
                }
            }
        }
        // When an election happened or a new peer is added, replicated_idx can be 0.
        if replicated_idx > 0 {
            assert!(
                last_idx >= replicated_idx,
                "expect last index {} >= replicated index {}",
                last_idx,
                replicated_idx
            );
            REGION_MAX_LOG_LAG.observe((last_idx - replicated_idx) as f64);
        }
        self.fsm
            .peer
            .mut_store()
            .maybe_gc_cache(alive_cache_idx, applied_idx);
        if needs_evict_entry_cache() {
            self.fsm.peer.mut_store().evict_cache(true);
            if !self.fsm.peer.get_store().cache_is_empty() {
                self.register_entry_cache_evict_tick();
            }
        }

        let mut total_gc_logs = 0;

        let first_idx = self.fsm.peer.get_store().first_index();

        let mut compact_idx = if force_compact
            // Too many logs between applied index and first index.
            || (applied_idx > first_idx && applied_idx - first_idx >= self.ctx.cfg.raft_log_gc_count_limit)
            // Raft log size ecceeds the limit.
            || (self.fsm.peer.raft_log_size_hint >= self.ctx.cfg.raft_log_gc_size_limit.0)
        {
            applied_idx
        } else if replicated_idx < first_idx || last_idx - first_idx < 3 {
            // In the current implementation one compaction can't delete all stale Raft logs.
            // There will be at least 3 entries left after one compaction:
            // |------------- entries needs to be compacted ----------|
            // [entries...][the entry at `compact_idx`][the last entry][new compaction entry]
            //             |-------------------- entries will be left ----------------------|
            return;
        } else if replicated_idx - first_idx < self.ctx.cfg.raft_log_gc_threshold
            && self.fsm.skip_gc_raft_log_ticks < self.ctx.cfg.raft_log_reserve_max_ticks
        {
            // Logs will only be kept `max_ticks` * `raft_log_gc_tick_interval`.
            self.fsm.skip_gc_raft_log_ticks += 1;
            self.register_raft_gc_log_tick();
            return;
        } else {
            replicated_idx
        };
        assert!(compact_idx >= first_idx);
        // Have no idea why subtract 1 here, but original code did this by magic.
        compact_idx -= 1;
        if compact_idx < first_idx {
            // In case compact_idx == first_idx before subtraction.
            return;
        }
        total_gc_logs += compact_idx - first_idx;

        // Create a compact log request and notify directly.
        let region_id = self.fsm.peer.region().get_id();
        let peer = self.fsm.peer.peer.clone();
        let term = self.fsm.peer.get_index_term(compact_idx);
        let request = new_compact_log_request(region_id, peer, compact_idx, term);
        self.propose_raft_command(request, Callback::None);

        self.fsm.skip_gc_raft_log_ticks = 0;
        self.register_raft_gc_log_tick();
        PEER_GC_RAFT_LOG_COUNTER.inc_by(total_gc_logs);
    }

    fn register_entry_cache_evict_tick(&mut self) {
        self.schedule_tick(PeerTicks::ENTRY_CACHE_EVICT)
    }

    fn on_entry_cache_evict_tick(&mut self) {
        fail_point!("on_entry_cache_evict_tick", |_| {});
        if needs_evict_entry_cache() {
            self.fsm.peer.mut_store().evict_cache(true);
        }
        if memory_usage_reaches_high_water() && !self.fsm.peer.get_store().cache_is_empty() {
            self.register_entry_cache_evict_tick();
        }
    }

    fn register_split_region_check_tick(&mut self) {
        self.schedule_tick(PeerTicks::SPLIT_REGION_CHECK)
    }

    #[inline]
    fn region_split_skip_max_count(&self) -> usize {
        fail_point!("region_split_skip_max_count", |_| { usize::max_value() });
        REGION_SPLIT_SKIP_MAX_COUNT
    }

    fn on_split_region_check_tick(&mut self) {
        if !self.fsm.peer.is_leader() {
            return;
        }

        // When restart, the has_calculated_region_size will be false. The split check will first
        // check the region size, and then check whether the region should split. This
        // should work even if we change the region max size.
        // If peer says should update approximate size, update region size and check
        // whether the region should split.
        // We assume that `has_calculated_region_size` is only set true when receives an
        // accurate value sent from split-check thread.
        if self.fsm.peer.has_calculated_region_size
            && self.fsm.peer.compaction_declined_bytes < self.ctx.cfg.region_split_check_diff.0
            && self.fsm.peer.size_diff_hint < self.ctx.cfg.region_split_check_diff.0
        {
            return;
        }

        fail_point!("on_split_region_check_tick");
        self.register_split_region_check_tick();

        // To avoid frequent scan, we only add new scan tasks if all previous tasks
        // have finished.
        // TODO: check whether a gc progress has been started.
        if self.ctx.split_check_scheduler.is_busy() {
            return;
        }

        // When Lightning or BR is importing data to TiKV, their ingest-request may fail because of
        // region-epoch not matched. So we hope TiKV do not check region size and split region during
        // importing.
        if self.ctx.importer.get_mode() == SwitchMode::Import {
            return;
        }

        // bulk insert too fast may cause snapshot stale very soon, worst case it stale before
        // sending. so when snapshot is generating or sending, skip split check at most 3 times.
        // There is a trade off between region size and snapshot success rate. Split check is
        // triggered every 10 seconds. If a snapshot can't be generated in 30 seconds, it might be
        // just too large to be generated. Split it into smaller size can help generation. check
        // issue 330 for more info.
        if self.fsm.peer.get_store().is_generating_snapshot()
            && self.fsm.skip_split_count < self.region_split_skip_max_count()
        {
            self.fsm.skip_split_count += 1;
            return;
        }
        self.fsm.skip_split_count = 0;
        let task = SplitCheckTask::split_check(self.region().clone(), true, CheckPolicy::Scan);
        if let Err(e) = self.ctx.split_check_scheduler.schedule(task) {
            error!(
                "failed to schedule split check";
                "region_id" => self.fsm.region_id(),
                "peer_id" => self.fsm.peer_id(),
                "err" => %e,
            );
            return;
        }
        self.fsm.peer.size_diff_hint = 0;
        self.fsm.peer.compaction_declined_bytes = 0;
    }

    fn on_prepare_split_region(
        &mut self,
        region_epoch: metapb::RegionEpoch,
        split_keys: Vec<Vec<u8>>,
        cb: Callback<EK::Snapshot>,
        source: &str,
    ) {
        info!(
            "on split";
            "region_id" => self.fsm.region_id(),
            "peer_id" => self.fsm.peer_id(),
            "split_keys" => %KeysInfoFormatter(split_keys.iter()),
            "source" => source,
        );
        if let Err(e) = self.validate_split_region(&region_epoch, &split_keys) {
            cb.invoke_with_response(new_error(e));
            return;
        }
        let region = self.fsm.peer.region();
        let task = PdTask::AskBatchSplit {
            region: region.clone(),
            split_keys,
            peer: self.fsm.peer.peer.clone(),
            right_derive: self.ctx.cfg.right_derive_when_split,
            callback: cb,
        };
        if let Err(Stopped(t)) = self.ctx.pd_scheduler.schedule(task) {
            error!(
                "failed to notify pd to split: Stopped";
                "region_id" => self.fsm.region_id(),
                "peer_id" => self.fsm.peer_id(),
            );
            match t {
                PdTask::AskBatchSplit { callback, .. } => {
                    callback.invoke_with_response(new_error(box_err!(
                        "{} failed to split: Stopped",
                        self.fsm.peer.tag
                    )));
                }
                _ => unreachable!(),
            }
        }
    }

    fn validate_split_region(
        &mut self,
        epoch: &metapb::RegionEpoch,
        split_keys: &[Vec<u8>],
    ) -> Result<()> {
        if split_keys.is_empty() {
            error!(
                "no split key is specified.";
                "region_id" => self.fsm.region_id(),
                "peer_id" => self.fsm.peer_id(),
            );
            return Err(box_err!("{} no split key is specified.", self.fsm.peer.tag));
        }
        for key in split_keys {
            if key.is_empty() {
                error!(
                    "split key should not be empty!!!";
                    "region_id" => self.fsm.region_id(),
                    "peer_id" => self.fsm.peer_id(),
                );
                return Err(box_err!(
                    "{} split key should not be empty",
                    self.fsm.peer.tag
                ));
            }
        }
        if !self.fsm.peer.is_leader() {
            // region on this store is no longer leader, skipped.
            info!(
                "not leader, skip.";
                "region_id" => self.fsm.region_id(),
                "peer_id" => self.fsm.peer_id(),
            );
            return Err(Error::NotLeader(
                self.region_id(),
                self.fsm.peer.get_peer_from_cache(self.fsm.peer.leader_id()),
            ));
        }

        let region = self.fsm.peer.region();
        let latest_epoch = region.get_region_epoch();

        // This is a little difference for `check_region_epoch` in region split case.
        // Here we just need to check `version` because `conf_ver` will be update
        // to the latest value of the peer, and then send to PD.
        if latest_epoch.get_version() != epoch.get_version() {
            info!(
                "epoch changed, retry later";
                "region_id" => self.fsm.region_id(),
                "peer_id" => self.fsm.peer_id(),
                "prev_epoch" => ?region.get_region_epoch(),
                "epoch" => ?epoch,
            );
            return Err(Error::EpochNotMatch(
                format!(
                    "{} epoch changed {:?} != {:?}, retry later",
                    self.fsm.peer.tag, latest_epoch, epoch
                ),
                vec![region.to_owned()],
            ));
        }
        Ok(())
    }

    fn on_approximate_region_size(&mut self, size: u64) {
        self.fsm.peer.approximate_size = size;
        self.fsm.peer.has_calculated_region_size = true;
        self.register_split_region_check_tick();
        self.register_pd_heartbeat_tick();
        fail_point!("on_approximate_region_size");
    }

    fn on_approximate_region_keys(&mut self, keys: u64) {
        self.fsm.peer.approximate_keys = keys;
        self.register_split_region_check_tick();
        self.register_pd_heartbeat_tick();
    }

    fn on_compaction_declined_bytes(&mut self, declined_bytes: u64) {
        self.fsm.peer.compaction_declined_bytes += declined_bytes;
        if self.fsm.peer.compaction_declined_bytes >= self.ctx.cfg.region_split_check_diff.0 {
            UPDATE_REGION_SIZE_BY_COMPACTION_COUNTER.inc();
        }
        self.register_split_region_check_tick();
    }

    fn on_schedule_half_split_region(
        &mut self,
        region_epoch: &metapb::RegionEpoch,
        policy: CheckPolicy,
        source: &str,
    ) {
        info!(
            "on half split";
            "region_id" => self.fsm.region_id(),
            "peer_id" => self.fsm.peer_id(),
            "policy" => ?policy,
            "source" => source,
        );
        if !self.fsm.peer.is_leader() {
            // region on this store is no longer leader, skipped.
            warn!(
                "not leader, skip";
                "region_id" => self.fsm.region_id(),
                "peer_id" => self.fsm.peer_id(),
            );
            return;
        }

        let region = self.fsm.peer.region();
        if util::is_epoch_stale(region_epoch, region.get_region_epoch()) {
            warn!(
                "receive a stale halfsplit message";
                "region_id" => self.fsm.region_id(),
                "peer_id" => self.fsm.peer_id(),
            );
            return;
        }

        let task = SplitCheckTask::split_check(region.clone(), false, policy);
        if let Err(e) = self.ctx.split_check_scheduler.schedule(task) {
            error!(
                "failed to schedule split check";
                "region_id" => self.fsm.region_id(),
                "peer_id" => self.fsm.peer_id(),
                "err" => %e,
            );
        }
    }

    fn on_pd_heartbeat_tick(&mut self) {
        if !self.ctx.cfg.hibernate_regions {
            self.register_pd_heartbeat_tick();
        }
        self.fsm.peer.check_peers();

        if !self.fsm.peer.is_leader() {
            return;
        }
        self.fsm.peer.heartbeat_pd(self.ctx);
        if self.ctx.cfg.hibernate_regions && self.fsm.peer.replication_mode_need_catch_up() {
            self.register_pd_heartbeat_tick();
        }
    }

    fn register_pd_heartbeat_tick(&mut self) {
        self.schedule_tick(PeerTicks::PD_HEARTBEAT)
    }

    fn on_check_peer_stale_state_tick(&mut self) {
        if self.fsm.peer.pending_remove {
            return;
        }

        self.register_check_peer_stale_state_tick();

        if self.fsm.peer.is_applying_snapshot_strictly() || self.fsm.peer.has_pending_snapshot() {
            return;
        }

        if self.ctx.cfg.hibernate_regions {
            let group_state = self.fsm.hibernate_state.group_state();
            if group_state == GroupState::Idle {
                self.fsm.peer.ping();
                if !self.fsm.peer.is_leader() {
                    // If leader is able to receive messge but can't send out any,
                    // follower should be able to start an election.
                    self.fsm.reset_hibernate_state(GroupState::PreChaos);
                } else {
                    self.fsm.has_ready = true;
                    // Schedule a pd heartbeat to discover down and pending peer when
                    // hibernate_regions is enabled.
                    self.register_pd_heartbeat_tick();
                }
            } else if group_state == GroupState::PreChaos {
                self.fsm.reset_hibernate_state(GroupState::Chaos);
            } else if group_state == GroupState::Chaos {
                // Register tick if it's not yet. Only when it fails to receive ping from leader
                // after two stale check can a follower actually tick.
                self.register_raft_base_tick();
            }
        }

        // If this peer detects the leader is missing for a long long time,
        // it should consider itself as a stale peer which is removed from
        // the original cluster.
        // This most likely happens in the following scenario:
        // At first, there are three peer A, B, C in the cluster, and A is leader.
        // Peer B gets down. And then A adds D, E, F into the cluster.
        // Peer D becomes leader of the new cluster, and then removes peer A, B, C.
        // After all these peer in and out, now the cluster has peer D, E, F.
        // If peer B goes up at this moment, it still thinks it is one of the cluster
        // and has peers A, C. However, it could not reach A, C since they are removed
        // from the cluster or probably destroyed.
        // Meantime, D, E, F would not reach B, since it's not in the cluster anymore.
        // In this case, peer B would notice that the leader is missing for a long time,
        // and it would check with pd to confirm whether it's still a member of the cluster.
        // If not, it destroys itself as a stale peer which is removed out already.
        let state = self.fsm.peer.check_stale_state(self.ctx);
        fail_point!("peer_check_stale_state", state != StaleState::Valid, |_| {});
        match state {
            StaleState::Valid => (),
            StaleState::LeaderMissing => {
                warn!(
                    "leader missing longer than abnormal_leader_missing_duration";
                    "region_id" => self.fsm.region_id(),
                    "peer_id" => self.fsm.peer_id(),
                    "expect" => %self.ctx.cfg.abnormal_leader_missing_duration,
                );
                self.ctx
                    .raft_metrics
                    .leader_missing
                    .lock()
                    .unwrap()
                    .insert(self.region_id());
            }
            StaleState::ToValidate => {
                // for peer B in case 1 above
                warn!(
                    "leader missing longer than max_leader_missing_duration. \
                     To check with pd and other peers whether it's still valid";
                    "region_id" => self.fsm.region_id(),
                    "peer_id" => self.fsm.peer_id(),
                    "expect" => %self.ctx.cfg.max_leader_missing_duration,
                );

                self.fsm.peer.bcast_check_stale_peer_message(&mut self.ctx);

                let task = PdTask::ValidatePeer {
                    peer: self.fsm.peer.peer.clone(),
                    region: self.fsm.peer.region().clone(),
                };
                if let Err(e) = self.ctx.pd_scheduler.schedule(task) {
                    error!(
                        "failed to notify pd";
                        "region_id" => self.fsm.region_id(),
                        "peer_id" => self.fsm.peer_id(),
                        "err" => %e,
                    )
                }
            }
        }
    }

    fn register_check_peer_stale_state_tick(&mut self) {
        self.schedule_tick(PeerTicks::CHECK_PEER_STALE_STATE)
    }
}

impl<'a, EK, ER, T: Transport> PeerFsmDelegate<'a, EK, ER, T>
where
    EK: KvEngine,
    ER: RaftEngine,
{
    fn on_ready_compute_hash(
        &mut self,
        region: metapb::Region,
        index: u64,
        context: Vec<u8>,
        snap: EK::Snapshot,
    ) {
        self.fsm.peer.consistency_state.last_check_time = Instant::now();
        let task = ConsistencyCheckTask::compute_hash(region, index, context, snap);
        info!(
            "schedule compute hash task";
            "region_id" => self.fsm.region_id(),
            "peer_id" => self.fsm.peer_id(),
            "task" => %task,
        );
        if let Err(e) = self.ctx.consistency_check_scheduler.schedule(task) {
            error!(
                "schedule failed";
                "region_id" => self.fsm.region_id(),
                "peer_id" => self.fsm.peer_id(),
                "err" => %e,
            );
        }
    }

    fn on_ready_verify_hash(
        &mut self,
        expected_index: u64,
        context: Vec<u8>,
        expected_hash: Vec<u8>,
    ) {
        self.verify_and_store_hash(expected_index, context, expected_hash);
    }

    fn on_hash_computed(&mut self, index: u64, context: Vec<u8>, hash: Vec<u8>) {
        if !self.verify_and_store_hash(index, context, hash) {
            return;
        }

        let req = new_verify_hash_request(
            self.region_id(),
            self.fsm.peer.peer.clone(),
            &self.fsm.peer.consistency_state,
        );
        self.propose_raft_command(req, Callback::None);
    }

    fn on_ingest_sst_result(&mut self, ssts: Vec<SSTMetaInfo>) {
        let mut size = 0;
        let mut keys = 0;
        for sst in &ssts {
            size += sst.total_bytes;
            keys += sst.total_kvs;
        }
        self.fsm.peer.approximate_size += size;
        self.fsm.peer.approximate_keys += keys;
        // The ingested file may be overlapped with the data in engine, so we need to check it
        // again to get the accurate value.
        self.fsm.peer.has_calculated_region_size = false;
        if self.fsm.peer.is_leader() {
            self.on_pd_heartbeat_tick();
            self.register_split_region_check_tick();
        }
    }

    /// Verify and store the hash to state. return true means the hash has been stored successfully.
    // TODO: Consider context in the function.
    fn verify_and_store_hash(
        &mut self,
        expected_index: u64,
        _context: Vec<u8>,
        expected_hash: Vec<u8>,
    ) -> bool {
        if expected_index < self.fsm.peer.consistency_state.index {
            REGION_HASH_COUNTER.verify.miss.inc();
            warn!(
                "has scheduled a new hash, skip.";
                "region_id" => self.fsm.region_id(),
                "peer_id" => self.fsm.peer_id(),
                "index" => self.fsm.peer.consistency_state.index,
                "expected_index" => expected_index,
            );
            return false;
        }
        if self.fsm.peer.consistency_state.index == expected_index {
            if self.fsm.peer.consistency_state.hash.is_empty() {
                warn!(
                    "duplicated consistency check detected, skip.";
                    "region_id" => self.fsm.region_id(),
                    "peer_id" => self.fsm.peer_id(),
                );
                return false;
            }
            if self.fsm.peer.consistency_state.hash != expected_hash {
                panic!(
                    "{} hash at {} not correct, want \"{}\", got \"{}\"!!!",
                    self.fsm.peer.tag,
                    self.fsm.peer.consistency_state.index,
                    escape(&expected_hash),
                    escape(&self.fsm.peer.consistency_state.hash)
                );
            }
            info!(
                "consistency check pass.";
                "region_id" => self.fsm.region_id(),
                "peer_id" => self.fsm.peer_id(),
                "index" => self.fsm.peer.consistency_state.index
            );
            REGION_HASH_COUNTER.verify.matched.inc();
            self.fsm.peer.consistency_state.hash = vec![];
            return false;
        }
        if self.fsm.peer.consistency_state.index != INVALID_INDEX
            && !self.fsm.peer.consistency_state.hash.is_empty()
        {
            // Maybe computing is too slow or computed result is dropped due to channel full.
            // If computing is too slow, miss count will be increased twice.
            REGION_HASH_COUNTER.verify.miss.inc();
            warn!(
                "hash belongs to wrong index, skip.";
                "region_id" => self.fsm.region_id(),
                "peer_id" => self.fsm.peer_id(),
                "index" => self.fsm.peer.consistency_state.index,
                "expected_index" => expected_index,
            );
        }

        info!(
            "save hash for consistency check later.";
            "region_id" => self.fsm.region_id(),
            "peer_id" => self.fsm.peer_id(),
            "index" => expected_index,
        );
        self.fsm.peer.consistency_state.index = expected_index;
        self.fsm.peer.consistency_state.hash = expected_hash;
        true
    }
}

/// Checks merge target, returns whether the source peer should be destroyed and whether the source peer is
/// merged to this target peer.
///
/// It returns (`can_destroy`, `merge_to_this_peer`).
///
/// `can_destroy` is true when there is a network isolation which leads to a follower of a merge target
/// Region's log falls behind and then receive a snapshot with epoch version after merge.
///
/// `merge_to_this_peer` is true when `can_destroy` is true and the source peer is merged to this target peer.
pub fn maybe_destroy_source(
    meta: &StoreMeta,
    target_region_id: u64,
    target_peer_id: u64,
    source_region_id: u64,
    region_epoch: RegionEpoch,
) -> (bool, bool) {
    if let Some(merge_targets) = meta.pending_merge_targets.get(&target_region_id) {
        if let Some(target_region) = merge_targets.get(&source_region_id) {
            info!(
                "[region {}] checking source {} epoch: {:?}, merge target epoch: {:?}",
                target_region_id,
                source_region_id,
                region_epoch,
                target_region.get_region_epoch(),
            );
            // The target peer will move on, namely, it will apply a snapshot generated after merge,
            // so destroy source peer.
            if region_epoch.get_version() > target_region.get_region_epoch().get_version() {
                return (
                    true,
                    target_peer_id
                        == util::find_peer(target_region, meta.store_id.unwrap())
                            .unwrap()
                            .get_id(),
                );
            }
            // Wait till the target peer has caught up logs and source peer will be destroyed at that time.
            return (false, false);
        }
    }
    (false, false)
}

pub fn new_read_index_request(
    region_id: u64,
    region_epoch: RegionEpoch,
    peer: metapb::Peer,
) -> RaftCmdRequest {
    let mut request = RaftCmdRequest::default();
    request.mut_header().set_region_id(region_id);
    request.mut_header().set_region_epoch(region_epoch);
    request.mut_header().set_peer(peer);
    let mut cmd = Request::default();
    cmd.set_cmd_type(CmdType::ReadIndex);
    request
}

pub fn new_admin_request(region_id: u64, peer: metapb::Peer) -> RaftCmdRequest {
    let mut request = RaftCmdRequest::default();
    request.mut_header().set_region_id(region_id);
    request.mut_header().set_peer(peer);
    request
}

fn new_verify_hash_request(
    region_id: u64,
    peer: metapb::Peer,
    state: &ConsistencyState,
) -> RaftCmdRequest {
    let mut request = new_admin_request(region_id, peer);

    let mut admin = AdminRequest::default();
    admin.set_cmd_type(AdminCmdType::VerifyHash);
    admin.mut_verify_hash().set_index(state.index);
    admin.mut_verify_hash().set_context(state.context.clone());
    admin.mut_verify_hash().set_hash(state.hash.clone());
    request.set_admin_request(admin);
    request
}

fn new_compact_log_request(
    region_id: u64,
    peer: metapb::Peer,
    compact_index: u64,
    compact_term: u64,
) -> RaftCmdRequest {
    let mut request = new_admin_request(region_id, peer);

    let mut admin = AdminRequest::default();
    admin.set_cmd_type(AdminCmdType::CompactLog);
    admin.mut_compact_log().set_compact_index(compact_index);
    admin.mut_compact_log().set_compact_term(compact_term);
    request.set_admin_request(admin);
    request
}

impl<'a, EK, ER, T: Transport> PeerFsmDelegate<'a, EK, ER, T>
where
    EK: KvEngine,
    ER: RaftEngine,
{
    // Handle status commands here, separate the logic, maybe we can move it
    // to another file later.
    // Unlike other commands (write or admin), status commands only show current
    // store status, so no need to handle it in raft group.
    fn execute_status_command(&mut self, request: &RaftCmdRequest) -> Result<RaftCmdResponse> {
        let cmd_type = request.get_status_request().get_cmd_type();

        let mut response = match cmd_type {
            StatusCmdType::RegionLeader => self.execute_region_leader(),
            StatusCmdType::RegionDetail => self.execute_region_detail(request),
            StatusCmdType::InvalidStatus => {
                Err(box_err!("{} invalid status command!", self.fsm.peer.tag))
            }
        }?;
        response.set_cmd_type(cmd_type);

        let mut resp = RaftCmdResponse::default();
        resp.set_status_response(response);
        // Bind peer current term here.
        bind_term(&mut resp, self.fsm.peer.term());
        Ok(resp)
    }

    fn execute_region_leader(&mut self) -> Result<StatusResponse> {
        let mut resp = StatusResponse::default();
        if let Some(leader) = self.fsm.peer.get_peer_from_cache(self.fsm.peer.leader_id()) {
            resp.mut_region_leader().set_leader(leader);
        }

        Ok(resp)
    }

    fn execute_region_detail(&mut self, request: &RaftCmdRequest) -> Result<StatusResponse> {
        if !self.fsm.peer.get_store().is_initialized() {
            let region_id = request.get_header().get_region_id();
            return Err(Error::RegionNotInitialized(region_id));
        }
        let mut resp = StatusResponse::default();
        resp.mut_region_detail()
            .set_region(self.fsm.peer.region().clone());
        if let Some(leader) = self.fsm.peer.get_peer_from_cache(self.fsm.peer.leader_id()) {
            resp.mut_region_detail().set_leader(leader);
        }

        Ok(resp)
    }
}

impl<EK: KvEngine, ER: RaftEngine> AbstractPeer for PeerFsm<EK, ER> {
    fn meta_peer(&self) -> &metapb::Peer {
        &self.peer.peer
    }
    fn group_state(&self) -> GroupState {
        self.hibernate_state.group_state()
    }
    fn region(&self) -> &metapb::Region {
        self.peer.raft_group.store().region()
    }
    fn apply_state(&self) -> &RaftApplyState {
        self.peer.raft_group.store().apply_state()
    }
    fn raft_status(&self) -> raft::Status {
        self.peer.raft_group.status()
    }
    fn raft_commit_index(&self) -> u64 {
        self.peer.raft_group.store().commit_index()
    }
    fn raft_request_snapshot(&mut self, index: u64) {
        self.peer.raft_group.request_snapshot(index).unwrap();
    }
    fn pending_merge_state(&self) -> Option<&MergeState> {
        self.peer.pending_merge_state.as_ref()
    }
}

mod memtrace {
    use super::*;
    use memory_trace_macros::MemoryTraceHelper;

    /// Heap size for Raft internal `ReadOnly`.
    #[derive(MemoryTraceHelper, Default, Debug)]
    pub struct PeerMemoryTrace {
        /// `ReadOnly` memory usage in Raft groups.
        pub read_only: usize,
        /// `Progress` memory usage in Raft groups.
        pub progress: usize,
        /// `Entry` memory usage in Raft groups.
        pub entries: usize,
        /// `Proposal` memory usage for peers.
        pub proposals: usize,
        pub rest: usize,
    }

    impl<EK, ER> PeerFsm<EK, ER>
    where
        EK: KvEngine,
        ER: RaftEngine,
    {
        pub fn raft_read_size(&self) -> usize {
            let msg_size = mem::size_of::<raft::eraftpb::Message>();
            let raft = &self.peer.raft_group.raft;

            // We use Uuid for read request.
            let mut size = raft.read_states.len() * (mem::size_of::<ReadState>() + 16);
            size += raft.read_only.read_index_queue.len() * 16;

            // Every requests have at least header, which should be at least 8 bytes.
            size + raft.read_only.pending_read_index.len() * (16 + msg_size)
        }

        pub fn raft_progress_size(&self) -> usize {
            let peer_cnt = self.peer.region().get_peers().len();
            let inflight_size = self.max_inflight_msgs * mem::size_of::<u64>();
            mem::size_of::<Progress>() * peer_cnt * 6 / 5 + inflight_size * peer_cnt
        }

        /// Unstable entries heap size.
        /// NOTE: Entry::data and Entry::context is not counted.
        pub fn raft_entries_size(&self) -> usize {
            let raft = &self.peer.raft_group.raft;
            let entries = &raft.raft_log.unstable.entries;
            entries.len() * (mem::size_of::<Entry>() + 8)
        }
    }
}

#[cfg(test)]
mod tests {
    use super::BatchRaftCmdRequestBuilder;
    use crate::store::local_metrics::RaftProposeMetrics;
    use crate::store::msg::{Callback, ExtCallback, RaftCommand};

    use engine_test::kv::KvTestEngine;
    use kvproto::raft_cmdpb::{
        AdminRequest, CmdType, PutRequest, RaftCmdRequest, RaftCmdResponse, Request, Response,
        StatusRequest,
    };
    use protobuf::Message;
    use std::sync::atomic::{AtomicBool, Ordering};
    use std::sync::Arc;

    #[test]
    fn test_batch_raft_cmd_request_builder() {
        let max_batch_size = 1000.0;
        let mut builder = BatchRaftCmdRequestBuilder::<KvTestEngine>::new(max_batch_size);
        let mut q = Request::default();
        let mut metric = RaftProposeMetrics::default();

        let mut req = RaftCmdRequest::default();
        req.set_admin_request(AdminRequest::default());
        assert!(!builder.can_batch(&req, 0));

        let mut req = RaftCmdRequest::default();
        req.set_status_request(StatusRequest::default());
        assert!(!builder.can_batch(&req, 0));

        let mut req = RaftCmdRequest::default();
        let mut put = PutRequest::default();
        put.set_key(b"aaaa".to_vec());
        put.set_value(b"bbbb".to_vec());
        q.set_cmd_type(CmdType::Put);
        q.set_put(put);
        req.mut_requests().push(q.clone());
        let _ = q.take_put();
        let req_size = req.compute_size();
        assert!(builder.can_batch(&req, req_size));

        let mut req = RaftCmdRequest::default();
        q.set_cmd_type(CmdType::Snap);
        req.mut_requests().push(q.clone());
        let mut put = PutRequest::default();
        put.set_key(b"aaaa".to_vec());
        put.set_value(b"bbbb".to_vec());
        q.set_cmd_type(CmdType::Put);
        q.set_put(put);
        req.mut_requests().push(q.clone());
        let req_size = req.compute_size();
        assert!(!builder.can_batch(&req, req_size));

        let mut req = RaftCmdRequest::default();
        let mut put = PutRequest::default();
        put.set_key(b"aaaa".to_vec());
        put.set_value(vec![8_u8; 2000]);
        q.set_cmd_type(CmdType::Put);
        q.set_put(put);
        req.mut_requests().push(q.clone());
        let req_size = req.compute_size();
        assert!(!builder.can_batch(&req, req_size));

        // Check batch callback
        let mut req = RaftCmdRequest::default();
        let mut put = PutRequest::default();
        put.set_key(b"aaaa".to_vec());
        put.set_value(vec![8_u8; 20]);
        q.set_cmd_type(CmdType::Put);
        q.set_put(put);
        req.mut_requests().push(q);
        let mut cbs_flags = vec![];
        let mut proposed_cbs_flags = vec![];
        let mut committed_cbs_flags = vec![];
        let mut response = RaftCmdResponse::default();
        for i in 0..10 {
            let flag = Arc::new(AtomicBool::new(false));
            cbs_flags.push(flag.clone());
            // Some commands don't have proposed_cb.
            let proposed_cb: Option<ExtCallback> = if i % 2 == 0 {
                let proposed_flag = Arc::new(AtomicBool::new(false));
                proposed_cbs_flags.push(proposed_flag.clone());
                Some(Box::new(move || {
                    proposed_flag.store(true, Ordering::Release);
                }))
            } else {
                None
            };
            let committed_cb: Option<ExtCallback> = if i % 3 == 0 {
                let committed_flag = Arc::new(AtomicBool::new(false));
                committed_cbs_flags.push(committed_flag.clone());
                Some(Box::new(move || {
                    committed_flag.store(true, Ordering::Release);
                }))
            } else {
                None
            };
            let cb = Callback::write_ext(
                Box::new(move |_resp| {
                    flag.store(true, Ordering::Release);
                }),
                proposed_cb,
                committed_cb,
            );
            response.mut_responses().push(Response::default());
            let cmd = RaftCommand::new(req.clone(), cb);
            builder.add(cmd, 100);
        }
        let mut cmd = builder.build(&mut metric).unwrap();
        cmd.callback.invoke_proposed();
        for flag in proposed_cbs_flags {
            assert!(flag.load(Ordering::Acquire));
        }
        cmd.callback.invoke_committed();
        for flag in committed_cbs_flags {
            assert!(flag.load(Ordering::Acquire));
        }
        assert_eq!(10, cmd.request.get_requests().len());
        cmd.callback.invoke_with_response(response);
        for flag in cbs_flags {
            assert!(flag.load(Ordering::Acquire));
        }
    }
}<|MERGE_RESOLUTION|>--- conflicted
+++ resolved
@@ -230,12 +230,9 @@
                 batch_req_builder: BatchRaftCmdRequestBuilder::new(
                     cfg.raft_entry_max_size.0 as f64,
                 ),
-<<<<<<< HEAD
                 delayed_destroy: None,
                 trigger_ready_size: cfg.trigger_ready_size.0 as usize,
-=======
                 max_inflight_msgs: cfg.raft_max_inflight_msgs,
->>>>>>> 47c4dbdf
                 trace: PeerMemoryTrace::default(),
             }),
         ))
@@ -280,12 +277,9 @@
                 batch_req_builder: BatchRaftCmdRequestBuilder::new(
                     cfg.raft_entry_max_size.0 as f64,
                 ),
-<<<<<<< HEAD
                 delayed_destroy: None,
                 trigger_ready_size: cfg.trigger_ready_size.0 as usize,
-=======
                 max_inflight_msgs: cfg.raft_max_inflight_msgs,
->>>>>>> 47c4dbdf
                 trace: PeerMemoryTrace::default(),
             }),
         ))
@@ -3192,17 +3186,13 @@
         assert_eq!(prev, Some(prev_region));
         drop(meta);
 
-<<<<<<< HEAD
-        for r in &persist_res.destroy_regions {
-=======
         self.fsm.peer.read_progress.update_leader_info(
             self.fsm.peer.leader_id(),
             self.fsm.peer.term(),
             &region,
         );
 
-        for r in &apply_result.destroyed_regions {
->>>>>>> 47c4dbdf
+        for r in &persist_res.destroy_regions {
             if let Err(e) = self.ctx.router.force_send(
                 r.get_id(),
                 PeerMsg::SignificantMsg(SignificantMsg::MergeResult {
