--- conflicted
+++ resolved
@@ -1604,20 +1604,13 @@
         let from_peer_id = msg.get_from_peer().get_id();
         self.fsm.peer.insert_peer_cache(msg.take_from_peer());
 
-<<<<<<< HEAD
         let result = if msg.get_message().get_msg_type() == MessageType::MsgTransferLeader {
-            self.on_transfer_leader_msg(msg.get_message());
+            self.on_transfer_leader_msg(msg.get_message(), peer_disk_usage);
             Ok(())
         } else {
             self.fsm.peer.step(self.ctx, msg.take_message())
         };
 
-=======
-        let result = self
-            .fsm
-            .peer
-            .step(self.ctx, msg.take_message(), peer_disk_usage);
->>>>>>> f3f02d7f
         stepped.set(result.is_ok());
 
         if is_snapshot {
@@ -2213,8 +2206,8 @@
         }
     }
 
-    fn on_transfer_leader_msg(&mut self, msg: &raft::eraftpb::Message) {
-        if let Some(peer) = self.fsm.peer.execute_transfer_leader(&mut self.ctx, msg) {
+    fn on_transfer_leader_msg(&mut self, msg: &raft::eraftpb::Message, peer_disk_usage: DiskUsage) {
+        if let Some(peer) = self.fsm.peer.execute_transfer_leader(&mut self.ctx, msg, peer_disk_usage) {
             if self.fsm.batch_req_builder.request.is_some()
                 && self.fsm.batch_req_builder.header_checked.unwrap_or(false)
             {
