--- conflicted
+++ resolved
@@ -7,10 +7,6 @@
 use std::{cmp, u64};
 
 use batch_system::{BasicMailbox, Fsm};
-<<<<<<< HEAD
-use engine_skiplist::{SkiplistEngine, SkiplistSnapshot};
-=======
->>>>>>> 076bb0bd
 use engine_traits::CF_RAFT;
 use engine_traits::{Engines, KvEngine, WriteBatchExt};
 use error_code::ErrorCodeExt;
@@ -344,11 +340,7 @@
             if f64::from(self.batch_req_size) > self.raft_entry_max_size * 0.4 {
                 return true;
             }
-<<<<<<< HEAD
-            if batch_req.get_requests().len() > SkiplistEngine::WRITE_BATCH_MAX_KEYS {
-=======
             if batch_req.get_requests().len() > <E as WriteBatchExt>::WRITE_BATCH_MAX_KEYS {
->>>>>>> 076bb0bd
                 return true;
             }
         }
