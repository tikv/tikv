// Copyright 2018 TiKV Project Authors. Licensed under Apache-2.0.

// #[PerformanceCriticalPath]
use std::{
    borrow::Cow,
    cell::Cell,
    cmp,
    collections::{
        Bound::{Excluded, Unbounded},
        VecDeque,
    },
    iter::{FromIterator, Iterator},
    mem,
    sync::{Arc, Mutex},
    time::{Duration, Instant},
    u64,
};

use batch_system::{BasicMailbox, Fsm};
use collections::{HashMap, HashSet};
use engine_traits::{Engines, KvEngine, RaftEngine, SstMetaInfo, WriteBatchExt, CF_LOCK, CF_RAFT};
use error_code::ErrorCodeExt;
use fail::fail_point;
use keys::{self, enc_end_key, enc_start_key};
use kvproto::{
    errorpb,
    import_sstpb::SwitchMode,
    kvrpcpb::DiskFullOpt,
    metapb::{self, Region, RegionEpoch},
    pdpb::{self, CheckPolicy},
    raft_cmdpb::{
        AdminCmdType, AdminRequest, CmdType, PutRequest, RaftCmdRequest, RaftCmdResponse, Request,
        StatusCmdType, StatusResponse,
    },
    raft_serverpb::{
        ExtraMessage, ExtraMessageType, MergeState, PeerState, RaftApplyState, RaftMessage,
        RaftSnapshotData, RaftTruncatedState, RegionLocalState,
    },
    replication_modepb::{DrAutoSyncState, ReplicationMode},
};
use parking_lot::RwLockWriteGuard;
use pd_client::{merge_bucket_stats, new_bucket_stats, BucketMeta, BucketStat};
use protobuf::Message;
use raft::{
    self,
    eraftpb::{self, ConfChangeType, MessageType},
    GetEntriesContext, Progress, ReadState, SnapshotStatus, StateRole, INVALID_INDEX, NO_LIMIT,
};
use smallvec::SmallVec;
use tikv_alloc::trace::TraceEvent;
use tikv_util::{
    box_err, debug, defer, error, escape, info, is_zero_duration,
    mpsc::{self, LooseBoundedSender, Receiver},
    sys::{disk::DiskUsage, memory_usage_reaches_high_water},
    time::{duration_to_sec, monotonic_raw_now, Instant as TiInstant},
    trace, warn,
    worker::{ScheduleError, Scheduler},
    Either,
};
use txn_types::WriteBatchFlags;

use self::memtrace::*;
#[cfg(any(test, feature = "testexport"))]
use crate::store::PeerInternalStat;
use crate::{
    coprocessor::{RegionChangeEvent, RegionChangeReason},
    store::{
        cmd_resp::{bind_term, new_error},
        fsm::{
            apply,
            store::{PollContext, StoreMeta},
            ApplyMetrics, ApplyTask, ApplyTaskRes, CatchUpLogs, ChangeObserver, ChangePeer,
            ExecResult,
        },
        hibernate_state::{GroupState, HibernateState},
        local_metrics::{RaftMetrics, TimeTracker},
        memory::*,
        metrics::*,
        msg::{Callback, ExtCallback, InspectedRaftMessage},
        peer::{
            ConsistencyState, ForceLeaderState, Peer, PersistSnapshotResult, StaleState,
            UnsafeRecoveryExecutePlanSyncer, UnsafeRecoveryFillOutReportSyncer,
            UnsafeRecoveryForceLeaderSyncer, UnsafeRecoveryState, UnsafeRecoveryWaitApplySyncer,
            TRANSFER_LEADER_COMMAND_REPLY_CTX,
        },
        transport::Transport,
        util,
        util::{is_learner, KeysInfoFormatter, LeaseState},
        worker::{
            new_change_peer_v2_request, Bucket, BucketRange, CleanupTask, ConsistencyCheckTask,
            GcSnapshotTask, RaftlogFetchTask, RaftlogGcTask, ReadDelegate, ReadProgress,
            RegionTask, SplitCheckTask,
        },
        AbstractPeer, CasualMessage, Config, LocksStatus, MergeResultKind, PdTask, PeerMsg,
        PeerTick, ProposalContext, RaftCmdExtraOpts, RaftCommand, RaftlogFetchResult,
        SignificantMsg, SnapKey, StoreMsg,
    },
    Error, Result,
};

#[derive(Clone, Copy, Debug)]
pub struct DelayDestroy {
    merged_by_target: bool,
    reason: DelayReason,
}

#[derive(Clone, Copy, Debug, PartialEq)]
enum DelayReason {
    UnPersistedReady,
    UnFlushLogGc,
    Shutdown,
}

/// Limits the maximum number of regions returned by error.
///
/// Another choice is using coprocessor batch limit, but 10 should be a good fit in most case.
const MAX_REGIONS_IN_ERROR: usize = 10;
const REGION_SPLIT_SKIP_MAX_COUNT: usize = 3;

pub struct DestroyPeerJob {
    pub initialized: bool,
    pub region_id: u64,
    pub peer: metapb::Peer,
}

pub struct PeerFsm<EK, ER>
where
    EK: KvEngine,
    ER: RaftEngine,
{
    pub peer: Peer<EK, ER>,
    /// A registry for all scheduled ticks. This can avoid scheduling ticks twice accidentally.
    tick_registry: [bool; PeerTick::VARIANT_COUNT],
    /// Ticks for speed up campaign in chaos state.
    ///
    /// Followers will keep ticking in Idle mode to measure how many ticks have been skipped.
    /// Once it becomes chaos, those skipped ticks will be ticked so that it can campaign
    /// quickly instead of waiting an election timeout.
    ///
    /// This will be reset to 0 once it receives any messages from leader.
    missing_ticks: usize,
    hibernate_state: HibernateState,
    stopped: bool,
    has_ready: bool,
    mailbox: Option<BasicMailbox<PeerFsm<EK, ER>>>,
    pub receiver: Receiver<PeerMsg<EK>>,
    /// when snapshot is generating or sending, skip split check at most REGION_SPLIT_SKIT_MAX_COUNT times.
    skip_split_count: usize,
    /// Sometimes applied raft logs won't be compacted in time, because less compact means less
    /// sync-log in apply threads. Stale logs will be deleted if the skip time reaches this
    /// `skip_gc_raft_log_ticks`.
    skip_gc_raft_log_ticks: usize,
    reactivate_memory_lock_ticks: usize,

    /// Batch raft command which has the same header into an entry
    batch_req_builder: BatchRaftCmdRequestBuilder<EK>,

    trace: PeerMemoryTrace,

    /// Destroy is delayed because of some unpersisted readies in Peer.
    /// Should call `destroy_peer` again after persisting all readies.
    delayed_destroy: Option<DelayDestroy>,
    /// Before actually destroying a peer, ensure all log gc tasks are finished, so we
    /// can start destroying without seeking.
    logs_gc_flushed: bool,
}

pub struct BatchRaftCmdRequestBuilder<E>
where
    E: KvEngine,
{
    batch_req_size: u64,
    has_proposed_cb: bool,
    propose_checked: Option<bool>,
    request: Option<RaftCmdRequest>,
    callbacks: Vec<Callback<E::Snapshot>>,
}

impl<EK, ER> Drop for PeerFsm<EK, ER>
where
    EK: KvEngine,
    ER: RaftEngine,
{
    fn drop(&mut self) {
        self.peer.stop();
        let mut raft_messages_size = 0;
        while let Ok(msg) = self.receiver.try_recv() {
            let callback = match msg {
                PeerMsg::RaftCommand(cmd) => cmd.callback,
                PeerMsg::CasualMessage(CasualMessage::SplitRegion { callback, .. }) => callback,
                PeerMsg::RaftMessage(im) => {
                    raft_messages_size += im.heap_size;
                    continue;
                }
                _ => continue,
            };

            let mut err = errorpb::Error::default();
            err.set_message("region is not found".to_owned());
            err.mut_region_not_found().set_region_id(self.region_id());
            let mut resp = RaftCmdResponse::default();
            resp.mut_header().set_error(err);
            callback.invoke_with_response(resp);
        }
        (match self.hibernate_state.group_state() {
            GroupState::Idle | GroupState::PreChaos => &HIBERNATED_PEER_STATE_GAUGE.hibernated,
            _ => &HIBERNATED_PEER_STATE_GAUGE.awaken,
        })
        .dec();

        MEMTRACE_RAFT_MESSAGES.trace(TraceEvent::Sub(raft_messages_size));
        MEMTRACE_RAFT_ENTRIES.trace(TraceEvent::Sub(self.peer.memtrace_raft_entries));

        let mut event = TraceEvent::default();
        if let Some(e) = self.trace.reset(PeerMemoryTrace::default()) {
            event = event + e;
        }
        MEMTRACE_PEERS.trace(event);
    }
}

pub type SenderFsmPair<EK, ER> = (LooseBoundedSender<PeerMsg<EK>>, Box<PeerFsm<EK, ER>>);

impl<EK, ER> PeerFsm<EK, ER>
where
    EK: KvEngine,
    ER: RaftEngine,
{
    // If we create the peer actively, like bootstrap/split/merge region, we should
    // use this function to create the peer. The region must contain the peer info
    // for this store.
    pub fn create(
        store_id: u64,
        cfg: &Config,
        region_scheduler: Scheduler<RegionTask<EK::Snapshot>>,
        raftlog_fetch_scheduler: Scheduler<RaftlogFetchTask>,
        engines: Engines<EK, ER>,
        region: &metapb::Region,
    ) -> Result<SenderFsmPair<EK, ER>> {
        let meta_peer = match util::find_peer(region, store_id) {
            None => {
                return Err(box_err!(
                    "find no peer for store {} in region {:?}",
                    store_id,
                    region
                ));
            }
            Some(peer) => peer.clone(),
        };

        info!(
            "create peer";
            "region_id" => region.get_id(),
            "peer_id" => meta_peer.get_id(),
        );
        HIBERNATED_PEER_STATE_GAUGE.awaken.inc();
        let (tx, rx) = mpsc::loose_bounded(cfg.notify_capacity);
        Ok((
            tx,
            Box::new(PeerFsm {
                peer: Peer::new(
                    store_id,
                    cfg,
                    region_scheduler,
                    raftlog_fetch_scheduler,
                    engines,
                    region,
                    meta_peer,
                )?,
                tick_registry: [false; PeerTick::VARIANT_COUNT],
                missing_ticks: 0,
                hibernate_state: HibernateState::ordered(),
                stopped: false,
                has_ready: false,
                mailbox: None,
                receiver: rx,
                skip_split_count: 0,
                skip_gc_raft_log_ticks: 0,
                reactivate_memory_lock_ticks: 0,
                batch_req_builder: BatchRaftCmdRequestBuilder::new(),
                trace: PeerMemoryTrace::default(),
                delayed_destroy: None,
                logs_gc_flushed: false,
            }),
        ))
    }

    // The peer can be created from another node with raft membership changes, and we only
    // know the region_id and peer_id when creating this replicated peer, the region info
    // will be retrieved later after applying snapshot.
    pub fn replicate(
        store_id: u64,
        cfg: &Config,
        region_scheduler: Scheduler<RegionTask<EK::Snapshot>>,
        raftlog_fetch_scheduler: Scheduler<RaftlogFetchTask>,
        engines: Engines<EK, ER>,
        region_id: u64,
        peer: metapb::Peer,
    ) -> Result<SenderFsmPair<EK, ER>> {
        // We will remove tombstone key when apply snapshot
        info!(
            "replicate peer";
            "region_id" => region_id,
            "peer_id" => peer.get_id(),
        );

        let mut region = metapb::Region::default();
        region.set_id(region_id);

        HIBERNATED_PEER_STATE_GAUGE.awaken.inc();
        let (tx, rx) = mpsc::loose_bounded(cfg.notify_capacity);
        Ok((
            tx,
            Box::new(PeerFsm {
                peer: Peer::new(
                    store_id,
                    cfg,
                    region_scheduler,
                    raftlog_fetch_scheduler,
                    engines,
                    &region,
                    peer,
                )?,
                tick_registry: [false; PeerTick::VARIANT_COUNT],
                missing_ticks: 0,
                hibernate_state: HibernateState::ordered(),
                stopped: false,
                has_ready: false,
                mailbox: None,
                receiver: rx,
                skip_split_count: 0,
                skip_gc_raft_log_ticks: 0,
                reactivate_memory_lock_ticks: 0,
                batch_req_builder: BatchRaftCmdRequestBuilder::new(),
                trace: PeerMemoryTrace::default(),
                delayed_destroy: None,
                logs_gc_flushed: false,
            }),
        ))
    }

    #[inline]
    pub fn region_id(&self) -> u64 {
        self.peer.region().get_id()
    }

    #[inline]
    pub fn get_peer(&self) -> &Peer<EK, ER> {
        &self.peer
    }

    #[inline]
    pub fn peer_id(&self) -> u64 {
        self.peer.peer_id()
    }

    #[inline]
    pub fn stop(&mut self) {
        self.stopped = true;
    }

    pub fn set_pending_merge_state(&mut self, state: MergeState) {
        self.peer.pending_merge_state = Some(state);
    }

    pub fn schedule_applying_snapshot(&mut self) {
        self.peer.mut_store().schedule_applying_snapshot();
    }

    pub fn reset_hibernate_state(&mut self, state: GroupState) {
        self.hibernate_state.reset(state);
        if state == GroupState::Idle {
            self.peer.raft_group.raft.maybe_free_inflight_buffers();
        }
    }

    pub fn maybe_hibernate(&mut self) -> bool {
        self.hibernate_state
            .maybe_hibernate(self.peer.peer_id(), self.peer.region())
    }

    pub fn update_memory_trace(&mut self, event: &mut TraceEvent) {
        let task = PeerMemoryTrace {
            read_only: self.raft_read_size(),
            progress: self.raft_progress_size(),
            proposals: self.peer.proposal_size(),
            rest: self.peer.rest_size(),
        };
        if let Some(e) = self.trace.reset(task) {
            *event = *event + e;
        }
    }
}

impl<E> BatchRaftCmdRequestBuilder<E>
where
    E: KvEngine,
{
    fn new() -> BatchRaftCmdRequestBuilder<E> {
        BatchRaftCmdRequestBuilder {
            batch_req_size: 0,
            has_proposed_cb: false,
            propose_checked: None,
            request: None,
            callbacks: vec![],
        }
    }

    fn can_batch(&self, cfg: &Config, req: &RaftCmdRequest, req_size: u32) -> bool {
        // No batch request whose size exceed 20% of raft_entry_max_size,
        // so total size of request in batch_raft_request would not exceed
        // (40% + 20%) of raft_entry_max_size
        if req.get_requests().is_empty()
            || req_size as u64 > (cfg.raft_entry_max_size.0 as f64 * 0.2) as u64
        {
            return false;
        }
        for r in req.get_requests() {
            match r.get_cmd_type() {
                CmdType::Delete | CmdType::Put => (),
                _ => {
                    return false;
                }
            }
        }

        if let Some(batch_req) = self.request.as_ref() {
            if batch_req.get_header() != req.get_header() {
                return false;
            }
        }
        true
    }

    fn add(&mut self, cmd: RaftCommand<E::Snapshot>, req_size: u32) {
        let RaftCommand {
            mut request,
            mut callback,
            ..
        } = cmd;
        if let Some(batch_req) = self.request.as_mut() {
            let requests: Vec<_> = request.take_requests().into();
            for q in requests {
                batch_req.mut_requests().push(q);
            }
        } else {
            self.request = Some(request);
        };
        if callback.has_proposed_cb() {
            self.has_proposed_cb = true;
            if self.propose_checked.unwrap_or(false) {
                callback.invoke_proposed();
            }
        }
        self.callbacks.push(callback);
        self.batch_req_size += req_size as u64;
    }

    fn should_finish(&self, cfg: &Config) -> bool {
        if let Some(batch_req) = self.request.as_ref() {
            // Limit the size of batch request so that it will not exceed raft_entry_max_size after
            // adding header.
            if self.batch_req_size > (cfg.raft_entry_max_size.0 as f64 * 0.4) as u64 {
                return true;
            }
            if batch_req.get_requests().len() > <E as WriteBatchExt>::WRITE_BATCH_MAX_KEYS {
                return true;
            }
        }
        false
    }

    fn build(
        &mut self,
        metric: &mut RaftMetrics,
    ) -> Option<(RaftCmdRequest, Callback<E::Snapshot>)> {
        if let Some(req) = self.request.take() {
            self.batch_req_size = 0;
            self.has_proposed_cb = false;
            self.propose_checked = None;
            if self.callbacks.len() == 1 {
                let cb = self.callbacks.pop().unwrap();
                return Some((req, cb));
            }
            metric.propose.batch += self.callbacks.len() - 1;
            let mut cbs = std::mem::take(&mut self.callbacks);
            let proposed_cbs: Vec<ExtCallback> = cbs
                .iter_mut()
                .filter_map(|cb| {
                    if let Callback::Write { proposed_cb, .. } = cb {
                        proposed_cb.take()
                    } else {
                        None
                    }
                })
                .collect();
            let proposed_cb: Option<ExtCallback> = if proposed_cbs.is_empty() {
                None
            } else {
                Some(Box::new(move || {
                    for proposed_cb in proposed_cbs {
                        proposed_cb();
                    }
                }))
            };
            let committed_cbs: Vec<_> = cbs
                .iter_mut()
                .filter_map(|cb| {
                    if let Callback::Write { committed_cb, .. } = cb {
                        committed_cb.take()
                    } else {
                        None
                    }
                })
                .collect();
            let committed_cb: Option<ExtCallback> = if committed_cbs.is_empty() {
                None
            } else {
                Some(Box::new(move || {
                    for committed_cb in committed_cbs {
                        committed_cb();
                    }
                }))
            };

            let tokens: SmallVec<[TimeTracker; 4]> = cbs
                .iter_mut()
                .filter_map(|cb| {
                    if let Callback::Write { trackers, .. } = cb {
                        Some(trackers[0])
                    } else {
                        None
                    }
                })
                .collect();

            let mut cb = Callback::write_ext(
                Box::new(move |resp| {
                    for cb in cbs {
                        let mut cmd_resp = RaftCmdResponse::default();
                        cmd_resp.set_header(resp.response.get_header().clone());
                        cb.invoke_with_response(cmd_resp);
                    }
                }),
                proposed_cb,
                committed_cb,
            );

            if let Callback::Write { trackers, .. } = &mut cb {
                *trackers = tokens;
            }

            return Some((req, cb));
        }
        None
    }
}

impl<EK, ER> Fsm for PeerFsm<EK, ER>
where
    EK: KvEngine,
    ER: RaftEngine,
{
    type Message = PeerMsg<EK>;

    #[inline]
    fn is_stopped(&self) -> bool {
        self.stopped
    }

    /// Set a mailbox to Fsm, which should be used to send message to itself.
    #[inline]
    fn set_mailbox(&mut self, mailbox: Cow<'_, BasicMailbox<Self>>)
    where
        Self: Sized,
    {
        self.mailbox = Some(mailbox.into_owned());
    }

    /// Take the mailbox from Fsm. Implementation should ensure there will be
    /// no reference to mailbox after calling this method.
    #[inline]
    fn take_mailbox(&mut self) -> Option<BasicMailbox<Self>>
    where
        Self: Sized,
    {
        self.mailbox.take()
    }
}

pub struct PeerFsmDelegate<'a, EK, ER, T: 'static>
where
    EK: KvEngine,
    ER: RaftEngine,
{
    fsm: &'a mut PeerFsm<EK, ER>,
    ctx: &'a mut PollContext<EK, ER, T>,
}

impl<'a, EK, ER, T: Transport> PeerFsmDelegate<'a, EK, ER, T>
where
    EK: KvEngine,
    ER: RaftEngine,
{
    pub fn new(
        fsm: &'a mut PeerFsm<EK, ER>,
        ctx: &'a mut PollContext<EK, ER, T>,
    ) -> PeerFsmDelegate<'a, EK, ER, T> {
        PeerFsmDelegate { fsm, ctx }
    }

    pub fn handle_msgs(&mut self, msgs: &mut Vec<PeerMsg<EK>>) {
        for m in msgs.drain(..) {
            match m {
                PeerMsg::RaftMessage(msg) => {
                    if let Err(e) = self.on_raft_message(msg) {
                        error!(%e;
                            "handle raft message err";
                            "region_id" => self.fsm.region_id(),
                            "peer_id" => self.fsm.peer_id(),
                        );
                    }
                }
                PeerMsg::RaftCommand(cmd) => {
                    self.ctx
                        .raft_metrics
                        .propose
                        .request_wait_time
                        .observe(duration_to_sec(cmd.send_time.saturating_elapsed()) as f64);
                    if let Some(Err(e)) = cmd.extra_opts.deadline.map(|deadline| deadline.check()) {
                        cmd.callback.invoke_with_response(new_error(e.into()));
                        continue;
                    }

                    let req_size = cmd.request.compute_size();
                    if self.ctx.cfg.cmd_batch
                        && self.fsm.batch_req_builder.can_batch(&self.ctx.cfg, &cmd.request, req_size)
                        // Avoid to merge requests with different `DiskFullOpt`s into one,
                        // so that normal writes can be rejected when proposing if the
                        // store's disk is full.
                        && ((self.ctx.self_disk_usage == DiskUsage::Normal
                            && !self.fsm.peer.disk_full_peers.majority())
                            || cmd.extra_opts.disk_full_opt == DiskFullOpt::NotAllowedOnFull)
                    {
                        self.fsm.batch_req_builder.add(cmd, req_size);
                        if self.fsm.batch_req_builder.should_finish(&self.ctx.cfg) {
                            self.propose_batch_raft_command(true);
                        }
                    } else {
                        self.propose_raft_command(
                            cmd.request,
                            cmd.callback,
                            cmd.extra_opts.disk_full_opt,
                        )
                    }
                }
                PeerMsg::Tick(tick) => self.on_tick(tick),
                PeerMsg::ApplyRes { res } => {
                    self.on_apply_res(res);
                }
                PeerMsg::SignificantMsg(msg) => self.on_significant_msg(msg),
                PeerMsg::CasualMessage(msg) => self.on_casual_msg(msg),
                PeerMsg::Start => self.start(),
                PeerMsg::HeartbeatPd => {
                    if self.fsm.peer.is_leader() {
                        self.register_pd_heartbeat_tick()
                    }
                }
                PeerMsg::Noop => {}
                PeerMsg::Persisted {
                    peer_id,
                    ready_number,
                } => self.on_persisted_msg(peer_id, ready_number),
                PeerMsg::UpdateReplicationMode => self.on_update_replication_mode(),
                PeerMsg::Destroy(peer_id) => {
                    if self.fsm.peer.peer_id() == peer_id {
                        match self.fsm.peer.maybe_destroy(self.ctx) {
                            None => self.ctx.raft_metrics.message_dropped.applying_snap += 1,
                            Some(job) => {
                                self.handle_destroy_peer(job);
                            }
                        }
                    }
                }
            }
        }
        // Propose batch request which may be still waiting for more raft-command
        if self.ctx.sync_write_worker.is_some() {
            self.propose_batch_raft_command(true);
        } else {
            self.propose_batch_raft_command(false);
            self.check_batch_cmd_and_proposed_cb();
        }
    }

    fn propose_batch_raft_command(&mut self, force: bool) {
        if self.fsm.batch_req_builder.request.is_none() {
            return;
        }
        if !force
            && self.ctx.cfg.cmd_batch_concurrent_ready_max_count != 0
            && self.fsm.peer.unpersisted_ready_len()
                >= self.ctx.cfg.cmd_batch_concurrent_ready_max_count
        {
            return;
        }
        fail_point!("propose_batch_raft_command", !force, |_| {});
        let (request, callback) = self
            .fsm
            .batch_req_builder
            .build(&mut self.ctx.raft_metrics)
            .unwrap();
        self.propose_raft_command_internal(request, callback, DiskFullOpt::NotAllowedOnFull)
    }

    fn check_batch_cmd_and_proposed_cb(&mut self) {
        if self.fsm.batch_req_builder.request.is_none()
            || !self.fsm.batch_req_builder.has_proposed_cb
            || self.fsm.batch_req_builder.propose_checked.is_some()
        {
            return;
        }
        let cmd = self.fsm.batch_req_builder.request.take().unwrap();
        self.fsm.batch_req_builder.propose_checked = Some(false);
        if let Ok(None) = self.pre_propose_raft_command(&cmd) {
            if self.fsm.peer.will_likely_propose(&cmd) {
                self.fsm.batch_req_builder.propose_checked = Some(true);
                for cb in &mut self.fsm.batch_req_builder.callbacks {
                    cb.invoke_proposed();
                }
            }
        }
        self.fsm.batch_req_builder.request = Some(cmd);
    }

    fn on_update_replication_mode(&mut self) {
        self.fsm
            .peer
            .switch_replication_mode(&self.ctx.global_replication_state);
        if self.fsm.peer.is_leader() {
            self.reset_raft_tick(GroupState::Ordered);
            self.register_pd_heartbeat_tick();
        }
    }

    fn on_unsafe_recovery_pre_demote_failed_voters(
        &mut self,
        syncer: UnsafeRecoveryExecutePlanSyncer,
        failed_voters: Vec<metapb::Peer>,
    ) {
        if self.fsm.peer.unsafe_recovery_state.is_some() {
            warn!(
                "Unsafe recovery, demote failed voters has already been initiated";
                "region_id" => self.region().get_id(),
                "peer_id" => self.fsm.peer.peer.get_id(),
            );
            syncer.abort();
            return;
        }

        if !self.fsm.peer.is_force_leader() {
            error!(
                "Unsafe recovery, demoting failed voters failed, since this peer is not forced leader";
                "region_id" => self.region().get_id(),
                "peer_id" => self.fsm.peer.peer.get_id(),
            );
            return;
        }

        if self.fsm.peer.in_joint_state() {
            info!(
                "Unsafe recovery, already in joint state, exit first";
                "region_id" => self.region().get_id(),
                "peer_id" => self.fsm.peer.peer.get_id(),
            );
            let failed = Arc::new(Mutex::new(false));
            let failed_clone = failed.clone();
            let callback = Callback::<EK::Snapshot>::write(Box::new(move |resp| {
                if resp.response.get_header().has_error() {
                    *failed_clone.lock().unwrap() = true;
                    error!(
                        "Unsafe recovery, fail to exit residual joint state";
                        "err" => ?resp.response.get_header().get_error(),
                    );
                }
            }));
            self.propose_raft_command_internal(
                exit_joint_request(self.region(), &self.fsm.peer.peer),
                callback,
                DiskFullOpt::AllowedOnAlmostFull,
            );

            if !*failed.lock().unwrap() {
                self.fsm.peer.unsafe_recovery_state =
                    Some(UnsafeRecoveryState::DemoteFailedVoters {
                        syncer,
                        failed_voters,
                        target_index: self.fsm.peer.raft_group.raft.raft_log.last_index(),
                        demote_after_exit: true,
                    });
            }
        } else {
            self.unsafe_recovery_demote_failed_voters(syncer, failed_voters);
        }
    }

    fn unsafe_recovery_demote_failed_voters(
        &mut self,
        syncer: UnsafeRecoveryExecutePlanSyncer,
        failed_voters: Vec<metapb::Peer>,
    ) {
        if let Some(req) =
            demote_failed_voters_request(self.region(), &self.fsm.peer.peer, failed_voters)
        {
            info!(
                "Unsafe recovery, demoting failed voters";
                "region_id" => self.region().get_id(),
                "peer_id" => self.fsm.peer.peer.get_id(),
                "req" => ?req);
            let failed = Arc::new(Mutex::new(false));
            let failed_clone = failed.clone();
            let callback = Callback::<EK::Snapshot>::write(Box::new(move |resp| {
                if resp.response.get_header().has_error() {
                    *failed_clone.lock().unwrap() = true;
                    error!(
                        "Unsafe recovery, fail to finish demotion";
                        "err" => ?resp.response.get_header().get_error(),
                    );
                }
            }));
            self.propose_raft_command_internal(req, callback, DiskFullOpt::AllowedOnAlmostFull);
            if !*failed.lock().unwrap() {
                self.fsm.peer.unsafe_recovery_state =
                    Some(UnsafeRecoveryState::DemoteFailedVoters {
                        syncer,
                        failed_voters: vec![], // No longer needed since here.
                        target_index: self.fsm.peer.raft_group.raft.raft_log.last_index(),
                        demote_after_exit: false,
                    });
            }
        } else {
            warn!(
                "Unsafe recovery, no need to demote failed voters";
                "region_id" => self.region().get_id(),
                "peer_id" => self.fsm.peer_id(),
                "region" => ?self.region(),
            );
        }
    }

    fn on_unsafe_recovery_destroy(&mut self, syncer: UnsafeRecoveryExecutePlanSyncer) {
        if self.fsm.peer.unsafe_recovery_state.is_some() {
            warn!(
                "Unsafe recovery, can't destroy, another plan is executing in progress";
                "region_id" => self.region_id(),
                "peer_id" => self.fsm.peer_id(),
            );
            syncer.abort();
            return;
        }
        self.fsm.peer.unsafe_recovery_state = Some(UnsafeRecoveryState::Destroy(syncer));
        self.handle_destroy_peer(DestroyPeerJob {
            initialized: self.fsm.peer.is_initialized(),
            region_id: self.region_id(),
            peer: self.fsm.peer.peer.clone(),
        });
    }

    fn on_unsafe_recovery_wait_apply(&mut self, syncer: UnsafeRecoveryWaitApplySyncer) {
        if self.fsm.peer.unsafe_recovery_state.is_some() {
            warn!(
                "Unsafe recovery, can't wait apply, another plan is executing in progress";
                "region_id" => self.region_id(),
                "peer_id" => self.fsm.peer_id(),
            );
            syncer.abort();
            return;
        }
        let target_index = if self.fsm.peer.force_leader.is_some() {
            // For regions that lose quorum (or regions have force leader), whatever has been
            // proposed will be committed. Based on that fact, we simply use "last index" here to
            // avoid implementing another "wait commit" process.
            self.fsm.peer.raft_group.raft.raft_log.last_index()
        } else {
            self.fsm.peer.raft_group.raft.raft_log.committed
        };

        self.fsm.peer.unsafe_recovery_state = Some(UnsafeRecoveryState::WaitApply {
            target_index,
            syncer,
        });
        self.fsm
            .peer
            .unsafe_recovery_maybe_finish_wait_apply(/*force=*/ self.fsm.stopped);
    }

    fn on_unsafe_recovery_fill_out_report(&mut self, syncer: UnsafeRecoveryFillOutReportSyncer) {
        if self.fsm.peer.pending_remove || self.fsm.stopped {
            return;
        }
        let mut self_report = pdpb::PeerReport::default();
        self_report.set_raft_state(self.fsm.peer.get_store().raft_state().clone());
        let mut region_local_state = RegionLocalState::default();
        region_local_state.set_region(self.region().clone());
        self_report.set_region_state(region_local_state);
        self_report.set_is_force_leader(self.fsm.peer.force_leader.is_some());
        match self.fsm.peer.get_store().entries(
            self.fsm.peer.raft_group.store().commit_index() + 1,
            self.fsm.peer.get_store().last_index() + 1,
            NO_LIMIT,
            GetEntriesContext::empty(false),
        ) {
            Ok(entries) => {
                for entry in entries {
                    let ctx = ProposalContext::from_bytes(&entry.context);
                    if ctx.contains(ProposalContext::COMMIT_MERGE) {
                        self_report.set_has_commit_merge(true);
                        break;
                    }
                }
            }
            Err(e) => panic!("Unsafe recovery, fail to get uncommitted entries, {:?}", e),
        }
        syncer.report_for_self(self_report);
    }

    fn on_casual_msg(&mut self, msg: CasualMessage<EK>) {
        match msg {
            CasualMessage::SplitRegion {
                region_epoch,
                split_keys,
                callback,
                source,
            } => {
                self.on_prepare_split_region(region_epoch, split_keys, callback, &source);
            }
            CasualMessage::ComputeHashResult {
                index,
                context,
                hash,
            } => {
                self.on_hash_computed(index, context, hash);
            }
            CasualMessage::RegionApproximateSize { size } => {
                self.on_approximate_region_size(size);
            }
            CasualMessage::RegionApproximateKeys { keys } => {
                self.on_approximate_region_keys(keys);
            }
            CasualMessage::RefreshRegionBuckets {
                region_epoch,
                buckets,
                bucket_ranges,
                cb,
            } => {
                self.on_refresh_region_buckets(region_epoch, buckets, bucket_ranges, cb);
            }
            CasualMessage::CompactionDeclinedBytes { bytes } => {
                self.on_compaction_declined_bytes(bytes);
            }
            CasualMessage::HalfSplitRegion {
                region_epoch,
                start_key,
                end_key,
                policy,
                source,
                cb,
            } => {
                self.on_schedule_half_split_region(
                    &region_epoch,
                    start_key,
                    end_key,
                    policy,
                    source,
                    cb,
                );
            }
            CasualMessage::GcSnap { snaps } => {
                self.on_gc_snap(snaps);
            }
            CasualMessage::ClearRegionSize => {
                self.on_clear_region_size();
            }
            CasualMessage::RegionOverlapped => {
                debug!("start ticking for overlapped"; "region_id" => self.region_id(), "peer_id" => self.fsm.peer_id());
                // Maybe do some safe check first?
                self.fsm.reset_hibernate_state(GroupState::Chaos);
                self.register_raft_base_tick();

                if is_learner(&self.fsm.peer.peer) {
                    // FIXME: should use `bcast_check_stale_peer_message` instead.
                    // Sending a new enum type msg to a old tikv may cause panic during rolling update
                    // we should change the protobuf behavior and check if properly handled in all place
                    self.fsm.peer.bcast_wake_up_message(self.ctx);
                }
            }
            CasualMessage::SnapshotGenerated => {
                // Resume snapshot handling again to avoid waiting another heartbeat.
                self.fsm.peer.ping();
                self.fsm.has_ready = true;
            }
            CasualMessage::ForceCompactRaftLogs => {
                self.on_raft_gc_log_tick(true);
            }
            CasualMessage::AccessPeer(cb) => cb(self.fsm as &mut dyn AbstractPeer),
            CasualMessage::QueryRegionLeaderResp { region, leader } => {
                // the leader already updated
                if self.fsm.peer.raft_group.raft.leader_id != raft::INVALID_ID
                    // the returned region is stale
                    || util::is_epoch_stale(
                        region.get_region_epoch(),
                        self.fsm.peer.region().get_region_epoch(),
                    )
                {
                    // Stale message
                    return;
                }

                // Wake up the leader if the peer is on the leader's peer list
                if region
                    .get_peers()
                    .iter()
                    .any(|p| p.get_id() == self.fsm.peer_id())
                {
                    self.fsm.peer.send_wake_up_message(self.ctx, &leader);
                }
            }
            CasualMessage::RenewLease => {
                self.try_renew_leader_lease("casual message");
                self.reset_raft_tick(GroupState::Ordered);
            }
            CasualMessage::RejectRaftAppend { peer_id } => {
                let mut msg = raft::eraftpb::Message::new();
                msg.msg_type = MessageType::MsgUnreachable;
                msg.to = peer_id;
                msg.from = self.fsm.peer.peer_id();

                let raft_msg = self.fsm.peer.build_raft_messages(self.ctx, vec![msg]);
                self.fsm.peer.send_raft_messages(self.ctx, raft_msg);
            }
            CasualMessage::SnapshotApplied => {
                self.fsm.has_ready = true;
            }
            CasualMessage::Campaign => {
                let _ = self.fsm.peer.raft_group.campaign();
                self.fsm.has_ready = true;
            }
        }
    }

    fn on_tick(&mut self, tick: PeerTick) {
        if self.fsm.stopped {
            return;
        }
        trace!(
            "tick";
            "tick" => ?tick,
            "peer_id" => self.fsm.peer_id(),
            "region_id" => self.region_id(),
        );
        self.fsm.tick_registry[tick as usize] = false;
        self.fsm.peer.adjust_cfg_if_changed(self.ctx);
        match tick {
            PeerTick::Raft => self.on_raft_base_tick(),
            PeerTick::RaftLogGc => self.on_raft_gc_log_tick(false),
            PeerTick::PdHeartbeat => self.on_pd_heartbeat_tick(),
            PeerTick::SplitRegionCheck => self.on_split_region_check_tick(),
            PeerTick::CheckMerge => self.on_check_merge(),
            PeerTick::CheckPeerStaleState => self.on_check_peer_stale_state_tick(),
            PeerTick::EntryCacheEvict => self.on_entry_cache_evict_tick(),
            PeerTick::CheckLeaderLease => self.on_check_leader_lease_tick(),
            PeerTick::ReactivateMemoryLock => self.on_reactivate_memory_lock_tick(),
            PeerTick::ReportBuckets => self.on_report_region_buckets_tick(),
        }
    }

    fn start(&mut self) {
        self.register_raft_base_tick();
        self.register_raft_gc_log_tick();
        self.register_pd_heartbeat_tick();
        self.register_split_region_check_tick();
        self.register_check_peer_stale_state_tick();
        self.on_check_merge();
        // Apply committed entries more quickly.
        // Or if it's a leader. This implicitly means it's a singleton
        // because it becomes leader in `Peer::new` when it's a
        // singleton. It has a no-op entry that need to be persisted,
        // committed, and then it should apply it.
        if self.fsm.peer.raft_group.store().commit_index()
            > self.fsm.peer.raft_group.store().applied_index()
            || self.fsm.peer.is_leader()
        {
            self.fsm.has_ready = true;
        }
        self.fsm.peer.maybe_gen_approximate_buckets(self.ctx);
    }

    fn on_gc_snap(&mut self, snaps: Vec<(SnapKey, bool)>) {
        let schedule_delete_snapshot_files = |key: SnapKey, snap| {
            if let Err(e) = self.ctx.cleanup_scheduler.schedule(CleanupTask::GcSnapshot(
                GcSnapshotTask::DeleteSnapshotFiles {
                    key: key.clone(),
                    snapshot: snap,
                    check_entry: false,
                },
            )) {
                error!(
                    "failed to schedule task to delete compacted snap file";
                    "key" => %key,
                    "err" => %e,
                )
            }
        };

        let is_applying_snap = self.fsm.peer.is_handling_snapshot();
        let s = self.fsm.peer.get_store();
        let compacted_idx = s.truncated_index();
        let compacted_term = s.truncated_term();
        for (key, is_sending) in snaps {
            if is_sending {
                let s = match self.ctx.snap_mgr.get_snapshot_for_gc(&key, is_sending) {
                    Ok(s) => s,
                    Err(e) => {
                        error!(%e;
                            "failed to load snapshot";
                            "region_id" => self.fsm.region_id(),
                            "peer_id" => self.fsm.peer_id(),
                            "snapshot" => ?key,
                        );
                        continue;
                    }
                };
                if key.term < compacted_term || key.idx < compacted_idx {
                    info!(
                        "deleting compacted snap file";
                        "region_id" => self.fsm.region_id(),
                        "peer_id" => self.fsm.peer_id(),
                        "snap_file" => %key,
                    );
                    schedule_delete_snapshot_files(key, s);
                } else if let Ok(meta) = s.meta() {
                    let modified = match meta.modified() {
                        Ok(m) => m,
                        Err(e) => {
                            error!(
                                "failed to load snapshot";
                                "region_id" => self.fsm.region_id(),
                                "peer_id" => self.fsm.peer_id(),
                                "snapshot" => ?key,
                                "err" => %e,
                            );
                            continue;
                        }
                    };
                    if let Ok(elapsed) = modified.elapsed() {
                        if elapsed > self.ctx.cfg.snap_gc_timeout.0 {
                            info!(
                                "deleting expired snap file";
                                "region_id" => self.fsm.region_id(),
                                "peer_id" => self.fsm.peer_id(),
                                "snap_file" => %key,
                            );
                            schedule_delete_snapshot_files(key, s);
                        }
                    }
                }
            } else if key.term <= compacted_term
                && (key.idx < compacted_idx
                    || key.idx == compacted_idx
                        && !is_applying_snap
                        && !self.fsm.peer.pending_remove)
            {
                info!(
                    "deleting applied snap file";
                    "region_id" => self.fsm.region_id(),
                    "peer_id" => self.fsm.peer_id(),
                    "snap_file" => %key,
                );
                let a = match self.ctx.snap_mgr.get_snapshot_for_gc(&key, is_sending) {
                    Ok(a) => a,
                    Err(e) => {
                        error!(%e;
                            "failed to load snapshot";
                            "region_id" => self.fsm.region_id(),
                            "peer_id" => self.fsm.peer_id(),
                            "snap_file" => %key,
                        );
                        continue;
                    }
                };
                schedule_delete_snapshot_files(key, a);
            }
        }
    }

    fn on_clear_region_size(&mut self) {
        self.fsm.peer.approximate_size = None;
        self.fsm.peer.approximate_keys = None;
        self.fsm.peer.may_skip_split_check = false;
        self.register_split_region_check_tick();
    }

    fn on_capture_change(
        &mut self,
        cmd: ChangeObserver,
        region_epoch: RegionEpoch,
        cb: Callback<EK::Snapshot>,
    ) {
        fail_point!("raft_on_capture_change");
        let region_id = self.region_id();
        let msg =
            new_read_index_request(region_id, region_epoch.clone(), self.fsm.peer.peer.clone());
        let apply_router = self.ctx.apply_router.clone();
        self.propose_raft_command_internal(
            msg,
            Callback::Read(Box::new(move |resp| {
                // Return the error
                if resp.response.get_header().has_error() {
                    cb.invoke_read(resp);
                    return;
                }
                apply_router.schedule_task(
                    region_id,
                    ApplyTask::Change {
                        cmd,
                        region_epoch,
                        cb,
                    },
                )
            })),
            DiskFullOpt::NotAllowedOnFull,
        );
    }

    fn on_significant_msg(&mut self, msg: SignificantMsg<EK::Snapshot>) {
        match msg {
            SignificantMsg::SnapshotStatus {
                to_peer_id, status, ..
            } => {
                // Report snapshot status to the corresponding peer.
                self.report_snapshot_status(to_peer_id, status);
            }
            SignificantMsg::Unreachable { to_peer_id, .. } => {
                if self.fsm.peer.is_leader() {
                    self.fsm.peer.raft_group.report_unreachable(to_peer_id);
                } else if to_peer_id == self.fsm.peer.leader_id() {
                    self.fsm.reset_hibernate_state(GroupState::Chaos);
                    self.register_raft_base_tick();
                }
            }
            SignificantMsg::StoreUnreachable { store_id } => {
                if let Some(peer_id) = util::find_peer(self.region(), store_id).map(|p| p.get_id())
                {
                    if self.fsm.peer.is_leader() {
                        self.fsm.peer.raft_group.report_unreachable(peer_id);
                    } else if peer_id == self.fsm.peer.leader_id() {
                        self.fsm.reset_hibernate_state(GroupState::Chaos);
                        self.register_raft_base_tick();
                    }
                }
            }
            SignificantMsg::MergeResult {
                target_region_id,
                target,
                result,
            } => {
                self.on_merge_result(target_region_id, target, result);
            }
            SignificantMsg::CatchUpLogs(catch_up_logs) => {
                self.on_catch_up_logs_for_merge(catch_up_logs);
            }
            SignificantMsg::StoreResolved { group_id, .. } => {
                let state = self.ctx.global_replication_state.lock().unwrap();
                if state.status().get_mode() != ReplicationMode::DrAutoSync {
                    return;
                }
                if state.status().get_dr_auto_sync().get_state() == DrAutoSyncState::Async {
                    return;
                }
                drop(state);
                self.fsm
                    .peer
                    .raft_group
                    .raft
                    .assign_commit_groups(&[(self.fsm.peer_id(), group_id)]);
            }
            SignificantMsg::CaptureChange {
                cmd,
                region_epoch,
                callback,
            } => self.on_capture_change(cmd, region_epoch, callback),
            SignificantMsg::LeaderCallback(cb) => {
                self.on_leader_callback(cb);
            }
            SignificantMsg::RaftLogGcFlushed => {
                self.on_raft_log_gc_flushed();
            }
            SignificantMsg::RaftlogFetched { context, res } => {
                self.on_raft_log_fetched(context, res);
            }
            SignificantMsg::EnterForceLeaderState {
                syncer,
                failed_stores,
            } => {
                self.on_enter_pre_force_leader(syncer, failed_stores);
            }
            SignificantMsg::ExitForceLeaderState => self.on_exit_force_leader(),
            SignificantMsg::UnsafeRecoveryDemoteFailedVoters {
                syncer,
                failed_voters,
            } => self.on_unsafe_recovery_pre_demote_failed_voters(syncer, failed_voters),
            SignificantMsg::UnsafeRecoveryDestroy(syncer) => {
                self.on_unsafe_recovery_destroy(syncer)
            }
            SignificantMsg::UnsafeRecoveryWaitApply(syncer) => {
                self.on_unsafe_recovery_wait_apply(syncer)
            }
            SignificantMsg::UnsafeRecoveryFillOutReport(syncer) => {
                self.on_unsafe_recovery_fill_out_report(syncer)
            }
        }
    }

    fn on_enter_pre_force_leader(
        &mut self,
        syncer: UnsafeRecoveryForceLeaderSyncer,
        failed_stores: HashSet<u64>,
    ) {
        match self.fsm.peer.force_leader {
            Some(ForceLeaderState::PreForceLeader { .. }) => {
                self.on_force_leader_fail();
            }
            Some(ForceLeaderState::ForceLeader { .. }) => {
                // already is a force leader, do nothing
                return;
            }
            Some(ForceLeaderState::WaitTicks { .. }) => {
                self.fsm.peer.force_leader = None;
            }
            None => {}
        }

        if !self.fsm.peer.is_initialized() {
            warn!(
                "Unsafe recovery, cannot force leader since this peer is not initialized";
                "region_id" => self.fsm.region_id(),
                "peer_id" => self.fsm.peer_id(),
            );
            return;
        }

        let ticks = if self.fsm.peer.is_leader() {
            if self.fsm.hibernate_state.group_state() == GroupState::Ordered {
                warn!(
                    "Unsafe recovery, reject pre force leader due to already being leader";
                    "region_id" => self.fsm.region_id(),
                    "peer_id" => self.fsm.peer_id(),
                );
                return;
            }
            // wait two rounds of election timeout to trigger check quorum to step down the leader
            // note: check quorum is triggered every `election_timeout` instead of `randomized_election_timeout`
            Some(
                self.fsm.peer.raft_group.raft.election_timeout() * 2
                    - self.fsm.peer.raft_group.raft.election_elapsed,
            )
        // When election timeout is triggered, leader_id is set to INVALID_ID.
        // But learner(not promotable) is a exception here as it wouldn't tick
        // election.
        } else if self.fsm.peer.raft_group.raft.promotable()
            && self.fsm.peer.leader_id() != raft::INVALID_ID
        {
            if self.fsm.hibernate_state.group_state() == GroupState::Ordered
                || self.fsm.hibernate_state.group_state() == GroupState::Chaos
            {
                warn!(
                    "Unsafe recovery, reject pre force leader due to leader lease may not expired";
                    "region_id" => self.fsm.region_id(),
                    "peer_id" => self.fsm.peer_id(),
                );
                return;
            }
            // wait one round of election timeout to make sure leader_id is invalid
            Some(
                self.fsm.peer.raft_group.raft.randomized_election_timeout()
                    - self.fsm.peer.raft_group.raft.election_elapsed,
            )
        } else {
            None
        };

        if let Some(ticks) = ticks {
            info!(
                "Unsafe recovery, enter wait ticks";
                "region_id" => self.fsm.region_id(),
                "peer_id" => self.fsm.peer_id(),
                "ticks" => ticks,
            );
            self.fsm.peer.force_leader = Some(ForceLeaderState::WaitTicks {
                syncer,
                failed_stores,
                ticks,
            });
            self.reset_raft_tick(if self.fsm.peer.is_leader() {
                GroupState::Ordered
            } else {
                GroupState::Chaos
            });
            self.fsm.has_ready = true;
            return;
        }

        let expected_alive_voter = self.get_force_leader_expected_alive_voter(&failed_stores);
        if !expected_alive_voter.is_empty()
            && self
                .fsm
                .peer
                .raft_group
                .raft
                .prs()
                .has_quorum(&expected_alive_voter)
        {
            warn!(
                "Unsafe recovery, reject pre force leader due to has quorum";
                "region_id" => self.fsm.region_id(),
                "peer_id" => self.fsm.peer_id(),
            );
            return;
        }

        info!(
            "Unsafe recovery, enter pre force leader state";
            "region_id" => self.fsm.region_id(),
            "peer_id" => self.fsm.peer_id(),
            "alive_voter" => ?expected_alive_voter,
        );

        // Do not use prevote as prevote won't set `vote` to itself.
        // When PD issues force leader on two different peer, it may cause
        // two force leader in same term.
        self.fsm.peer.raft_group.raft.pre_vote = false;
        // trigger vote request to all voters, will check the vote result in `check_force_leader`
        if let Err(e) = self.fsm.peer.raft_group.campaign() {
            warn!(
                "Unsafe recovery, campaign failed";
                "region_id" => self.fsm.region_id(),
                "peer_id" => self.fsm.peer_id(),
                "err" => ?e,
            );
        }
        assert_eq!(self.fsm.peer.get_role(), StateRole::Candidate);
        if !self
            .fsm
            .peer
            .raft_group
            .raft
            .prs()
            .votes()
            .get(&self.fsm.peer.peer_id())
            .unwrap()
        {
            warn!(
                "Unsafe recovery, pre force leader failed to campaign";
                "region_id" => self.fsm.region_id(),
                "peer_id" => self.fsm.peer_id(),
            );
            self.on_force_leader_fail();
            return;
        }

        self.fsm.peer.force_leader = Some(ForceLeaderState::PreForceLeader {
            syncer,
            failed_stores,
        });
        self.fsm.has_ready = true;
    }

    fn on_force_leader_fail(&mut self) {
        self.fsm.peer.raft_group.raft.pre_vote = true;
        self.fsm.peer.raft_group.raft.set_check_quorum(true);
        self.fsm.peer.force_leader = None;
    }

    fn on_enter_force_leader(&mut self) {
        info!(
            "Unsafe recovery, enter force leader state";
            "region_id" => self.fsm.region_id(),
            "peer_id" => self.fsm.peer_id(),
        );
        assert_eq!(self.fsm.peer.get_role(), StateRole::Candidate);

        let failed_stores = match self.fsm.peer.force_leader.take() {
            Some(ForceLeaderState::PreForceLeader { failed_stores, .. }) => failed_stores,
            _ => unreachable!(),
        };

        let peer_ids: Vec<_> = self.fsm.peer.voters().iter().collect();
        for peer_id in peer_ids {
            let store_id = self
                .region()
                .get_peers()
                .iter()
                .find(|p| p.get_id() == peer_id)
                .unwrap()
                .get_store_id();
            if !failed_stores.contains(&store_id) {
                continue;
            }

            // make fake vote response
            let mut msg = raft::eraftpb::Message::new();
            msg.msg_type = MessageType::MsgRequestVoteResponse;
            msg.reject = false;
            msg.term = self.fsm.peer.term();
            msg.from = peer_id;
            msg.to = self.fsm.peer.peer_id();
            self.fsm.peer.raft_group.step(msg).unwrap();
        }

        // after receiving all votes, should become leader
        assert!(self.fsm.peer.is_leader());
        self.fsm.peer.raft_group.raft.set_check_quorum(false);

        // make sure it's not hibernated
        self.reset_raft_tick(GroupState::Ordered);

        self.fsm.peer.force_leader = Some(ForceLeaderState::ForceLeader {
            time: TiInstant::now_coarse(),
            failed_stores,
        });
        self.fsm.has_ready = true;
    }

    fn on_exit_force_leader(&mut self) {
        if self.fsm.peer.force_leader.is_none() {
            return;
        }

        info!(
            "exit force leader state";
            "region_id" => self.fsm.region_id(),
            "peer_id" => self.fsm.peer_id(),
        );
        self.fsm.peer.force_leader = None;
        // make sure it's not hibernated
        assert_eq!(self.fsm.hibernate_state.group_state(), GroupState::Ordered);
        // leader lease shouldn't be renewed in force leader state.
        assert_eq!(
            self.fsm.peer.leader_lease().inspect(None),
            LeaseState::Expired
        );
        self.fsm
            .peer
            .raft_group
            .raft
            .become_follower(self.fsm.peer.term(), raft::INVALID_ID);

        self.fsm.peer.raft_group.raft.set_check_quorum(true);
        self.fsm.peer.raft_group.raft.pre_vote = true;
        if self.fsm.peer.raft_group.raft.promotable() {
            // Do not campaign directly here, otherwise on_role_changed() won't called for follower state
            let _ = self.ctx.router.send(
                self.region_id(),
                PeerMsg::CasualMessage(CasualMessage::Campaign),
            );
        }
        self.fsm.has_ready = true;
    }

    #[inline]
    fn get_force_leader_expected_alive_voter(&self, failed_stores: &HashSet<u64>) -> HashSet<u64> {
        let region = self.region();
        self.fsm
            .peer
            .voters()
            .iter()
            .filter(|peer_id| {
                let store_id = region
                    .get_peers()
                    .iter()
                    .find(|p| p.get_id() == *peer_id)
                    .unwrap()
                    .get_store_id();
                !failed_stores.contains(&store_id)
            })
            .collect()
    }

    #[inline]
    fn check_force_leader(&mut self) {
        if let Some(ForceLeaderState::WaitTicks {
            syncer,
            failed_stores,
            ticks,
        }) = &mut self.fsm.peer.force_leader
        {
            if *ticks == 0 {
                let syncer_clone = syncer.clone();
                let s = mem::take(failed_stores);
                self.on_enter_pre_force_leader(syncer_clone, s);
            } else {
                *ticks -= 1;
            }
            return;
        };

        let failed_stores = match &self.fsm.peer.force_leader {
            None => return,
            Some(ForceLeaderState::ForceLeader { .. }) => {
                if self.fsm.peer.maybe_force_forward_commit_index() {
                    self.fsm.has_ready = true;
                }
                return;
            }
            Some(ForceLeaderState::PreForceLeader { failed_stores, .. }) => failed_stores,
            Some(ForceLeaderState::WaitTicks { .. }) => unreachable!(),
        };

        if self.fsm.peer.raft_group.raft.election_elapsed + 1
            < self.ctx.cfg.raft_election_timeout_ticks
        {
            // wait as longer as it can to collect responses of request vote
            return;
        }

        let expected_alive_voter: HashSet<_> =
            self.get_force_leader_expected_alive_voter(failed_stores);
        let check = || {
            if self.fsm.peer.raft_group.raft.state != StateRole::Candidate {
                Err(format!(
                    "unexpected role {:?}",
                    self.fsm.peer.raft_group.raft.state
                ))
            } else {
                let mut granted = 0;
                for (id, vote) in self.fsm.peer.raft_group.raft.prs().votes() {
                    if expected_alive_voter.contains(id) {
                        if *vote {
                            granted += 1;
                        } else {
                            return Err(format!("receive reject response from {}", *id));
                        }
                    } else if *id == self.fsm.peer_id() {
                        // self may be a learner
                        continue;
                    } else {
                        return Err(format!(
                            "receive unexpected vote from {} vote {}",
                            *id, *vote
                        ));
                    }
                }
                Ok(granted)
            }
        };

        match check() {
            Err(err) => {
                warn!(
                    "Unsafe recovery, pre force leader check failed";
                    "region_id" => self.fsm.region_id(),
                    "peer_id" => self.fsm.peer_id(),
                    "alive_voter" => ?expected_alive_voter,
                    "reason" => err,
                );
                self.on_force_leader_fail();
            }
            Ok(granted) => {
                info!(
                    "Unsafe recovery, expected live voters:";
                    "voters" => ?expected_alive_voter,
                    "granted" => granted
                );
                if granted == expected_alive_voter.len() {
                    self.on_enter_force_leader();
                }
            }
        }
    }

    fn on_raft_log_fetched(&mut self, context: GetEntriesContext, res: Box<RaftlogFetchResult>) {
        let low = res.low;
        // if the peer is not the leader anymore or being destroyed, ignore the result.
        if !self.fsm.peer.is_leader() || self.fsm.peer.pending_remove {
            self.fsm.peer.mut_store().clean_async_fetch_res(low);
            return;
        }

        if self.fsm.peer.term() != res.term {
            // term has changed, the result may be not correct.
            self.fsm.peer.mut_store().clean_async_fetch_res(low);
        } else {
            self.fsm
                .peer
                .mut_store()
                .update_async_fetch_res(low, Some(res));
        }
        self.fsm.peer.raft_group.on_entries_fetched(context);
        // clean the async fetch result immediately if not used to free memory
        self.fsm.peer.mut_store().update_async_fetch_res(low, None);
        self.fsm.has_ready = true;
    }

    fn on_persisted_msg(&mut self, peer_id: u64, ready_number: u64) {
        if peer_id != self.fsm.peer_id() {
            error!(
                "peer id not match";
                "region_id" => self.fsm.region_id(),
                "peer_id" => self.fsm.peer_id(),
                "persisted_peer_id" => peer_id,
                "persisted_number" => ready_number,
            );
            return;
        }
        if let Some(persist_snap_res) = self.fsm.peer.on_persist_ready(self.ctx, ready_number) {
            self.on_ready_persist_snapshot(persist_snap_res);
            if self.fsm.peer.pending_merge_state.is_some() {
                // After applying a snapshot, merge is rollbacked implicitly.
                self.on_ready_rollback_merge(0, None);
            }
            self.register_raft_base_tick();
        }

        self.fsm.has_ready = true;

        if let Some(delay) = self.fsm.delayed_destroy {
            if delay.reason == DelayReason::UnPersistedReady
                && !self.fsm.peer.has_unpersisted_ready()
            {
                self.destroy_peer(delay.merged_by_target);
            }
        }
    }

    pub fn post_raft_ready_append(&mut self) {
        if let Some(persist_snap_res) = self.fsm.peer.handle_raft_ready_advance(self.ctx) {
            self.on_ready_persist_snapshot(persist_snap_res);
            if self.fsm.peer.pending_merge_state.is_some() {
                // After applying a snapshot, merge is rollbacked implicitly.
                self.on_ready_rollback_merge(0, None);
            }
            self.register_raft_base_tick();
        }
    }

    fn report_snapshot_status(&mut self, to_peer_id: u64, status: SnapshotStatus) {
        let to_peer = match self.fsm.peer.get_peer_from_cache(to_peer_id) {
            Some(peer) => peer,
            None => {
                // If to_peer is gone, ignore this snapshot status
                warn!(
                    "peer not found, ignore snapshot status";
                    "region_id" => self.region_id(),
                    "peer_id" => self.fsm.peer_id(),
                    "to_peer_id" => to_peer_id,
                    "status" => ?status,
                );
                return;
            }
        };
        info!(
            "report snapshot status";
            "region_id" => self.fsm.region_id(),
            "peer_id" => self.fsm.peer_id(),
            "to" => ?to_peer,
            "status" => ?status,
        );
        self.fsm.peer.raft_group.report_snapshot(to_peer_id, status)
    }

    fn on_leader_callback(&mut self, cb: Callback<EK::Snapshot>) {
        let msg = new_read_index_request(
            self.region_id(),
            self.region().get_region_epoch().clone(),
            self.fsm.peer.peer.clone(),
        );
        self.propose_raft_command_internal(msg, cb, DiskFullOpt::NotAllowedOnFull);
    }

    fn on_role_changed(&mut self, role: Option<StateRole>) {
        // Update leader lease when the Raft state changes.
        if let Some(r) = role {
            if StateRole::Leader == r {
                self.fsm.missing_ticks = 0;
                self.register_split_region_check_tick();
                self.fsm.peer.heartbeat_pd(self.ctx);
                self.register_pd_heartbeat_tick();
                self.register_raft_gc_log_tick();
                self.register_check_leader_lease_tick();
                self.register_report_region_buckets_tick();
            }

            if let Some(ForceLeaderState::ForceLeader { .. }) = self.fsm.peer.force_leader {
                if r != StateRole::Leader {
                    // for some reason, it's not leader anymore
                    info!(
                        "step down in force leader state";
                        "region_id" => self.fsm.region_id(),
                        "peer_id" => self.fsm.peer_id(),
                        "state" => ?r,
                    );
                    self.on_force_leader_fail();
                }
            }
        }
    }

    /// Collect ready if any.
    ///
    /// Returns false is no readiness is generated.
    pub fn collect_ready(&mut self) -> bool {
        let has_ready = self.fsm.has_ready;
        self.fsm.has_ready = false;
        if !has_ready || self.fsm.stopped {
            return false;
        }
        self.ctx.pending_count += 1;
        self.ctx.has_ready = true;
        let res = self.fsm.peer.handle_raft_ready_append(self.ctx);
        if let Some(r) = res {
            self.on_role_changed(r.state_role);
            if r.has_new_entries {
                self.register_raft_gc_log_tick();
                self.register_entry_cache_evict_tick();
            }
            self.ctx.ready_count += 1;
            self.ctx.raft_metrics.ready.has_ready_region += 1;

            if self.fsm.peer.leader_unreachable {
                self.fsm.reset_hibernate_state(GroupState::Chaos);
                self.register_raft_base_tick();
                self.fsm.peer.leader_unreachable = false;
            }

            return r.has_write_ready;
        }
        false
    }

    #[inline]
    fn region_id(&self) -> u64 {
        self.fsm.peer.region().get_id()
    }

    #[inline]
    fn region(&self) -> &Region {
        self.fsm.peer.region()
    }

    #[inline]
    fn store_id(&self) -> u64 {
        self.fsm.peer.peer.get_store_id()
    }

    #[inline]
    fn schedule_tick(&mut self, tick: PeerTick) {
        let idx = tick as usize;
        if self.fsm.tick_registry[idx] {
            return;
        }
        if is_zero_duration(&self.ctx.tick_batch[idx].wait_duration) {
            return;
        }
        trace!(
            "schedule tick";
            "tick" => ?tick,
            "timeout" => ?self.ctx.tick_batch[idx].wait_duration,
            "region_id" => self.region_id(),
            "peer_id" => self.fsm.peer_id(),
        );
        self.fsm.tick_registry[idx] = true;

        let region_id = self.region_id();
        let mb = match self.ctx.router.mailbox(region_id) {
            Some(mb) => mb,
            None => {
                self.fsm.tick_registry[idx] = false;
                error!(
                    "failed to get mailbox";
                    "region_id" => self.fsm.region_id(),
                    "peer_id" => self.fsm.peer_id(),
                    "tick" => ?tick,
                );
                return;
            }
        };
        let peer_id = self.fsm.peer.peer_id();
        let cb = Box::new(move || {
            // This can happen only when the peer is about to be destroyed
            // or the node is shutting down. So it's OK to not to clean up
            // registry.
            if let Err(e) = mb.force_send(PeerMsg::Tick(tick)) {
                debug!(
                    "failed to schedule peer tick";
                    "region_id" => region_id,
                    "peer_id" => peer_id,
                    "tick" => ?tick,
                    "err" => %e,
                );
            }
        });
        self.ctx.tick_batch[idx].ticks.push(cb);
    }

    fn register_raft_base_tick(&mut self) {
        // If we register raft base tick failed, the whole raft can't run correctly,
        // TODO: shutdown the store?
        self.schedule_tick(PeerTick::Raft)
    }

    fn on_raft_base_tick(&mut self) {
        fail_point!(
            "on_raft_base_tick_idle",
            self.fsm.hibernate_state.group_state() == GroupState::Idle,
            |_| {}
        );

        if self.fsm.peer.pending_remove {
            self.fsm.peer.mut_store().flush_cache_metrics();
            return;
        }
        // When having pending snapshot, if election timeout is met, it can't pass
        // the pending conf change check because first index has been updated to
        // a value that is larger than last index.
        if self.fsm.peer.is_handling_snapshot() || self.fsm.peer.has_pending_snapshot() {
            // need to check if snapshot is applied.
            self.fsm.has_ready = true;
            self.fsm.missing_ticks = 0;
            self.register_raft_base_tick();
            return;
        }

        self.fsm.peer.retry_pending_reads(&self.ctx.cfg);

        self.check_force_leader();

        let mut res = None;
        if self.ctx.cfg.hibernate_regions {
            if self.fsm.hibernate_state.group_state() == GroupState::Idle {
                // missing_ticks should be less than election timeout ticks otherwise
                // follower may tick more than an election timeout in chaos state.
                // Before stopping tick, `missing_tick` should be `raft_election_timeout_ticks` - 2
                // - `raft_heartbeat_ticks` (default 10 - 2 - 2 = 6)
                // and the follower's `election_elapsed` in raft-rs is 1.
                // After the group state becomes Chaos, the next tick will call `raft_group.tick`
                // `missing_tick` + 1 times(default 7).
                // Then the follower's `election_elapsed` will be 1 + `missing_tick` + 1
                // (default 1 + 6 + 1 = 8) which is less than the min election timeout.
                // The reason is that we don't want let all followers become (pre)candidate if one
                // follower may receive a request, then becomes (pre)candidate and sends (pre)vote msg
                // to others. As long as the leader can wake up and broadcast heartbeats in one `raft_heartbeat_ticks`
                // time(default 2s), no more followers will wake up and sends vote msg again.
                if self.fsm.missing_ticks + 1 /* for the next tick after the peer isn't Idle */
                    + self.fsm.peer.raft_group.raft.election_elapsed
                    + self.ctx.cfg.raft_heartbeat_ticks
                    < self.ctx.cfg.raft_election_timeout_ticks
                {
                    self.register_raft_base_tick();
                    self.fsm.missing_ticks += 1;
                } else {
                    debug!("follower hibernates";
                        "region_id" => self.region_id(),
                        "peer_id" => self.fsm.peer_id(),
                        "election_elapsed" => self.fsm.peer.raft_group.raft.election_elapsed,
                        "missing_ticks" => self.fsm.missing_ticks);
                }
                return;
            }
            res = Some(self.fsm.peer.check_before_tick(&self.ctx.cfg));
            if self.fsm.missing_ticks > 0 {
                for _ in 0..self.fsm.missing_ticks {
                    if self.fsm.peer.raft_group.tick() {
                        self.fsm.has_ready = true;
                    }
                }
                self.fsm.missing_ticks = 0;
            }
        }

        // Tick the raft peer and update some states which can be changed in `tick`.
        if self.fsm.peer.raft_group.tick() {
            self.fsm.has_ready = true;
        }
        self.fsm.peer.post_raft_group_tick();

        self.fsm.peer.mut_store().flush_cache_metrics();

        // Keep ticking if there are still pending read requests or this node is within hibernate timeout.
        if res.is_none() /* hibernate_region is false */ ||
            !self.fsm.peer.check_after_tick(self.fsm.hibernate_state.group_state(), res.unwrap()) ||
            (self.fsm.peer.is_leader() && !self.all_agree_to_hibernate())
        {
            self.register_raft_base_tick();
            // We need pd heartbeat tick to collect down peers and pending peers.
            self.register_pd_heartbeat_tick();
            return;
        }

        // Keep ticking if there are disk full peers for the Region.
        if !self.fsm.peer.disk_full_peers.is_empty() {
            self.register_raft_base_tick();
            return;
        }

        debug!("stop ticking"; "res" => ?res,
            "region_id" => self.region_id(),
            "peer_id" => self.fsm.peer_id(),
            "election_elapsed" => self.fsm.peer.raft_group.raft.election_elapsed);
        self.fsm.reset_hibernate_state(GroupState::Idle);
        // Followers will stop ticking at L789. Keep ticking for followers
        // to allow it to campaign quickly when abnormal situation is detected.
        if !self.fsm.peer.is_leader() {
            self.register_raft_base_tick();
        } else {
            self.register_pd_heartbeat_tick();
        }
    }

    fn check_unsafe_recovery_state(&mut self) {
        match &self.fsm.peer.unsafe_recovery_state {
            Some(UnsafeRecoveryState::WaitApply { .. }) => self
                .fsm
                .peer
                .unsafe_recovery_maybe_finish_wait_apply(/*force=*/ false),
            Some(UnsafeRecoveryState::DemoteFailedVoters {
                syncer,
                failed_voters,
                target_index,
                demote_after_exit,
            }) => {
                if self.fsm.peer.raft_group.raft.raft_log.applied >= *target_index {
                    if *demote_after_exit {
                        let syncer_clone = syncer.clone();
                        let failed_voters_clone = failed_voters.clone();
                        self.fsm.peer.unsafe_recovery_state = None;
                        if !self.fsm.peer.is_force_leader() {
                            error!(
                                "Unsafe recovery, lost forced leadership after exiting joint state";
                                "region_id" => self.region().get_id(),
                                "peer_id" => self.fsm.peer_id(),
                            );
                            return;
                        }
                        self.unsafe_recovery_demote_failed_voters(
                            syncer_clone,
                            failed_voters_clone,
                        );
                    } else {
                        if self.fsm.peer.in_joint_state() {
                            info!(
                                "Unsafe recovery, exiting joint state";
                                "region_id" => self.region().get_id(),
                                "peer_id" => self.fsm.peer_id(),
                            );
                            if self.fsm.peer.is_force_leader() {
                                self.propose_raft_command_internal(
                                    exit_joint_request(self.region(), &self.fsm.peer.peer),
                                    Callback::<EK::Snapshot>::write(Box::new(|resp| {
                                        if resp.response.get_header().has_error() {
                                            error!(
                                                "Unsafe recovery, fail to exit joint state";
                                                "err" => ?resp.response.get_header().get_error(),
                                            );
                                        }
                                    })),
                                    DiskFullOpt::AllowedOnAlmostFull,
                                );
                            } else {
                                error!(
                                    "Unsafe recovery, lost forced leadership while trying to exit joint state";
                                    "region_id" => self.region().get_id(),
                                    "peer_id" => self.fsm.peer_id(),
                                );
                            }
                        }

                        self.fsm.peer.unsafe_recovery_state = None;
                    }
                }
            }
            // Destroy does not need be processed, the state is cleaned up together with peer.
            Some(_) | None => {}
        }
    }

    fn on_apply_res(&mut self, res: ApplyTaskRes<EK::Snapshot>) {
        fail_point!("on_apply_res", |_| {});
        match res {
            ApplyTaskRes::Apply(mut res) => {
                debug!(
                    "async apply finish";
                    "region_id" => self.region_id(),
                    "peer_id" => self.fsm.peer_id(),
                    "res" => ?res,
                );
                self.on_ready_result(&mut res.exec_res, &res.metrics);
                if self.fsm.stopped {
                    return;
                }
                let applied_index = res.apply_state.applied_index;
                let buckets = self.fsm.peer.region_buckets.as_mut();
                if let (Some(delta), Some(buckets)) = (res.bucket_stat, buckets) {
                    merge_bucket_stats(
                        &buckets.meta.keys,
                        &mut buckets.stats,
                        &delta.meta.keys,
                        &delta.stats,
                    );
                }
                self.fsm.has_ready |= self.fsm.peer.post_apply(
                    self.ctx,
                    res.apply_state,
                    res.applied_index_term,
                    &res.metrics,
                );
                // After applying, several metrics are updated, report it to pd to
                // get fair schedule.
                if self.fsm.peer.is_leader() {
                    self.register_pd_heartbeat_tick();
                    self.register_split_region_check_tick();
                    self.retry_pending_prepare_merge(applied_index);
                }
            }
            ApplyTaskRes::Destroy {
                region_id,
                peer_id,
                merge_from_snapshot,
            } => {
                assert_eq!(peer_id, self.fsm.peer.peer_id());
                if !merge_from_snapshot {
                    self.destroy_peer(false);
                } else {
                    // Wait for its target peer to apply snapshot and then send `MergeResult` back
                    // to destroy itself
                    let mut meta = self.ctx.store_meta.lock().unwrap();
                    // The `need_atomic` flag must be true
                    assert!(*meta.destroyed_region_for_snap.get(&region_id).unwrap());

                    let target_region_id = *meta.targets_map.get(&region_id).unwrap();
                    let is_ready = meta
                        .atomic_snap_regions
                        .get_mut(&target_region_id)
                        .unwrap()
                        .get_mut(&region_id)
                        .unwrap();
                    *is_ready = true;
                }
            }
        }
        if self.fsm.peer.unsafe_recovery_state.is_some() {
            self.check_unsafe_recovery_state();
        }
    }

    fn retry_pending_prepare_merge(&mut self, applied_index: u64) {
        if self.fsm.peer.prepare_merge_fence > 0
            && applied_index >= self.fsm.peer.prepare_merge_fence
        {
            if let Some(pending_prepare_merge) = self.fsm.peer.pending_prepare_merge.take() {
                self.propose_raft_command_internal(
                    pending_prepare_merge,
                    Callback::None,
                    DiskFullOpt::AllowedOnAlmostFull,
                );
            }
            // When applied index reaches prepare_merge_fence, always clear the fence.
            // So, even if the PrepareMerge fails to propose, we can ensure the region
            // will be able to serve again.
            self.fsm.peer.prepare_merge_fence = 0;
            assert!(self.fsm.peer.pending_prepare_merge.is_none());
        }
    }

    // If lease expired, we will send a noop read index to renew lease.
    fn try_renew_leader_lease(&mut self, reason: &str) {
        debug!(
            "renew lease";
            "region_id" => self.region_id(),
            "peer_id" => self.fsm.peer_id(),
            "reason" => reason,
        );
        if !self.fsm.peer.is_leader() {
            return;
        }
        if let Err(e) = self.fsm.peer.pre_read_index() {
            debug!(
                "prevent unsafe read index to renew leader lease";
                "region_id" => self.region_id(),
                "peer_id" => self.fsm.peer_id(),
                "err" => ?e,
            );
            self.ctx.raft_metrics.propose.unsafe_read_index += 1;
            return;
        }

        let current_time = *self.ctx.current_time.get_or_insert_with(monotonic_raw_now);
        if self.fsm.peer.need_renew_lease_at(self.ctx, current_time) {
            let mut cmd = new_read_index_request(
                self.region_id(),
                self.region().get_region_epoch().clone(),
                self.fsm.peer.peer.clone(),
            );
            cmd.mut_header().set_read_quorum(true);
            self.propose_raft_command_internal(
                cmd,
                Callback::Read(Box::new(|_| ())),
                DiskFullOpt::AllowedOnAlmostFull,
            );
        }
    }

    fn handle_reported_disk_usage(&mut self, msg: &RaftMessage) {
        let store_id = msg.get_from_peer().get_store_id();
        let peer_id = msg.get_from_peer().get_id();
        let refill_disk_usages = if matches!(msg.disk_usage, DiskUsage::Normal) {
            self.ctx.store_disk_usages.remove(&store_id);
            if !self.fsm.peer.is_leader() {
                return;
            }
            self.fsm.peer.disk_full_peers.has(peer_id)
        } else {
            self.ctx.store_disk_usages.insert(store_id, msg.disk_usage);
            if !self.fsm.peer.is_leader() {
                return;
            }
            let disk_full_peers = &self.fsm.peer.disk_full_peers;

            disk_full_peers.is_empty()
                || disk_full_peers
                    .get(peer_id)
                    .map_or(true, |x| x != msg.disk_usage)
        };
        if refill_disk_usages || self.fsm.peer.has_region_merge_proposal {
            let prev = self.fsm.peer.disk_full_peers.get(peer_id);
            if Some(msg.disk_usage) != prev {
                info!(
                    "reported disk usage changes {:?} -> {:?}", prev, msg.disk_usage;
                    "region_id" => self.fsm.region_id(),
                    "peer_id" => peer_id,
                );
            }
            self.fsm.peer.refill_disk_full_peers(self.ctx);
            debug!(
                "raft message refills disk full peers to {:?}",
                self.fsm.peer.disk_full_peers;
                "region_id" => self.fsm.region_id(),
            );
        }
    }

    fn on_raft_message(&mut self, msg: InspectedRaftMessage) -> Result<()> {
        let InspectedRaftMessage { heap_size, mut msg } = msg;
        let peer_disk_usage = msg.disk_usage;
        let stepped = Cell::new(false);
        let memtrace_raft_entries = &mut self.fsm.peer.memtrace_raft_entries as *mut usize;
        defer!({
            fail_point!(
                "memtrace_raft_messages_overflow_check_peer_recv",
                MEMTRACE_RAFT_MESSAGES.sum() < heap_size,
                |_| {}
            );
            MEMTRACE_RAFT_MESSAGES.trace(TraceEvent::Sub(heap_size));
            if stepped.get() {
                unsafe {
                    // It could be less than exact for entry overwritting.
                    *memtrace_raft_entries += heap_size;
                    MEMTRACE_RAFT_ENTRIES.trace(TraceEvent::Add(heap_size));
                }
            }
        });

        debug!(
            "handle raft message";
            "region_id" => self.region_id(),
            "peer_id" => self.fsm.peer_id(),
            "message_type" => %util::MsgType(&msg),
            "from_peer_id" => msg.get_from_peer().get_id(),
            "to_peer_id" => msg.get_to_peer().get_id(),
        );

        if self.fsm.peer.pending_remove || self.fsm.stopped {
            return Ok(());
        }

        self.handle_reported_disk_usage(&msg);

        let msg_type = msg.get_message().get_msg_type();
        if matches!(self.ctx.self_disk_usage, DiskUsage::AlreadyFull)
            && MessageType::MsgTimeoutNow == msg_type
        {
            debug!(
                "skip {:?} because of disk full", msg_type;
                "region_id" => self.region_id(), "peer_id" => self.fsm.peer_id()
            );
            self.ctx.raft_metrics.message_dropped.disk_full += 1;
            return Ok(());
        }

        if !self.validate_raft_msg(&msg) {
            return Ok(());
        }

        if msg.get_is_tombstone() {
            // we receive a message tells us to remove ourself.
            self.handle_gc_peer_msg(&msg);
            return Ok(());
        }

        if msg.has_merge_target() {
            fail_point!("on_has_merge_target", |_| Ok(()));
            if self.need_gc_merge(&msg)? {
                self.on_stale_merge(msg.get_merge_target().get_id());
            }
            return Ok(());
        }

        if self.check_msg(&msg) {
            return Ok(());
        }

        if msg.has_extra_msg() {
            self.on_extra_message(msg);
            return Ok(());
        }

        let is_snapshot = msg.get_message().has_snapshot();

        // TODO: spin off the I/O code (delete_snapshot)
        let regions_to_destroy = match self.check_snapshot(&msg)? {
            Either::Left(key) => {
                // If the snapshot file is not used again, then it's OK to
                // delete them here. If the snapshot file will be reused when
                // receiving, then it will fail to pass the check again, so
                // missing snapshot files should not be noticed.
                let s = self.ctx.snap_mgr.get_snapshot_for_applying(&key)?;
                self.ctx.snap_mgr.delete_snapshot(&key, s.as_ref(), false);
                return Ok(());
            }
            Either::Right(v) => v,
        };

        if util::is_vote_msg(msg.get_message()) || msg_type == MessageType::MsgTimeoutNow {
            if self.fsm.hibernate_state.group_state() != GroupState::Chaos {
                self.fsm.reset_hibernate_state(GroupState::Chaos);
                self.register_raft_base_tick();
            }
        } else if msg.get_from_peer().get_id() == self.fsm.peer.leader_id() {
            self.reset_raft_tick(GroupState::Ordered);
        }

        let from_peer_id = msg.get_from_peer().get_id();
        self.fsm.peer.insert_peer_cache(msg.take_from_peer());

        let result = if msg_type == MessageType::MsgTransferLeader {
            self.on_transfer_leader_msg(msg.get_message(), peer_disk_usage);
            Ok(())
        } else {
            // This can be a message that sent when it's still a follower. Nevertheleast,
            // it's meaningless to continue to handle the request as callbacks are cleared.
            if msg.get_message().get_msg_type() == MessageType::MsgReadIndex
                && self.fsm.peer.is_leader()
                && (msg.get_message().get_from() == raft::INVALID_ID
                    || msg.get_message().get_from() == self.fsm.peer_id())
            {
                self.ctx.raft_metrics.message_dropped.stale_msg += 1;
                return Ok(());
            }
            self.fsm.peer.step(self.ctx, msg.take_message())
        };

        stepped.set(result.is_ok());

        if is_snapshot {
            if !self.fsm.peer.has_pending_snapshot() {
                // This snapshot is rejected by raft-rs.
                let mut meta = self.ctx.store_meta.lock().unwrap();
                meta.pending_snapshot_regions
                    .retain(|r| self.fsm.region_id() != r.get_id());
            } else {
                // This snapshot may be accepted by raft-rs.
                // If it's rejected by raft-rs, the snapshot region in `pending_snapshot_regions`
                // will be removed together with the latest snapshot region after applying that snapshot.
                // But if `regions_to_destroy` is not empty, the pending snapshot must be this msg's snapshot
                // because this kind of snapshot is exclusive.
                self.destroy_regions_for_snapshot(regions_to_destroy);
            }
        }

        result?;

        if self.fsm.peer.any_new_peer_catch_up(from_peer_id) {
            self.fsm.peer.heartbeat_pd(self.ctx);
            self.fsm.peer.should_wake_up = true;
        }

        if self.fsm.peer.should_wake_up {
            self.reset_raft_tick(GroupState::Ordered);
        }

        self.fsm.has_ready = true;
        Ok(())
    }

    fn all_agree_to_hibernate(&mut self) -> bool {
        if self.fsm.maybe_hibernate() {
            return true;
        }
        if !self
            .fsm
            .hibernate_state
            .should_bcast(&self.ctx.feature_gate)
        {
            return false;
        }
        for peer in self.fsm.peer.region().get_peers() {
            if peer.get_id() == self.fsm.peer.peer_id() {
                continue;
            }

            let mut extra = ExtraMessage::default();
            extra.set_type(ExtraMessageType::MsgHibernateRequest);
            self.fsm
                .peer
                .send_extra_message(extra, &mut self.ctx.trans, peer);
        }
        false
    }

    fn on_hibernate_request(&mut self, from: &metapb::Peer) {
        if !self.ctx.cfg.hibernate_regions
            || self.fsm.peer.has_uncommitted_log()
            || from.get_id() != self.fsm.peer.leader_id()
        {
            // Ignore the message means rejecting implicitly.
            return;
        }
        let mut extra = ExtraMessage::default();
        extra.set_type(ExtraMessageType::MsgHibernateResponse);
        self.fsm
            .peer
            .send_extra_message(extra, &mut self.ctx.trans, from);
    }

    fn on_hibernate_response(&mut self, from: &metapb::Peer) {
        if !self.fsm.peer.is_leader() {
            return;
        }
        if self
            .fsm
            .peer
            .region()
            .get_peers()
            .iter()
            .all(|p| p.get_id() != from.get_id())
        {
            return;
        }
        self.fsm.hibernate_state.count_vote(from.get_id());
    }

    fn on_extra_message(&mut self, mut msg: RaftMessage) {
        match msg.get_extra_msg().get_type() {
            ExtraMessageType::MsgRegionWakeUp | ExtraMessageType::MsgCheckStalePeer => {
                if self.fsm.hibernate_state.group_state() == GroupState::Idle {
                    self.reset_raft_tick(GroupState::Ordered);
                }
                if msg.get_extra_msg().get_type() == ExtraMessageType::MsgRegionWakeUp
                    && self.fsm.peer.is_leader()
                {
                    self.fsm.peer.raft_group.raft.ping();
                }
            }
            ExtraMessageType::MsgWantRollbackMerge => {
                self.fsm.peer.maybe_add_want_rollback_merge_peer(
                    msg.get_from_peer().get_id(),
                    msg.get_extra_msg(),
                );
            }
            ExtraMessageType::MsgCheckStalePeerResponse => {
                self.fsm.peer.on_check_stale_peer_response(
                    msg.get_region_epoch().get_conf_ver(),
                    msg.mut_extra_msg().take_check_peers().into(),
                );
            }
            ExtraMessageType::MsgHibernateRequest => {
                self.on_hibernate_request(msg.get_from_peer());
            }
            ExtraMessageType::MsgHibernateResponse => {
                self.on_hibernate_response(msg.get_from_peer());
            }
            ExtraMessageType::MsgRejectRaftLogCausedByMemoryUsage => {
<<<<<<< HEAD
                // TODO(tier-cap)
=======
                unimplemented!()
>>>>>>> b4bccd7a
            }
        }
    }

    fn reset_raft_tick(&mut self, state: GroupState) {
        self.fsm.reset_hibernate_state(state);
        self.fsm.missing_ticks = 0;
        self.fsm.peer.should_wake_up = false;
        self.register_raft_base_tick();
        if self.fsm.peer.is_leader() {
            self.register_check_leader_lease_tick();
            self.register_report_region_buckets_tick();
        }
    }

    // return false means the message is invalid, and can be ignored.
    fn validate_raft_msg(&mut self, msg: &RaftMessage) -> bool {
        let region_id = msg.get_region_id();
        let to = msg.get_to_peer();

        if to.get_store_id() != self.store_id() {
            warn!(
                "store not match, ignore it";
                "region_id" => region_id,
                "to_store_id" => to.get_store_id(),
                "my_store_id" => self.store_id(),
            );
            self.ctx.raft_metrics.message_dropped.mismatch_store_id += 1;
            return false;
        }

        if !msg.has_region_epoch() {
            error!(
                "missing epoch in raft message, ignore it";
                "region_id" => region_id,
            );
            self.ctx.raft_metrics.message_dropped.mismatch_region_epoch += 1;
            return false;
        }

        true
    }

    /// Checks if the message is sent to the correct peer.
    ///
    /// Returns true means that the message can be dropped silently.
    fn check_msg(&mut self, msg: &RaftMessage) -> bool {
        let from_epoch = msg.get_region_epoch();
        let from_store_id = msg.get_from_peer().get_store_id();

        // Let's consider following cases with three nodes [1, 2, 3] and 1 is leader:
        // a. 1 removes 2, 2 may still send MsgAppendResponse to 1.
        //  We should ignore this stale message and let 2 remove itself after
        //  applying the ConfChange log.
        // b. 2 is isolated, 1 removes 2. When 2 rejoins the cluster, 2 will
        //  send stale MsgRequestVote to 1 and 3, at this time, we should tell 2 to gc itself.
        // c. 2 is isolated but can communicate with 3. 1 removes 3.
        //  2 will send stale MsgRequestVote to 3, 3 should ignore this message.
        // d. 2 is isolated but can communicate with 3. 1 removes 2, then adds 4, remove 3.
        //  2 will send stale MsgRequestVote to 3, 3 should tell 2 to gc itself.
        // e. 2 is isolated. 1 adds 4, 5, 6, removes 3, 1. Now assume 4 is leader.
        //  After 2 rejoins the cluster, 2 may send stale MsgRequestVote to 1 and 3,
        //  1 and 3 will ignore this message. Later 4 will send messages to 2 and 2 will
        //  rejoin the raft group again.
        // f. 2 is isolated. 1 adds 4, 5, 6, removes 3, 1. Now assume 4 is leader, and 4 removes 2.
        //  unlike case e, 2 will be stale forever.
        // TODO: for case f, if 2 is stale for a long time, 2 will communicate with pd and pd will
        // tell 2 is stale, so 2 can remove itself.
        let self_epoch = self.fsm.peer.region().get_region_epoch();
        if util::is_epoch_stale(from_epoch, self_epoch)
            && util::find_peer(self.fsm.peer.region(), from_store_id).is_none()
        {
            self.ctx.handle_stale_msg(msg, self_epoch.clone(), None);
            return true;
        }

        let target = msg.get_to_peer();
        match target.get_id().cmp(&self.fsm.peer.peer_id()) {
            cmp::Ordering::Less => {
                info!(
                    "target peer id is smaller, msg maybe stale";
                    "region_id" => self.fsm.region_id(),
                    "peer_id" => self.fsm.peer_id(),
                    "target_peer" => ?target,
                );
                self.ctx.raft_metrics.message_dropped.stale_msg += 1;
                true
            }
            cmp::Ordering::Greater => {
                match self.fsm.peer.maybe_destroy(self.ctx) {
                    Some(job) => {
                        info!(
                            "target peer id is larger, destroying self";
                            "region_id" => self.fsm.region_id(),
                            "peer_id" => self.fsm.peer_id(),
                            "target_peer" => ?target,
                        );
                        if self.handle_destroy_peer(job) {
                            // It's not frequent, so use 0 as `heap_size` is ok.
                            let store_msg = StoreMsg::RaftMessage(InspectedRaftMessage {
                                heap_size: 0,
                                msg: msg.clone(),
                            });
                            if let Err(e) = self.ctx.router.send_control(store_msg) {
                                info!(
                                    "failed to send back store message, are we shutting down?";
                                    "region_id" => self.fsm.region_id(),
                                    "peer_id" => self.fsm.peer_id(),
                                    "err" => %e,
                                );
                            }
                        }
                    }
                    None => self.ctx.raft_metrics.message_dropped.applying_snap += 1,
                }
                true
            }
            cmp::Ordering::Equal => false,
        }
    }

    /// Check if it's necessary to gc the source merge peer.
    ///
    /// If the target merge peer won't be created on this store,
    /// then it's appropriate to destroy it immediately.
    fn need_gc_merge(&mut self, msg: &RaftMessage) -> Result<bool> {
        let merge_target = msg.get_merge_target();
        let target_region_id = merge_target.get_id();
        debug!(
            "receive merge target";
            "region_id" => self.fsm.region_id(),
            "peer_id" => self.fsm.peer_id(),
            "merge_target" => ?merge_target,
        );

        // When receiving message that has a merge target, it indicates that the source peer on this
        // store is stale, the peers on other stores are already merged. The epoch in merge target
        // is the state of target peer at the time when source peer is merged. So here we record the
        // merge target epoch version to let the target peer on this store to decide whether to
        // destroy the source peer.
        let mut meta = self.ctx.store_meta.lock().unwrap();
        meta.targets_map.insert(self.region_id(), target_region_id);
        let v = meta
            .pending_merge_targets
            .entry(target_region_id)
            .or_default();
        let mut no_range_merge_target = merge_target.clone();
        no_range_merge_target.clear_start_key();
        no_range_merge_target.clear_end_key();
        if let Some(pre_merge_target) = v.insert(self.region_id(), no_range_merge_target) {
            // Merge target epoch records the version of target region when source region is merged.
            // So it must be same no matter when receiving merge target.
            if pre_merge_target.get_region_epoch().get_version()
                != merge_target.get_region_epoch().get_version()
            {
                panic!(
                    "conflict merge target epoch version {:?} {:?}",
                    pre_merge_target.get_region_epoch().get_version(),
                    merge_target.get_region_epoch()
                );
            }
        }

        if let Some(r) = meta.regions.get(&target_region_id) {
            // In the case that the source peer's range isn't overlapped with target's anymore:
            //     | region 2 | region 3 | region 1 |
            //                   || merge 3 into 2
            //                   \/
            //     |       region 2      | region 1 |
            //                   || merge 1 into 2
            //                   \/
            //     |            region 2            |
            //                   || split 2 into 4
            //                   \/
            //     |        region 4       |region 2|
            // so the new target peer can't find the source peer.
            // e.g. new region 2 is overlapped with region 1
            //
            // If that, source peer still need to decide whether to destroy itself. When the target
            // peer has already moved on, source peer can destroy itself.
            if util::is_epoch_stale(merge_target.get_region_epoch(), r.get_region_epoch()) {
                return Ok(true);
            }
            return Ok(false);
        }
        drop(meta);

        // All of the target peers must exist before merging which is guaranteed by PD.
        // Now the target peer is not in region map, so if everything is ok, the merge target
        // region should be staler than the local target region
        if self.is_merge_target_region_stale(merge_target)? {
            Ok(true)
        } else {
            if self.ctx.cfg.dev_assert {
                panic!(
                    "something is wrong, maybe PD do not ensure all target peers exist before merging"
                );
            }
            error!(
                "something is wrong, maybe PD do not ensure all target peers exist before merging"
            );
            Ok(false)
        }
    }

    fn handle_gc_peer_msg(&mut self, msg: &RaftMessage) {
        let from_epoch = msg.get_region_epoch();
        if !util::is_epoch_stale(self.fsm.peer.region().get_region_epoch(), from_epoch) {
            return;
        }

        if self.fsm.peer.peer != *msg.get_to_peer() {
            info!(
                "receive stale gc message, ignore.";
                "region_id" => self.fsm.region_id(),
                "peer_id" => self.fsm.peer_id(),
            );
            self.ctx.raft_metrics.message_dropped.stale_msg += 1;
            return;
        }
        // TODO: ask pd to guarantee we are stale now.
        info!(
            "receives gc message, trying to remove";
            "region_id" => self.fsm.region_id(),
            "peer_id" => self.fsm.peer_id(),
            "to_peer" => ?msg.get_to_peer(),
        );

        // Destroy peer in next round in order to apply more committed entries if any.
        // It depends on the implementation that msgs which are handled in this round have already fetched.
        let _ = self
            .ctx
            .router
            .force_send(self.fsm.region_id(), PeerMsg::Destroy(self.fsm.peer_id()));
    }

    // Returns `Vec<(u64, bool)>` indicated (source_region_id, merge_to_this_peer) if the `msg`
    // doesn't contain a snapshot or this snapshot doesn't conflict with any other snapshots or regions.
    // Otherwise a `SnapKey` is returned.
    fn check_snapshot(&mut self, msg: &RaftMessage) -> Result<Either<SnapKey, Vec<(u64, bool)>>> {
        if !msg.get_message().has_snapshot() {
            return Ok(Either::Right(vec![]));
        }

        let region_id = msg.get_region_id();
        let snap = msg.get_message().get_snapshot();
        let key = SnapKey::from_region_snap(region_id, snap);
        let mut snap_data = RaftSnapshotData::default();
        snap_data.merge_from_bytes(snap.get_data())?;
        let snap_region = snap_data.take_region();
        let peer_id = msg.get_to_peer().get_id();
        let snap_enc_start_key = enc_start_key(&snap_region);
        let snap_enc_end_key = enc_end_key(&snap_region);

        let before_check_snapshot_1_2_fp = || -> bool {
            fail_point!(
                "before_check_snapshot_1_2",
                self.fsm.region_id() == 1 && self.store_id() == 2,
                |_| true
            );
            false
        };
        let before_check_snapshot_1000_2_fp = || -> bool {
            fail_point!(
                "before_check_snapshot_1000_2",
                self.fsm.region_id() == 1000 && self.store_id() == 2,
                |_| true
            );
            false
        };
        if before_check_snapshot_1_2_fp() || before_check_snapshot_1000_2_fp() {
            return Ok(Either::Left(key));
        }

        if snap_region
            .get_peers()
            .iter()
            .all(|p| p.get_id() != peer_id)
        {
            info!(
                "snapshot doesn't contain to peer, skip";
                "region_id" => self.fsm.region_id(),
                "peer_id" => self.fsm.peer_id(),
                "snap" => ?snap_region,
                "to_peer" => ?msg.get_to_peer(),
            );
            self.ctx.raft_metrics.message_dropped.region_no_peer += 1;
            return Ok(Either::Left(key));
        }

        let mut meta = self.ctx.store_meta.lock().unwrap();
        if meta.regions[&self.region_id()] != *self.region() {
            if !self.fsm.peer.is_initialized() {
                info!(
                    "stale delegate detected, skip";
                    "region_id" => self.fsm.region_id(),
                    "peer_id" => self.fsm.peer_id(),
                );
                self.ctx.raft_metrics.message_dropped.stale_msg += 1;
                return Ok(Either::Left(key));
            } else {
                panic!(
                    "{} meta corrupted: {:?} != {:?}",
                    self.fsm.peer.tag,
                    meta.regions[&self.region_id()],
                    self.region()
                );
            }
        }

        if meta.atomic_snap_regions.contains_key(&region_id) {
            info!(
                "atomic snapshot is applying, skip";
                "region_id" => self.fsm.region_id(),
                "peer_id" => self.fsm.peer_id(),
            );
            return Ok(Either::Left(key));
        }

        for region in &meta.pending_snapshot_regions {
            if enc_start_key(region) < snap_enc_end_key &&
               enc_end_key(region) > snap_enc_start_key &&
               // Same region can overlap, we will apply the latest version of snapshot.
               region.get_id() != snap_region.get_id()
            {
                info!(
                    "pending region overlapped";
                    "region_id" => self.fsm.region_id(),
                    "peer_id" => self.fsm.peer_id(),
                    "region" => ?region,
                    "snap" => ?snap_region,
                );
                self.ctx.raft_metrics.message_dropped.region_overlap += 1;
                return Ok(Either::Left(key));
            }
        }

        let mut is_overlapped = false;
        let mut regions_to_destroy = vec![];
        // In some extreme cases, it may cause source peer destroyed improperly so that a later
        // CommitMerge may panic because source is already destroyed, so just drop the message:
        // 1. A new snapshot is received whereas a snapshot is still in applying, and the snapshot
        // under applying is generated before merge and the new snapshot is generated after merge.
        // After the applying snapshot is finished, the log may able to catch up and so a
        // CommitMerge will be applied.
        // 2. There is a CommitMerge pending in apply thread.
        let ready = !self.fsm.peer.is_handling_snapshot()
            && !self.fsm.peer.has_pending_snapshot()
            // It must be ensured that all logs have been applied.
            // Suppose apply fsm is applying a `CommitMerge` log and this snapshot is generated after
            // merge, its corresponding source peer can not be destroy by this snapshot.
            && self.fsm.peer.ready_to_handle_pending_snap();
        for exist_region in meta
            .region_ranges
            .range((Excluded(snap_enc_start_key), Unbounded::<Vec<u8>>))
            .map(|(_, &region_id)| &meta.regions[&region_id])
            .take_while(|r| enc_start_key(r) < snap_enc_end_key)
            .filter(|r| r.get_id() != region_id)
        {
            info!(
                "region overlapped";
                "region_id" => self.fsm.region_id(),
                "peer_id" => self.fsm.peer_id(),
                "exist" => ?exist_region,
                "snap" => ?snap_region,
            );
            let (can_destroy, merge_to_this_peer) = maybe_destroy_source(
                &meta,
                self.fsm.region_id(),
                self.fsm.peer_id(),
                exist_region.get_id(),
                snap_region.get_region_epoch().to_owned(),
            );
            if ready && can_destroy {
                // The snapshot that we decide to whether destroy peer based on must can be applied.
                // So here not to destroy peer immediately, or the snapshot maybe dropped in later
                // check but the peer is already destroyed.
                regions_to_destroy.push((exist_region.get_id(), merge_to_this_peer));
                continue;
            }
            is_overlapped = true;
            if !can_destroy
                && snap_region.get_region_epoch().get_version()
                    > exist_region.get_region_epoch().get_version()
            {
                // If snapshot's epoch version is greater than exist region's, the exist region
                // may has been merged/splitted already.
                let _ = self.ctx.router.force_send(
                    exist_region.get_id(),
                    PeerMsg::CasualMessage(CasualMessage::RegionOverlapped),
                );
            }
        }
        if is_overlapped {
            self.ctx.raft_metrics.message_dropped.region_overlap += 1;
            return Ok(Either::Left(key));
        }

        // Check if snapshot file exists.
        self.ctx.snap_mgr.get_snapshot_for_applying(&key)?;

        // WARNING: The checking code must be above this line.
        // Now all checking passed.

        if self.fsm.peer.local_first_replicate && !self.fsm.peer.is_initialized() {
            // If the peer is not initialized and passes the snapshot range check, `is_splitting` flag must
            // be false.
            // 1. If `is_splitting` is set to true, then the uninitialized peer is created before split is applied
            //    and the peer id is the same as split one. So there should be no initialized peer before.
            // 2. If the peer is also created by splitting, then the snapshot range is not overlapped with
            //    parent peer. It means leader has applied merge and split at least one time. However,
            //    the prerequisite of merge includes the initialization of all target peers and source peers,
            //    which is conflict with 1.
            let pending_create_peers = self.ctx.pending_create_peers.lock().unwrap();
            let status = pending_create_peers.get(&region_id).cloned();
            if status != Some((self.fsm.peer_id(), false)) {
                drop(pending_create_peers);
                panic!("{} status {:?} is not expected", self.fsm.peer.tag, status);
            }
        }
        meta.pending_snapshot_regions.push(snap_region);

        Ok(Either::Right(regions_to_destroy))
    }

    fn destroy_regions_for_snapshot(&mut self, regions_to_destroy: Vec<(u64, bool)>) {
        if regions_to_destroy.is_empty() {
            return;
        }
        let mut meta = self.ctx.store_meta.lock().unwrap();
        assert!(!meta.atomic_snap_regions.contains_key(&self.fsm.region_id()));
        for (source_region_id, merge_to_this_peer) in regions_to_destroy {
            if !meta.regions.contains_key(&source_region_id) {
                if merge_to_this_peer {
                    drop(meta);
                    panic!(
                        "{}'s source region {} has been destroyed",
                        self.fsm.peer.tag, source_region_id
                    );
                }
                continue;
            }
            info!(
                "source region destroy due to target region's snapshot";
                "region_id" => self.fsm.region_id(),
                "peer_id" => self.fsm.peer_id(),
                "source_region_id" => source_region_id,
                "need_atomic" => merge_to_this_peer,
            );
            meta.atomic_snap_regions
                .entry(self.fsm.region_id())
                .or_default()
                .insert(source_region_id, false);
            meta.destroyed_region_for_snap
                .insert(source_region_id, merge_to_this_peer);

            let result = if merge_to_this_peer {
                MergeResultKind::FromTargetSnapshotStep1
            } else {
                MergeResultKind::Stale
            };
            // Use `unwrap` is ok because the StoreMeta lock is held and these source peers still
            // exist in regions and region_ranges map.
            // It depends on the implementation of `destroy_peer`.
            self.ctx
                .router
                .force_send(
                    source_region_id,
                    PeerMsg::SignificantMsg(SignificantMsg::MergeResult {
                        target_region_id: self.fsm.region_id(),
                        target: self.fsm.peer.peer.clone(),
                        result,
                    }),
                )
                .unwrap();
        }
    }

    fn on_transfer_leader_msg(&mut self, msg: &eraftpb::Message, peer_disk_usage: DiskUsage) {
        // log_term is set by original leader, represents the term last log is written
        // in, which should be equal to the original leader's term.
        if msg.get_log_term() != self.fsm.peer.term() {
            return;
        }
        if self.fsm.peer.is_leader() {
            let from = match self.fsm.peer.get_peer_from_cache(msg.get_from()) {
                Some(p) => p,
                None => return,
            };
            match self
                .fsm
                .peer
                .ready_to_transfer_leader(self.ctx, msg.get_index(), &from)
            {
                Some(reason) => {
                    info!(
                        "reject to transfer leader";
                        "region_id" => self.fsm.region_id(),
                        "peer_id" => self.fsm.peer_id(),
                        "to" => ?from,
                        "reason" => reason,
                        "index" => msg.get_index(),
                        "last_index" => self.fsm.peer.get_store().last_index(),
                    );
                }
                None => {
                    if self.fsm.batch_req_builder.request.is_some() {
                        self.propose_batch_raft_command(true);
                    }
                    if self.propose_locks_before_transfer_leader(msg) {
                        // If some pessimistic locks are just proposed, we propose another
                        // TransferLeader command instead of transferring leader immediately.
                        info!("propose transfer leader command";
                            "region_id" => self.fsm.region_id(),
                            "peer_id" => self.fsm.peer_id(),
                            "to" => ?from,
                        );
                        let mut cmd = new_admin_request(
                            self.fsm.peer.region().get_id(),
                            self.fsm.peer.peer.clone(),
                        );
                        cmd.mut_header()
                            .set_region_epoch(self.region().get_region_epoch().clone());
                        // Set this flag to propose this command like a normal proposal.
                        cmd.mut_header()
                            .set_flags(WriteBatchFlags::TRANSFER_LEADER_PROPOSAL.bits());
                        cmd.mut_admin_request()
                            .set_cmd_type(AdminCmdType::TransferLeader);
                        cmd.mut_admin_request().mut_transfer_leader().set_peer(from);
                        self.propose_raft_command(
                            cmd,
                            Callback::None,
                            DiskFullOpt::AllowedOnAlmostFull,
                        );
                    } else {
                        self.fsm.peer.transfer_leader(&from);
                    }
                }
            }
        } else {
            self.fsm
                .peer
                .execute_transfer_leader(self.ctx, msg.get_from(), peer_disk_usage, false);
        }
    }

    // Returns whether we should propose another TransferLeader command. This is for:
    // 1. Considering the amount of pessimistic locks can be big, it can reduce
    // unavailable time caused by waiting for the transferree catching up logs.
    // 2. Make transferring leader strictly after write commands that executes
    // before proposing the locks, preventing unexpected lock loss.
    fn propose_locks_before_transfer_leader(&mut self, msg: &eraftpb::Message) -> bool {
        // 1. Disable in-memory pessimistic locks.

        // Clone to make borrow checker happy when registering ticks.
        let txn_ext = self.fsm.peer.txn_ext.clone();
        let mut pessimistic_locks = txn_ext.pessimistic_locks.write();

        // If the message context == TRANSFER_LEADER_COMMAND_REPLY_CTX, the message
        // is a reply to a transfer leader command before. If the locks status remain
        // in the TransferringLeader status, we can safely initiate transferring leader
        // now.
        // If it's not in TransferringLeader status now, it is probably because several
        // ticks have passed after proposing the locks in the last time and we reactivate
        // the memory locks. Then, we should propose the locks again.
        if msg.get_context() == TRANSFER_LEADER_COMMAND_REPLY_CTX
            && pessimistic_locks.status == LocksStatus::TransferringLeader
        {
            return false;
        }

        // If it is not writable, it's probably because it's a retried TransferLeader and the locks
        // have been proposed. But we still need to return true to propose another TransferLeader
        // command. Otherwise, some write requests that have marked some locks as deleted will fail
        // because raft rejects more proposals.
        // It is OK to return true here if it's in other states like MergingRegion or NotLeader.
        // In those cases, the locks will fail to propose and nothing will happen.
        if !pessimistic_locks.is_writable() {
            return true;
        }
        pessimistic_locks.status = LocksStatus::TransferringLeader;
        self.fsm.reactivate_memory_lock_ticks = 0;
        self.register_reactivate_memory_lock_tick();

        // 2. Propose pessimistic locks
        if pessimistic_locks.is_empty() {
            return false;
        }
        // FIXME: Raft command has size limit. Either limit the total size of pessimistic locks
        // in a region, or split commands here.
        let mut cmd = RaftCmdRequest::default();
        {
            // Downgrade to a read guard, do not block readers in the scheduler as far as possible.
            let pessimistic_locks = RwLockWriteGuard::downgrade(pessimistic_locks);
            fail_point!("invalidate_locks_before_transfer_leader");
            for (key, (lock, deleted)) in &*pessimistic_locks {
                if *deleted {
                    continue;
                }
                let mut put = PutRequest::default();
                put.set_cf(CF_LOCK.to_string());
                put.set_key(key.as_encoded().to_owned());
                put.set_value(lock.to_lock().to_bytes());
                let mut req = Request::default();
                req.set_cmd_type(CmdType::Put);
                req.set_put(put);
                cmd.mut_requests().push(req);
            }
        }
        if cmd.get_requests().is_empty() {
            // If the map is not empty but all locks are deleted, it is possible that a write
            // command has just marked locks deleted but not proposed yet. It might cause
            // that command to fail if we skip proposing the extra TransferLeader command here.
            return true;
        }
        cmd.mut_header().set_region_id(self.fsm.region_id());
        cmd.mut_header()
            .set_region_epoch(self.region().get_region_epoch().clone());
        cmd.mut_header().set_peer(self.fsm.peer.peer.clone());
        info!("propose {} locks before transferring leader", cmd.get_requests().len(); "region_id" => self.fsm.region_id());
        self.propose_raft_command(cmd, Callback::None, DiskFullOpt::AllowedOnAlmostFull);
        true
    }

    fn handle_destroy_peer(&mut self, job: DestroyPeerJob) -> bool {
        // The initialized flag implicitly means whether apply fsm exists or not.
        if job.initialized {
            // Destroy the apply fsm first, wait for the reply msg from apply fsm
            self.ctx
                .apply_router
                .schedule_task(job.region_id, ApplyTask::destroy(job.region_id, false));
            false
        } else {
            // Destroy the peer fsm directly
            self.destroy_peer(false)
        }
    }

    /// Check if destroy can be executed immediately. If it can't, the reason is returned.
    fn maybe_delay_destroy(&mut self) -> Option<DelayReason> {
        if self.fsm.peer.has_unpersisted_ready() {
            assert!(self.ctx.sync_write_worker.is_none());
            // The destroy must be delayed if there are some unpersisted readies.
            // Otherwise there is a race of writting kv db and raft db between here
            // and write worker.
            return Some(DelayReason::UnPersistedReady);
        }

        let is_initialized = self.fsm.peer.is_initialized();
        if !is_initialized {
            // If the peer is uninitialized, then it can't receive any logs from leader. So
            // no need to gc. If there was a peer with same region id on the store, and it had
            // logs written, then it must be initialized, hence its log should be gc either
            // before it's destroyed or during node restarts.
            self.fsm.logs_gc_flushed = true;
        }
        if !self.fsm.logs_gc_flushed {
            let start_index = self.fsm.peer.last_compacted_idx;
            let mut end_index = start_index;
            if end_index == 0 {
                // Technically, all logs between first index and last index should be accessible
                // before being destroyed.
                end_index = self.fsm.peer.get_store().first_index();
                self.fsm.peer.last_compacted_idx = end_index;
            }
            let region_id = self.region_id();
            let peer_id = self.fsm.peer.peer_id();
            let mb = match self.ctx.router.mailbox(region_id) {
                Some(mb) => mb,
                None => {
                    if tikv_util::thread_group::is_shutdown(!cfg!(test)) {
                        // It's shutting down, nothing we can do.
                        return Some(DelayReason::Shutdown);
                    }
                    panic!("{} failed to get mailbox", self.fsm.peer.tag);
                }
            };
            let task = RaftlogGcTask::gc(
                self.fsm.peer.get_store().get_region_id(),
                start_index,
                end_index,
            )
            .flush()
            .when_done(move || {
                if let Err(e) =
                    mb.force_send(PeerMsg::SignificantMsg(SignificantMsg::RaftLogGcFlushed))
                {
                    if tikv_util::thread_group::is_shutdown(!cfg!(test)) {
                        return;
                    }
                    panic!(
                        "[region {}] {} failed to respond flush message {:?}",
                        region_id, peer_id, e
                    );
                }
            });
            if let Err(e) = self.ctx.raftlog_gc_scheduler.schedule(task) {
                if tikv_util::thread_group::is_shutdown(!cfg!(test)) {
                    // It's shutting down, nothing we can do.
                    return Some(DelayReason::Shutdown);
                }
                panic!(
                    "{} failed to schedule raft log task {:?}",
                    self.fsm.peer.tag, e
                );
            }
            // We need to delete all logs entries to avoid introducing race between
            // new peers and old peers. Flushing gc logs allow last_compact_index be
            // used directly without seeking.
            return Some(DelayReason::UnFlushLogGc);
        }
        None
    }

    fn on_raft_log_gc_flushed(&mut self) {
        self.fsm.logs_gc_flushed = true;
        let delay = match self.fsm.delayed_destroy {
            Some(delay) => delay,
            None => panic!("{} a delayed destroy should not recover", self.fsm.peer.tag),
        };
        self.destroy_peer(delay.merged_by_target);
    }

    // [PerformanceCriticalPath] TODO: spin off the I/O code (self.fsm.peer.destroy)
    fn destroy_peer(&mut self, merged_by_target: bool) -> bool {
        fail_point!("destroy_peer");
        // Mark itself as pending_remove
        self.fsm.peer.pending_remove = true;

        fail_point!("destroy_peer_after_pending_move", |_| { true });

        if let Some(reason) = self.maybe_delay_destroy() {
            if self
                .fsm
                .delayed_destroy
                .map_or(false, |delay| delay.reason == reason)
            {
                panic!(
                    "{} destroy peer twice with same delay reason, original {:?}, now {}",
                    self.fsm.peer.tag, self.fsm.delayed_destroy, merged_by_target
                );
            }
            self.fsm.delayed_destroy = Some(DelayDestroy {
                merged_by_target,
                reason,
            });
            // TODO: The destroy process can also be asynchronous as snapshot process,
            // if so, all write db operations are removed in store thread.
            info!(
                "delays destroy";
                "region_id" => self.fsm.region_id(),
                "peer_id" => self.fsm.peer_id(),
                "merged_by_target" => merged_by_target,
                "reason" => ?reason,
            );
            return false;
        }

        info!(
            "starts destroy";
            "region_id" => self.fsm.region_id(),
            "peer_id" => self.fsm.peer_id(),
            "merged_by_target" => merged_by_target,
        );
        let region_id = self.region_id();
        // We can't destroy a peer which is handling snapshot.
        assert!(!self.fsm.peer.is_handling_snapshot());

        // No need to wait for the apply anymore.
        if self.fsm.peer.unsafe_recovery_state.is_some() {
            self.fsm
                .peer
                .unsafe_recovery_maybe_finish_wait_apply(/*force=*/ true);
        }

        let mut meta = self.ctx.store_meta.lock().unwrap();

        if meta.atomic_snap_regions.contains_key(&self.region_id()) {
            drop(meta);
            panic!(
                "{} is applying atomic snapshot during destroying",
                self.fsm.peer.tag
            );
        }

        // It's possible that this region gets a snapshot then gets a stale peer msg.
        // So the data in `pending_snapshot_regions` should be removed here.
        meta.pending_snapshot_regions
            .retain(|r| self.fsm.region_id() != r.get_id());

        // Remove `read_progress` and reset the `safe_ts` to zero to reject
        // incoming stale read request
        meta.region_read_progress.remove(&region_id);
        self.fsm.peer.read_progress.pause();

        // Destroy read delegates.
        meta.readers.remove(&region_id);

        // Trigger region change observer
        self.ctx.coprocessor_host.on_region_changed(
            self.fsm.peer.region(),
            RegionChangeEvent::Destroy,
            self.fsm.peer.get_role(),
        );
        let task = PdTask::DestroyPeer { region_id };
        if let Err(e) = self.ctx.pd_scheduler.schedule(task) {
            error!(
                "failed to notify pd";
                "region_id" => self.fsm.region_id(),
                "peer_id" => self.fsm.peer_id(),
                "err" => %e,
            );
        }
        let is_initialized = self.fsm.peer.is_initialized();
        if let Err(e) = self.fsm.peer.destroy(
            &self.ctx.engines,
            &mut self.ctx.raft_perf_context,
            merged_by_target,
            &self.ctx.pending_create_peers,
        ) {
            // If not panic here, the peer will be recreated in the next restart,
            // then it will be gc again. But if some overlap region is created
            // before restarting, the gc action will delete the overlap region's
            // data too.
            panic!("{} destroy err {:?}", self.fsm.peer.tag, e);
        }

        // Some places use `force_send().unwrap()` if the StoreMeta lock is held.
        // So in here, it's necessary to held the StoreMeta lock when closing the router.
        self.ctx.router.close(region_id);
        self.fsm.stop();

        if is_initialized
            && !merged_by_target
            && meta
                .region_ranges
                .remove(&enc_end_key(self.fsm.peer.region()))
                .is_none()
        {
            panic!("{} meta corruption detected", self.fsm.peer.tag);
        }
        if meta.regions.remove(&region_id).is_none() && !merged_by_target {
            panic!("{} meta corruption detected", self.fsm.peer.tag)
        }

        // Clear merge related structures.
        if let Some(&need_atomic) = meta.destroyed_region_for_snap.get(&region_id) {
            if need_atomic {
                panic!(
                    "{} should destroy with target region atomically",
                    self.fsm.peer.tag
                );
            } else {
                let target_region_id = *meta.targets_map.get(&region_id).unwrap();
                let is_ready = meta
                    .atomic_snap_regions
                    .get_mut(&target_region_id)
                    .unwrap()
                    .get_mut(&region_id)
                    .unwrap();
                *is_ready = true;
            }
        }

        meta.pending_merge_targets.remove(&region_id);
        if let Some(target) = meta.targets_map.remove(&region_id) {
            if meta.pending_merge_targets.contains_key(&target) {
                meta.pending_merge_targets
                    .get_mut(&target)
                    .unwrap()
                    .remove(&region_id);
                // When the target doesn't exist(add peer but the store is isolated), source peer decide to destroy by itself.
                // Without target, the `pending_merge_targets` for target won't be removed, so here source peer help target to clear.
                if meta.regions.get(&target).is_none()
                    && meta.pending_merge_targets.get(&target).unwrap().is_empty()
                {
                    meta.pending_merge_targets.remove(&target);
                }
            }
        }

        fail_point!("raft_store_finish_destroy_peer");

        true
    }

    // Update some region infos
    fn update_region(&mut self, mut region: metapb::Region) {
        {
            let mut meta = self.ctx.store_meta.lock().unwrap();
            meta.set_region(
                &self.ctx.coprocessor_host,
                region.clone(),
                &mut self.fsm.peer,
                RegionChangeReason::ChangePeer,
            );
        }
        for peer in region.take_peers().into_iter() {
            if self.fsm.peer.peer_id() == peer.get_id() {
                self.fsm.peer.peer = peer.clone();
            }
            self.fsm.peer.insert_peer_cache(peer);
        }
    }

    fn on_ready_change_peer(&mut self, cp: ChangePeer) {
        if cp.index == raft::INVALID_INDEX {
            // Apply failed, skip.
            return;
        }

        self.fsm.peer.mut_store().cancel_generating_snap(None);

        if cp.index >= self.fsm.peer.raft_group.raft.raft_log.first_index() {
            match self.fsm.peer.raft_group.apply_conf_change(&cp.conf_change) {
                Ok(_) => {}
                // PD could dispatch redundant conf changes.
                Err(raft::Error::NotExists { .. }) | Err(raft::Error::Exists { .. }) => {}
                _ => unreachable!(),
            }
        } else {
            // Please take a look at test case test_redundant_conf_change_by_snapshot.
        }

        self.update_region(cp.region);

        fail_point!("change_peer_after_update_region");

        let now = Instant::now();
        let (mut remove_self, mut need_ping) = (false, false);
        for mut change in cp.changes {
            let (change_type, peer) = (change.get_change_type(), change.take_peer());
            let (store_id, peer_id) = (peer.get_store_id(), peer.get_id());
            match change_type {
                ConfChangeType::AddNode | ConfChangeType::AddLearnerNode => {
                    let group_id = self
                        .ctx
                        .global_replication_state
                        .lock()
                        .unwrap()
                        .group
                        .group_id(self.fsm.peer.replication_mode_version, store_id);
                    if group_id.unwrap_or(0) != 0 {
                        info!("updating group"; "peer_id" => peer_id, "group_id" => group_id.unwrap());
                        self.fsm
                            .peer
                            .raft_group
                            .raft
                            .assign_commit_groups(&[(peer_id, group_id.unwrap())]);
                    }
                    // Add this peer to peer_heartbeats.
                    self.fsm.peer.peer_heartbeats.insert(peer_id, now);
                    if self.fsm.peer.is_leader() {
                        need_ping = true;
                        self.fsm.peer.peers_start_pending_time.push((peer_id, now));
                        // As `raft_max_inflight_msgs` may have been updated via online config
                        self.fsm
                            .peer
                            .raft_group
                            .raft
                            .adjust_max_inflight_msgs(peer_id, self.ctx.cfg.raft_max_inflight_msgs);
                    }
                }
                ConfChangeType::RemoveNode => {
                    // Remove this peer from cache.
                    self.fsm.peer.peer_heartbeats.remove(&peer_id);
                    if self.fsm.peer.is_leader() {
                        self.fsm
                            .peer
                            .peers_start_pending_time
                            .retain(|&(p, _)| p != peer_id);
                    }
                    self.fsm.peer.remove_peer_from_cache(peer_id);
                    // We only care remove itself now.
                    if self.store_id() == store_id {
                        if self.fsm.peer.peer_id() == peer_id {
                            remove_self = true;
                        } else {
                            panic!(
                                "{} trying to remove unknown peer {:?}",
                                self.fsm.peer.tag, peer
                            );
                        }
                    }
                }
            }
        }

        // In pattern matching above, if the peer is the leader,
        // it will push the change peer into `peers_start_pending_time`
        // without checking if it is duplicated. We move `heartbeat_pd` here
        // to utilize `collect_pending_peers` in `heartbeat_pd` to avoid
        // adding the redundant peer.
        if self.fsm.peer.is_leader() {
            // Notify pd immediately.
            info!(
                "notify pd with change peer region";
                "region_id" => self.fsm.region_id(),
                "peer_id" => self.fsm.peer_id(),
                "region" => ?self.fsm.peer.region(),
            );
            self.fsm.peer.heartbeat_pd(self.ctx);

            if !self.fsm.peer.disk_full_peers.is_empty() {
                self.fsm.peer.refill_disk_full_peers(self.ctx);
                debug!(
                    "conf change refills disk full peers to {:?}",
                    self.fsm.peer.disk_full_peers;
                    "region_id" => self.fsm.region_id(),
                );
            }

            // Remove or demote leader will cause this raft group unavailable
            // until new leader elected, but we can't revert this operation
            // because its result is already persisted in apply worker
            // TODO: should we transfer leader here?
            let demote_self = is_learner(&self.fsm.peer.peer) && !self.fsm.peer.is_force_leader();
            if remove_self || demote_self {
                warn!(
                    "Removing or demoting leader";
                    "region_id" => self.fsm.region_id(),
                    "peer_id" => self.fsm.peer_id(),
                    "remove" => remove_self,
                    "demote" => demote_self,
                );
                // If demote_self is true, there is no doubt to become follower.
                // If remove_self is true, we also choose to become follower for the
                // following reasons.
                // There are some functions in raft-rs using `unwrap` to get itself
                // progress which will panic when calling them.
                // Before introduing async io, this peer will destroy immediately so
                // there is no chance to call these functions.
                // But maybe it's not true due to delay destroy.
                // Most of these functions are only called when the peer is a leader.
                // (it's pretty reasonable because progress is used to track others' status)
                // The only exception is `Raft::restore` at the time of writing, which is ok
                // because the raft msgs(including snapshot) don't be handled when `pending_remove`
                // is true(it will be set in `destroy_peer`).
                // TODO: totally avoid calling these raft-rs functions when `pending_remove` is true.
                self.fsm
                    .peer
                    .raft_group
                    .raft
                    .become_follower(self.fsm.peer.term(), raft::INVALID_ID);
                // Don't ping to speed up leader election
                need_ping = false;
            }
        } else if !self.fsm.peer.has_valid_leader() {
            self.fsm.reset_hibernate_state(GroupState::Chaos);
            self.register_raft_base_tick();
        }
        if need_ping {
            // Speed up snapshot instead of waiting another heartbeat.
            self.fsm.peer.ping();
            self.fsm.has_ready = true;
        }
        if remove_self {
            self.destroy_peer(false);
        }
    }

    fn on_ready_compact_log(&mut self, first_index: u64, state: RaftTruncatedState) {
        let total_cnt = self.fsm.peer.last_applying_idx - first_index;
        // the size of current CompactLog command can be ignored.
        let remain_cnt = self.fsm.peer.last_applying_idx - state.get_index() - 1;
        self.fsm.peer.raft_log_size_hint =
            self.fsm.peer.raft_log_size_hint * remain_cnt / total_cnt;
        let compact_to = state.get_index() + 1;
        self.fsm.peer.schedule_raftlog_gc(self.ctx, compact_to);
        self.fsm.peer.last_compacted_idx = compact_to;
        self.fsm.peer.mut_store().compact_to(compact_to);
    }

    fn on_ready_split_region(
        &mut self,
        derived: metapb::Region,
        regions: Vec<metapb::Region>,
        new_split_regions: HashMap<u64, apply::NewSplitPeer>,
    ) {
        fail_point!("on_split", self.ctx.store_id() == 3, |_| {});

        let region_id = derived.get_id();

        // Group in-memory pessimistic locks in the original region into new regions. The locks of
        // new regions will be put into the corresponding new regions later. And the locks belonging
        // to the old region will stay in the original map.
        let region_locks = {
            let mut pessimistic_locks = self.fsm.peer.txn_ext.pessimistic_locks.write();
            info!("moving {} locks to new regions", pessimistic_locks.len(); "region_id" => region_id);
            // Update the version so the concurrent reader will fail due to EpochNotMatch
            // instead of PessimisticLockNotFound.
            pessimistic_locks.version = derived.get_region_epoch().get_version();
            pessimistic_locks.group_by_regions(&regions, &derived)
        };
        fail_point!("on_split_invalidate_locks");

        // Roughly estimate the size and keys for new regions.
        let new_region_count = regions.len() as u64;
        let estimated_size = self.fsm.peer.approximate_size.map(|v| v / new_region_count);
        let estimated_keys = self.fsm.peer.approximate_keys.map(|v| v / new_region_count);
        let mut meta = self.ctx.store_meta.lock().unwrap();
        meta.set_region(
            &self.ctx.coprocessor_host,
            derived,
            &mut self.fsm.peer,
            RegionChangeReason::Split,
        );
        self.fsm.peer.post_split();

        // It's not correct anymore, so set it to false to schedule a split check task.
        self.fsm.peer.may_skip_split_check = false;

        let is_leader = self.fsm.peer.is_leader();
        if is_leader {
            self.fsm.peer.approximate_size = estimated_size;
            self.fsm.peer.approximate_keys = estimated_keys;
            self.fsm.peer.heartbeat_pd(self.ctx);
            // Notify pd immediately to let it update the region meta.
            info!(
                "notify pd with split";
                "region_id" => self.fsm.region_id(),
                "peer_id" => self.fsm.peer_id(),
                "split_count" => regions.len(),
            );
            // Now pd only uses ReportBatchSplit for history operation show,
            // so we send it independently here.
            let task = PdTask::ReportBatchSplit {
                regions: regions.to_vec(),
            };
            if let Err(e) = self.ctx.pd_scheduler.schedule(task) {
                error!(
                    "failed to notify pd";
                    "region_id" => self.fsm.region_id(),
                    "peer_id" => self.fsm.peer_id(),
                    "err" => %e,
                );
            }
        }

        let last_key = enc_end_key(regions.last().unwrap());
        if meta.region_ranges.remove(&last_key).is_none() {
            panic!("{} original region should exist", self.fsm.peer.tag);
        }
        let last_region_id = regions.last().unwrap().get_id();
        for (new_region, locks) in regions.into_iter().zip(region_locks) {
            let new_region_id = new_region.get_id();

            if new_region_id == region_id {
                let not_exist = meta
                    .region_ranges
                    .insert(enc_end_key(&new_region), new_region_id)
                    .is_none();
                assert!(not_exist, "[region {}] should not exist", new_region_id);
                continue;
            }

            // Check if this new region should be splitted
            let new_split_peer = new_split_regions.get(&new_region.get_id()).unwrap();
            if new_split_peer.result.is_some() {
                if let Err(e) = self
                    .fsm
                    .peer
                    .mut_store()
                    .clear_extra_split_data(enc_start_key(&new_region), enc_end_key(&new_region))
                {
                    error!(?e;
                        "failed to cleanup extra split data, may leave some dirty data";
                        "region_id" => new_region.get_id(),
                    );
                }
                continue;
            }

            // Now all checking passed.
            {
                let mut pending_create_peers = self.ctx.pending_create_peers.lock().unwrap();
                assert_eq!(
                    pending_create_peers.remove(&new_region_id),
                    Some((new_split_peer.peer_id, true))
                );
            }

            // Insert new regions and validation
            info!(
                "insert new region";
                "region_id" => new_region_id,
                "region" => ?new_region,
            );
            if let Some(r) = meta.regions.get(&new_region_id) {
                // Suppose a new node is added by conf change and the snapshot comes slowly.
                // Then, the region splits and the first vote message comes to the new node
                // before the old snapshot, which will create an uninitialized peer on the
                // store. After that, the old snapshot comes, followed with the last split
                // proposal. After it's applied, the uninitialized peer will be met.
                // We can remove this uninitialized peer directly.
                if util::is_region_initialized(r) {
                    panic!(
                        "[region {}] duplicated region {:?} for split region {:?}",
                        new_region_id, r, new_region
                    );
                }
                self.ctx.router.close(new_region_id);
            }

            let (sender, mut new_peer) = match PeerFsm::create(
                self.ctx.store_id(),
                &self.ctx.cfg,
                self.ctx.region_scheduler.clone(),
                self.ctx.raftlog_fetch_scheduler.clone(),
                self.ctx.engines.clone(),
                &new_region,
            ) {
                Ok((sender, new_peer)) => (sender, new_peer),
                Err(e) => {
                    // peer information is already written into db, can't recover.
                    // there is probably a bug.
                    panic!("create new split region {:?} err {:?}", new_region, e);
                }
            };
            let mut replication_state = self.ctx.global_replication_state.lock().unwrap();
            new_peer.peer.init_replication_mode(&mut *replication_state);
            drop(replication_state);

            let meta_peer = new_peer.peer.peer.clone();

            for p in new_region.get_peers() {
                // Add this peer to cache.
                new_peer.peer.insert_peer_cache(p.clone());
            }

            // New peer derive write flow from parent region,
            // this will be used by balance write flow.
            new_peer.peer.peer_stat = self.fsm.peer.peer_stat.clone();
            new_peer.peer.last_compacted_idx =
                new_peer.apply_state().get_truncated_state().get_index() + 1;
            let campaigned = new_peer.peer.maybe_campaign(is_leader);
            new_peer.has_ready |= campaigned;

            if is_leader {
                new_peer.peer.approximate_size = estimated_size;
                new_peer.peer.approximate_keys = estimated_keys;
                *new_peer.peer.txn_ext.pessimistic_locks.write() = locks;
                // The new peer is likely to become leader, send a heartbeat immediately to reduce
                // client query miss.
                new_peer.peer.heartbeat_pd(self.ctx);
            }

            new_peer.peer.activate(self.ctx);
            meta.regions.insert(new_region_id, new_region.clone());
            let not_exist = meta
                .region_ranges
                .insert(enc_end_key(&new_region), new_region_id)
                .is_none();
            assert!(not_exist, "[region {}] should not exist", new_region_id);
            meta.readers
                .insert(new_region_id, ReadDelegate::from_peer(new_peer.get_peer()));
            meta.region_read_progress
                .insert(new_region_id, new_peer.peer.read_progress.clone());
            if last_region_id == new_region_id {
                // To prevent from big region, the right region needs run split
                // check again after split.
                new_peer.peer.size_diff_hint = self.ctx.cfg.region_split_check_diff().0;
            }
            let mailbox = BasicMailbox::new(sender, new_peer, self.ctx.router.state_cnt().clone());
            self.ctx.router.register(new_region_id, mailbox);
            self.ctx
                .router
                .force_send(new_region_id, PeerMsg::Start)
                .unwrap();

            if !campaigned {
                if let Some(msg) = meta
                    .pending_msgs
                    .swap_remove_front(|m| m.get_to_peer() == &meta_peer)
                {
                    let peer_msg = PeerMsg::RaftMessage(InspectedRaftMessage { heap_size: 0, msg });
                    if let Err(e) = self.ctx.router.force_send(new_region_id, peer_msg) {
                        warn!("handle first requset failed"; "region_id" => region_id, "error" => ?e);
                    }
                }
            }
        }
        drop(meta);
        if is_leader {
            self.on_split_region_check_tick();
        }
        fail_point!("after_split", self.ctx.store_id() == 3, |_| {});
    }

    fn register_merge_check_tick(&mut self) {
        self.schedule_tick(PeerTick::CheckMerge)
    }

    /// Check if merge target region is staler than the local one in kv engine.
    /// It should be called when target region is not in region map in memory.
    /// If everything is ok, the answer should always be true because PD should ensure all target peers exist.
    /// So if not, error log will be printed and return false.
    fn is_merge_target_region_stale(&self, target_region: &metapb::Region) -> Result<bool> {
        let target_region_id = target_region.get_id();
        let target_peer_id = util::find_peer(target_region, self.ctx.store_id())
            .unwrap()
            .get_id();

        let state_key = keys::region_state_key(target_region_id);
        if let Some(target_state) = self
            .ctx
            .engines
            .kv
            .get_msg_cf::<RegionLocalState>(CF_RAFT, &state_key)?
        {
            let state_epoch = target_state.get_region().get_region_epoch();
            if util::is_epoch_stale(target_region.get_region_epoch(), state_epoch) {
                return Ok(true);
            }
            // The local target region epoch is staler than target region's.
            // In the case where the peer is destroyed by receiving gc msg rather than applying conf change,
            // the epoch may staler but it's legal, so check peer id to assure that.
            if let Some(local_target_peer_id) =
                util::find_peer(target_state.get_region(), self.ctx.store_id()).map(|r| r.get_id())
            {
                match local_target_peer_id.cmp(&target_peer_id) {
                    cmp::Ordering::Equal => {
                        if target_state.get_state() == PeerState::Tombstone {
                            // The local target peer has already been destroyed.
                            return Ok(true);
                        }
                        error!(
                            "the local target peer state is not tombstone in kv engine";
                            "target_peer_id" => target_peer_id,
                            "target_peer_state" => ?target_state.get_state(),
                            "target_region" => ?target_region,
                            "region_id" => self.fsm.region_id(),
                            "peer_id" => self.fsm.peer_id(),
                        );
                    }
                    cmp::Ordering::Greater => {
                        if state_epoch.get_version() == 0 && state_epoch.get_conf_ver() == 0 {
                            // There is a new peer and it's destroyed without being initialised.
                            return Ok(true);
                        }
                        // The local target peer id is greater than the one in target region, but its epoch
                        // is staler than target_region's. That is contradictory.
                        panic!("{} local target peer id {} is greater than the one in target region {}, but its epoch is staler, local target region {:?},
                                    target region {:?}", self.fsm.peer.tag, local_target_peer_id, target_peer_id, target_state.get_region(), target_region);
                    }
                    cmp::Ordering::Less => {
                        error!(
                            "the local target peer id in kv engine is less than the one in target region";
                            "local_target_peer_id" => local_target_peer_id,
                            "target_peer_id" => target_peer_id,
                            "target_region" => ?target_region,
                            "region_id" => self.fsm.region_id(),
                            "peer_id" => self.fsm.peer_id(),
                        );
                    }
                }
            } else {
                // Can't get local target peer id probably because this target peer is removed by applying conf change
                error!(
                    "the local target peer does not exist in target region state";
                    "target_region" => ?target_region,
                    "local_target" => ?target_state.get_region(),
                    "region_id" => self.fsm.region_id(),
                    "peer_id" => self.fsm.peer_id(),
                );
            }
        } else {
            error!(
                "failed to load target peer's RegionLocalState from kv engine";
                "target_peer_id" => target_peer_id,
                "target_region" => ?target_region,
                "region_id" => self.fsm.region_id(),
                "peer_id" => self.fsm.peer_id(),
            );
        }
        Ok(false)
    }

    fn validate_merge_peer(&self, target_region: &metapb::Region) -> Result<bool> {
        let target_region_id = target_region.get_id();
        let exist_region = {
            let meta = self.ctx.store_meta.lock().unwrap();
            meta.regions.get(&target_region_id).cloned()
        };
        if let Some(r) = exist_region {
            let exist_epoch = r.get_region_epoch();
            let expect_epoch = target_region.get_region_epoch();
            // exist_epoch > expect_epoch
            if util::is_epoch_stale(expect_epoch, exist_epoch) {
                return Err(box_err!(
                    "target region changed {:?} -> {:?}",
                    target_region,
                    r
                ));
            }
            // exist_epoch < expect_epoch
            if util::is_epoch_stale(exist_epoch, expect_epoch) {
                info!(
                    "target region still not catch up, skip.";
                    "region_id" => self.fsm.region_id(),
                    "peer_id" => self.fsm.peer_id(),
                    "target_region" => ?target_region,
                    "exist_region" => ?r,
                );
                return Ok(false);
            }
            return Ok(true);
        }

        // All of the target peers must exist before merging which is guaranteed by PD.
        // Now the target peer is not in region map.
        match self.is_merge_target_region_stale(target_region) {
            Err(e) => {
                error!(%e;
                    "failed to load region state, ignore";
                    "region_id" => self.fsm.region_id(),
                    "peer_id" => self.fsm.peer_id(),
                    "target_region_id" => target_region_id,
                );
                Ok(false)
            }
            Ok(true) => Err(box_err!("region {} is destroyed", target_region_id)),
            Ok(false) => {
                if self.ctx.cfg.dev_assert {
                    panic!(
                        "something is wrong, maybe PD do not ensure all target peers exist before merging"
                    );
                }
                error!(
                    "something is wrong, maybe PD do not ensure all target peers exist before merging"
                );
                Ok(false)
            }
        }
    }

    fn schedule_merge(&mut self) -> Result<()> {
        fail_point!("on_schedule_merge", |_| Ok(()));
        let (request, target_id) = {
            let state = self.fsm.peer.pending_merge_state.as_ref().unwrap();
            let expect_region = state.get_target();

            if !self.validate_merge_peer(expect_region)? {
                // Wait till next round.
                return Ok(());
            }
            let target_id = expect_region.get_id();
            let sibling_region = expect_region;

            let (min_index, _) = self.fsm.peer.get_min_progress()?;
            let low = cmp::max(min_index + 1, state.get_min_index());
            // TODO: move this into raft module.
            // > over >= to include the PrepareMerge proposal.
            let entries = if low > state.get_commit() {
                vec![]
            } else {
                // TODO: fetch entries in async way
                match self.fsm.peer.get_store().entries(
                    low,
                    state.get_commit() + 1,
                    NO_LIMIT,
                    GetEntriesContext::empty(false),
                ) {
                    Ok(ents) => ents,
                    Err(e) => panic!(
                        "[region {}] {} failed to get merge entires: {:?}, low:{}, commit: {}",
                        self.fsm.region_id(),
                        self.fsm.peer_id(),
                        e,
                        low,
                        state.get_commit()
                    ),
                }
            };

            let sibling_peer = util::find_peer(sibling_region, self.store_id()).unwrap();
            let mut request = new_admin_request(sibling_region.get_id(), sibling_peer.clone());
            request
                .mut_header()
                .set_region_epoch(sibling_region.get_region_epoch().clone());
            let mut admin = AdminRequest::default();
            admin.set_cmd_type(AdminCmdType::CommitMerge);
            admin
                .mut_commit_merge()
                .set_source(self.fsm.peer.region().clone());
            admin.mut_commit_merge().set_commit(state.get_commit());
            admin.mut_commit_merge().set_entries(entries.into());
            request.set_admin_request(admin);
            (request, target_id)
        };
        // Please note that, here assumes that the unit of network isolation is store rather than
        // peer. So a quorum stores of source region should also be the quorum stores of target
        // region. Otherwise we need to enable proposal forwarding.
        self.ctx
            .router
            .force_send(
                target_id,
                PeerMsg::RaftCommand(RaftCommand::new_ext(
                    request,
                    Callback::None,
                    RaftCmdExtraOpts {
                        deadline: None,
                        disk_full_opt: DiskFullOpt::AllowedOnAlmostFull,
                    },
                )),
            )
            .map_err(|_| Error::RegionNotFound(target_id))
    }

    fn rollback_merge(&mut self) {
        let req = {
            let state = self.fsm.peer.pending_merge_state.as_ref().unwrap();
            let mut request =
                new_admin_request(self.fsm.peer.region().get_id(), self.fsm.peer.peer.clone());
            request
                .mut_header()
                .set_region_epoch(self.fsm.peer.region().get_region_epoch().clone());
            let mut admin = AdminRequest::default();
            admin.set_cmd_type(AdminCmdType::RollbackMerge);
            admin.mut_rollback_merge().set_commit(state.get_commit());
            request.set_admin_request(admin);
            request
        };
        self.propose_raft_command(req, Callback::None, DiskFullOpt::AllowedOnAlmostFull);
    }

    fn on_check_merge(&mut self) {
        if self.fsm.stopped
            || self.fsm.peer.pending_remove
            || self.fsm.peer.pending_merge_state.is_none()
        {
            return;
        }
        self.register_merge_check_tick();
        fail_point!(
            "on_check_merge_not_1001",
            self.fsm.peer_id() != 1001,
            |_| {}
        );
        if let Err(e) = self.schedule_merge() {
            if self.fsm.peer.is_leader() {
                self.fsm
                    .peer
                    .add_want_rollback_merge_peer(self.fsm.peer_id());
                if self
                    .fsm
                    .peer
                    .raft_group
                    .raft
                    .prs()
                    .has_quorum(&self.fsm.peer.want_rollback_merge_peers)
                {
                    info!(
                        "failed to schedule merge, rollback";
                        "region_id" => self.fsm.region_id(),
                        "peer_id" => self.fsm.peer_id(),
                        "err" => %e,
                        "error_code" => %e.error_code(),
                    );
                    self.rollback_merge();
                }
            } else if !is_learner(&self.fsm.peer.peer) {
                info!(
                    "want to rollback merge";
                    "region_id" => self.fsm.region_id(),
                    "peer_id" => self.fsm.peer_id(),
                    "leader_id" => self.fsm.peer.leader_id(),
                    "err" => %e,
                    "error_code" => %e.error_code(),
                );
                if self.fsm.peer.leader_id() != raft::INVALID_ID {
                    self.fsm.peer.send_want_rollback_merge(
                        self.fsm
                            .peer
                            .pending_merge_state
                            .as_ref()
                            .unwrap()
                            .get_commit(),
                        self.ctx,
                    );
                }
            }
        }
    }

    fn on_ready_prepare_merge(&mut self, region: metapb::Region, state: MergeState) {
        {
            let mut meta = self.ctx.store_meta.lock().unwrap();
            meta.set_region(
                &self.ctx.coprocessor_host,
                region,
                &mut self.fsm.peer,
                RegionChangeReason::PrepareMerge,
            );
        }

        self.fsm.peer.pending_merge_state = Some(state);
        let state = self.fsm.peer.pending_merge_state.as_ref().unwrap();

        if let Some(ref catch_up_logs) = self.fsm.peer.catch_up_logs {
            if state.get_commit() == catch_up_logs.merge.get_commit() {
                assert_eq!(state.get_target().get_id(), catch_up_logs.target_region_id);
                // Indicate that `on_catch_up_logs_for_merge` has already executed.
                // Mark pending_remove because its apply fsm will be destroyed.
                self.fsm.peer.pending_remove = true;
                // Send CatchUpLogs back to destroy source apply fsm,
                // then it will send `Noop` to trigger target apply fsm.
                self.ctx.apply_router.schedule_task(
                    self.fsm.region_id(),
                    ApplyTask::LogsUpToDate(self.fsm.peer.catch_up_logs.take().unwrap()),
                );
                return;
            }
        }

        self.on_check_merge();
    }

    fn on_catch_up_logs_for_merge(&mut self, mut catch_up_logs: CatchUpLogs) {
        let region_id = self.fsm.region_id();
        assert_eq!(region_id, catch_up_logs.merge.get_source().get_id());

        if let Some(ref cul) = self.fsm.peer.catch_up_logs {
            panic!(
                "{} get catch_up_logs from {} but has already got from {}",
                self.fsm.peer.tag, catch_up_logs.target_region_id, cul.target_region_id
            )
        }

        if let Some(ref pending_merge_state) = self.fsm.peer.pending_merge_state {
            if pending_merge_state.get_commit() == catch_up_logs.merge.get_commit() {
                assert_eq!(
                    pending_merge_state.get_target().get_id(),
                    catch_up_logs.target_region_id
                );
                // Indicate that `on_ready_prepare_merge` has already executed.
                // Mark pending_remove because its apply fsm will be destroyed.
                self.fsm.peer.pending_remove = true;
                // Just for saving memory.
                catch_up_logs.merge.clear_entries();
                // Send CatchUpLogs back to destroy source apply fsm,
                // then it will send `Noop` to trigger target apply fsm.
                self.ctx
                    .apply_router
                    .schedule_task(region_id, ApplyTask::LogsUpToDate(catch_up_logs));
                return;
            }
        }

        // Directly append these logs to raft log and then commit them.
        match self
            .fsm
            .peer
            .maybe_append_merge_entries(&catch_up_logs.merge)
        {
            Some(last_index) => {
                info!(
                    "append and commit entries to source region";
                    "region_id" => region_id,
                    "peer_id" => self.fsm.peer.peer_id(),
                    "last_index" => last_index,
                );
                // Now it has some committed entries, so mark it to take `Ready` in next round.
                self.fsm.has_ready = true;
            }
            None => {
                info!(
                    "no need to catch up logs";
                    "region_id" => region_id,
                    "peer_id" => self.fsm.peer.peer_id(),
                );
            }
        }
        // Just for saving memory.
        catch_up_logs.merge.clear_entries();
        self.fsm.peer.catch_up_logs = Some(catch_up_logs);
    }

    fn on_ready_commit_merge(
        &mut self,
        merge_index: u64,
        region: metapb::Region,
        source: metapb::Region,
    ) {
        self.register_split_region_check_tick();
        let mut meta = self.ctx.store_meta.lock().unwrap();

        let prev = meta.region_ranges.remove(&enc_end_key(&source));
        assert_eq!(prev, Some(source.get_id()));
        let prev = if region.get_end_key() == source.get_end_key() {
            meta.region_ranges.remove(&enc_start_key(&source))
        } else {
            meta.region_ranges.remove(&enc_end_key(&region))
        };
        if prev != Some(region.get_id()) {
            panic!(
                "{} meta corrupted: prev: {:?}, ranges: {:?}",
                self.fsm.peer.tag, prev, meta.region_ranges
            );
        }

        meta.region_ranges
            .insert(enc_end_key(&region), region.get_id());
        assert!(meta.regions.remove(&source.get_id()).is_some());
        meta.set_region(
            &self.ctx.coprocessor_host,
            region,
            &mut self.fsm.peer,
            RegionChangeReason::CommitMerge,
        );
        if let Some(d) = meta.readers.get_mut(&source.get_id()) {
            d.mark_pending_remove();
        }

        // After the region commit merged, the region's key range is extended and the region's `safe_ts`
        // should reset to `min(source_safe_ts, target_safe_ts)`
        let source_read_progress = meta.region_read_progress.remove(&source.get_id()).unwrap();
        self.fsm
            .peer
            .read_progress
            .merge_safe_ts(source_read_progress.safe_ts(), merge_index);

        // If a follower merges into a leader, a more recent read may happen
        // on the leader of the follower. So max ts should be updated after
        // a region merge.
        self.fsm
            .peer
            .require_updating_max_ts(&self.ctx.pd_scheduler);

        drop(meta);

        // make approximate size and keys updated in time.
        // the reason why follower need to update is that there is a issue that after merge
        // and then transfer leader, the new leader may have stale size and keys.
        self.fsm.peer.size_diff_hint = self.ctx.cfg.region_split_check_diff().0;
        self.fsm.peer.reset_region_buckets();
        if self.fsm.peer.is_leader() {
            info!(
                "notify pd with merge";
                "region_id" => self.fsm.region_id(),
                "peer_id" => self.fsm.peer_id(),
                "source_region" => ?source,
                "target_region" => ?self.fsm.peer.region(),
            );
            self.fsm.peer.heartbeat_pd(self.ctx);
        }
        if let Err(e) = self.ctx.router.force_send(
            source.get_id(),
            PeerMsg::SignificantMsg(SignificantMsg::MergeResult {
                target_region_id: self.fsm.region_id(),
                target: self.fsm.peer.peer.clone(),
                result: MergeResultKind::FromTargetLog,
            }),
        ) {
            panic!(
                "{} failed to send merge result(FromTargetLog) to source region {}, err {}",
                self.fsm.peer.tag,
                source.get_id(),
                e
            );
        }
    }

    /// Handle rollbacking Merge result.
    ///
    /// If commit is 0, it means that Merge is rollbacked by a snapshot; otherwise
    /// it's rollbacked by a proposal, and its value should be equal to the commit
    /// index of previous PrepareMerge.
    fn on_ready_rollback_merge(&mut self, commit: u64, region: Option<metapb::Region>) {
        let pending_commit = self
            .fsm
            .peer
            .pending_merge_state
            .as_ref()
            .unwrap()
            .get_commit();
        if commit != 0 && pending_commit != commit {
            panic!(
                "{} rollbacks a wrong merge: {} != {}",
                self.fsm.peer.tag, pending_commit, commit
            );
        }
        // Clear merge releted data
        self.fsm.peer.pending_merge_state = None;
        self.fsm.peer.want_rollback_merge_peers.clear();

        // Resume updating `safe_ts`
        self.fsm.peer.read_progress.resume();

        if let Some(r) = region {
            let mut meta = self.ctx.store_meta.lock().unwrap();
            meta.set_region(
                &self.ctx.coprocessor_host,
                r,
                &mut self.fsm.peer,
                RegionChangeReason::RollbackMerge,
            );
        }
        if self.fsm.peer.is_leader() {
            info!(
                "notify pd with rollback merge";
                "region_id" => self.fsm.region_id(),
                "peer_id" => self.fsm.peer_id(),
                "commit_index" => commit,
            );
            {
                let mut pessimistic_locks = self.fsm.peer.txn_ext.pessimistic_locks.write();
                if pessimistic_locks.status == LocksStatus::MergingRegion {
                    pessimistic_locks.status = LocksStatus::Normal;
                }
            }
            self.fsm.peer.heartbeat_pd(self.ctx);
        }
    }

    fn on_merge_result(
        &mut self,
        target_region_id: u64,
        target: metapb::Peer,
        result: MergeResultKind,
    ) {
        let exists = self
            .fsm
            .peer
            .pending_merge_state
            .as_ref()
            .map_or(true, |s| {
                s.get_target().get_peers().iter().any(|p| {
                    p.get_store_id() == target.get_store_id() && p.get_id() <= target.get_id()
                })
            });
        if !exists {
            panic!(
                "{} unexpected merge result: {:?} {:?} {:?}",
                self.fsm.peer.tag, self.fsm.peer.pending_merge_state, target, result
            );
        }
        // Because of the checking before proposing `PrepareMerge`, which is
        // no `CompactLog` proposal between the smallest commit index and the latest index.
        // If the merge succeed, all source peers are impossible in apply snapshot state
        // and must be initialized.
        {
            let meta = self.ctx.store_meta.lock().unwrap();
            if meta.atomic_snap_regions.contains_key(&self.region_id()) {
                panic!(
                    "{} is applying atomic snapshot on getting merge result, target region id {}, target peer {:?}, merge result type {:?}",
                    self.fsm.peer.tag, target_region_id, target, result
                );
            }
        }
        if self.fsm.peer.is_handling_snapshot() {
            panic!(
                "{} is applying snapshot on getting merge result, target region id {}, target peer {:?}, merge result type {:?}",
                self.fsm.peer.tag, target_region_id, target, result
            );
        }
        if !self.fsm.peer.is_initialized() {
            panic!(
                "{} is not initialized on getting merge result, target region id {}, target peer {:?}, merge result type {:?}",
                self.fsm.peer.tag, target_region_id, target, result
            );
        }
        match result {
            MergeResultKind::FromTargetLog => {
                info!(
                    "merge finished";
                    "region_id" => self.fsm.region_id(),
                    "peer_id" => self.fsm.peer_id(),
                    "target_region" => ?self.fsm.peer.pending_merge_state.as_ref().unwrap().target,
                );
                self.destroy_peer(true);
            }
            MergeResultKind::FromTargetSnapshotStep1 => {
                info!(
                    "merge finished with target snapshot";
                    "region_id" => self.fsm.region_id(),
                    "peer_id" => self.fsm.peer_id(),
                    "target_region_id" => target_region_id,
                );
                self.fsm.peer.pending_remove = true;
                // Destroy apply fsm at first
                self.ctx.apply_router.schedule_task(
                    self.fsm.region_id(),
                    ApplyTask::destroy(self.fsm.region_id(), true),
                );
            }
            MergeResultKind::FromTargetSnapshotStep2 => {
                // `merged_by_target` is true because this region's range already belongs to
                // its target region so we must not clear data otherwise its target region's
                // data will corrupt.
                self.destroy_peer(true);
            }
            MergeResultKind::Stale => {
                self.on_stale_merge(target_region_id);
            }
        };
    }

    fn on_stale_merge(&mut self, target_region_id: u64) {
        if self.fsm.peer.pending_remove {
            return;
        }
        info!(
            "successful merge can't be continued, try to gc stale peer";
            "region_id" => self.fsm.region_id(),
            "peer_id" => self.fsm.peer_id(),
            "target_region_id" => target_region_id,
            "merge_state" => ?self.fsm.peer.pending_merge_state,
        );
        // Because of the checking before proposing `PrepareMerge`, which is
        // no `CompactLog` proposal between the smallest commit index and the latest index.
        // If the merge succeed, all source peers are impossible in apply snapshot state
        // and must be initialized.
        // So `maybe_destroy` must succeed here.
        let job = self.fsm.peer.maybe_destroy(self.ctx).unwrap();
        self.handle_destroy_peer(job);
    }

    fn on_ready_persist_snapshot(&mut self, persist_res: PersistSnapshotResult) {
        let prev_region = persist_res.prev_region;
        let region = persist_res.region;

        info!(
            "snapshot is persisted";
            "region_id" => self.fsm.region_id(),
            "peer_id" => self.fsm.peer_id(),
            "region" => ?region,
        );

        let mut state = self.ctx.global_replication_state.lock().unwrap();
        let gb = state
            .calculate_commit_group(self.fsm.peer.replication_mode_version, region.get_peers());
        self.fsm.peer.raft_group.raft.clear_commit_group();
        self.fsm.peer.raft_group.raft.assign_commit_groups(gb);
        fail_point!("after_assign_commit_groups_on_apply_snapshot");
        // drop it before access `store_meta`.
        drop(state);

        let mut meta = self.ctx.store_meta.lock().unwrap();
        debug!(
            "check snapshot range";
            "region_id" => self.fsm.region_id(),
            "peer_id" => self.fsm.peer_id(),
            "prev_region" => ?prev_region,
        );

        meta.readers.insert(
            self.fsm.region_id(),
            ReadDelegate::from_peer(&self.fsm.peer),
        );

        // Remove this region's snapshot region from the `pending_snapshot_regions`
        // The `pending_snapshot_regions` is only used to occupy the key range, so if this
        // peer is added to `region_ranges`, it can be remove from `pending_snapshot_regions`
        meta.pending_snapshot_regions
            .retain(|r| self.fsm.region_id() != r.get_id());

        // Remove its source peers' metadata
        for r in &persist_res.destroy_regions {
            let prev = meta.region_ranges.remove(&enc_end_key(r));
            assert_eq!(prev, Some(r.get_id()));
            assert!(meta.regions.remove(&r.get_id()).is_some());
            if let Some(d) = meta.readers.get_mut(&r.get_id()) {
                d.mark_pending_remove();
            }
        }
        // Remove the data from `atomic_snap_regions` and `destroyed_region_for_snap`
        // which are added before applying snapshot
        if let Some(wait_destroy_regions) = meta.atomic_snap_regions.remove(&self.fsm.region_id()) {
            for (source_region_id, _) in wait_destroy_regions {
                assert_eq!(
                    meta.destroyed_region_for_snap
                        .remove(&source_region_id)
                        .is_some(),
                    true
                );
            }
        }

        if util::is_region_initialized(&prev_region) {
            info!(
                "region changed after persisting snapshot";
                "region_id" => self.fsm.region_id(),
                "peer_id" => self.fsm.peer_id(),
                "prev_region" => ?prev_region,
                "region" => ?region,
            );
            let prev = meta.region_ranges.remove(&enc_end_key(&prev_region));
            if prev != Some(region.get_id()) {
                panic!(
                    "{} meta corrupted, expect {:?} got {:?}",
                    self.fsm.peer.tag, prev_region, prev,
                );
            }
        } else if self.fsm.peer.local_first_replicate {
            // This peer is uninitialized previously.
            // More accurately, the `RegionLocalState` has been persisted so the data can be removed from `pending_create_peers`.
            let mut pending_create_peers = self.ctx.pending_create_peers.lock().unwrap();
            assert_eq!(
                pending_create_peers.remove(&self.fsm.region_id()),
                Some((self.fsm.peer_id(), false))
            );
        }

        if let Some(r) = meta
            .region_ranges
            .insert(enc_end_key(&region), region.get_id())
        {
            panic!("{} unexpected region {:?}", self.fsm.peer.tag, r);
        }
        let prev = meta.regions.insert(region.get_id(), region.clone());
        assert_eq!(prev, Some(prev_region));
        drop(meta);

        self.fsm.peer.read_progress.update_leader_info(
            self.fsm.peer.leader_id(),
            self.fsm.peer.term(),
            &region,
        );

        for r in &persist_res.destroy_regions {
            if let Err(e) = self.ctx.router.force_send(
                r.get_id(),
                PeerMsg::SignificantMsg(SignificantMsg::MergeResult {
                    target_region_id: self.fsm.region_id(),
                    target: self.fsm.peer.peer.clone(),
                    result: MergeResultKind::FromTargetSnapshotStep2,
                }),
            ) {
                panic!(
                    "{} failed to send merge result(FromTargetSnapshotStep2) to source region {}, err {}",
                    self.fsm.peer.tag,
                    r.get_id(),
                    e
                );
            }
        }
    }

    fn on_ready_result(
        &mut self,
        exec_results: &mut VecDeque<ExecResult<EK::Snapshot>>,
        metrics: &ApplyMetrics,
    ) {
        // handle executing committed log results
        while let Some(result) = exec_results.pop_front() {
            match result {
                ExecResult::ChangePeer(cp) => self.on_ready_change_peer(cp),
                ExecResult::CompactLog { first_index, state } => {
                    self.on_ready_compact_log(first_index, state)
                }
                ExecResult::SplitRegion {
                    derived,
                    regions,
                    new_split_regions,
                } => self.on_ready_split_region(derived, regions, new_split_regions),
                ExecResult::PrepareMerge { region, state } => {
                    self.on_ready_prepare_merge(region, state)
                }
                ExecResult::CommitMerge {
                    index,
                    region,
                    source,
                } => self.on_ready_commit_merge(index, region, source),
                ExecResult::RollbackMerge { region, commit } => {
                    self.on_ready_rollback_merge(commit, Some(region))
                }
                ExecResult::ComputeHash {
                    region,
                    index,
                    context,
                    snap,
                } => self.on_ready_compute_hash(region, index, context, snap),
                ExecResult::VerifyHash {
                    index,
                    context,
                    hash,
                } => self.on_ready_verify_hash(index, context, hash),
                ExecResult::DeleteRange { .. } => {
                    // TODO: clean user properties?
                }
                ExecResult::IngestSst { ssts } => self.on_ingest_sst_result(ssts),
                ExecResult::TransferLeader { term } => self.on_transfer_leader(term),
            }
        }

        // Update metrics only when all exec_results are finished in case the metrics is counted multiple times
        // when waiting for commit merge
        self.ctx.store_stat.lock_cf_bytes_written += metrics.lock_cf_written_bytes;
        self.ctx.store_stat.engine_total_bytes_written += metrics.written_bytes;
        self.ctx.store_stat.engine_total_keys_written += metrics.written_keys;
    }

    /// Check if a request is valid if it has valid prepare_merge/commit_merge proposal.
    fn check_merge_proposal(&self, msg: &mut RaftCmdRequest) -> Result<()> {
        if !msg.get_admin_request().has_prepare_merge()
            && !msg.get_admin_request().has_commit_merge()
        {
            return Ok(());
        }

        let region = self.fsm.peer.region();
        if msg.get_admin_request().has_prepare_merge() {
            // Just for simplicity, do not start region merge while in joint state
            if self.fsm.peer.in_joint_state() {
                return Err(box_err!(
                    "{} region in joint state, can not propose merge command, command: {:?}",
                    self.fsm.peer.tag,
                    msg.get_admin_request()
                ));
            }
            let target_region = msg.get_admin_request().get_prepare_merge().get_target();
            {
                let meta = self.ctx.store_meta.lock().unwrap();
                match meta.regions.get(&target_region.get_id()) {
                    Some(r) => {
                        if r != target_region {
                            return Err(box_err!(
                                "target region not matched, skip proposing: {:?} != {:?}",
                                r,
                                target_region
                            ));
                        }
                    }
                    None => {
                        return Err(box_err!(
                            "target region {} doesn't exist.",
                            target_region.get_id()
                        ));
                    }
                }
            }
            if !util::is_sibling_regions(target_region, region) {
                return Err(box_err!(
                    "{:?} and {:?} are not sibling, skip proposing.",
                    target_region,
                    region
                ));
            }
            if !util::region_on_same_stores(target_region, region) {
                return Err(box_err!(
                    "peers doesn't match {:?} != {:?}, reject merge",
                    region.get_peers(),
                    target_region.get_peers()
                ));
            }
        } else {
            let source_region = msg.get_admin_request().get_commit_merge().get_source();
            if !util::is_sibling_regions(source_region, region) {
                return Err(box_err!(
                    "{:?} and {:?} should be sibling",
                    source_region,
                    region
                ));
            }
            if !util::region_on_same_stores(source_region, region) {
                return Err(box_err!(
                    "peers not matched: {:?} {:?}",
                    source_region,
                    region
                ));
            }
        }

        Ok(())
    }

    fn pre_propose_raft_command(
        &mut self,
        msg: &RaftCmdRequest,
    ) -> Result<Option<RaftCmdResponse>> {
        // Check store_id, make sure that the msg is dispatched to the right place.
        if let Err(e) = util::check_store_id(msg, self.store_id()) {
            self.ctx.raft_metrics.invalid_proposal.mismatch_store_id += 1;
            return Err(e);
        }
        if msg.has_status_request() {
            // For status commands, we handle it here directly.
            let resp = self.execute_status_command(msg)?;
            return Ok(Some(resp));
        }

        // Check whether the store has the right peer to handle the request.
        let region_id = self.region_id();
        let leader_id = self.fsm.peer.leader_id();
        let request = msg.get_requests();

        if self.fsm.peer.force_leader.is_some() {
            // in force leader state, forbid requests to make the recovery progress less error-prone
            if !(msg.has_admin_request()
                && (msg.get_admin_request().get_cmd_type() == AdminCmdType::ChangePeer
                    || msg.get_admin_request().get_cmd_type() == AdminCmdType::ChangePeerV2))
            {
                return Err(Error::RecoveryInProgress(self.region_id()));
            }
        }

        // ReadIndex can be processed on the replicas.
        let is_read_index_request =
            request.len() == 1 && request[0].get_cmd_type() == CmdType::ReadIndex;
        let mut read_only = true;
        for r in msg.get_requests() {
            match r.get_cmd_type() {
                CmdType::Get | CmdType::Snap | CmdType::ReadIndex => (),
                _ => read_only = false,
            }
        }
        let allow_replica_read = read_only && msg.get_header().get_replica_read();
        let flags = WriteBatchFlags::from_bits_check(msg.get_header().get_flags());
        let allow_stale_read = read_only && flags.contains(WriteBatchFlags::STALE_READ);
        if !self.fsm.peer.is_leader()
            && !is_read_index_request
            && !allow_replica_read
            && !allow_stale_read
        {
            self.ctx.raft_metrics.invalid_proposal.not_leader += 1;
            let leader = self.fsm.peer.get_peer_from_cache(leader_id);
            self.fsm.reset_hibernate_state(GroupState::Chaos);
            self.register_raft_base_tick();
            return Err(Error::NotLeader(region_id, leader));
        }
        // peer_id must be the same as peer's.
        if let Err(e) = util::check_peer_id(msg, self.fsm.peer.peer_id()) {
            self.ctx.raft_metrics.invalid_proposal.mismatch_peer_id += 1;
            return Err(e);
        }
        // check whether the peer is initialized.
        if !self.fsm.peer.is_initialized() {
            self.ctx
                .raft_metrics
                .invalid_proposal
                .region_not_initialized += 1;
            return Err(Error::RegionNotInitialized(region_id));
        }
        // If the peer is applying snapshot, it may drop some sending messages, that could
        // make clients wait for response until timeout.
        if self.fsm.peer.is_handling_snapshot() {
            self.ctx.raft_metrics.invalid_proposal.is_applying_snapshot += 1;
            // TODO: replace to a more suitable error.
            return Err(Error::Other(box_err!(
                "{} peer is applying snapshot",
                self.fsm.peer.tag
            )));
        }
        // Check whether the term is stale.
        if let Err(e) = util::check_term(msg, self.fsm.peer.term()) {
            self.ctx.raft_metrics.invalid_proposal.stale_command += 1;
            return Err(e);
        }

        match util::check_region_epoch(msg, self.fsm.peer.region(), true) {
            Err(Error::EpochNotMatch(m, mut new_regions)) => {
                // Attach the region which might be split from the current region. But it doesn't
                // matter if the region is not split from the current region. If the region meta
                // received by the TiKV driver is newer than the meta cached in the driver, the meta is
                // updated.
                let requested_version = msg.get_header().get_region_epoch().version;
                self.collect_sibling_region(requested_version, &mut new_regions);
                self.ctx.raft_metrics.invalid_proposal.epoch_not_match += 1;
                Err(Error::EpochNotMatch(m, new_regions))
            }
            Err(e) => Err(e),
            Ok(()) => Ok(None),
        }
    }

    /// Propose batched raft commands(if any) first, then propose the given raft command.
    fn propose_raft_command(
        &mut self,
        msg: RaftCmdRequest,
        cb: Callback<EK::Snapshot>,
        diskfullopt: DiskFullOpt,
    ) {
        if let Some((request, callback)) =
            self.fsm.batch_req_builder.build(&mut self.ctx.raft_metrics)
        {
            self.propose_raft_command_internal(request, callback, DiskFullOpt::NotAllowedOnFull);
        }

        self.propose_raft_command_internal(msg, cb, diskfullopt);
    }

    /// Propose the raft command directly.
    /// Note that this function introduces a reorder between this command and batched commands.
    fn propose_raft_command_internal(
        &mut self,
        mut msg: RaftCmdRequest,
        cb: Callback<EK::Snapshot>,
        diskfullopt: DiskFullOpt,
    ) {
        if self.fsm.peer.pending_remove {
            apply::notify_req_region_removed(self.region_id(), cb);
            return;
        }

        if self.ctx.raft_metrics.waterfall_metrics {
            let now = Instant::now();
            for tracker in cb.get_trackers().iter().flat_map(|v| *v) {
                tracker.observe(now, &self.ctx.raft_metrics.wf_batch_wait, |t| {
                    &mut t.metrics.wf_batch_wait_nanos
                });
            }
        }

        match self.pre_propose_raft_command(&msg) {
            Ok(Some(resp)) => {
                cb.invoke_with_response(resp);
                return;
            }
            Err(e) => {
                debug!(
                    "failed to propose";
                    "region_id" => self.region_id(),
                    "peer_id" => self.fsm.peer_id(),
                    "message" => ?msg,
                    "err" => %e,
                );
                cb.invoke_with_response(new_error(e));
                return;
            }
            _ => (),
        }

        if let Err(e) = self.check_merge_proposal(&mut msg) {
            warn!(
                "failed to propose merge";
                "region_id" => self.region_id(),
                "peer_id" => self.fsm.peer_id(),
                "message" => ?msg,
                "err" => %e,
                "error_code" => %e.error_code(),
            );
            cb.invoke_with_response(new_error(e));
            return;
        }

        // Note:
        // The peer that is being checked is a leader. It might step down to be a follower later. It
        // doesn't matter whether the peer is a leader or not. If it's not a leader, the proposing
        // command log entry can't be committed.

        let mut resp = RaftCmdResponse::default();
        let term = self.fsm.peer.term();
        bind_term(&mut resp, term);
        if self.fsm.peer.propose(self.ctx, cb, msg, resp, diskfullopt) {
            self.fsm.has_ready = true;
        }

        if self.fsm.peer.should_wake_up {
            self.reset_raft_tick(GroupState::Ordered);
        }

        self.register_pd_heartbeat_tick();

        // TODO: add timeout, if the command is not applied after timeout,
        // we will call the callback with timeout error.
    }

    fn collect_sibling_region(&self, requested_version: u64, regions: &mut Vec<Region>) {
        let mut max_version = self.fsm.peer.region().get_region_epoch().version;
        if requested_version >= max_version {
            // Our information is stale.
            return;
        }
        // Current region is included in the vec.
        let mut collect_cnt = max_version - requested_version;
        let anchor = Excluded(enc_end_key(self.fsm.peer.region()));
        let meta = self.ctx.store_meta.lock().unwrap();
        let mut ranges = if self.ctx.cfg.right_derive_when_split {
            meta.region_ranges.range((Unbounded::<Vec<u8>>, anchor))
        } else {
            meta.region_ranges.range((anchor, Unbounded::<Vec<u8>>))
        };

        for _ in 0..MAX_REGIONS_IN_ERROR {
            let res = if self.ctx.cfg.right_derive_when_split {
                ranges.next_back()
            } else {
                ranges.next()
            };
            if let Some((_, id)) = res {
                let r = &meta.regions[id];
                collect_cnt -= 1;
                // For example, A is split into B, A, and then B is split into C, B.
                if r.get_region_epoch().version >= max_version {
                    // It doesn't matter if it's a false positive, as it's limited by MAX_REGIONS_IN_ERROR.
                    collect_cnt += r.get_region_epoch().version - max_version;
                    max_version = r.get_region_epoch().version;
                }
                regions.push(r.to_owned());
                if collect_cnt == 0 {
                    return;
                }
            } else {
                return;
            }
        }
    }

    fn register_raft_gc_log_tick(&mut self) {
        self.schedule_tick(PeerTick::RaftLogGc)
    }

    #[allow(clippy::if_same_then_else)]
    fn on_raft_gc_log_tick(&mut self, force_compact: bool) {
        if !self.fsm.peer.is_leader() {
            // `compact_cache_to` is called when apply, there is no need to call `compact_to` here,
            // snapshot generating has already been cancelled when the role becomes follower.
            return;
        }
        if !self.fsm.peer.get_store().is_cache_empty() || !self.ctx.cfg.hibernate_regions {
            self.register_raft_gc_log_tick();
        }
        fail_point!("on_raft_log_gc_tick_1", self.fsm.peer_id() == 1, |_| {});
        fail_point!("on_raft_gc_log_tick", |_| {});
        debug_assert!(!self.fsm.stopped);

        // As leader, we would not keep caches for the peers that didn't response heartbeat in the
        // last few seconds. That happens probably because another TiKV is down. In this case if we
        // do not clean up the cache, it may keep growing.
        let drop_cache_duration =
            self.ctx.cfg.raft_heartbeat_interval() + self.ctx.cfg.raft_entry_cache_life_time.0;
        let cache_alive_limit = Instant::now() - drop_cache_duration;

        // Leader will replicate the compact log command to followers,
        // If we use current replicated_index (like 10) as the compact index,
        // when we replicate this log, the newest replicated_index will be 11,
        // but we only compact the log to 10, not 11, at that time,
        // the first index is 10, and replicated_index is 11, with an extra log,
        // and we will do compact again with compact index 11, in cycles...
        // So we introduce a threshold, if replicated index - first index > threshold,
        // we will try to compact log.
        // raft log entries[..............................................]
        //                  ^                                       ^
        //                  |-----------------threshold------------ |
        //              first_index                         replicated_index
        // `alive_cache_idx` is the smallest `replicated_index` of healthy up nodes.
        // `alive_cache_idx` is only used to gc cache.
        let applied_idx = self.fsm.peer.get_store().applied_index();
        let truncated_idx = self.fsm.peer.get_store().truncated_index();
        let last_idx = self.fsm.peer.get_store().last_index();
        let (mut replicated_idx, mut alive_cache_idx) = (last_idx, last_idx);
        for (peer_id, p) in self.fsm.peer.raft_group.raft.prs().iter() {
            if replicated_idx > p.matched {
                replicated_idx = p.matched;
            }
            if let Some(last_heartbeat) = self.fsm.peer.peer_heartbeats.get(peer_id) {
                if alive_cache_idx > p.matched
                    && p.matched >= truncated_idx
                    && *last_heartbeat > cache_alive_limit
                {
                    alive_cache_idx = p.matched;
                }
            }
        }
        // When an election happened or a new peer is added, replicated_idx can be 0.
        if replicated_idx > 0 {
            assert!(
                last_idx >= replicated_idx,
                "expect last index {} >= replicated index {}",
                last_idx,
                replicated_idx
            );
            REGION_MAX_LOG_LAG.observe((last_idx - replicated_idx) as f64);
        }
        self.fsm
            .peer
            .mut_store()
            .maybe_gc_cache(alive_cache_idx, applied_idx);
        if needs_evict_entry_cache(self.ctx.cfg.evict_cache_on_memory_ratio) {
            self.fsm.peer.mut_store().evict_cache(true);
            if !self.fsm.peer.get_store().cache_is_empty() {
                self.register_entry_cache_evict_tick();
            }
        }

        let mut total_gc_logs = 0;

        let first_idx = self.fsm.peer.get_store().first_index();

        let mut compact_idx = if force_compact && replicated_idx > first_idx {
            replicated_idx
        } else if (applied_idx > first_idx
            && applied_idx - first_idx >= self.ctx.cfg.raft_log_gc_count_limit())
            || (self.fsm.peer.raft_log_size_hint >= self.ctx.cfg.raft_log_gc_size_limit().0)
        {
            std::cmp::max(first_idx + (last_idx - first_idx) / 2, replicated_idx)
        } else if replicated_idx < first_idx || last_idx - first_idx < 3 {
            // In the current implementation one compaction can't delete all stale Raft logs.
            // There will be at least 3 entries left after one compaction:
            // |------------- entries needs to be compacted ----------|
            // [entries...][the entry at `compact_idx`][the last entry][new compaction entry]
            //             |-------------------- entries will be left ----------------------|
            self.ctx.raft_metrics.raft_log_gc_skipped.reserve_log += 1;
            return;
        } else if replicated_idx - first_idx < self.ctx.cfg.raft_log_gc_threshold
            && self.fsm.skip_gc_raft_log_ticks < self.ctx.cfg.raft_log_reserve_max_ticks
        {
            self.ctx.raft_metrics.raft_log_gc_skipped.threshold_limit += 1;
            // Logs will only be kept `max_ticks` * `raft_log_gc_tick_interval`.
            self.fsm.skip_gc_raft_log_ticks += 1;
            self.register_raft_gc_log_tick();
            return;
        } else {
            replicated_idx
        };
        assert!(compact_idx >= first_idx);
        // Have no idea why subtract 1 here, but original code did this by magic.
        compact_idx -= 1;
        if compact_idx < first_idx {
            // In case compact_idx == first_idx before subtraction.
            self.ctx
                .raft_metrics
                .raft_log_gc_skipped
                .compact_idx_too_small += 1;
            return;
        }
        total_gc_logs += compact_idx - first_idx;

        // Create a compact log request and notify directly.
        let region_id = self.fsm.peer.region().get_id();
        let peer = self.fsm.peer.peer.clone();
        let term = self.fsm.peer.get_index_term(compact_idx);
        let request = new_compact_log_request(region_id, peer, compact_idx, term);
        self.propose_raft_command_internal(
            request,
            Callback::None,
            DiskFullOpt::AllowedOnAlmostFull,
        );

        self.fsm.skip_gc_raft_log_ticks = 0;
        self.register_raft_gc_log_tick();
        PEER_GC_RAFT_LOG_COUNTER.inc_by(total_gc_logs);
    }

    fn register_entry_cache_evict_tick(&mut self) {
        self.schedule_tick(PeerTick::EntryCacheEvict)
    }

    fn on_entry_cache_evict_tick(&mut self) {
        fail_point!("on_entry_cache_evict_tick", |_| {});
        if needs_evict_entry_cache(self.ctx.cfg.evict_cache_on_memory_ratio) {
            self.fsm.peer.mut_store().evict_cache(true);
        }
        let mut _usage = 0;
        if memory_usage_reaches_high_water(&mut _usage)
            && !self.fsm.peer.get_store().cache_is_empty()
        {
            self.register_entry_cache_evict_tick();
        }
    }

    fn register_check_leader_lease_tick(&mut self) {
        self.schedule_tick(PeerTick::CheckLeaderLease)
    }

    fn on_check_leader_lease_tick(&mut self) {
        if !self.fsm.peer.is_leader() || self.fsm.hibernate_state.group_state() == GroupState::Idle
        {
            return;
        }
        self.try_renew_leader_lease("tick");
        self.register_check_leader_lease_tick();
    }

    fn register_split_region_check_tick(&mut self) {
        self.schedule_tick(PeerTick::SplitRegionCheck)
    }

    #[inline]
    fn region_split_skip_max_count(&self) -> usize {
        fail_point!("region_split_skip_max_count", |_| { usize::max_value() });
        REGION_SPLIT_SKIP_MAX_COUNT
    }

    fn on_split_region_check_tick(&mut self) {
        if !self.fsm.peer.is_leader() {
            return;
        }

        // When restart, the may_skip_split_check will be false. The split check will first
        // check the region size, and then check whether the region should split. This
        // should work even if we change the region max size.
        // If peer says should update approximate size, update region size and check
        // whether the region should split.
        // We assume that `may_skip_split_check` is only set true after the split check task is
        // scheduled.
        if self.fsm.peer.may_skip_split_check
            && self.fsm.peer.compaction_declined_bytes < self.ctx.cfg.region_split_check_diff().0
            && self.fsm.peer.size_diff_hint < self.ctx.cfg.region_split_check_diff().0
        {
            return;
        }

        fail_point!("on_split_region_check_tick");
        self.register_split_region_check_tick();

        // To avoid frequent scan, we only add new scan tasks if all previous tasks
        // have finished.
        // TODO: check whether a gc progress has been started.
        if self.ctx.split_check_scheduler.is_busy() {
            return;
        }

        // When Lightning or BR is importing data to TiKV, their ingest-request may fail because of
        // region-epoch not matched. So we hope TiKV do not check region size and split region during
        // importing.
        if self.ctx.importer.get_mode() == SwitchMode::Import {
            return;
        }

        // bulk insert too fast may cause snapshot stale very soon, worst case it stale before
        // sending. so when snapshot is generating or sending, skip split check at most 3 times.
        // There is a trade off between region size and snapshot success rate. Split check is
        // triggered every 10 seconds. If a snapshot can't be generated in 30 seconds, it might be
        // just too large to be generated. Split it into smaller size can help generation. check
        // issue 330 for more info.
        if self.fsm.peer.get_store().is_generating_snapshot()
            && self.fsm.skip_split_count < self.region_split_skip_max_count()
        {
            self.fsm.skip_split_count += 1;
            return;
        }
        self.fsm.skip_split_count = 0;
        let task = SplitCheckTask::split_check(
            self.region().clone(),
            true,
            CheckPolicy::Scan,
            self.gen_bucket_range_for_update(),
        );
        if let Err(e) = self.ctx.split_check_scheduler.schedule(task) {
            error!(
                "failed to schedule split check";
                "region_id" => self.fsm.region_id(),
                "peer_id" => self.fsm.peer_id(),
                "err" => %e,
            );
            return;
        }
        self.fsm.peer.size_diff_hint = 0;
        self.fsm.peer.compaction_declined_bytes = 0;
        // the task is scheduled, next tick may skip it.
        self.fsm.peer.may_skip_split_check = true;
    }

    fn on_prepare_split_region(
        &mut self,
        region_epoch: metapb::RegionEpoch,
        split_keys: Vec<Vec<u8>>,
        cb: Callback<EK::Snapshot>,
        source: &str,
    ) {
        info!(
            "on split";
            "region_id" => self.fsm.region_id(),
            "peer_id" => self.fsm.peer_id(),
            "split_keys" => %KeysInfoFormatter(split_keys.iter()),
            "source" => source,
        );
        if let Err(e) = self.validate_split_region(&region_epoch, &split_keys) {
            cb.invoke_with_response(new_error(e));
            return;
        }
        let region = self.fsm.peer.region();
        let task = PdTask::AskBatchSplit {
            region: region.clone(),
            split_keys,
            peer: self.fsm.peer.peer.clone(),
            right_derive: self.ctx.cfg.right_derive_when_split,
            callback: cb,
        };
        if let Err(ScheduleError::Stopped(t)) = self.ctx.pd_scheduler.schedule(task) {
            error!(
                "failed to notify pd to split: Stopped";
                "region_id" => self.fsm.region_id(),
                "peer_id" => self.fsm.peer_id(),
            );
            match t {
                PdTask::AskBatchSplit { callback, .. } => {
                    callback.invoke_with_response(new_error(box_err!(
                        "{} failed to split: Stopped",
                        self.fsm.peer.tag
                    )));
                }
                _ => unreachable!(),
            }
        }
    }

    fn validate_split_region(
        &mut self,
        epoch: &metapb::RegionEpoch,
        split_keys: &[Vec<u8>],
    ) -> Result<()> {
        if split_keys.is_empty() {
            error!(
                "no split key is specified.";
                "region_id" => self.fsm.region_id(),
                "peer_id" => self.fsm.peer_id(),
            );
            return Err(box_err!("{} no split key is specified.", self.fsm.peer.tag));
        }
        for key in split_keys {
            if key.is_empty() {
                error!(
                    "split key should not be empty!!!";
                    "region_id" => self.fsm.region_id(),
                    "peer_id" => self.fsm.peer_id(),
                );
                return Err(box_err!(
                    "{} split key should not be empty",
                    self.fsm.peer.tag
                ));
            }
        }
        if !self.fsm.peer.is_leader() {
            // region on this store is no longer leader, skipped.
            info!(
                "not leader, skip.";
                "region_id" => self.fsm.region_id(),
                "peer_id" => self.fsm.peer_id(),
            );
            return Err(Error::NotLeader(
                self.region_id(),
                self.fsm.peer.get_peer_from_cache(self.fsm.peer.leader_id()),
            ));
        }

        let region = self.fsm.peer.region();
        let latest_epoch = region.get_region_epoch();

        // This is a little difference for `check_region_epoch` in region split case.
        // Here we just need to check `version` because `conf_ver` will be update
        // to the latest value of the peer, and then send to PD.
        if latest_epoch.get_version() != epoch.get_version() {
            info!(
                "epoch changed, retry later";
                "region_id" => self.fsm.region_id(),
                "peer_id" => self.fsm.peer_id(),
                "prev_epoch" => ?region.get_region_epoch(),
                "epoch" => ?epoch,
            );
            return Err(Error::EpochNotMatch(
                format!(
                    "{} epoch changed {:?} != {:?}, retry later",
                    self.fsm.peer.tag, latest_epoch, epoch
                ),
                vec![region.to_owned()],
            ));
        }
        Ok(())
    }

    fn on_approximate_region_size(&mut self, size: u64) {
        self.fsm.peer.approximate_size = Some(size);
        self.register_split_region_check_tick();
        self.register_pd_heartbeat_tick();
        fail_point!("on_approximate_region_size");
    }

    fn on_approximate_region_keys(&mut self, keys: u64) {
        self.fsm.peer.approximate_keys = Some(keys);
        self.register_split_region_check_tick();
        self.register_pd_heartbeat_tick();
    }

    fn on_refresh_region_buckets(
        &mut self,
        region_epoch: RegionEpoch,
        mut buckets: Vec<Bucket>,
        bucket_ranges: Option<Vec<BucketRange>>,
        _cb: Callback<EK::Snapshot>,
    ) {
        #[cfg(any(test, feature = "testexport"))]
        let test_only_callback = |_callback, region_buckets| {
            if let Callback::Test { cb } = _callback {
                let peer_stat = PeerInternalStat {
                    buckets: region_buckets,
                    bucket_ranges: None,
                };
                cb(peer_stat);
            }
        };

        // bucket version layout
        //   term       logical counter
        // |-----------|-----------|
        //  high bits     low bits
        // term: given 10s election timeout, the 32 bit means 1362 year running time
        let gen_bucket_version = |term, current_version| {
            let current_version_term = current_version >> 32;
            let bucket_version: u64 = if current_version_term == term {
                current_version + 1
            } else {
                if term > u32::MAX.into() {
                    error!(
                        "unexpected term {} more than u32::MAX. Bucket version will be backward.",
                        term
                    );
                }
                term << 32
            };
            bucket_version
        };

        let region = self.fsm.peer.region();
        if util::is_epoch_stale(&region_epoch, region.get_region_epoch()) {
            info!(
                "receive a stale refresh region bucket message";
                "region_id" => self.fsm.region_id(),
                "peer_id" => self.fsm.peer_id(),
                "epoch" => ?region_epoch,
                "current_epoch" => ?region.get_region_epoch(),
            );

            // test purpose
            #[cfg(any(test, feature = "testexport"))]
            {
                let default_buckets = BucketStat::default();
                test_only_callback(
                    _cb,
                    self.fsm
                        .peer
                        .region_buckets
                        .as_ref()
                        .unwrap_or(&default_buckets)
                        .meta
                        .clone(),
                );
            }
            return;
        }

        let mut current_version = self
            .fsm
            .peer
            .region_buckets
            .as_ref()
            .map(|b| b.meta.version)
            .unwrap_or_default();
        if current_version == 0 {
            current_version = self
                .fsm
                .peer
                .last_region_buckets
                .as_ref()
                .map(|b| b.meta.version)
                .unwrap_or_default();
        }
        let mut region_buckets: BucketStat;
        if let Some(bucket_ranges) = bucket_ranges {
            assert_eq!(buckets.len(), bucket_ranges.len());
            let mut i = 0;
            region_buckets = self.fsm.peer.region_buckets.clone().unwrap();
            let mut meta = (*region_buckets.meta).clone();
            if !buckets.is_empty() {
                meta.version = gen_bucket_version(self.fsm.peer.term(), current_version);
            }
            meta.region_epoch = region_epoch;
            for (bucket, bucket_range) in buckets.into_iter().zip(bucket_ranges) {
                while i < meta.keys.len() && meta.keys[i] != bucket_range.0 {
                    i += 1;
                }
                assert!(i != meta.keys.len());
                // the bucket size is small and does not have split keys,
                // then it should be merged with its left neighbor
                let region_bucket_merge_size =
                    self.ctx.coprocessor_host.cfg.region_bucket_merge_size_ratio
                        * (self.ctx.coprocessor_host.cfg.region_bucket_size.0 as f64);
                if bucket.keys.is_empty() && bucket.size <= (region_bucket_merge_size as u64) {
                    meta.sizes[i] = bucket.size;
                    // i is not the last entry (which is end key)
                    assert!(i < meta.keys.len() - 1);
                    // the region has more than one bucket
                    // and the left neighbor + current bucket size is not very big
                    if meta.keys.len() > 2
                        && i != 0
                        && meta.sizes[i - 1] + bucket.size
                            < self.ctx.coprocessor_host.cfg.region_bucket_size.0 * 2
                    {
                        // bucket is too small
                        region_buckets.left_merge(i);
                        meta.left_merge(i);
                        continue;
                    }
                } else {
                    // update size
                    meta.sizes[i] = bucket.size / (bucket.keys.len() + 1) as u64;
                    // insert new bucket keys (split the original bucket)
                    for bucket_key in bucket.keys {
                        i += 1;
                        region_buckets.split(i);
                        meta.split(i, bucket_key);
                    }
                }
                i += 1;
            }
            region_buckets.meta = Arc::new(meta);
        } else {
            debug!(
                "refresh_region_buckets re-generates buckets";
                "region_id" => self.fsm.region_id(),
            );
            assert_eq!(buckets.len(), 1);
            let bucket_keys = buckets.pop().unwrap().keys;
            let bucket_count = bucket_keys.len() + 1;

            let mut meta = BucketMeta {
                region_id: self.fsm.region_id(),
                region_epoch,
                version: gen_bucket_version(self.fsm.peer.term(), current_version),
                keys: bucket_keys,
                sizes: vec![self.ctx.coprocessor_host.cfg.region_bucket_size.0; bucket_count],
            };
            meta.keys.insert(0, region.get_start_key().to_vec());
            meta.keys.push(region.get_end_key().to_vec());

            let stats = new_bucket_stats(&meta);
            region_buckets = BucketStat::new(Arc::new(meta), stats);
        }

        let buckets_count = region_buckets.meta.keys.len() - 1;
        self.ctx.coprocessor_host.on_region_changed(
            region,
            RegionChangeEvent::UpdateBuckets(buckets_count),
            self.fsm.peer.get_role(),
        );
        let old_region_buckets = self.fsm.peer.region_buckets.replace(region_buckets);
        self.fsm.peer.last_region_buckets = old_region_buckets;
        let mut store_meta = self.ctx.store_meta.lock().unwrap();
        if let Some(reader) = store_meta.readers.get_mut(&self.fsm.region_id()) {
            reader.update(ReadProgress::region_buckets(
                self.fsm.peer.region_buckets.as_ref().unwrap().meta.clone(),
            ));
        }
        debug!(
            "finished on_refresh_region_buckets";
            "region_id" => self.fsm.region_id(),
            "buckets count" => buckets_count,
            "buckets size" => ?self.fsm.peer.region_buckets.as_ref().unwrap().meta.sizes,
        );
        // test purpose
        #[cfg(any(test, feature = "testexport"))]
        test_only_callback(
            _cb,
            self.fsm.peer.region_buckets.as_ref().unwrap().meta.clone(),
        );
    }

    fn on_compaction_declined_bytes(&mut self, declined_bytes: u64) {
        self.fsm.peer.compaction_declined_bytes += declined_bytes;
        if self.fsm.peer.compaction_declined_bytes >= self.ctx.cfg.region_split_check_diff().0 {
            UPDATE_REGION_SIZE_BY_COMPACTION_COUNTER.inc();
        }
        self.register_split_region_check_tick();
    }

    // generate bucket range list to run split-check (to further split buckets)
    fn gen_bucket_range_for_update(&self) -> Option<Vec<BucketRange>> {
        if !self.ctx.coprocessor_host.cfg.enable_region_bucket {
            return None;
        }
        let region_buckets = self.fsm.peer.region_buckets.as_ref()?;
        let stats = &region_buckets.stats;
        let keys = &region_buckets.meta.keys;

        let empty_last_keys = vec![];
        let empty_last_stats = metapb::BucketStats::default();
        let (last_keys, last_stats, stats_reset) = self
            .fsm
            .peer
            .last_region_buckets
            .as_ref()
            .map(|b| {
                (
                    &b.meta.keys,
                    &b.stats,
                    region_buckets.create_time != b.create_time,
                )
            })
            .unwrap_or((&empty_last_keys, &empty_last_stats, false));

        let mut bucket_ranges = vec![];
        let mut j = 0;
        assert_eq!(keys.len(), stats.write_bytes.len() + 1);
        for i in 0..stats.write_bytes.len() {
            let mut diff_in_bytes = stats.write_bytes[i];
            while j < last_keys.len() && keys[i] > last_keys[j] {
                j += 1;
            }
            if j < last_keys.len() && keys[i] == last_keys[j] {
                if !stats_reset {
                    diff_in_bytes -= last_stats.write_bytes[j];
                }
                j += 1;
            }

            // if the bucket's write_bytes exceed half of the configured region_bucket_size,
            // add it to the bucket_ranges for checking update
            let bucket_update_diff_size_threshold =
                self.ctx.coprocessor_host.cfg.region_bucket_size.0 / 2;
            if diff_in_bytes >= bucket_update_diff_size_threshold {
                bucket_ranges.push(BucketRange(keys[i].clone(), keys[i + 1].clone()));
            }
        }
        Some(bucket_ranges)
    }

    fn on_schedule_half_split_region(
        &mut self,
        region_epoch: &metapb::RegionEpoch,
        start_key: Option<Vec<u8>>,
        end_key: Option<Vec<u8>>,
        policy: CheckPolicy,
        source: &str,
        _cb: Callback<EK::Snapshot>,
    ) {
        let is_key_range = start_key.is_some() && end_key.is_some();
        info!(
            "on half split";
            "region_id" => self.fsm.region_id(),
            "peer_id" => self.fsm.peer_id(),
            "is_key_range" => is_key_range,
            "policy" => ?policy,
            "source" => source,
        );
        if !self.fsm.peer.is_leader() {
            // region on this store is no longer leader, skipped.
            warn!(
                "not leader, skip";
                "region_id" => self.fsm.region_id(),
                "peer_id" => self.fsm.peer_id(),
                "is_key_range" => is_key_range,
            );
            return;
        }

        let region = self.fsm.peer.region();
        if util::is_epoch_stale(region_epoch, region.get_region_epoch()) {
            warn!(
                "receive a stale halfsplit message";
                "region_id" => self.fsm.region_id(),
                "peer_id" => self.fsm.peer_id(),
                "is_key_range" => is_key_range,
            );
            return;
        }

        // Do not check the bucket ranges if we want to split the region with a given key range,
        // this is to avoid compatibility issues.
        let split_check_bucket_ranges = if !is_key_range {
            self.gen_bucket_range_for_update()
        } else {
            None
        };
        #[cfg(any(test, feature = "testexport"))]
        {
            if let Callback::Test { cb } = _cb {
                let peer_stat = PeerInternalStat {
                    buckets: Arc::default(),
                    bucket_ranges: split_check_bucket_ranges.clone(),
                };
                cb(peer_stat);
            }
        }
        let task = SplitCheckTask::split_check_key_range(
            region.clone(),
            start_key,
            end_key,
            false,
            policy,
            split_check_bucket_ranges,
        );
        if let Err(e) = self.ctx.split_check_scheduler.schedule(task) {
            error!(
                "failed to schedule split check";
                "region_id" => self.fsm.region_id(),
                "peer_id" => self.fsm.peer_id(),
                "is_key_range" => is_key_range,
                "err" => %e,
            );
        }
    }

    fn on_pd_heartbeat_tick(&mut self) {
        if !self.ctx.cfg.hibernate_regions {
            self.register_pd_heartbeat_tick();
        }
        self.fsm.peer.check_peers();

        if !self.fsm.peer.is_leader() {
            return;
        }
        self.fsm.peer.heartbeat_pd(self.ctx);
        if self.ctx.cfg.hibernate_regions && self.fsm.peer.replication_mode_need_catch_up() {
            self.register_pd_heartbeat_tick();
        }
    }

    fn register_pd_heartbeat_tick(&mut self) {
        self.schedule_tick(PeerTick::PdHeartbeat)
    }

    fn on_check_peer_stale_state_tick(&mut self) {
        if self.fsm.peer.pending_remove {
            return;
        }

        self.register_check_peer_stale_state_tick();

        if self.fsm.peer.is_handling_snapshot() || self.fsm.peer.has_pending_snapshot() {
            return;
        }

        if let Some(ForceLeaderState::ForceLeader { time, .. }) = self.fsm.peer.force_leader {
            // Clean up the force leader state after a timeout, since the PD recovery process may
            // have been aborted for some reasons.
            if time.saturating_elapsed()
                > cmp::max(
                    self.ctx.cfg.peer_stale_state_check_interval.0,
                    Duration::from_secs(60),
                )
            {
                self.on_exit_force_leader();
            }
        }

        if self.ctx.cfg.hibernate_regions {
            let group_state = self.fsm.hibernate_state.group_state();
            if group_state == GroupState::Idle {
                self.fsm.peer.ping();
                if !self.fsm.peer.is_leader() {
                    // The peer will keep tick some times after its state becomes
                    // GroupState::Idle, in which case its state shouldn't be changed.
                    if !self.fsm.tick_registry[PeerTick::Raft as usize] {
                        // If leader is able to receive message but can't send out any,
                        // follower should be able to start an election.
                        self.fsm.reset_hibernate_state(GroupState::PreChaos);
                    }
                } else {
                    self.fsm.has_ready = true;
                    // Schedule a pd heartbeat to discover down and pending peer when
                    // hibernate_regions is enabled.
                    self.register_pd_heartbeat_tick();
                }
            } else if group_state == GroupState::PreChaos {
                self.fsm.reset_hibernate_state(GroupState::Chaos);
            } else if group_state == GroupState::Chaos {
                // Register tick if it's not yet. Only when it fails to receive ping from leader
                // after two stale check can a follower actually tick.
                self.register_raft_base_tick();
            }
        }

        // If this peer detects the leader is missing for a long long time,
        // it should consider itself as a stale peer which is removed from
        // the original cluster.
        // This most likely happens in the following scenario:
        // At first, there are three peer A, B, C in the cluster, and A is leader.
        // Peer B gets down. And then A adds D, E, F into the cluster.
        // Peer D becomes leader of the new cluster, and then removes peer A, B, C.
        // After all these peer in and out, now the cluster has peer D, E, F.
        // If peer B goes up at this moment, it still thinks it is one of the cluster
        // and has peers A, C. However, it could not reach A, C since they are removed
        // from the cluster or probably destroyed.
        // Meantime, D, E, F would not reach B, since it's not in the cluster anymore.
        // In this case, peer B would notice that the leader is missing for a long time,
        // and it would check with pd to confirm whether it's still a member of the cluster.
        // If not, it destroys itself as a stale peer which is removed out already.
        let state = self.fsm.peer.check_stale_state(self.ctx);
        fail_point!("peer_check_stale_state", state != StaleState::Valid, |_| {});
        match state {
            StaleState::Valid => (),
            StaleState::LeaderMissing => {
                warn!(
                    "leader missing longer than abnormal_leader_missing_duration";
                    "region_id" => self.fsm.region_id(),
                    "peer_id" => self.fsm.peer_id(),
                    "expect" => %self.ctx.cfg.abnormal_leader_missing_duration,
                );
                self.ctx
                    .raft_metrics
                    .leader_missing
                    .lock()
                    .unwrap()
                    .insert(self.region_id());
            }
            StaleState::ToValidate => {
                // for peer B in case 1 above
                warn!(
                    "leader missing longer than max_leader_missing_duration. \
                     To check with pd and other peers whether it's still valid";
                    "region_id" => self.fsm.region_id(),
                    "peer_id" => self.fsm.peer_id(),
                    "expect" => %self.ctx.cfg.max_leader_missing_duration,
                );

                self.fsm.peer.bcast_check_stale_peer_message(self.ctx);

                let task = PdTask::ValidatePeer {
                    peer: self.fsm.peer.peer.clone(),
                    region: self.fsm.peer.region().clone(),
                };
                if let Err(e) = self.ctx.pd_scheduler.schedule(task) {
                    error!(
                        "failed to notify pd";
                        "region_id" => self.fsm.region_id(),
                        "peer_id" => self.fsm.peer_id(),
                        "err" => %e,
                    )
                }
            }
        }
    }

    fn register_check_peer_stale_state_tick(&mut self) {
        self.schedule_tick(PeerTick::CheckPeerStaleState)
    }

    fn register_reactivate_memory_lock_tick(&mut self) {
        self.schedule_tick(PeerTick::ReactivateMemoryLock)
    }

    fn on_reactivate_memory_lock_tick(&mut self) {
        let mut pessimistic_locks = self.fsm.peer.txn_ext.pessimistic_locks.write();

        // If it is not leader, we needn't reactivate by tick. In-memory pessimistic lock will
        // be enabled when this region becomes leader again.
        // And this tick is currently only used for the leader transfer failure case.
        if !self.fsm.peer.is_leader() || pessimistic_locks.status != LocksStatus::TransferringLeader
        {
            return;
        }

        self.fsm.reactivate_memory_lock_ticks += 1;
        let transferring_leader = self.fsm.peer.raft_group.raft.lead_transferee.is_some();
        // `lead_transferee` is not set immediately after the lock status changes. So, we need
        // the tick count condition to avoid reactivating too early.
        if !transferring_leader
            && self.fsm.reactivate_memory_lock_ticks
                >= self.ctx.cfg.reactive_memory_lock_timeout_tick
        {
            pessimistic_locks.status = LocksStatus::Normal;
            self.fsm.reactivate_memory_lock_ticks = 0;
        } else {
            drop(pessimistic_locks);
            self.register_reactivate_memory_lock_tick();
        }
    }

    fn on_report_region_buckets_tick(&mut self) {
        if !self.fsm.peer.is_leader()
            || self.fsm.peer.region_buckets.is_none()
            || self.fsm.hibernate_state.group_state() == GroupState::Idle
        {
            return;
        }

        let region_id = self.region_id();
        let peer_id = self.fsm.peer_id();
        let region_buckets = self.fsm.peer.region_buckets.as_mut().unwrap();
        if let Err(e) = self
            .ctx
            .pd_scheduler
            .schedule(PdTask::ReportBuckets(region_buckets.clone()))
        {
            error!(
                "failed to report region buckets";
                "region_id" => region_id,
                "peer_id" => peer_id,
                "err" => ?e,
            );
        }
        region_buckets.stats = new_bucket_stats(&region_buckets.meta);

        self.register_report_region_buckets_tick();
    }

    fn register_report_region_buckets_tick(&mut self) {
        self.schedule_tick(PeerTick::ReportBuckets)
    }
}

impl<'a, EK, ER, T: Transport> PeerFsmDelegate<'a, EK, ER, T>
where
    EK: KvEngine,
    ER: RaftEngine,
{
    fn on_ready_compute_hash(
        &mut self,
        region: metapb::Region,
        index: u64,
        context: Vec<u8>,
        snap: EK::Snapshot,
    ) {
        self.fsm.peer.consistency_state.last_check_time = Instant::now();
        let task = ConsistencyCheckTask::compute_hash(region, index, context, snap);
        info!(
            "schedule compute hash task";
            "region_id" => self.fsm.region_id(),
            "peer_id" => self.fsm.peer_id(),
            "task" => %task,
        );
        if let Err(e) = self.ctx.consistency_check_scheduler.schedule(task) {
            error!(
                "schedule failed";
                "region_id" => self.fsm.region_id(),
                "peer_id" => self.fsm.peer_id(),
                "err" => %e,
            );
        }
    }

    fn on_ready_verify_hash(
        &mut self,
        expected_index: u64,
        context: Vec<u8>,
        expected_hash: Vec<u8>,
    ) {
        self.verify_and_store_hash(expected_index, context, expected_hash);
    }

    fn on_hash_computed(&mut self, index: u64, context: Vec<u8>, hash: Vec<u8>) {
        if !self.verify_and_store_hash(index, context, hash) {
            return;
        }

        let req = new_verify_hash_request(
            self.region_id(),
            self.fsm.peer.peer.clone(),
            &self.fsm.peer.consistency_state,
        );
        self.propose_raft_command_internal(req, Callback::None, DiskFullOpt::NotAllowedOnFull);
    }

    fn on_ingest_sst_result(&mut self, ssts: Vec<SstMetaInfo>) {
        let mut size = 0;
        let mut keys = 0;
        for sst in &ssts {
            size += sst.total_bytes;
            keys += sst.total_kvs;
        }
        self.fsm.peer.approximate_size =
            Some(self.fsm.peer.approximate_size.unwrap_or_default() + size);
        self.fsm.peer.approximate_keys =
            Some(self.fsm.peer.approximate_keys.unwrap_or_default() + keys);
        // The ingested file may be overlapped with the data in engine, so we need to check it
        // again to get the accurate value.
        self.fsm.peer.may_skip_split_check = false;
        if self.fsm.peer.is_leader() {
            self.on_pd_heartbeat_tick();
            self.register_split_region_check_tick();
        }
    }

    fn on_transfer_leader(&mut self, term: u64) {
        // If the term has changed between proposing and executing the TransferLeader request,
        // ignore it because this request may be stale.
        if term != self.fsm.peer.term() {
            return;
        }
        // As the leader can propose the TransferLeader request successfully, the disk of
        // the leader is probably not full.
        self.fsm.peer.execute_transfer_leader(
            self.ctx,
            self.fsm.peer.leader_id(),
            DiskUsage::Normal,
            true,
        );
        self.fsm.has_ready = true;
    }

    /// Verify and store the hash to state. return true means the hash has been stored successfully.
    // TODO: Consider context in the function.
    fn verify_and_store_hash(
        &mut self,
        expected_index: u64,
        _context: Vec<u8>,
        expected_hash: Vec<u8>,
    ) -> bool {
        if expected_index < self.fsm.peer.consistency_state.index {
            REGION_HASH_COUNTER.verify.miss.inc();
            warn!(
                "has scheduled a new hash, skip.";
                "region_id" => self.fsm.region_id(),
                "peer_id" => self.fsm.peer_id(),
                "index" => self.fsm.peer.consistency_state.index,
                "expected_index" => expected_index,
            );
            return false;
        }
        if self.fsm.peer.consistency_state.index == expected_index {
            if self.fsm.peer.consistency_state.hash.is_empty() {
                warn!(
                    "duplicated consistency check detected, skip.";
                    "region_id" => self.fsm.region_id(),
                    "peer_id" => self.fsm.peer_id(),
                );
                return false;
            }
            if self.fsm.peer.consistency_state.hash != expected_hash {
                panic!(
                    "{} hash at {} not correct, want \"{}\", got \"{}\"!!!",
                    self.fsm.peer.tag,
                    self.fsm.peer.consistency_state.index,
                    escape(&expected_hash),
                    escape(&self.fsm.peer.consistency_state.hash)
                );
            }
            info!(
                "consistency check pass.";
                "region_id" => self.fsm.region_id(),
                "peer_id" => self.fsm.peer_id(),
                "index" => self.fsm.peer.consistency_state.index
            );
            REGION_HASH_COUNTER.verify.matched.inc();
            self.fsm.peer.consistency_state.hash = vec![];
            return false;
        }
        if self.fsm.peer.consistency_state.index != INVALID_INDEX
            && !self.fsm.peer.consistency_state.hash.is_empty()
        {
            // Maybe computing is too slow or computed result is dropped due to channel full.
            // If computing is too slow, miss count will be increased twice.
            REGION_HASH_COUNTER.verify.miss.inc();
            warn!(
                "hash belongs to wrong index, skip.";
                "region_id" => self.fsm.region_id(),
                "peer_id" => self.fsm.peer_id(),
                "index" => self.fsm.peer.consistency_state.index,
                "expected_index" => expected_index,
            );
        }

        info!(
            "save hash for consistency check later.";
            "region_id" => self.fsm.region_id(),
            "peer_id" => self.fsm.peer_id(),
            "index" => expected_index,
        );
        self.fsm.peer.consistency_state.index = expected_index;
        self.fsm.peer.consistency_state.hash = expected_hash;
        true
    }
}

/// Checks merge target, returns whether the source peer should be destroyed and whether the source peer is
/// merged to this target peer.
///
/// It returns (`can_destroy`, `merge_to_this_peer`).
///
/// `can_destroy` is true when there is a network isolation which leads to a follower of a merge target
/// Region's log falls behind and then receive a snapshot with epoch version after merge.
///
/// `merge_to_this_peer` is true when `can_destroy` is true and the source peer is merged to this target peer.
pub fn maybe_destroy_source(
    meta: &StoreMeta,
    target_region_id: u64,
    target_peer_id: u64,
    source_region_id: u64,
    region_epoch: RegionEpoch,
) -> (bool, bool) {
    if let Some(merge_targets) = meta.pending_merge_targets.get(&target_region_id) {
        if let Some(target_region) = merge_targets.get(&source_region_id) {
            info!(
                "[region {}] checking source {} epoch: {:?}, merge target epoch: {:?}",
                target_region_id,
                source_region_id,
                region_epoch,
                target_region.get_region_epoch(),
            );
            // The target peer will move on, namely, it will apply a snapshot generated after merge,
            // so destroy source peer.
            if region_epoch.get_version() > target_region.get_region_epoch().get_version() {
                return (
                    true,
                    target_peer_id
                        == util::find_peer(target_region, meta.store_id.unwrap())
                            .unwrap()
                            .get_id(),
                );
            }
            // Wait till the target peer has caught up logs and source peer will be destroyed at that time.
            return (false, false);
        }
    }
    (false, false)
}

pub fn new_read_index_request(
    region_id: u64,
    region_epoch: RegionEpoch,
    peer: metapb::Peer,
) -> RaftCmdRequest {
    let mut request = RaftCmdRequest::default();
    request.mut_header().set_region_id(region_id);
    request.mut_header().set_region_epoch(region_epoch);
    request.mut_header().set_peer(peer);
    let mut cmd = Request::default();
    cmd.set_cmd_type(CmdType::ReadIndex);
    request
}

pub fn new_admin_request(region_id: u64, peer: metapb::Peer) -> RaftCmdRequest {
    let mut request = RaftCmdRequest::default();
    request.mut_header().set_region_id(region_id);
    request.mut_header().set_peer(peer);
    request
}

fn new_verify_hash_request(
    region_id: u64,
    peer: metapb::Peer,
    state: &ConsistencyState,
) -> RaftCmdRequest {
    let mut request = new_admin_request(region_id, peer);

    let mut admin = AdminRequest::default();
    admin.set_cmd_type(AdminCmdType::VerifyHash);
    admin.mut_verify_hash().set_index(state.index);
    admin.mut_verify_hash().set_context(state.context.clone());
    admin.mut_verify_hash().set_hash(state.hash.clone());
    request.set_admin_request(admin);
    request
}

fn new_compact_log_request(
    region_id: u64,
    peer: metapb::Peer,
    compact_index: u64,
    compact_term: u64,
) -> RaftCmdRequest {
    let mut request = new_admin_request(region_id, peer);

    let mut admin = AdminRequest::default();
    admin.set_cmd_type(AdminCmdType::CompactLog);
    admin.mut_compact_log().set_compact_index(compact_index);
    admin.mut_compact_log().set_compact_term(compact_term);
    request.set_admin_request(admin);
    request
}

fn demote_failed_voters_request(
    region: &metapb::Region,
    peer: &metapb::Peer,
    failed_voters: Vec<metapb::Peer>,
) -> Option<RaftCmdRequest> {
    let failed_voter_ids = HashSet::from_iter(failed_voters.iter().map(|voter| voter.get_id()));
    let mut req = new_admin_request(region.get_id(), peer.clone());
    req.mut_header()
        .set_region_epoch(region.get_region_epoch().clone());
    let mut change_peer_reqs: Vec<pdpb::ChangePeer> = region
        .get_peers()
        .iter()
        .filter_map(|peer| {
            if failed_voter_ids.contains(&peer.get_id())
                && peer.get_role() == metapb::PeerRole::Voter
            {
                let mut peer_clone = peer.clone();
                peer_clone.set_role(metapb::PeerRole::Learner);
                let mut cp = pdpb::ChangePeer::default();
                cp.set_change_type(ConfChangeType::AddLearnerNode);
                cp.set_peer(peer_clone);
                return Some(cp);
            }
            None
        })
        .collect();

    // Promote self if it is a learner.
    if peer.get_role() == metapb::PeerRole::Learner {
        let mut cp = pdpb::ChangePeer::default();
        cp.set_change_type(ConfChangeType::AddNode);
        let mut promote = peer.clone();
        promote.set_role(metapb::PeerRole::Voter);
        cp.set_peer(promote);
        change_peer_reqs.push(cp);
    }
    if change_peer_reqs.is_empty() {
        return None;
    }
    req.set_admin_request(new_change_peer_v2_request(change_peer_reqs));
    Some(req)
}

fn exit_joint_request(region: &metapb::Region, peer: &metapb::Peer) -> RaftCmdRequest {
    let mut req = new_admin_request(region.get_id(), peer.clone());
    req.mut_header()
        .set_region_epoch(region.get_region_epoch().clone());
    req.set_admin_request(new_change_peer_v2_request(vec![]));
    req
}

impl<'a, EK, ER, T: Transport> PeerFsmDelegate<'a, EK, ER, T>
where
    EK: KvEngine,
    ER: RaftEngine,
{
    // Handle status commands here, separate the logic, maybe we can move it
    // to another file later.
    // Unlike other commands (write or admin), status commands only show current
    // store status, so no need to handle it in raft group.
    fn execute_status_command(&mut self, request: &RaftCmdRequest) -> Result<RaftCmdResponse> {
        let cmd_type = request.get_status_request().get_cmd_type();

        let mut response = match cmd_type {
            StatusCmdType::RegionLeader => self.execute_region_leader(),
            StatusCmdType::RegionDetail => self.execute_region_detail(request),
            StatusCmdType::InvalidStatus => {
                Err(box_err!("{} invalid status command!", self.fsm.peer.tag))
            }
        }?;
        response.set_cmd_type(cmd_type);

        let mut resp = RaftCmdResponse::default();
        resp.set_status_response(response);
        // Bind peer current term here.
        bind_term(&mut resp, self.fsm.peer.term());
        Ok(resp)
    }

    fn execute_region_leader(&mut self) -> Result<StatusResponse> {
        let mut resp = StatusResponse::default();
        if let Some(leader) = self.fsm.peer.get_peer_from_cache(self.fsm.peer.leader_id()) {
            resp.mut_region_leader().set_leader(leader);
        }

        Ok(resp)
    }

    fn execute_region_detail(&mut self, request: &RaftCmdRequest) -> Result<StatusResponse> {
        if !self.fsm.peer.get_store().is_initialized() {
            let region_id = request.get_header().get_region_id();
            return Err(Error::RegionNotInitialized(region_id));
        }
        let mut resp = StatusResponse::default();
        resp.mut_region_detail()
            .set_region(self.fsm.peer.region().clone());
        if let Some(leader) = self.fsm.peer.get_peer_from_cache(self.fsm.peer.leader_id()) {
            resp.mut_region_detail().set_leader(leader);
        }

        Ok(resp)
    }
}

impl<EK: KvEngine, ER: RaftEngine> AbstractPeer for PeerFsm<EK, ER> {
    fn meta_peer(&self) -> &metapb::Peer {
        &self.peer.peer
    }
    fn group_state(&self) -> GroupState {
        self.hibernate_state.group_state()
    }
    fn region(&self) -> &metapb::Region {
        self.peer.raft_group.store().region()
    }
    fn apply_state(&self) -> &RaftApplyState {
        self.peer.raft_group.store().apply_state()
    }
    fn raft_status(&self) -> raft::Status<'_> {
        self.peer.raft_group.status()
    }
    fn raft_commit_index(&self) -> u64 {
        self.peer.raft_group.store().commit_index()
    }
    fn pending_merge_state(&self) -> Option<&MergeState> {
        self.peer.pending_merge_state.as_ref()
    }
}

mod memtrace {
    use memory_trace_macros::MemoryTraceHelper;

    use super::*;

    /// Heap size for Raft internal `ReadOnly`.
    #[derive(MemoryTraceHelper, Default, Debug)]
    pub struct PeerMemoryTrace {
        /// `ReadOnly` memory usage in Raft groups.
        pub read_only: usize,
        /// `Progress` memory usage in Raft groups.
        pub progress: usize,
        /// `Proposal` memory usage for peers.
        pub proposals: usize,
        pub rest: usize,
    }

    impl<EK, ER> PeerFsm<EK, ER>
    where
        EK: KvEngine,
        ER: RaftEngine,
    {
        pub fn raft_read_size(&self) -> usize {
            let msg_size = mem::size_of::<raft::eraftpb::Message>();
            let raft = &self.peer.raft_group.raft;

            // We use Uuid for read request.
            let mut size = raft.read_states.len() * (mem::size_of::<ReadState>() + 16);
            size += raft.read_only.read_index_queue.len() * 16;

            // Every requests have at least header, which should be at least 8 bytes.
            size + raft.read_only.pending_read_index.len() * (16 + msg_size)
        }

        pub fn raft_progress_size(&self) -> usize {
            let peer_cnt = self.peer.region().get_peers().len();
            mem::size_of::<Progress>() * peer_cnt * 6 / 5
                + self.peer.raft_group.raft.inflight_buffers_size()
        }
    }
}

#[cfg(test)]
mod tests {
    use std::sync::{
        atomic::{AtomicBool, Ordering},
        Arc,
    };

    use engine_test::kv::KvTestEngine;
    use kvproto::raft_cmdpb::{
        AdminRequest, CmdType, PutRequest, RaftCmdRequest, RaftCmdResponse, Request, Response,
        StatusRequest,
    };
    use protobuf::Message;
    use tikv_util::config::ReadableSize;

    use super::*;
    use crate::store::{
        local_metrics::RaftMetrics,
        msg::{Callback, ExtCallback, RaftCommand},
    };

    #[test]
    fn test_batch_raft_cmd_request_builder() {
        let mut cfg = Config::default();
        cfg.raft_entry_max_size = ReadableSize(1000);
        let mut builder = BatchRaftCmdRequestBuilder::<KvTestEngine>::new();
        let mut q = Request::default();
        let mut metric = RaftMetrics::new(true);

        let mut req = RaftCmdRequest::default();
        req.set_admin_request(AdminRequest::default());
        assert!(!builder.can_batch(&cfg, &req, 0));

        let mut req = RaftCmdRequest::default();
        req.set_status_request(StatusRequest::default());
        assert!(!builder.can_batch(&cfg, &req, 0));

        let mut req = RaftCmdRequest::default();
        let mut put = PutRequest::default();
        put.set_key(b"aaaa".to_vec());
        put.set_value(b"bbbb".to_vec());
        q.set_cmd_type(CmdType::Put);
        q.set_put(put);
        req.mut_requests().push(q.clone());
        let _ = q.take_put();
        let req_size = req.compute_size();
        assert!(builder.can_batch(&cfg, &req, req_size));

        let mut req = RaftCmdRequest::default();
        q.set_cmd_type(CmdType::Snap);
        req.mut_requests().push(q.clone());
        let mut put = PutRequest::default();
        put.set_key(b"aaaa".to_vec());
        put.set_value(b"bbbb".to_vec());
        q.set_cmd_type(CmdType::Put);
        q.set_put(put);
        req.mut_requests().push(q.clone());
        let req_size = req.compute_size();
        assert!(!builder.can_batch(&cfg, &req, req_size));

        let mut req = RaftCmdRequest::default();
        let mut put = PutRequest::default();
        put.set_key(b"aaaa".to_vec());
        put.set_value(vec![8_u8; 2000]);
        q.set_cmd_type(CmdType::Put);
        q.set_put(put);
        req.mut_requests().push(q.clone());
        let req_size = req.compute_size();
        assert!(!builder.can_batch(&cfg, &req, req_size));

        // Check batch callback
        let mut req = RaftCmdRequest::default();
        let mut put = PutRequest::default();
        put.set_key(b"aaaa".to_vec());
        put.set_value(vec![8_u8; 20]);
        q.set_cmd_type(CmdType::Put);
        q.set_put(put);
        req.mut_requests().push(q);
        let mut cbs_flags = vec![];
        let mut proposed_cbs_flags = vec![];
        let mut committed_cbs_flags = vec![];
        let mut response = RaftCmdResponse::default();
        for i in 0..10 {
            let flag = Arc::new(AtomicBool::new(false));
            cbs_flags.push(flag.clone());
            // Some commands don't have proposed_cb.
            let proposed_cb: Option<ExtCallback> = if i % 2 == 0 {
                let proposed_flag = Arc::new(AtomicBool::new(false));
                proposed_cbs_flags.push(proposed_flag.clone());
                Some(Box::new(move || {
                    proposed_flag.store(true, Ordering::Release);
                }))
            } else {
                None
            };
            let committed_cb: Option<ExtCallback> = if i % 3 == 0 {
                let committed_flag = Arc::new(AtomicBool::new(false));
                committed_cbs_flags.push(committed_flag.clone());
                Some(Box::new(move || {
                    committed_flag.store(true, Ordering::Release);
                }))
            } else {
                None
            };
            let cb = Callback::write_ext(
                Box::new(move |_resp| {
                    flag.store(true, Ordering::Release);
                }),
                proposed_cb,
                committed_cb,
            );
            response.mut_responses().push(Response::default());
            let cmd = RaftCommand::new(req.clone(), cb);
            builder.add(cmd, 100);
        }
        let (request, mut callback) = builder.build(&mut metric).unwrap();
        callback.invoke_proposed();
        for flag in proposed_cbs_flags {
            assert!(flag.load(Ordering::Acquire));
        }
        callback.invoke_committed();
        for flag in committed_cbs_flags {
            assert!(flag.load(Ordering::Acquire));
        }
        assert_eq!(10, request.get_requests().len());
        callback.invoke_with_response(response);
        for flag in cbs_flags {
            assert!(flag.load(Ordering::Acquire));
        }
    }
}<|MERGE_RESOLUTION|>--- conflicted
+++ resolved
@@ -2489,11 +2489,7 @@
                 self.on_hibernate_response(msg.get_from_peer());
             }
             ExtraMessageType::MsgRejectRaftLogCausedByMemoryUsage => {
-<<<<<<< HEAD
-                // TODO(tier-cap)
-=======
                 unimplemented!()
->>>>>>> b4bccd7a
             }
         }
     }
