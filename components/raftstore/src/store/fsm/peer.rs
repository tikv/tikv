--- conflicted
+++ resolved
@@ -1958,12 +1958,7 @@
         // Remove `read_progress` and reset the `safe_ts` to zero to reject
         // incoming stale read request
         meta.region_read_progress.remove(&region_id);
-<<<<<<< HEAD
         self.fsm.peer.read_progress.pause();
-=======
-        // Stop `read_progress` to stop serving stale read
-        self.fsm.peer.read_progress.stop();
->>>>>>> c43876a4
 
         // Destroy read delegates.
         meta.readers.remove(&region_id);
