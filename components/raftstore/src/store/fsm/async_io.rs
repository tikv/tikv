--- conflicted
+++ resolved
@@ -17,13 +17,10 @@
 
 use engine_rocks::{PerfContext, PerfLevel};
 use engine_traits::{KvEngine, Mutable, RaftEngine, RaftLogBatch, WriteBatch, WriteOptions};
-<<<<<<< HEAD
 use error_code::ErrorCodeExt;
 use kvproto::raft_serverpb::{RaftLocalState, RaftMessage};
 use raft::eraftpb::Entry;
 
-=======
->>>>>>> 8ee2983d
 use std::time::Duration;
 use tikv_util::collections::HashMap;
 use tikv_util::time::{duration_to_micros, duration_to_sec, Instant as UtilInstant};
@@ -103,11 +100,7 @@
 }
 
 impl UnsyncedReady {
-<<<<<<< HEAD
     pub fn new(peer_id: u64, number: u64) -> Self {
-=======
-    fn new(peer_id: u64, number: u64) -> Self {
->>>>>>> 8ee2983d
         Self { peer_id, number }
     }
 
@@ -214,7 +207,6 @@
         }
     }
 
-<<<<<<< HEAD
     fn add_write_task(&mut self, mut task: AsyncWriteTask) {
         let entries = std::mem::take(&mut task.entries);
         self.raft_wb.append(task.region_id, entries).unwrap();
@@ -231,11 +223,6 @@
             self.raft_states.insert(task.region_id, raft_state);
         }
         self.tasks.push(task);
-=======
-    pub fn update_ready(&mut self, region_id: u64, peer_id: u64, ready_number: u64) {
-        self.unsynced_readies
-            .insert(region_id, UnsyncedReady::new(peer_id, ready_number));
->>>>>>> 8ee2983d
     }
 
     fn is_empty(&self) -> bool {
@@ -356,20 +343,9 @@
 
     pub fn prepare_current_for_write(
         &mut self,
-<<<<<<< HEAD
     ) -> &mut AsyncWriteBatch<EK, EK::WriteBatch, ER::LogBatch> {
-        let current_size = self.wbs[self.current_idx].get_raft_size();
-        if current_size
-            >= self.size_limits[self.adaptive_gain + self.adaptive_idx + self.current_idx]
-        {
-            if self.current_idx + 1 < self.wbs.len() {
-                self.current_idx += 1;
-            } else {
-                // do nothing, adaptive IO size
-=======
-    ) -> &mut AsyncWriteTask<EK, EK::WriteBatch, ER::LogBatch> {
         if self.adaptive_size {
-            let current_size = self.wbs[self.current_idx].raft_wb.persist_size();
+            let current_size = self.wbs[self.current_idx].get_raft_size();
             if current_size
                 >= self.size_limits[self.adaptive_gain + self.adaptive_idx + self.current_idx]
             {
@@ -377,8 +353,7 @@
                     self.current_idx += 1;
                 } else {
                     // do nothing, adaptive IO size
-                }
->>>>>>> 8ee2983d
+          }
             }
         }
         self.wbs[self.current_idx].on_taken_for_write();
@@ -436,20 +411,10 @@
     fn has_writable_task(&self) -> bool {
         if self.current_idx > 0 {
             return true;
-<<<<<<< HEAD
         }
         let first_task = self.wbs.front().unwrap();
         self.task_suggest_bytes_cache == 0
             || first_task.get_raft_size() >= self.task_suggest_bytes_cache
-=======
-        }
-        let first_task = self.wbs.front().unwrap();
-        if first_task.is_empty() {
-            return false;
-        }
-        self.task_suggest_bytes_cache == 0
-            || first_task.raft_wb.persist_size() >= self.task_suggest_bytes_cache
->>>>>>> 8ee2983d
     }
 
     fn flush_metrics(&mut self) {
@@ -491,7 +456,6 @@
         trans: T,
         config: &Config,
     ) -> Self {
-<<<<<<< HEAD
         let queue = AsyncWriteAdaptiveQueue::new(
             &kv_engine,
             &raft_engine,
@@ -500,22 +464,8 @@
             config.store_batch_system.io_queue_bytes_step,
             config.store_batch_system.io_queue_adaptive_gain,
             config.store_batch_system.io_queue_sample_quantile,
+            config.store_batch_system.io_adaptive_size,
         );
-=======
-        let writer = Arc::new((
-            Mutex::new(AsyncWriteAdaptiveTasks::new(
-                &kv_engine,
-                &raft_engine,
-                config.store_batch_system.io_queue_size + 1,
-                config.store_batch_system.io_queue_init_bytes,
-                config.store_batch_system.io_queue_bytes_step,
-                config.store_batch_system.io_queue_adaptive_gain,
-                config.store_batch_system.io_queue_sample_quantile,
-                config.store_batch_system.io_adaptive_size,
-            )),
-            Condvar::new(),
-        ));
->>>>>>> 8ee2983d
         Self {
             store_id,
             tag,
@@ -526,19 +476,14 @@
             queue,
             trans,
             perf_context_statistics: PerfContextStatistics::new(config.perf_level),
-<<<<<<< HEAD
-            io_max_wait_us: config.apply_batch_system.io_max_wait_us as i64,
-=======
             io_max_wait_us: config.store_batch_system.io_max_wait_us as i64,
->>>>>>> 8ee2983d
         }
     }
 
     fn run(&mut self) {
         let mut msgs = vec![];
         loop {
-<<<<<<< HEAD
-            let loop_begin = UtilInstant::now_coarse();
+            let loop_begin = UtilInstant::now();
 
             if !self.queue.has_task() {
                 let msg = match self.receiver.recv() {
@@ -547,14 +492,16 @@
                 };
                 msgs.push(msg);
             }
-
-            let begin = UtilInstant::now_coarse();
+            STORE_WRITE_TASK_GEN_DURATION_HISTOGRAM
+                .observe(duration_to_sec(loop_begin.elapsed()));
+
+            let begin = UtilInstant::now();
             let len = self.receiver.len();
             for _ in 0..len {
                 msgs.push(self.receiver.try_recv().unwrap());
             }
             STORE_WRITE_RECEIVE_MSG_DURATION_HISTOGRAM.observe(duration_to_sec(begin.elapsed()));
-            let begin = UtilInstant::now_coarse();
+            let begin = UtilInstant::now();
             for msg_vec in msgs.drain(..) {
                 for msg in msg_vec {
                     match msg {
@@ -576,47 +523,6 @@
             self.queue.flush_metrics();
 
             STORE_WRITE_TIME_TRIGGER_SIZE_HISTOGRAM.observe(task.get_raft_size() as f64);
-=======
-            let loop_begin = UtilInstant::now();
-            let mut wake_count = 0;
-            let mut task = {
-                let mut w = self.writer.0.lock().unwrap();
-                let mut delta_us =
-                    self.io_max_wait_us - duration_to_micros(loop_begin.elapsed()) as i64;
-                if self.io_max_wait_us == 0 {
-                    while !w.stop && !w.has_task() {
-                        w = self.writer.1.wait(w).unwrap();
-                    }
-                } else {
-                    while !w.stop && !w.has_writable_task() && delta_us > 0 {
-                        w = self
-                            .writer
-                            .1
-                            .wait_timeout(w, Duration::from_micros(delta_us as u64))
-                            .unwrap()
-                            .0;
-                        delta_us =
-                            self.io_max_wait_us - duration_to_micros(loop_begin.elapsed()) as i64;
-                        wake_count += 1;
-                    }
-                }
-                if w.stop {
-                    return;
-                }
-                if !w.has_task() {
-                    continue;
-                }
-                let task = w.detach_task();
-                STORE_WRITE_TASK_WAKE_CNT_HISTOGRAM.observe(wake_count as f64);
-                STORE_WRITE_TASK_GEN_DURATION_HISTOGRAM
-                    .observe(duration_to_sec(loop_begin.elapsed()));
-                if self.io_max_wait_us == 0 || delta_us <= 0 {
-                    STORE_WRITE_TIME_TRIGGER_SIZE_HISTOGRAM
-                        .observe(task.raft_wb.persist_size() as f64);
-                }
-                task
-            };
->>>>>>> 8ee2983d
 
             STORE_WRITE_WAIT_DURATION_HISTOGRAM
                 .observe(duration_to_sec(task.begin.unwrap().elapsed()));
@@ -627,47 +533,6 @@
 
             STORE_WRITE_LOOP_DURATION_HISTOGRAM
                 .observe(duration_to_sec(loop_begin.elapsed()) as f64);
-
-            /*let mut task = {
-                let mut w = self.writer.0.lock().unwrap();
-                let mut delta_us =
-                    self.io_max_wait_us - (duration_to_sec(loop_begin.elapsed()) * 1e6) as i64;
-                if self.io_max_wait_us == 0 {
-                    while !w.stop && !w.has_task() {
-                        w = self.writer.1.wait(w).unwrap();
-                    }
-                } else {
-                    while !w.stop && !w.has_writable_task() && delta_us > 0 {
-                        w = self
-                            .writer
-                            .1
-                            .wait_timeout(w, Duration::from_millis(delta_us as u64))
-                            .unwrap()
-                            .0;
-                        delta_us = self.io_max_wait_us
-                            - (duration_to_sec(loop_begin.elapsed()) * 1e6) as i64;
-                    }
-                }
-                if w.stop {
-                    return;
-                }
-                if !w.has_task() {
-                    continue;
-                }
-                let task = w.detach_task();
-                if self.io_max_wait_us == 0 || delta_us < 0 {
-                    STORE_WRITE_TIME_TRIGGER_SIZE_HISTOGRAM
-                        .observe(task.raft_wb.persist_size() as f64);
-                } else {
-                    STORE_WRITE_SIZE_TRIGGER_DURATION_HISTOGRAM
-                        .observe((self.io_max_wait_us - delta_us) as f64);
-                }
-                task
-            };
-
-            // TODO: metric change name?
-            STORE_WRITE_WAIT_DURATION_HISTOGRAM
-                .observe(duration_to_sec(task.begin.unwrap().elapsed()) as f64);*/
         }
     }
 
@@ -676,13 +541,8 @@
 
         self.perf_context_statistics.start();
         fail_point!("raft_before_save");
-<<<<<<< HEAD
         if !batch.kv_wb.is_empty() {
-            let now = UtilInstant::now_coarse();
-=======
-        if !task.kv_wb.is_empty() {
             let now = UtilInstant::now();
->>>>>>> 8ee2983d
             let mut write_opts = WriteOptions::new();
             write_opts.set_sync(true);
             self.kv_engine
@@ -715,7 +575,7 @@
         );
         batch.after_write_to_db();
 
-        let send_begin = UtilInstant::now_coarse();
+        let send_begin = UtilInstant::now();
         for task in &mut batch.tasks {
             for msg in task.messages.drain(..) {
                 let region_id = msg.get_region_id();
@@ -739,13 +599,8 @@
         self.trans.flush();
         STORE_WRITE_SEND_DURATION_HISTOGRAM.observe(duration_to_sec(send_begin.elapsed()));
 
-<<<<<<< HEAD
-        let callback_begin = UtilInstant::now_coarse();
+        let callback_begin = UtilInstant::now();
         for (region_id, r) in &batch.unsynced_readies {
-=======
-        let callback_begin = UtilInstant::now();
-        for (region_id, r) in &task.unsynced_readies {
->>>>>>> 8ee2983d
             r.flush(*region_id, &self.router);
         }
         STORE_WRITE_CALLBACK_DURATION_HISTOGRAM.observe(duration_to_sec(callback_begin.elapsed()));
