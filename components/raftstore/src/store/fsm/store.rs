// Copyright 2016 TiKV Project Authors. Licensed under Apache-2.0.

use std::cmp::{Ord, Ordering as CmpOrdering};
use std::collections::BTreeMap;
use std::collections::Bound::{Excluded, Included, Unbounded};
use std::ops::Deref;
use std::sync::atomic::{AtomicUsize, Ordering};
use std::sync::{Arc, Mutex};
use std::time::{Duration, Instant};
use std::{mem, thread, u64};

use batch_system::{BasicMailbox, BatchRouter, BatchSystem, Fsm, HandlerBuilder, PollHandler};
use crossbeam::channel::{TryRecvError, TrySendError};
use engine_rocks::{PerfContext, PerfLevel};
use engine_traits::{Engines, KvEngine, Mutable, WriteBatch, WriteBatchExt, WriteOptions};
use engine_traits::{CF_DEFAULT, CF_LOCK, CF_RAFT, CF_WRITE};
use futures::compat::Future01CompatExt;
use futures::FutureExt;
use kvproto::import_sstpb::SstMeta;
use kvproto::metapb::{self, Region, RegionEpoch};
use kvproto::pdpb::StoreStats;
use kvproto::raft_cmdpb::{AdminCmdType, AdminRequest};
use kvproto::raft_serverpb::{ExtraMessageType, PeerState, RaftMessage, RegionLocalState};
use kvproto::replication_modepb::{ReplicationMode, ReplicationStatus};
use protobuf::Message;
use raft::{Ready, StateRole};
use time::{self, Timespec};

use engine_traits::CompactedEvent;
use engine_traits::{RaftEngine, RaftLogBatch};
use keys::{self, data_end_key, data_key, enc_end_key, enc_start_key};
use pd_client::PdClient;
use sst_importer::SSTImporter;
use tikv_util::collections::HashMap;
use tikv_util::config::{Tracker, VersionTrack};
use tikv_util::mpsc::{self, LooseBoundedSender, Receiver};
use tikv_util::time::{duration_to_sec, Instant as TiInstant};
use tikv_util::timer::SteadyTimer;
use tikv_util::worker::{FutureScheduler, FutureWorker, Scheduler, Worker};
use tikv_util::{is_zero_duration, sys as sys_util, Either, RingQueue};

use crate::coprocessor::split_observer::SplitObserver;
use crate::coprocessor::{BoxAdminObserver, CoprocessorHost, RegionChangeEvent};
use crate::observe_perf_context_type;
use crate::report_perf_context;
use crate::store::config::Config;
use crate::store::fsm::metrics::*;
use crate::store::fsm::peer::{
    maybe_destroy_source, new_admin_request, PeerFsm, PeerFsmDelegate, SenderFsmPair,
};
use crate::store::fsm::ApplyNotifier;
use crate::store::fsm::ApplyTaskRes;
use crate::store::fsm::{
    create_apply_batch_system, ApplyBatchSystem, ApplyPollerBuilder, ApplyRes, ApplyRouter,
};
use crate::store::local_metrics::RaftMetrics;
use crate::store::metrics::*;
use crate::store::peer_storage::{self, HandleRaftReadyContext, InvokeContext};
use crate::store::transport::Transport;
use crate::store::util::{is_initial_msg, PerfContextStatistics};
use crate::store::worker::{
    AutoSplitController, CleanupRunner, CleanupSSTRunner, CleanupSSTTask, CleanupTask,
    CompactRunner, CompactTask, ConsistencyCheckRunner, ConsistencyCheckTask, PdRunner,
    RaftlogGcRunner, RaftlogGcTask, ReadDelegate, RegionRunner, RegionTask, SplitCheckTask,
};
use crate::store::PdTask;
use crate::store::PeerTicks;
use crate::store::{
    util, Callback, CasualMessage, GlobalReplicationState, MergeResultKind, PeerMsg, RaftCommand,
    SignificantMsg, SnapManager, StoreMsg, StoreTick,
};
use crate::Result;
use concurrency_manager::ConcurrencyManager;
use tikv_util::future::poll_future_notify;

type Key = Vec<u8>;

const KV_WB_SHRINK_SIZE: usize = 256 * 1024;
const RAFT_WB_SHRINK_SIZE: usize = 1024 * 1024;
pub const PENDING_MSG_CAP: usize = 100;
const UNREACHABLE_BACKOFF: Duration = Duration::from_secs(10);

pub struct StoreInfo<E> {
    pub engine: E,
    pub capacity: u64,
}

pub struct StoreMeta {
    /// store id
    pub store_id: Option<u64>,
    /// region_end_key -> region_id
    pub region_ranges: BTreeMap<Vec<u8>, u64>,
    /// region_id -> region
    pub regions: HashMap<u64, Region>,
    /// region_id -> reader
    pub readers: HashMap<u64, ReadDelegate>,
<<<<<<< HEAD
    /// region_id -> (term, leader)
    pub leaders: HashMap<u64, (u64, metapb::Peer)>,
    /// `MsgRequestPreVote` or `MsgRequestVote` messages from newly split Regions shouldn't be dropped if there is no
    /// such Region in this store now. So the messages are recorded temporarily and will be handled later.
    pub pending_votes: RingQueue<RaftMessage>,
=======
    /// `MsgRequestPreVote`, `MsgRequestVote` or `MsgAppend` messages from newly split Regions shouldn't be
    /// dropped if there is no such Region in this store now. So the messages are recorded temporarily and
    /// will be handled later.
    pub pending_msgs: RingQueue<RaftMessage>,
>>>>>>> c974d8b3
    /// The regions with pending snapshots.
    pub pending_snapshot_regions: Vec<Region>,
    /// A marker used to indicate the peer of a Region has received a merge target message and waits to be destroyed.
    /// target_region_id -> (source_region_id -> merge_target_region)
    pub pending_merge_targets: HashMap<u64, HashMap<u64, metapb::Region>>,
    /// An inverse mapping of `pending_merge_targets` used to let source peer help target peer to clean up related entry.
    /// source_region_id -> target_region_id
    pub targets_map: HashMap<u64, u64>,
    /// `atomic_snap_regions` and `destroyed_region_for_snap` are used for making destroy overlapped regions
    /// and apply snapshot atomically.
    /// region_id -> wait_destroy_regions_map(source_region_id -> is_ready)
    /// A target peer must wait for all source peer to ready before applying snapshot.
    pub atomic_snap_regions: HashMap<u64, HashMap<u64, bool>>,
    /// source_region_id -> need_atomic
    /// Used for reminding the source peer to switch to ready in `atomic_snap_regions`.
    pub destroyed_region_for_snap: HashMap<u64, bool>,
}

impl StoreMeta {
    pub fn new(vote_capacity: usize) -> StoreMeta {
        StoreMeta {
            store_id: None,
            region_ranges: BTreeMap::default(),
            regions: HashMap::default(),
            readers: HashMap::default(),
<<<<<<< HEAD
            leaders: HashMap::default(),
            pending_votes: RingQueue::with_capacity(vote_capacity),
=======
            pending_msgs: RingQueue::with_capacity(vote_capacity),
>>>>>>> c974d8b3
            pending_snapshot_regions: Vec::default(),
            pending_merge_targets: HashMap::default(),
            targets_map: HashMap::default(),
            atomic_snap_regions: HashMap::default(),
            destroyed_region_for_snap: HashMap::default(),
        }
    }

    #[inline]
    pub fn set_region<EK: KvEngine, ER: RaftEngine>(
        &mut self,
        host: &CoprocessorHost<EK>,
        region: Region,
        peer: &mut crate::store::Peer<EK, ER>,
    ) {
        let prev = self.regions.insert(region.get_id(), region.clone());
        if prev.map_or(true, |r| r.get_id() != region.get_id()) {
            // TODO: may not be a good idea to panic when holding a lock.
            panic!("{} region corrupted", peer.tag);
        }
        let reader = self.readers.get_mut(&region.get_id()).unwrap();
        peer.set_region(host, reader, region);
    }
}

pub struct RaftRouter<EK, ER>
where
    EK: KvEngine,
    ER: RaftEngine,
{
    pub router: BatchRouter<PeerFsm<EK, ER>, StoreFsm<EK>>,
}

impl<EK, ER> Clone for RaftRouter<EK, ER>
where
    EK: KvEngine,
    ER: RaftEngine,
{
    fn clone(&self) -> Self {
        RaftRouter {
            router: self.router.clone(),
        }
    }
}

impl<EK, ER> Deref for RaftRouter<EK, ER>
where
    EK: KvEngine,
    ER: RaftEngine,
{
    type Target = BatchRouter<PeerFsm<EK, ER>, StoreFsm<EK>>;

    fn deref(&self) -> &BatchRouter<PeerFsm<EK, ER>, StoreFsm<EK>> {
        &self.router
    }
}

impl<EK, ER> ApplyNotifier<EK> for RaftRouter<EK, ER>
where
    EK: KvEngine,
    ER: RaftEngine,
{
    fn notify(&self, apply_res: Vec<ApplyRes<EK::Snapshot>>) {
        for r in apply_res {
            self.router.try_send(
                r.region_id,
                PeerMsg::ApplyRes {
                    res: ApplyTaskRes::Apply(r),
                },
            );
        }
    }
    fn notify_one(&self, region_id: u64, msg: PeerMsg<EK>) {
        self.router.try_send(region_id, msg);
    }

    fn clone_box(&self) -> Box<dyn ApplyNotifier<EK>> {
        Box::new(self.clone())
    }
}

impl<EK, ER> RaftRouter<EK, ER>
where
    EK: KvEngine,
    ER: RaftEngine,
{
    pub fn send_raft_message(
        &self,
        mut msg: RaftMessage,
    ) -> std::result::Result<(), TrySendError<RaftMessage>> {
        let id = msg.get_region_id();
        match self.try_send(id, PeerMsg::RaftMessage(msg)) {
            Either::Left(Ok(())) => return Ok(()),
            Either::Left(Err(TrySendError::Full(PeerMsg::RaftMessage(m)))) => {
                return Err(TrySendError::Full(m));
            }
            Either::Left(Err(TrySendError::Disconnected(PeerMsg::RaftMessage(m)))) => {
                return Err(TrySendError::Disconnected(m));
            }
            Either::Right(PeerMsg::RaftMessage(m)) => msg = m,
            _ => unreachable!(),
        }
        match self.send_control(StoreMsg::RaftMessage(msg)) {
            Ok(()) => Ok(()),
            Err(TrySendError::Full(StoreMsg::RaftMessage(m))) => Err(TrySendError::Full(m)),
            Err(TrySendError::Disconnected(StoreMsg::RaftMessage(m))) => {
                Err(TrySendError::Disconnected(m))
            }
            _ => unreachable!(),
        }
    }

    #[inline]
    pub fn send_raft_command(
        &self,
        cmd: RaftCommand<EK::Snapshot>,
    ) -> std::result::Result<(), TrySendError<RaftCommand<EK::Snapshot>>> {
        let region_id = cmd.request.get_header().get_region_id();
        match self.send(region_id, PeerMsg::RaftCommand(cmd)) {
            Ok(()) => Ok(()),
            Err(TrySendError::Full(PeerMsg::RaftCommand(cmd))) => Err(TrySendError::Full(cmd)),
            Err(TrySendError::Disconnected(PeerMsg::RaftCommand(cmd))) => {
                Err(TrySendError::Disconnected(cmd))
            }
            _ => unreachable!(),
        }
    }

    fn report_unreachable(&self, store_id: u64) {
        self.broadcast_normal(|| {
            PeerMsg::SignificantMsg(SignificantMsg::StoreUnreachable { store_id })
        });
    }

    fn report_status_update(&self) {
        self.broadcast_normal(|| PeerMsg::UpdateReplicationMode)
    }

    /// Broadcasts resolved result to all regions.
    pub fn report_resolved(&self, store_id: u64, group_id: u64) {
        self.broadcast_normal(|| {
            PeerMsg::SignificantMsg(SignificantMsg::StoreResolved { store_id, group_id })
        })
    }
}

#[derive(Default)]
pub struct PeerTickBatch {
    pub ticks: Vec<Box<dyn FnOnce() + Send>>,
    pub wait_duration: Duration,
}

impl Clone for PeerTickBatch {
    fn clone(&self) -> PeerTickBatch {
        PeerTickBatch {
            ticks: vec![],
            wait_duration: self.wait_duration,
        }
    }
}

pub struct PollContext<EK, ER, T, C: 'static>
where
    EK: KvEngine,
    ER: RaftEngine,
{
    pub cfg: Config,
    pub store: metapb::Store,
    pub pd_scheduler: FutureScheduler<PdTask<EK>>,
    pub consistency_check_scheduler: Scheduler<ConsistencyCheckTask<EK::Snapshot>>,
    pub split_check_scheduler: Scheduler<SplitCheckTask>,
    // handle Compact, CleanupSST task
    pub cleanup_scheduler: Scheduler<CleanupTask>,
    pub raftlog_gc_scheduler: Scheduler<RaftlogGcTask>,
    pub region_scheduler: Scheduler<RegionTask<EK::Snapshot>>,
    pub apply_router: ApplyRouter<EK>,
    pub router: RaftRouter<EK, ER>,
    pub importer: Arc<SSTImporter>,
    pub store_meta: Arc<Mutex<StoreMeta>>,
    /// region_id -> (peer_id, is_splitting)
    /// Used for handling race between splitting and creating new peer.
    /// An uninitialized peer can be replaced to the one from splitting iff they are exactly the same peer.
    ///
    /// WARNING:
    /// To avoid deadlock, if you want to use `store_meta` and `pending_create_peers` together,
    /// the lock sequence MUST BE:
    /// 1. lock the store_meta.
    /// 2. lock the pending_create_peers.
    pub pending_create_peers: Arc<Mutex<HashMap<u64, (u64, bool)>>>,
    pub raft_metrics: RaftMetrics,
    pub snap_mgr: SnapManager,
    pub applying_snap_count: Arc<AtomicUsize>,
    pub coprocessor_host: CoprocessorHost<EK>,
    pub timer: SteadyTimer,
    pub trans: T,
    pub pd_client: Arc<C>,
    pub global_replication_state: Arc<Mutex<GlobalReplicationState>>,
    pub global_stat: GlobalStoreStat,
    pub store_stat: LocalStoreStat,
    pub engines: Engines<EK, ER>,
    pub kv_wb: EK::WriteBatch,
    pub raft_wb: ER::LogBatch,
    pub pending_count: usize,
    pub sync_log: bool,
    pub has_ready: bool,
    pub ready_res: Vec<(Ready, InvokeContext)>,
    pub need_flush_trans: bool,
    pub current_time: Option<Timespec>,
    pub perf_context_statistics: PerfContextStatistics,
    pub tick_batch: Vec<PeerTickBatch>,
    pub node_start_time: Option<TiInstant>,
}

impl<EK, ER, T, C> HandleRaftReadyContext<EK::WriteBatch, ER::LogBatch>
    for PollContext<EK, ER, T, C>
where
    EK: KvEngine,
    ER: RaftEngine,
{
    fn wb_mut(&mut self) -> (&mut EK::WriteBatch, &mut ER::LogBatch) {
        (&mut self.kv_wb, &mut self.raft_wb)
    }

    #[inline]
    fn kv_wb_mut(&mut self) -> &mut EK::WriteBatch {
        &mut self.kv_wb
    }

    #[inline]
    fn raft_wb_mut(&mut self) -> &mut ER::LogBatch {
        &mut self.raft_wb
    }

    #[inline]
    fn sync_log(&self) -> bool {
        self.sync_log
    }

    #[inline]
    fn set_sync_log(&mut self, sync: bool) {
        self.sync_log = sync;
    }
}

impl<EK, ER, T, C> PollContext<EK, ER, T, C>
where
    EK: KvEngine,
    ER: RaftEngine,
{
    #[inline]
    pub fn store_id(&self) -> u64 {
        self.store.get_id()
    }

    /// Timeout is calculated from TiKV start, the node should not become
    /// hibernated if it still within the hibernate timeout, see
    /// https://github.com/tikv/tikv/issues/7747
    pub fn is_hibernate_timeout(&mut self) -> bool {
        let timeout = match self.node_start_time {
            Some(t) => t.elapsed() >= self.cfg.hibernate_timeout.0,
            None => return true,
        };
        if timeout {
            self.node_start_time = None;
        }
        timeout
    }

    pub fn update_ticks_timeout(&mut self) {
        self.tick_batch[PeerTicks::RAFT.bits() as usize].wait_duration =
            self.cfg.raft_base_tick_interval.0;
        self.tick_batch[PeerTicks::RAFT_LOG_GC.bits() as usize].wait_duration =
            self.cfg.raft_log_gc_tick_interval.0;
        self.tick_batch[PeerTicks::PD_HEARTBEAT.bits() as usize].wait_duration =
            self.cfg.pd_heartbeat_tick_interval.0;
        self.tick_batch[PeerTicks::SPLIT_REGION_CHECK.bits() as usize].wait_duration =
            self.cfg.split_region_check_tick_interval.0;
        self.tick_batch[PeerTicks::CHECK_PEER_STALE_STATE.bits() as usize].wait_duration =
            self.cfg.peer_stale_state_check_interval.0;
        self.tick_batch[PeerTicks::CHECK_MERGE.bits() as usize].wait_duration =
            self.cfg.merge_check_tick_interval.0;
    }
}

impl<EK, ER, T: Transport, C> PollContext<EK, ER, T, C>
where
    EK: KvEngine,
    ER: RaftEngine,
{
    #[inline]
    fn schedule_store_tick(&self, tick: StoreTick, timeout: Duration) {
        if !is_zero_duration(&timeout) {
            let mb = self.router.control_mailbox();
            let delay = self.timer.delay(timeout).compat().map(move |_| {
                if let Err(e) = mb.force_send(StoreMsg::Tick(tick)) {
                    info!(
                        "failed to schedule store tick, are we shutting down?";
                        "tick" => ?tick,
                        "err" => ?e
                    );
                }
            });
            poll_future_notify(delay);
        }
    }

    pub fn handle_stale_msg(
        &mut self,
        msg: &RaftMessage,
        cur_epoch: RegionEpoch,
        need_gc: bool,
        target_region: Option<metapb::Region>,
    ) {
        let region_id = msg.get_region_id();
        let from_peer = msg.get_from_peer();
        let to_peer = msg.get_to_peer();
        let msg_type = msg.get_message().get_msg_type();

        if !need_gc {
            info!(
                "raft message is stale, ignore it";
                "region_id" => region_id,
                "current_region_epoch" => ?cur_epoch,
                "msg_type" => ?msg_type,
            );
            self.raft_metrics.message_dropped.stale_msg += 1;
            return;
        }

        info!(
            "raft message is stale, tell to gc";
            "region_id" => region_id,
            "current_region_epoch" => ?cur_epoch,
            "msg_type" => ?msg_type,
        );

        let mut gc_msg = RaftMessage::default();
        gc_msg.set_region_id(region_id);
        gc_msg.set_from_peer(to_peer.clone());
        gc_msg.set_to_peer(from_peer.clone());
        gc_msg.set_region_epoch(cur_epoch);
        if let Some(r) = target_region {
            gc_msg.set_merge_target(r);
        } else {
            gc_msg.set_is_tombstone(true);
        }
        if let Err(e) = self.trans.send(gc_msg) {
            error!(?e;
                "send gc message failed";
                "region_id" => region_id,
            );
        }
        self.need_flush_trans = true;
    }
}

struct Store {
    // store id, before start the id is 0.
    id: u64,
    last_compact_checked_key: Key,
    stopped: bool,
    start_time: Option<Timespec>,
    consistency_check_time: HashMap<u64, Instant>,
    last_unreachable_report: HashMap<u64, Instant>,
}

pub struct StoreFsm<EK>
where
    EK: KvEngine,
{
    store: Store,
    receiver: Receiver<StoreMsg<EK>>,
}

impl<EK> StoreFsm<EK>
where
    EK: KvEngine,
{
    pub fn new(cfg: &Config) -> (LooseBoundedSender<StoreMsg<EK>>, Box<StoreFsm<EK>>) {
        let (tx, rx) = mpsc::loose_bounded(cfg.notify_capacity);
        let fsm = Box::new(StoreFsm {
            store: Store {
                id: 0,
                last_compact_checked_key: keys::DATA_MIN_KEY.to_vec(),
                stopped: false,
                start_time: None,
                consistency_check_time: HashMap::default(),
                last_unreachable_report: HashMap::default(),
            },
            receiver: rx,
        });
        (tx, fsm)
    }
}

impl<EK> Fsm for StoreFsm<EK>
where
    EK: KvEngine,
{
    type Message = StoreMsg<EK>;

    #[inline]
    fn is_stopped(&self) -> bool {
        self.store.stopped
    }
}

struct StoreFsmDelegate<
    'a,
    EK: KvEngine + 'static,
    ER: RaftEngine + 'static,
    T: 'static,
    C: 'static,
> {
    fsm: &'a mut StoreFsm<EK>,
    ctx: &'a mut PollContext<EK, ER, T, C>,
}

impl<'a, EK: KvEngine + 'static, ER: RaftEngine + 'static, T: Transport, C: PdClient>
    StoreFsmDelegate<'a, EK, ER, T, C>
{
    fn on_tick(&mut self, tick: StoreTick) {
        let t = TiInstant::now_coarse();
        match tick {
            StoreTick::PdStoreHeartbeat => self.on_pd_store_heartbeat_tick(),
            StoreTick::SnapGc => self.on_snap_mgr_gc(),
            StoreTick::CompactLockCf => self.on_compact_lock_cf(),
            StoreTick::CompactCheck => self.on_compact_check_tick(),
            StoreTick::ConsistencyCheck => self.on_consistency_check_tick(),
            StoreTick::CleanupImportSST => self.on_cleanup_import_sst_tick(),
            StoreTick::RaftEnginePurge => self.on_raft_engine_purge_tick(),
        }
        let elapsed = t.elapsed();
        RAFT_EVENT_DURATION
            .get(tick.tag())
            .observe(duration_to_sec(elapsed) as f64);
        slow_log!(
            elapsed,
            "[store {}] handle timeout {:?}",
            self.fsm.store.id,
            tick
        );
    }

    fn handle_msgs(&mut self, msgs: &mut Vec<StoreMsg<EK>>) {
        for m in msgs.drain(..) {
            match m {
                StoreMsg::Tick(tick) => self.on_tick(tick),
                StoreMsg::RaftMessage(msg) => {
                    if let Err(e) = self.on_raft_message(msg) {
                        error!(?e;
                            "handle raft message failed";
                            "store_id" => self.fsm.store.id,
                        );
                    }
                }
                StoreMsg::CompactedEvent(event) => self.on_compaction_finished(event),
                StoreMsg::ValidateSSTResult { invalid_ssts } => {
                    self.on_validate_sst_result(invalid_ssts)
                }
                StoreMsg::ClearRegionSizeInRange { start_key, end_key } => {
                    self.clear_region_size_in_range(&start_key, &end_key)
                }
                StoreMsg::StoreUnreachable { store_id } => {
                    self.on_store_unreachable(store_id);
                }
                StoreMsg::Start { store } => self.start(store),
                #[cfg(any(test, feature = "testexport"))]
                StoreMsg::Validate(f) => f(&self.ctx.cfg),
                StoreMsg::UpdateReplicationMode(status) => self.on_update_replication_mode(status),
            }
        }
    }

    fn start(&mut self, store: metapb::Store) {
        if self.fsm.store.start_time.is_some() {
            panic!(
                "[store {}] unable to start again with meta {:?}",
                self.fsm.store.id, store
            );
        }
        self.fsm.store.id = store.get_id();
        self.fsm.store.start_time = Some(time::get_time());
        self.register_cleanup_import_sst_tick();
        self.register_compact_check_tick();
        self.register_pd_store_heartbeat_tick();
        self.register_compact_lock_cf_tick();
        self.register_snap_mgr_gc_tick();
        self.register_consistency_check_tick();
        self.register_raft_engine_purge_tick();
    }
}

pub struct RaftPoller<EK: KvEngine + 'static, ER: RaftEngine + 'static, T: 'static, C: 'static> {
    tag: String,
    store_msg_buf: Vec<StoreMsg<EK>>,
    peer_msg_buf: Vec<PeerMsg<EK>>,
    previous_metrics: RaftMetrics,
    timer: TiInstant,
    poll_ctx: PollContext<EK, ER, T, C>,
    messages_per_tick: usize,
    cfg_tracker: Tracker<Config>,
}

impl<EK: KvEngine, ER: RaftEngine, T: Transport, C: PdClient> RaftPoller<EK, ER, T, C> {
    fn handle_raft_ready(&mut self, peers: &mut [Box<PeerFsm<EK, ER>>]) {
        // Only enable the fail point when the store id is equal to 3, which is
        // the id of slow store in tests.
        fail_point!("on_raft_ready", self.poll_ctx.store_id() == 3, |_| {});
        if self.poll_ctx.need_flush_trans
            && (!self.poll_ctx.kv_wb.is_empty() || !self.poll_ctx.raft_wb.is_empty())
        {
            self.poll_ctx.trans.flush();
            self.poll_ctx.need_flush_trans = false;
        }
        let ready_cnt = self.poll_ctx.ready_res.len();
        self.poll_ctx.raft_metrics.ready.has_ready_region += ready_cnt as u64;
        fail_point!("raft_before_save");
        if !self.poll_ctx.kv_wb.is_empty() {
            let mut write_opts = WriteOptions::new();
            write_opts.set_sync(true);
            self.poll_ctx
                .engines
                .kv
                .write_opt(&self.poll_ctx.kv_wb, &write_opts)
                .unwrap_or_else(|e| {
                    panic!("{} failed to save append state result: {:?}", self.tag, e);
                });
            let data_size = self.poll_ctx.kv_wb.data_size();
            if data_size > KV_WB_SHRINK_SIZE {
                self.poll_ctx.kv_wb = self.poll_ctx.engines.kv.write_batch_with_cap(4 * 1024);
            } else {
                self.poll_ctx.kv_wb.clear();
            }
        }
        fail_point!("raft_between_save");
        if !self.poll_ctx.raft_wb.is_empty() {
            fail_point!(
                "raft_before_save_on_store_1",
                self.poll_ctx.store_id() == 1,
                |_| {}
            );

            self.poll_ctx
                .engines
                .raft
                .consume_and_shrink(
                    &mut self.poll_ctx.raft_wb,
                    true,
                    RAFT_WB_SHRINK_SIZE,
                    4 * 1024,
                )
                .unwrap_or_else(|e| {
                    panic!("{} failed to save raft append result: {:?}", self.tag, e);
                });
        }

        report_perf_context!(
            self.poll_ctx.perf_context_statistics,
            STORE_PERF_CONTEXT_TIME_HISTOGRAM_STATIC
        );
        fail_point!("raft_after_save");
        if ready_cnt != 0 {
            let mut batch_pos = 0;
            let mut ready_res = mem::take(&mut self.poll_ctx.ready_res);
            for (ready, invoke_ctx) in ready_res.drain(..) {
                let region_id = invoke_ctx.region_id;
                if peers[batch_pos].region_id() == region_id {
                } else {
                    while peers[batch_pos].region_id() != region_id {
                        batch_pos += 1;
                    }
                }
                PeerFsmDelegate::new(&mut peers[batch_pos], &mut self.poll_ctx)
                    .post_raft_ready_append(ready, invoke_ctx);
            }
        }
        let dur = self.timer.elapsed();
        if !self.poll_ctx.store_stat.is_busy {
            let election_timeout = Duration::from_millis(
                self.poll_ctx.cfg.raft_base_tick_interval.as_millis()
                    * self.poll_ctx.cfg.raft_election_timeout_ticks as u64,
            );
            if dur >= election_timeout {
                self.poll_ctx.store_stat.is_busy = true;
            }
        }

        self.poll_ctx
            .raft_metrics
            .append_log
            .observe(duration_to_sec(dur) as f64);

        slow_log!(
            dur,
            "{} handle {} pending peers include {} ready, {} entries, {} messages and {} \
             snapshots",
            self.tag,
            self.poll_ctx.pending_count,
            ready_cnt,
            self.poll_ctx.raft_metrics.ready.append - self.previous_metrics.ready.append,
            self.poll_ctx.raft_metrics.ready.message - self.previous_metrics.ready.message,
            self.poll_ctx.raft_metrics.ready.snapshot - self.previous_metrics.ready.snapshot
        );
    }

    fn flush_ticks(&mut self) {
        for t in PeerTicks::get_all_ticks() {
            let idx = t.bits() as usize;
            if self.poll_ctx.tick_batch[idx].ticks.is_empty() {
                continue;
            }
            let peer_ticks = std::mem::replace(&mut self.poll_ctx.tick_batch[idx].ticks, vec![]);
            let f = self
                .poll_ctx
                .timer
                .delay(self.poll_ctx.tick_batch[idx].wait_duration)
                .compat()
                .map(move |_| {
                    for tick in peer_ticks {
                        tick();
                    }
                });
            poll_future_notify(f);
        }
    }
}

impl<EK: KvEngine, ER: RaftEngine, T: Transport, C: PdClient>
    PollHandler<PeerFsm<EK, ER>, StoreFsm<EK>> for RaftPoller<EK, ER, T, C>
{
    fn begin(&mut self, _batch_size: usize) {
        self.previous_metrics = self.poll_ctx.raft_metrics.clone();
        self.poll_ctx.pending_count = 0;
        self.poll_ctx.sync_log = false;
        self.poll_ctx.has_ready = false;
        self.timer = TiInstant::now_coarse();
        // update config
        self.poll_ctx.perf_context_statistics.start();
        if let Some(incoming) = self.cfg_tracker.any_new() {
            match Ord::cmp(
                &incoming.messages_per_tick,
                &self.poll_ctx.cfg.messages_per_tick,
            ) {
                CmpOrdering::Greater => {
                    self.store_msg_buf.reserve(incoming.messages_per_tick);
                    self.peer_msg_buf.reserve(incoming.messages_per_tick);
                    self.messages_per_tick = incoming.messages_per_tick;
                }
                CmpOrdering::Less => {
                    self.store_msg_buf.shrink_to(incoming.messages_per_tick);
                    self.peer_msg_buf.shrink_to(incoming.messages_per_tick);
                    self.messages_per_tick = incoming.messages_per_tick;
                }
                _ => {}
            }
            self.poll_ctx.cfg = incoming.clone();
            self.poll_ctx.update_ticks_timeout();
        }
    }

    fn handle_control(&mut self, store: &mut StoreFsm<EK>) -> Option<usize> {
        let mut expected_msg_count = None;
        while self.store_msg_buf.len() < self.messages_per_tick {
            match store.receiver.try_recv() {
                Ok(msg) => self.store_msg_buf.push(msg),
                Err(TryRecvError::Empty) => {
                    expected_msg_count = Some(0);
                    break;
                }
                Err(TryRecvError::Disconnected) => {
                    store.store.stopped = true;
                    expected_msg_count = Some(0);
                    break;
                }
            }
        }
        let mut delegate = StoreFsmDelegate {
            fsm: store,
            ctx: &mut self.poll_ctx,
        };
        delegate.handle_msgs(&mut self.store_msg_buf);
        expected_msg_count
    }

    fn handle_normal(&mut self, peer: &mut PeerFsm<EK, ER>) -> Option<usize> {
        let mut expected_msg_count = None;

        fail_point!(
            "pause_on_peer_collect_message",
            peer.peer_id() == 1,
            |_| unreachable!()
        );

        while self.peer_msg_buf.len() < self.messages_per_tick {
            match peer.receiver.try_recv() {
                // TODO: we may need a way to optimize the message copy.
                Ok(msg) => {
                    fail_point!(
                        "pause_on_peer_destroy_res",
                        peer.peer_id() == 1
                            && matches!(msg, PeerMsg::ApplyRes {
                                res: ApplyTaskRes::Destroy { .. },
                            }),
                        |_| unreachable!()
                    );
                    self.peer_msg_buf.push(msg);
                }
                Err(TryRecvError::Empty) => {
                    expected_msg_count = Some(0);
                    break;
                }
                Err(TryRecvError::Disconnected) => {
                    peer.stop();
                    expected_msg_count = Some(0);
                    break;
                }
            }
        }
        let mut delegate = PeerFsmDelegate::new(peer, &mut self.poll_ctx);
        delegate.handle_msgs(&mut self.peer_msg_buf);
        delegate.collect_ready();
        expected_msg_count
    }

    fn end(&mut self, peers: &mut [Box<PeerFsm<EK, ER>>]) {
        self.flush_ticks();
        if self.poll_ctx.has_ready {
            self.handle_raft_ready(peers);
        }
        self.poll_ctx.current_time = None;
        self.poll_ctx
            .raft_metrics
            .process_ready
            .observe(duration_to_sec(self.timer.elapsed()) as f64);
        self.poll_ctx.raft_metrics.flush();
        self.poll_ctx.store_stat.flush();
    }

    fn pause(&mut self) {
        if self.poll_ctx.need_flush_trans {
            self.poll_ctx.trans.flush();
            self.poll_ctx.need_flush_trans = false;
        }
    }
}

pub struct RaftPollerBuilder<EK: KvEngine, ER: RaftEngine, T, C> {
    pub cfg: Arc<VersionTrack<Config>>,
    pub store: metapb::Store,
    pd_scheduler: FutureScheduler<PdTask<EK>>,
    consistency_check_scheduler: Scheduler<ConsistencyCheckTask<EK::Snapshot>>,
    split_check_scheduler: Scheduler<SplitCheckTask>,
    cleanup_scheduler: Scheduler<CleanupTask>,
    raftlog_gc_scheduler: Scheduler<RaftlogGcTask>,
    pub region_scheduler: Scheduler<RegionTask<EK::Snapshot>>,
    apply_router: ApplyRouter<EK>,
    pub router: RaftRouter<EK, ER>,
    pub importer: Arc<SSTImporter>,
    pub store_meta: Arc<Mutex<StoreMeta>>,
    pub pending_create_peers: Arc<Mutex<HashMap<u64, (u64, bool)>>>,
    snap_mgr: SnapManager,
    pub coprocessor_host: CoprocessorHost<EK>,
    trans: T,
    pd_client: Arc<C>,
    global_stat: GlobalStoreStat,
    pub engines: Engines<EK, ER>,
    applying_snap_count: Arc<AtomicUsize>,
    global_replication_state: Arc<Mutex<GlobalReplicationState>>,
}

impl<EK: KvEngine, ER: RaftEngine, T, C> RaftPollerBuilder<EK, ER, T, C> {
    /// Initialize this store. It scans the db engine, loads all regions
    /// and their peers from it, and schedules snapshot worker if necessary.
    /// WARN: This store should not be used before initialized.
    fn init(&mut self) -> Result<Vec<SenderFsmPair<EK, ER>>> {
        // Scan region meta to get saved regions.
        let start_key = keys::REGION_META_MIN_KEY;
        let end_key = keys::REGION_META_MAX_KEY;
        let kv_engine = self.engines.kv.clone();
        let store_id = self.store.get_id();
        let mut total_count = 0;
        let mut tombstone_count = 0;
        let mut applying_count = 0;
        let mut region_peers = vec![];

        let t = Instant::now();
        let mut kv_wb = self.engines.kv.write_batch();
        let mut raft_wb = self.engines.raft.log_batch(4 * 1024);
        let mut applying_regions = vec![];
        let mut merging_count = 0;
        let mut meta = self.store_meta.lock().unwrap();
        let mut replication_state = self.global_replication_state.lock().unwrap();
        kv_engine.scan_cf(CF_RAFT, start_key, end_key, false, |key, value| {
            let (region_id, suffix) = box_try!(keys::decode_region_meta_key(key));
            if suffix != keys::REGION_STATE_SUFFIX {
                return Ok(true);
            }

            total_count += 1;

            let mut local_state = RegionLocalState::default();
            local_state.merge_from_bytes(value)?;

            let region = local_state.get_region();
            if local_state.get_state() == PeerState::Tombstone {
                tombstone_count += 1;
                debug!("region is tombstone"; "region" => ?region, "store_id" => store_id);
                self.clear_stale_meta(&mut kv_wb, &mut raft_wb, &local_state);
                return Ok(true);
            }
            if local_state.get_state() == PeerState::Applying {
                // in case of restart happen when we just write region state to Applying,
                // but not write raft_local_state to raft rocksdb in time.
                box_try!(peer_storage::recover_from_applying_state(
                    &self.engines,
                    &mut raft_wb,
                    region_id
                ));
                applying_count += 1;
                applying_regions.push(region.clone());
                return Ok(true);
            }

            let (tx, mut peer) = box_try!(PeerFsm::create(
                store_id,
                &self.cfg.value(),
                self.region_scheduler.clone(),
                self.engines.clone(),
                region,
            ));
            peer.peer.init_replication_mode(&mut *replication_state);
            if local_state.get_state() == PeerState::Merging {
                info!("region is merging"; "region" => ?region, "store_id" => store_id);
                merging_count += 1;
                peer.set_pending_merge_state(local_state.get_merge_state().to_owned());
            }
            meta.region_ranges.insert(enc_end_key(region), region_id);
            meta.regions.insert(region_id, region.clone());
            // No need to check duplicated here, because we use region id as the key
            // in DB.
            region_peers.push((tx, peer));
            self.coprocessor_host.on_region_changed(
                region,
                RegionChangeEvent::Create,
                StateRole::Follower,
            );
            Ok(true)
        })?;

        if !kv_wb.is_empty() {
            self.engines.kv.write(&kv_wb).unwrap();
            self.engines.kv.sync_wal().unwrap();
        }
        if !raft_wb.is_empty() {
            self.engines.raft.consume(&mut raft_wb, true).unwrap();
        }

        // schedule applying snapshot after raft writebatch were written.
        for region in applying_regions {
            info!("region is applying snapshot"; "region" => ?region, "store_id" => store_id);
            let (tx, mut peer) = PeerFsm::create(
                store_id,
                &self.cfg.value(),
                self.region_scheduler.clone(),
                self.engines.clone(),
                &region,
            )?;
            peer.peer.init_replication_mode(&mut *replication_state);
            peer.schedule_applying_snapshot();
            meta.region_ranges
                .insert(enc_end_key(&region), region.get_id());
            meta.regions.insert(region.get_id(), region);
            region_peers.push((tx, peer));
        }

        info!(
            "start store";
            "store_id" => store_id,
            "region_count" => total_count,
            "tombstone_count" => tombstone_count,
            "applying_count" =>  applying_count,
            "merge_count" => merging_count,
            "takes" => ?t.elapsed(),
        );

        self.clear_stale_data(&meta)?;

        Ok(region_peers)
    }

    fn clear_stale_meta(
        &self,
        kv_wb: &mut EK::WriteBatch,
        raft_wb: &mut ER::LogBatch,
        origin_state: &RegionLocalState,
    ) {
        let rid = origin_state.get_region().get_id();
        let raft_state = match self.engines.raft.get_raft_state(rid).unwrap() {
            // it has been cleaned up.
            None => return,
            Some(value) => value,
        };
        peer_storage::clear_meta(&self.engines, kv_wb, raft_wb, rid, &raft_state).unwrap();
        let key = keys::region_state_key(rid);
        kv_wb.put_msg_cf(CF_RAFT, &key, origin_state).unwrap();
    }

    /// `clear_stale_data` clean up all possible garbage data.
    fn clear_stale_data(&self, meta: &StoreMeta) -> Result<()> {
        let t = Instant::now();

        let mut ranges = Vec::new();
        let mut last_start_key = keys::data_key(b"");
        for region_id in meta.region_ranges.values() {
            let region = &meta.regions[region_id];
            let start_key = keys::enc_start_key(region);
            ranges.push((last_start_key, start_key));
            last_start_key = keys::enc_end_key(region);
        }
        ranges.push((last_start_key, keys::DATA_MAX_KEY.to_vec()));

        self.engines.kv.roughly_cleanup_ranges(&ranges)?;

        info!(
            "cleans up garbage data";
            "store_id" => self.store.get_id(),
            "garbage_range_count" => ranges.len(),
            "takes" => ?t.elapsed()
        );

        Ok(())
    }
}

impl<EK, ER, T, C> HandlerBuilder<PeerFsm<EK, ER>, StoreFsm<EK>> for RaftPollerBuilder<EK, ER, T, C>
where
    EK: KvEngine + 'static,
    ER: RaftEngine + 'static,
    T: Transport + 'static,
    C: PdClient + 'static,
{
    type Handler = RaftPoller<EK, ER, T, C>;

    fn build(&mut self) -> RaftPoller<EK, ER, T, C> {
        let mut ctx = PollContext {
            cfg: self.cfg.value().clone(),
            store: self.store.clone(),
            pd_scheduler: self.pd_scheduler.clone(),
            consistency_check_scheduler: self.consistency_check_scheduler.clone(),
            split_check_scheduler: self.split_check_scheduler.clone(),
            region_scheduler: self.region_scheduler.clone(),
            apply_router: self.apply_router.clone(),
            router: self.router.clone(),
            cleanup_scheduler: self.cleanup_scheduler.clone(),
            raftlog_gc_scheduler: self.raftlog_gc_scheduler.clone(),
            importer: self.importer.clone(),
            store_meta: self.store_meta.clone(),
            pending_create_peers: self.pending_create_peers.clone(),
            raft_metrics: RaftMetrics::default(),
            snap_mgr: self.snap_mgr.clone(),
            applying_snap_count: self.applying_snap_count.clone(),
            coprocessor_host: self.coprocessor_host.clone(),
            timer: SteadyTimer::default(),
            trans: self.trans.clone(),
            pd_client: self.pd_client.clone(),
            global_replication_state: self.global_replication_state.clone(),
            global_stat: self.global_stat.clone(),
            store_stat: self.global_stat.local(),
            engines: self.engines.clone(),
            kv_wb: self.engines.kv.write_batch(),
            raft_wb: self.engines.raft.log_batch(4 * 1024),
            pending_count: 0,
            sync_log: false,
            has_ready: false,
            ready_res: Vec::new(),
            need_flush_trans: false,
            current_time: None,
            perf_context_statistics: PerfContextStatistics::new(self.cfg.value().perf_level),
            tick_batch: vec![PeerTickBatch::default(); 256],
            node_start_time: Some(TiInstant::now_coarse()),
        };
        ctx.update_ticks_timeout();
        let tag = format!("[store {}]", ctx.store.get_id());
        RaftPoller {
            tag: tag.clone(),
            store_msg_buf: Vec::with_capacity(ctx.cfg.messages_per_tick),
            peer_msg_buf: Vec::with_capacity(ctx.cfg.messages_per_tick),
            previous_metrics: ctx.raft_metrics.clone(),
            timer: TiInstant::now_coarse(),
            messages_per_tick: ctx.cfg.messages_per_tick,
            poll_ctx: ctx,
            cfg_tracker: self.cfg.clone().tracker(tag),
        }
    }
}

struct Workers<EK: KvEngine> {
    pd_worker: FutureWorker<PdTask<EK>>,
    consistency_check_worker: Worker<ConsistencyCheckTask<EK::Snapshot>>,
    split_check_worker: Worker<SplitCheckTask>,
    // handle Compact, CleanupSST task
    cleanup_worker: Worker<CleanupTask>,
    raftlog_gc_worker: Worker<RaftlogGcTask>,
    region_worker: Worker<RegionTask<EK::Snapshot>>,
    coprocessor_host: CoprocessorHost<EK>,
}

pub struct RaftBatchSystem<EK: KvEngine, ER: RaftEngine> {
    system: BatchSystem<PeerFsm<EK, ER>, StoreFsm<EK>>,
    apply_router: ApplyRouter<EK>,
    apply_system: ApplyBatchSystem<EK>,
    router: RaftRouter<EK, ER>,
    workers: Option<Workers<EK>>,
}

impl<EK: KvEngine, ER: RaftEngine> RaftBatchSystem<EK, ER> {
    pub fn router(&self) -> RaftRouter<EK, ER> {
        self.router.clone()
    }

    pub fn apply_router(&self) -> ApplyRouter<EK> {
        self.apply_router.clone()
    }

    // TODO: reduce arguments
    pub fn spawn<T: Transport + 'static, C: PdClient + 'static>(
        &mut self,
        meta: metapb::Store,
        cfg: Arc<VersionTrack<Config>>,
        engines: Engines<EK, ER>,
        trans: T,
        pd_client: Arc<C>,
        mgr: SnapManager,
        pd_worker: FutureWorker<PdTask<EK>>,
        store_meta: Arc<Mutex<StoreMeta>>,
        mut coprocessor_host: CoprocessorHost<EK>,
        importer: Arc<SSTImporter>,
        split_check_worker: Worker<SplitCheckTask>,
        auto_split_controller: AutoSplitController,
        global_replication_state: Arc<Mutex<GlobalReplicationState>>,
        concurrency_manager: ConcurrencyManager,
    ) -> Result<()> {
        assert!(self.workers.is_none());
        // TODO: we can get cluster meta regularly too later.

        // TODO load coprocessors from configuration
        coprocessor_host
            .registry
            .register_admin_observer(100, BoxAdminObserver::new(SplitObserver));

        let workers = Workers {
            split_check_worker,
            region_worker: Worker::new("snapshot-worker"),
            pd_worker,
            consistency_check_worker: Worker::new("consistency-check"),
            cleanup_worker: Worker::new("cleanup-worker"),
            raftlog_gc_worker: Worker::new("raft-gc-worker"),
            coprocessor_host: coprocessor_host.clone(),
        };
        let mut builder = RaftPollerBuilder {
            cfg,
            store: meta,
            engines,
            router: self.router.clone(),
            split_check_scheduler: workers.split_check_worker.scheduler(),
            region_scheduler: workers.region_worker.scheduler(),
            pd_scheduler: workers.pd_worker.scheduler(),
            consistency_check_scheduler: workers.consistency_check_worker.scheduler(),
            cleanup_scheduler: workers.cleanup_worker.scheduler(),
            raftlog_gc_scheduler: workers.raftlog_gc_worker.scheduler(),
            apply_router: self.apply_router.clone(),
            trans,
            pd_client,
            coprocessor_host: coprocessor_host.clone(),
            importer,
            snap_mgr: mgr,
            global_replication_state,
            global_stat: GlobalStoreStat::default(),
            store_meta,
            pending_create_peers: Arc::new(Mutex::new(HashMap::default())),
            applying_snap_count: Arc::new(AtomicUsize::new(0)),
        };
        let region_peers = builder.init()?;
        let engine = builder.engines.kv.clone();
        if engine.support_write_batch_vec() {
            self.start_system::<T, C, <EK as WriteBatchExt>::WriteBatchVec>(
                workers,
                region_peers,
                builder,
                auto_split_controller,
                coprocessor_host,
                concurrency_manager,
            )?;
        } else {
            self.start_system::<T, C, <EK as WriteBatchExt>::WriteBatch>(
                workers,
                region_peers,
                builder,
                auto_split_controller,
                coprocessor_host,
                concurrency_manager,
            )?;
        }
        Ok(())
    }

    fn start_system<T: Transport + 'static, C: PdClient + 'static, W: WriteBatch<EK> + 'static>(
        &mut self,
        mut workers: Workers<EK>,
        region_peers: Vec<SenderFsmPair<EK, ER>>,
        builder: RaftPollerBuilder<EK, ER, T, C>,
        auto_split_controller: AutoSplitController,
        coprocessor_host: CoprocessorHost<EK>,
        concurrency_manager: ConcurrencyManager,
    ) -> Result<()> {
        builder.snap_mgr.init()?;

        let engines = builder.engines.clone();
        let snap_mgr = builder.snap_mgr.clone();
        let cfg = builder.cfg.value().clone();
        let store = builder.store.clone();
        let pd_client = builder.pd_client.clone();
        let importer = builder.importer.clone();

        let apply_poller_builder = ApplyPollerBuilder::<EK, W>::new(
            &builder,
            Box::new(self.router.clone()),
            self.apply_router.clone(),
        );
        self.apply_system
            .schedule_all(region_peers.iter().map(|pair| pair.1.get_peer()));

        {
            let mut meta = builder.store_meta.lock().unwrap();
            for (_, peer_fsm) in &region_peers {
                let peer = peer_fsm.get_peer();
                meta.readers
                    .insert(peer_fsm.region_id(), ReadDelegate::from_peer(peer));
            }
        }

        let router = Mutex::new(self.router.clone());
        pd_client.handle_reconnect(move || {
            router
                .lock()
                .unwrap()
                .broadcast_normal(|| PeerMsg::HeartbeatPd);
        });

        let tag = format!("raftstore-{}", store.get_id());
        self.system.spawn(tag, builder);
        let mut mailboxes = Vec::with_capacity(region_peers.len());
        let mut address = Vec::with_capacity(region_peers.len());
        for (tx, fsm) in region_peers {
            address.push(fsm.region_id());
            mailboxes.push((fsm.region_id(), BasicMailbox::new(tx, fsm)));
        }
        self.router.register_all(mailboxes);

        // Make sure Msg::Start is the first message each FSM received.
        for addr in address {
            self.router.force_send(addr, PeerMsg::Start).unwrap();
        }
        self.router
            .send_control(StoreMsg::Start {
                store: store.clone(),
            })
            .unwrap();

        self.apply_system
            .spawn("apply".to_owned(), apply_poller_builder);

        let region_runner = RegionRunner::new(
            engines.clone(),
            snap_mgr,
            cfg.snap_apply_batch_size.0 as usize,
            cfg.use_delete_range,
            workers.coprocessor_host.clone(),
            self.router(),
        );
        let timer = region_runner.new_timer();
        box_try!(workers.region_worker.start_with_timer(region_runner, timer));

        let raftlog_gc_runner = RaftlogGcRunner::new(self.router(), engines.clone());
        let timer = raftlog_gc_runner.new_timer();
        box_try!(workers
            .raftlog_gc_worker
            .start_with_timer(raftlog_gc_runner, timer));

        let compact_runner = CompactRunner::new(engines.kv.clone());
        let cleanup_sst_runner = CleanupSSTRunner::new(
            store.get_id(),
            self.router.clone(),
            Arc::clone(&importer),
            Arc::clone(&pd_client),
        );
        let cleanup_runner = CleanupRunner::new(compact_runner, cleanup_sst_runner);
        box_try!(workers.cleanup_worker.start(cleanup_runner));

        let pd_runner = PdRunner::new(
            store.get_id(),
            Arc::clone(&pd_client),
            self.router.clone(),
            engines.kv,
            workers.pd_worker.scheduler(),
            cfg.pd_store_heartbeat_tick_interval.0,
            auto_split_controller,
            concurrency_manager,
        );
        box_try!(workers.pd_worker.start(pd_runner));

        let consistency_check_runner =
            ConsistencyCheckRunner::<EK, _>::new(self.router.clone(), coprocessor_host);
        box_try!(workers
            .consistency_check_worker
            .start(consistency_check_runner));

        if let Err(e) = sys_util::thread::set_priority(sys_util::HIGH_PRI) {
            warn!("set thread priority for raftstore failed"; "error" => ?e);
        }
        self.workers = Some(workers);
        Ok(())
    }

    pub fn shutdown(&mut self) {
        if self.workers.is_none() {
            return;
        }
        let mut workers = self.workers.take().unwrap();
        // Wait all workers finish.
        let mut handles: Vec<Option<thread::JoinHandle<()>>> = vec![];
        handles.push(workers.split_check_worker.stop());
        handles.push(workers.region_worker.stop());
        handles.push(workers.pd_worker.stop());
        handles.push(workers.consistency_check_worker.stop());
        handles.push(workers.cleanup_worker.stop());
        handles.push(workers.raftlog_gc_worker.stop());
        self.apply_system.shutdown();
        self.system.shutdown();
        for h in handles {
            if let Some(h) = h {
                h.join().unwrap();
            }
        }
        workers.coprocessor_host.shutdown();
    }
}

pub fn create_raft_batch_system<EK: KvEngine, ER: RaftEngine>(
    cfg: &Config,
) -> (RaftRouter<EK, ER>, RaftBatchSystem<EK, ER>) {
    let (store_tx, store_fsm) = StoreFsm::new(cfg);
    let (apply_router, apply_system) = create_apply_batch_system(&cfg);
    let (router, system) =
        batch_system::create_system(&cfg.store_batch_system, store_tx, store_fsm);
    let raft_router = RaftRouter { router };
    let system = RaftBatchSystem {
        system,
        workers: None,
        apply_router,
        apply_system,
        router: raft_router.clone(),
    };
    (raft_router, system)
}

#[derive(Debug, PartialEq)]
enum CheckMsgStatus {
    // The message is the first message to an existing peer.
    FirstRequest,
    // The message can be dropped silently
    DropMsg,
    // Try to create the peer
    NewPeer,
    // Try to create the peer which is the first one of this region on local store.
    NewPeerFirst,
}

impl<'a, EK: KvEngine, ER: RaftEngine, T: Transport, C: PdClient>
    StoreFsmDelegate<'a, EK, ER, T, C>
{
    /// Checks if the message is targeting a stale peer.
    fn check_msg(&mut self, msg: &RaftMessage) -> Result<CheckMsgStatus> {
        let region_id = msg.get_region_id();
        let from_epoch = msg.get_region_epoch();
        let msg_type = msg.get_message().get_msg_type();
        let from_store_id = msg.get_from_peer().get_store_id();
        let to_peer_id = msg.get_to_peer().get_id();

        // Check if the target peer is tombstone.
        let state_key = keys::region_state_key(region_id);
        let local_state: RegionLocalState =
            match self.ctx.engines.kv.get_msg_cf(CF_RAFT, &state_key)? {
                Some(state) => state,
                None => return Ok(CheckMsgStatus::NewPeerFirst),
            };

        if local_state.get_state() != PeerState::Tombstone {
            // Maybe split, but not registered yet.
            if !util::is_first_message(msg.get_message()) {
                self.ctx.raft_metrics.message_dropped.region_nonexistent += 1;
                return Err(box_err!(
                    "[region {}] region not exist but not tombstone: {:?}",
                    region_id,
                    local_state
                ));
            }
            info!(
                "region doesn't exist yet, wait for it to be split";
                "region_id" => region_id
            );
            return Ok(CheckMsgStatus::FirstRequest);
        }
        debug!(
            "region is in tombstone state";
            "region_id" => region_id,
            "region_local_state" => ?local_state,
        );
        let region = local_state.get_region();
        let region_epoch = region.get_region_epoch();
        if local_state.has_merge_state() {
            info!(
                "merged peer receives a stale message";
                "region_id" => region_id,
                "current_region_epoch" => ?region_epoch,
                "msg_type" => ?msg_type,
            );

            let merge_target = if let Some(peer) = util::find_peer(region, from_store_id) {
                // Maybe the target is promoted from learner to voter, but the follower
                // doesn't know it. So we only compare peer id.
                assert_eq!(peer.get_id(), msg.get_from_peer().get_id());
                // Let stale peer decides whether it should wait for merging or just remove
                // itself.
                Some(local_state.get_merge_state().get_target().to_owned())
            } else {
                // If a peer is isolated before prepare_merge and conf remove, it should just
                // remove itself.
                None
            };
            self.ctx
                .handle_stale_msg(msg, region_epoch.clone(), true, merge_target);
            return Ok(CheckMsgStatus::DropMsg);
        }
        // The region in this peer is already destroyed
        if util::is_epoch_stale(from_epoch, region_epoch) {
            self.ctx.raft_metrics.message_dropped.region_tombstone_peer += 1;
            info!(
                "tombstone peer receives a stale message";
                "region_id" => region_id,
                "from_region_epoch" => ?from_epoch,
                "current_region_epoch" => ?region_epoch,
                "msg_type" => ?msg_type,
            );
            let mut need_gc_msg = util::is_vote_msg(msg.get_message());
            if msg.has_extra_msg() {
                // A learner can't vote so it sends the check-stale-peer msg to others to find out whether
                // it is removed due to conf change or merge.
                need_gc_msg |=
                    msg.get_extra_msg().get_type() == ExtraMessageType::MsgCheckStalePeer;
                // For backward compatibility
                need_gc_msg |= msg.get_extra_msg().get_type() == ExtraMessageType::MsgRegionWakeUp;
            }
            let not_exist = util::find_peer(region, from_store_id).is_none();
            self.ctx
                .handle_stale_msg(msg, region_epoch.clone(), need_gc_msg && not_exist, None);

            if need_gc_msg && !not_exist {
                let mut send_msg = RaftMessage::default();
                send_msg.set_region_id(region_id);
                send_msg.set_from_peer(msg.get_to_peer().clone());
                send_msg.set_to_peer(msg.get_from_peer().clone());
                send_msg.set_region_epoch(region_epoch.clone());
                let extra_msg = send_msg.mut_extra_msg();
                extra_msg.set_type(ExtraMessageType::MsgCheckStalePeerResponse);
                extra_msg.set_check_peers(region.get_peers().into());
                if let Err(e) = self.ctx.trans.send(send_msg) {
                    error!(?e;
                        "send check stale peer response message failed";
                        "region_id" => region_id,
                    );
                }
                self.ctx.need_flush_trans = true;
            }

            return Ok(CheckMsgStatus::DropMsg);
        }
        // A tombstone peer may not apply the conf change log which removes itself.
        // In this case, the local epoch is stale and the local peer can be found from region.
        // We can compare the local peer id with to_peer_id to verify whether it is correct to create a new peer.
        if let Some(local_peer_id) =
            util::find_peer(region, self.ctx.store_id()).map(|r| r.get_id())
        {
            if to_peer_id <= local_peer_id {
                self.ctx.raft_metrics.message_dropped.region_tombstone_peer += 1;
                info!(
                    "tombstone peer receives a stale message, local_peer_id >= to_peer_id in msg";
                    "region_id" => region_id,
                    "local_peer_id" => local_peer_id,
                    "to_peer_id" => to_peer_id,
                    "msg_type" => ?msg_type
                );
                return Ok(CheckMsgStatus::DropMsg);
            }
        }
        Ok(CheckMsgStatus::NewPeer)
    }

    fn on_raft_message(&mut self, mut msg: RaftMessage) -> Result<()> {
        let region_id = msg.get_region_id();
        match self.ctx.router.send(region_id, PeerMsg::RaftMessage(msg)) {
            Ok(()) | Err(TrySendError::Full(_)) => return Ok(()),
            Err(TrySendError::Disconnected(_)) if self.ctx.router.is_shutdown() => return Ok(()),
            Err(TrySendError::Disconnected(PeerMsg::RaftMessage(m))) => msg = m,
            e => panic!(
                "[store {}] [region {}] unexpected redirect error: {:?}",
                self.fsm.store.id, region_id, e
            ),
        }

        debug!(
            "handle raft message";
            "from_peer_id" => msg.get_from_peer().get_id(),
            "to_peer_id" => msg.get_to_peer().get_id(),
            "store_id" => self.fsm.store.id,
            "region_id" => region_id,
            "msg_type" => ?msg.get_message().get_msg_type(),
        );

        if msg.get_to_peer().get_store_id() != self.ctx.store_id() {
            warn!(
                "store not match, ignore it";
                "store_id" => self.ctx.store_id(),
                "to_store_id" => msg.get_to_peer().get_store_id(),
                "region_id" => region_id,
            );
            self.ctx.raft_metrics.message_dropped.mismatch_store_id += 1;
            return Ok(());
        }

        if !msg.has_region_epoch() {
            error!(
                "missing epoch in raft message, ignore it";
                "region_id" => region_id,
            );
            self.ctx.raft_metrics.message_dropped.mismatch_region_epoch += 1;
            return Ok(());
        }
        if msg.get_is_tombstone() || msg.has_merge_target() {
            // Target tombstone peer doesn't exist, so ignore it.
            return Ok(());
        }
        let check_msg_status = self.check_msg(&msg)?;
        let is_first_request = match check_msg_status {
            CheckMsgStatus::DropMsg => return Ok(()),
            CheckMsgStatus::FirstRequest => true,
            CheckMsgStatus::NewPeer | CheckMsgStatus::NewPeerFirst => {
                if self.maybe_create_peer(
                    region_id,
                    &msg,
                    check_msg_status == CheckMsgStatus::NewPeerFirst,
                )? {
                    // Peer created, send the message again
                    let _ = self.ctx.router.send(region_id, PeerMsg::RaftMessage(msg));
                    return Ok(());
                }
                // Can't create peer, see if we should keep this message
                util::is_first_message(msg.get_message())
            }
        };
        if is_first_request {
            // To void losing messages, either put it to pending_msg or force send.
            let mut store_meta = self.ctx.store_meta.lock().unwrap();
            if !store_meta.regions.contains_key(&region_id) {
                // Save one pending message for a peer is enough, remove
                // the previous pending message of this peer
                store_meta
                    .pending_msgs
                    .swap_remove_front(|m| m.get_to_peer() == msg.get_to_peer());

                store_meta.pending_msgs.push(msg);
            } else {
                drop(store_meta);
                if let Err(e) = self
                    .ctx
                    .router
                    .force_send(region_id, PeerMsg::RaftMessage(msg))
                {
                    warn!("handle first request failed"; "region_id" => region_id, "error" => ?e);
                }
            }
        }
        Ok(())
    }

    /// If target peer doesn't exist, create it.
    ///
    /// return false to indicate that target peer is in invalid state or
    /// doesn't exist and can't be created.
    fn maybe_create_peer(
        &mut self,
        region_id: u64,
        msg: &RaftMessage,
        is_local_first: bool,
    ) -> Result<bool> {
        if !is_initial_msg(msg.get_message()) {
            let msg_type = msg.get_message().get_msg_type();
            debug!(
                "target peer doesn't exist, stale message";
                "target_peer" => ?msg.get_to_peer(),
                "region_id" => region_id,
                "msg_type" => ?msg_type,
            );
            self.ctx.raft_metrics.message_dropped.stale_msg += 1;
            return Ok(false);
        }

        if is_local_first {
            let mut pending_create_peers = self.ctx.pending_create_peers.lock().unwrap();
            if pending_create_peers.contains_key(&region_id) {
                return Ok(false);
            }
            pending_create_peers.insert(region_id, (msg.get_to_peer().get_id(), false));
        }

        let res = self.maybe_create_peer_internal(region_id, &msg, is_local_first);
        // If failed, i.e. Err or Ok(false), remove this peer data from `pending_create_peers`.
        if res.as_ref().map_or(true, |b| !*b) && is_local_first {
            let mut pending_create_peers = self.ctx.pending_create_peers.lock().unwrap();
            if let Some(status) = pending_create_peers.get(&region_id) {
                if *status == (msg.get_to_peer().get_id(), false) {
                    pending_create_peers.remove(&region_id);
                }
            }
        }
        res
    }

    fn maybe_create_peer_internal(
        &mut self,
        region_id: u64,
        msg: &RaftMessage,
        is_local_first: bool,
    ) -> Result<bool> {
        if is_local_first {
            if self
                .ctx
                .engines
                .kv
                .get_value_cf(CF_RAFT, &keys::region_state_key(region_id))?
                .is_some()
            {
                return Ok(false);
            }
        }

        let target = msg.get_to_peer();

        let mut meta = self.ctx.store_meta.lock().unwrap();
        if meta.regions.contains_key(&region_id) {
            return Ok(true);
        }

        if is_local_first {
            let pending_create_peers = self.ctx.pending_create_peers.lock().unwrap();
            match pending_create_peers.get(&region_id) {
                Some(status) if *status == (msg.get_to_peer().get_id(), false) => (),
                // If changed, it means this peer has been/will be replaced from the new one from splitting.
                _ => return Ok(false),
            }
            // Note that `StoreMeta` lock is held and status is (peer_id, false) in `pending_create_peers` now.
            // If this peer is created from splitting latter and then status in `pending_create_peers` is changed,
            // that peer creation in `on_ready_split_region` must be executed **after** current peer creation
            // because of the `StoreMeta` lock.
        }

        let mut is_overlapped = false;
        let mut regions_to_destroy = vec![];
        for (_, id) in meta.region_ranges.range((
            Excluded(data_key(msg.get_start_key())),
            Unbounded::<Vec<u8>>,
        )) {
            let exist_region = &meta.regions[&id];
            if enc_start_key(exist_region) >= data_end_key(msg.get_end_key()) {
                break;
            }

            debug!(
                "msg is overlapped with exist region";
                "region_id" => region_id,
                "msg" => ?msg,
                "exist_region" => ?exist_region,
            );
            let (can_destroy, merge_to_this_peer) = maybe_destroy_source(
                &meta,
                region_id,
                target.get_id(),
                exist_region.get_id(),
                msg.get_region_epoch().to_owned(),
            );
            if can_destroy {
                if !merge_to_this_peer {
                    regions_to_destroy.push(exist_region.get_id());
                } else {
                    error!(
                        "A new peer has a merge source peer";
                        "region_id" => region_id,
                        "peer_id" => target.get_id(),
                        "source_region" => ?exist_region,
                    );
                    if self.ctx.cfg.dev_assert {
                        panic!("something is wrong, maybe PD do not ensure all target peers exist before merging");
                    }
                }
                continue;
            }
            is_overlapped = true;
            if msg.get_region_epoch().get_version() > exist_region.get_region_epoch().get_version()
            {
                // If new region's epoch version is greater than exist region's, the exist region
                // may has been merged/splitted already.
                let _ = self.ctx.router.force_send(
                    exist_region.get_id(),
                    PeerMsg::CasualMessage(CasualMessage::RegionOverlapped),
                );
            }
        }

        if is_overlapped {
            self.ctx.raft_metrics.message_dropped.region_overlap += 1;
            return Ok(false);
        }

        for id in regions_to_destroy {
            self.ctx
                .router
                .force_send(
                    id,
                    PeerMsg::SignificantMsg(SignificantMsg::MergeResult {
                        target_region_id: region_id,
                        target: target.clone(),
                        result: MergeResultKind::Stale,
                    }),
                )
                .unwrap();
        }

        // New created peers should know it's learner or not.
        let (tx, mut peer) = PeerFsm::replicate(
            self.ctx.store_id(),
            &self.ctx.cfg,
            self.ctx.region_scheduler.clone(),
            self.ctx.engines.clone(),
            region_id,
            target.clone(),
        )?;

        // WARNING: The checking code must be above this line.
        // Now all checking passed

        let mut replication_state = self.ctx.global_replication_state.lock().unwrap();
        peer.peer.init_replication_mode(&mut *replication_state);
        drop(replication_state);

        peer.peer.local_first_replicate = is_local_first;

        // Following snapshot may overlap, should insert into region_ranges after
        // snapshot is applied.
        meta.regions
            .insert(region_id, peer.get_peer().region().to_owned());

        let mailbox = BasicMailbox::new(tx, peer);
        self.ctx.router.register(region_id, mailbox);
        self.ctx
            .router
            .force_send(region_id, PeerMsg::Start)
            .unwrap();
        Ok(true)
    }

    fn on_compaction_finished(&mut self, event: EK::CompactedEvent) {
        if event.is_size_declining_trivial(self.ctx.cfg.region_split_check_diff.0) {
            return;
        }

        let output_level_str = event.output_level_label();
        COMPACTION_DECLINED_BYTES
            .with_label_values(&[&output_level_str])
            .observe(event.total_bytes_declined() as f64);

        // self.cfg.region_split_check_diff.0 / 16 is an experienced value.
        let mut region_declined_bytes = {
            let meta = self.ctx.store_meta.lock().unwrap();
            event.calc_ranges_declined_bytes(
                &meta.region_ranges,
                self.ctx.cfg.region_split_check_diff.0 / 16,
            )
        };

        COMPACTION_RELATED_REGION_COUNT
            .with_label_values(&[&output_level_str])
            .observe(region_declined_bytes.len() as f64);

        for (region_id, declined_bytes) in region_declined_bytes.drain(..) {
            let _ = self.ctx.router.send(
                region_id,
                PeerMsg::CasualMessage(CasualMessage::CompactionDeclinedBytes {
                    bytes: declined_bytes,
                }),
            );
        }
    }

    fn register_compact_check_tick(&self) {
        self.ctx.schedule_store_tick(
            StoreTick::CompactCheck,
            self.ctx.cfg.region_compact_check_interval.0,
        )
    }

    fn on_compact_check_tick(&mut self) {
        self.register_compact_check_tick();
        if self.ctx.cleanup_scheduler.is_busy() {
            debug!(
                "compact worker is busy, check space redundancy next time";
                "store_id" => self.fsm.store.id,
            );
            return;
        }

        if self
            .ctx
            .engines
            .kv
            .auto_compactions_is_disabled()
            .expect("cf")
        {
            debug!(
                "skip compact check when disabled auto compactions";
                "store_id" => self.fsm.store.id,
            );
            return;
        }

        // Start from last checked key.
        let mut ranges_need_check =
            Vec::with_capacity(self.ctx.cfg.region_compact_check_step as usize + 1);
        ranges_need_check.push(self.fsm.store.last_compact_checked_key.clone());

        let largest_key = {
            let meta = self.ctx.store_meta.lock().unwrap();
            if meta.region_ranges.is_empty() {
                debug!(
                    "there is no range need to check";
                    "store_id" => self.fsm.store.id
                );
                return;
            }

            // Collect continuous ranges.
            let left_ranges = meta.region_ranges.range((
                Excluded(self.fsm.store.last_compact_checked_key.clone()),
                Unbounded::<Key>,
            ));
            ranges_need_check.extend(
                left_ranges
                    .take(self.ctx.cfg.region_compact_check_step as usize)
                    .map(|(k, _)| k.to_owned()),
            );

            // Update last_compact_checked_key.
            meta.region_ranges.keys().last().unwrap().to_vec()
        };

        let last_key = ranges_need_check.last().unwrap().clone();
        if last_key == largest_key {
            // Range [largest key, DATA_MAX_KEY) also need to check.
            if last_key != keys::DATA_MAX_KEY.to_vec() {
                ranges_need_check.push(keys::DATA_MAX_KEY.to_vec());
            }
            // Next task will start from the very beginning.
            self.fsm.store.last_compact_checked_key = keys::DATA_MIN_KEY.to_vec();
        } else {
            self.fsm.store.last_compact_checked_key = last_key;
        }

        // Schedule the task.
        let cf_names = vec![CF_DEFAULT.to_owned(), CF_WRITE.to_owned()];
        if let Err(e) = self.ctx.cleanup_scheduler.schedule(CleanupTask::Compact(
            CompactTask::CheckAndCompact {
                cf_names,
                ranges: ranges_need_check,
                tombstones_num_threshold: self.ctx.cfg.region_compact_min_tombstones,
                tombstones_percent_threshold: self.ctx.cfg.region_compact_tombstones_percent,
            },
        )) {
            error!(
                "schedule space check task failed";
                "store_id" => self.fsm.store.id,
                "err" => ?e,
            );
        }
    }

    fn store_heartbeat_pd(&mut self) {
        let mut stats = StoreStats::default();

        let used_size = self.ctx.snap_mgr.get_total_snap_size();
        stats.set_used_size(used_size);
        stats.set_store_id(self.ctx.store_id());
        {
            let meta = self.ctx.store_meta.lock().unwrap();
            stats.set_region_count(meta.regions.len() as u32);
        }

        let snap_stats = self.ctx.snap_mgr.stats();
        stats.set_sending_snap_count(snap_stats.sending_count as u32);
        stats.set_receiving_snap_count(snap_stats.receiving_count as u32);
        STORE_SNAPSHOT_TRAFFIC_GAUGE_VEC
            .with_label_values(&["sending"])
            .set(snap_stats.sending_count as i64);
        STORE_SNAPSHOT_TRAFFIC_GAUGE_VEC
            .with_label_values(&["receiving"])
            .set(snap_stats.receiving_count as i64);

        let apply_snapshot_count = self.ctx.applying_snap_count.load(Ordering::SeqCst);
        stats.set_applying_snap_count(apply_snapshot_count as u32);
        STORE_SNAPSHOT_TRAFFIC_GAUGE_VEC
            .with_label_values(&["applying"])
            .set(apply_snapshot_count as i64);

        stats.set_start_time(self.fsm.store.start_time.unwrap().sec as u32);

        // report store write flow to pd
        stats.set_bytes_written(
            self.ctx
                .global_stat
                .stat
                .engine_total_bytes_written
                .swap(0, Ordering::SeqCst),
        );
        stats.set_keys_written(
            self.ctx
                .global_stat
                .stat
                .engine_total_keys_written
                .swap(0, Ordering::SeqCst),
        );

        stats.set_is_busy(
            self.ctx
                .global_stat
                .stat
                .is_busy
                .swap(false, Ordering::SeqCst),
        );

        let store_info = StoreInfo {
            engine: self.ctx.engines.kv.clone(),
            capacity: self.ctx.cfg.capacity.0,
        };

        let task = PdTask::StoreHeartbeat { stats, store_info };
        if let Err(e) = self.ctx.pd_scheduler.schedule(task) {
            error!("notify pd failed";
                "store_id" => self.fsm.store.id,
                "err" => ?e
            );
        }
    }

    fn on_pd_store_heartbeat_tick(&mut self) {
        self.store_heartbeat_pd();
        self.register_pd_store_heartbeat_tick();
    }

    fn handle_snap_mgr_gc(&mut self) -> Result<()> {
        fail_point!("peer_2_handle_snap_mgr_gc", self.fsm.store.id == 2, |_| Ok(
            ()
        ));
        let snap_keys = self.ctx.snap_mgr.list_idle_snap()?;
        if snap_keys.is_empty() {
            return Ok(());
        }
        let (mut last_region_id, mut keys) = (0, vec![]);
        let schedule_gc_snap = |region_id: u64, snaps| -> Result<()> {
            debug!(
                "schedule snap gc";
                "store_id" => self.fsm.store.id,
                "region_id" => region_id,
            );
            let gc_snap = PeerMsg::CasualMessage(CasualMessage::GcSnap { snaps });
            match self.ctx.router.send(region_id, gc_snap) {
                Ok(()) => Ok(()),
                Err(TrySendError::Disconnected(_)) if self.ctx.router.is_shutdown() => Ok(()),
                Err(TrySendError::Disconnected(PeerMsg::CasualMessage(
                    CasualMessage::GcSnap { snaps },
                ))) => {
                    // The snapshot exists because MsgAppend has been rejected. So the
                    // peer must have been exist. But now it's disconnected, so the peer
                    // has to be destroyed instead of being created.
                    info!(
                        "region is disconnected, remove snaps";
                        "region_id" => region_id,
                        "snaps" => ?snaps,
                    );
                    for (key, is_sending) in snaps {
                        let snap = if is_sending {
                            self.ctx.snap_mgr.get_snapshot_for_sending(&key)?
                        } else {
                            self.ctx.snap_mgr.get_snapshot_for_applying(&key)?
                        };
                        self.ctx
                            .snap_mgr
                            .delete_snapshot(&key, snap.as_ref(), false);
                    }
                    Ok(())
                }
                Err(TrySendError::Full(_)) => Ok(()),
                Err(TrySendError::Disconnected(_)) => unreachable!(),
            }
        };
        for (key, is_sending) in snap_keys {
            if last_region_id == key.region_id {
                keys.push((key, is_sending));
                continue;
            }

            if !keys.is_empty() {
                schedule_gc_snap(last_region_id, keys)?;
                keys = vec![];
            }

            last_region_id = key.region_id;
            keys.push((key, is_sending));
        }
        if !keys.is_empty() {
            schedule_gc_snap(last_region_id, keys)?;
        }
        Ok(())
    }

    fn on_snap_mgr_gc(&mut self) {
        if let Err(e) = self.handle_snap_mgr_gc() {
            error!(?e;
                "handle gc snap failed";
                "store_id" => self.fsm.store.id,
            );
        }
        self.register_snap_mgr_gc_tick();
    }

    fn on_compact_lock_cf(&mut self) {
        // Create a compact lock cf task(compact whole range) and schedule directly.
        let lock_cf_bytes_written = self
            .ctx
            .global_stat
            .stat
            .lock_cf_bytes_written
            .load(Ordering::SeqCst);
        if lock_cf_bytes_written > self.ctx.cfg.lock_cf_compact_bytes_threshold.0 {
            self.ctx
                .global_stat
                .stat
                .lock_cf_bytes_written
                .fetch_sub(lock_cf_bytes_written, Ordering::SeqCst);

            let task = CompactTask::Compact {
                cf_name: String::from(CF_LOCK),
                start_key: None,
                end_key: None,
            };
            if let Err(e) = self
                .ctx
                .cleanup_scheduler
                .schedule(CleanupTask::Compact(task))
            {
                error!(
                    "schedule compact lock cf task failed";
                    "store_id" => self.fsm.store.id,
                    "err" => ?e,
                );
            }
        }

        self.register_compact_lock_cf_tick();
    }

    fn register_pd_store_heartbeat_tick(&self) {
        self.ctx.schedule_store_tick(
            StoreTick::PdStoreHeartbeat,
            self.ctx.cfg.pd_store_heartbeat_tick_interval.0,
        );
    }

    fn register_snap_mgr_gc_tick(&self) {
        self.ctx
            .schedule_store_tick(StoreTick::SnapGc, self.ctx.cfg.snap_mgr_gc_tick_interval.0)
    }

    fn register_compact_lock_cf_tick(&self) {
        self.ctx.schedule_store_tick(
            StoreTick::CompactLockCf,
            self.ctx.cfg.lock_cf_compact_interval.0,
        )
    }
}

impl<'a, EK: KvEngine, ER: RaftEngine, T: Transport, C: PdClient>
    StoreFsmDelegate<'a, EK, ER, T, C>
{
    fn on_validate_sst_result(&mut self, ssts: Vec<SstMeta>) {
        if ssts.is_empty() {
            return;
        }
        // A stale peer can still ingest a stale SST before it is
        // destroyed. We need to make sure that no stale peer exists.
        let mut delete_ssts = Vec::new();
        {
            let meta = self.ctx.store_meta.lock().unwrap();
            for sst in ssts {
                if !meta.regions.contains_key(&sst.get_region_id()) {
                    delete_ssts.push(sst);
                }
            }
        }
        if delete_ssts.is_empty() {
            return;
        }

        let task = CleanupSSTTask::DeleteSST { ssts: delete_ssts };
        if let Err(e) = self
            .ctx
            .cleanup_scheduler
            .schedule(CleanupTask::CleanupSST(task))
        {
            error!(
                "schedule to delete ssts failed";
                "store_id" => self.fsm.store.id,
                "err" => ?e,
            );
        }
    }

    fn on_cleanup_import_sst(&mut self) -> Result<()> {
        let mut delete_ssts = Vec::new();
        let mut validate_ssts = Vec::new();

        let ssts = box_try!(self.ctx.importer.list_ssts());
        if ssts.is_empty() {
            return Ok(());
        }
        {
            let meta = self.ctx.store_meta.lock().unwrap();
            for sst in ssts {
                if let Some(r) = meta.regions.get(&sst.get_region_id()) {
                    let region_epoch = r.get_region_epoch();
                    if util::is_epoch_stale(sst.get_region_epoch(), region_epoch) {
                        // If the SST epoch is stale, it will not be ingested anymore.
                        delete_ssts.push(sst);
                    }
                } else {
                    // If the peer doesn't exist, we need to validate the SST through PD.
                    validate_ssts.push(sst);
                }
            }
        }

        if !delete_ssts.is_empty() {
            let task = CleanupSSTTask::DeleteSST { ssts: delete_ssts };
            if let Err(e) = self
                .ctx
                .cleanup_scheduler
                .schedule(CleanupTask::CleanupSST(task))
            {
                error!(
                    "schedule to delete ssts failed";
                    "store_id" => self.fsm.store.id,
                    "err" => ?e
                );
            }
        }

        if !validate_ssts.is_empty() {
            let task = CleanupSSTTask::ValidateSST {
                ssts: validate_ssts,
            };
            if let Err(e) = self
                .ctx
                .cleanup_scheduler
                .schedule(CleanupTask::CleanupSST(task))
            {
                error!(
                   "schedule to validate ssts failed";
                   "store_id" => self.fsm.store.id,
                   "err" => ?e,
                );
            }
        }

        Ok(())
    }

    fn register_consistency_check_tick(&mut self) {
        self.ctx.schedule_store_tick(
            StoreTick::ConsistencyCheck,
            self.ctx.cfg.consistency_check_interval.0,
        )
    }

    fn on_consistency_check_tick(&mut self) {
        self.register_consistency_check_tick();
        if self.ctx.consistency_check_scheduler.is_busy() {
            return;
        }
        let (mut target_region_id, mut oldest) = (0, Instant::now());
        let target_peer = {
            let meta = self.ctx.store_meta.lock().unwrap();
            for region_id in meta.regions.keys() {
                match self.fsm.store.consistency_check_time.get(region_id) {
                    Some(time) => {
                        if *time < oldest {
                            oldest = *time;
                            target_region_id = *region_id;
                        }
                    }
                    None => {
                        target_region_id = *region_id;
                        break;
                    }
                }
            }
            if target_region_id == 0 {
                return;
            }
            match util::find_peer(&meta.regions[&target_region_id], self.ctx.store_id()) {
                None => return,
                Some(p) => p.clone(),
            }
        };
        info!(
            "scheduling consistency check for region";
            "store_id" => self.fsm.store.id,
            "region_id" => target_region_id,
        );
        self.fsm
            .store
            .consistency_check_time
            .insert(target_region_id, Instant::now());
        let mut request = new_admin_request(target_region_id, target_peer);
        let mut admin = AdminRequest::default();
        admin.set_cmd_type(AdminCmdType::ComputeHash);
        self.ctx
            .coprocessor_host
            .on_prepropose_compute_hash(admin.mut_compute_hash());
        request.set_admin_request(admin);

        let _ = self.ctx.router.send(
            target_region_id,
            PeerMsg::RaftCommand(RaftCommand::new(request, Callback::None)),
        );
    }

    fn on_cleanup_import_sst_tick(&mut self) {
        if let Err(e) = self.on_cleanup_import_sst() {
            error!(?e;
                "cleanup import sst failed";
                "store_id" => self.fsm.store.id,
            );
        }
        self.register_cleanup_import_sst_tick();
    }

    fn register_cleanup_import_sst_tick(&self) {
        self.ctx.schedule_store_tick(
            StoreTick::CleanupImportSST,
            self.ctx.cfg.cleanup_import_sst_interval.0,
        )
    }

    fn clear_region_size_in_range(&mut self, start_key: &[u8], end_key: &[u8]) {
        let start_key = data_key(start_key);
        let end_key = data_end_key(end_key);

        let mut regions = vec![];
        {
            let meta = self.ctx.store_meta.lock().unwrap();
            for (_, region_id) in meta
                .region_ranges
                .range((Excluded(start_key), Included(end_key)))
            {
                regions.push(*region_id);
            }
        }
        for region_id in regions {
            let _ = self.ctx.router.send(
                region_id,
                PeerMsg::CasualMessage(CasualMessage::ClearRegionSize),
            );
        }
    }

    fn on_store_unreachable(&mut self, store_id: u64) {
        let now = Instant::now();
        if self
            .fsm
            .store
            .last_unreachable_report
            .get(&store_id)
            .map_or(UNREACHABLE_BACKOFF, |t| now.duration_since(*t))
            < UNREACHABLE_BACKOFF
        {
            return;
        }
        info!(
            "broadcasting unreachable";
            "store_id" => self.fsm.store.id,
            "unreachable_store_id" => store_id,
        );
        self.fsm.store.last_unreachable_report.insert(store_id, now);
        // It's possible to acquire the lock and only send notification to
        // involved regions. However loop over all the regions can take a
        // lot of time, which may block other operations.
        self.ctx.router.report_unreachable(store_id);
    }

    fn on_update_replication_mode(&mut self, status: ReplicationStatus) {
        let mut state = self.ctx.global_replication_state.lock().unwrap();
        if state.status().mode == status.mode {
            if status.get_mode() == ReplicationMode::Majority {
                return;
            }
            let exist_dr = state.status().get_dr_auto_sync();
            let dr = status.get_dr_auto_sync();
            if exist_dr.state_id == dr.state_id && exist_dr.state == dr.state {
                return;
            }
        }
        info!("updating replication mode"; "status" => ?status);
        state.set_status(status);
        drop(state);
        self.ctx.router.report_status_update()
    }

    fn register_raft_engine_purge_tick(&self) {
        self.ctx.schedule_store_tick(
            StoreTick::RaftEnginePurge,
            self.ctx.cfg.raft_engine_purge_interval.0,
        )
    }

    fn on_raft_engine_purge_tick(&self) {
        let scheduler = &self.ctx.raftlog_gc_scheduler;
        let _ = scheduler.schedule(RaftlogGcTask::Purge);
        self.register_raft_engine_purge_tick();
    }
}

#[cfg(test)]
mod tests {
    use engine_rocks::RangeOffsets;
    use engine_rocks::RangeProperties;
    use engine_rocks::RocksCompactedEvent;

    use super::*;

    #[test]
    fn test_calc_region_declined_bytes() {
        let prop = RangeProperties {
            offsets: vec![
                (
                    b"a".to_vec(),
                    RangeOffsets {
                        size: 4 * 1024,
                        keys: 1,
                    },
                ),
                (
                    b"b".to_vec(),
                    RangeOffsets {
                        size: 8 * 1024,
                        keys: 2,
                    },
                ),
                (
                    b"c".to_vec(),
                    RangeOffsets {
                        size: 12 * 1024,
                        keys: 3,
                    },
                ),
            ],
        };
        let event = RocksCompactedEvent {
            cf: "default".to_owned(),
            output_level: 3,
            total_input_bytes: 12 * 1024,
            total_output_bytes: 0,
            start_key: prop.smallest_key().unwrap(),
            end_key: prop.largest_key().unwrap(),
            input_props: vec![prop],
            output_props: vec![],
        };

        let mut region_ranges = BTreeMap::new();
        region_ranges.insert(b"a".to_vec(), 1);
        region_ranges.insert(b"b".to_vec(), 2);
        region_ranges.insert(b"c".to_vec(), 3);

        let declined_bytes = event.calc_ranges_declined_bytes(&region_ranges, 1024);
        let expected_declined_bytes = vec![(2, 8192), (3, 4096)];
        assert_eq!(declined_bytes, expected_declined_bytes);
    }
}<|MERGE_RESOLUTION|>--- conflicted
+++ resolved
@@ -94,18 +94,12 @@
     pub regions: HashMap<u64, Region>,
     /// region_id -> reader
     pub readers: HashMap<u64, ReadDelegate>,
-<<<<<<< HEAD
     /// region_id -> (term, leader)
     pub leaders: HashMap<u64, (u64, metapb::Peer)>,
-    /// `MsgRequestPreVote` or `MsgRequestVote` messages from newly split Regions shouldn't be dropped if there is no
-    /// such Region in this store now. So the messages are recorded temporarily and will be handled later.
-    pub pending_votes: RingQueue<RaftMessage>,
-=======
     /// `MsgRequestPreVote`, `MsgRequestVote` or `MsgAppend` messages from newly split Regions shouldn't be
     /// dropped if there is no such Region in this store now. So the messages are recorded temporarily and
     /// will be handled later.
     pub pending_msgs: RingQueue<RaftMessage>,
->>>>>>> c974d8b3
     /// The regions with pending snapshots.
     pub pending_snapshot_regions: Vec<Region>,
     /// A marker used to indicate the peer of a Region has received a merge target message and waits to be destroyed.
@@ -131,12 +125,8 @@
             region_ranges: BTreeMap::default(),
             regions: HashMap::default(),
             readers: HashMap::default(),
-<<<<<<< HEAD
             leaders: HashMap::default(),
-            pending_votes: RingQueue::with_capacity(vote_capacity),
-=======
             pending_msgs: RingQueue::with_capacity(vote_capacity),
->>>>>>> c974d8b3
             pending_snapshot_regions: Vec::default(),
             pending_merge_targets: HashMap::default(),
             targets_map: HashMap::default(),
