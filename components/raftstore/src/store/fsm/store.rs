// Copyright 2016 TiKV Project Authors. Licensed under Apache-2.0.

use batch_system::{BasicMailbox, BatchRouter, BatchSystem, Fsm, HandlerBuilder, PollHandler};
use crossbeam::channel::{TryRecvError, TrySendError};
<<<<<<< HEAD
use engine_rocks::{RocksCompactionJobInfo, RocksEngine, RocksWriteBatch};
use engine_traits::{
    CompactExt, CompactionJobInfo, Iterable, KvEngine, KvEngines, MiscExt, Mutable, Peekable,
    WriteBatch, WriteBatchExt, WriteOptions,
=======
use engine::rocks;
use engine::DB;
use engine_rocks::{
    Compat, RocksCompactionJobInfo, RocksEngine, RocksWriteBatch, RocksWriteBatchVec,
};
use engine_traits::{
    CompactionJobInfo, Iterable, KvEngine, Mutable, Peekable, WriteBatch, WriteBatchExt,
    WriteBatchVecExt, WriteOptions,
>>>>>>> c8a716fb
};
use engine_traits::{CF_DEFAULT, CF_LOCK, CF_RAFT, CF_WRITE};
use futures::Future;
use kvproto::import_sstpb::SstMeta;
use kvproto::metapb::{self, Region, RegionEpoch};
use kvproto::pdpb::StoreStats;
use kvproto::raft_cmdpb::{AdminCmdType, AdminRequest};
use kvproto::raft_serverpb::{PeerState, RaftMessage, RegionLocalState};
use protobuf::Message;
use raft::{Ready, StateRole};
use std::cmp::{Ord, Ordering as CmpOrdering};
use std::collections::BTreeMap;
use std::collections::Bound::{Excluded, Included, Unbounded};
use std::ops::Deref;
use std::sync::atomic::{AtomicUsize, Ordering};
use std::sync::{Arc, Mutex};
use std::time::{Duration, Instant};
use std::{mem, thread, u64};
use time::{self, Timespec};
use tokio_threadpool::{Sender as ThreadPoolSender, ThreadPool};

use crate::coprocessor::split_observer::SplitObserver;
use crate::coprocessor::{BoxAdminObserver, CoprocessorHost, RegionChangeEvent};
use crate::store::config::Config;
use crate::store::fsm::metrics::*;
use crate::store::fsm::peer::{
    maybe_destroy_source, new_admin_request, PeerFsm, PeerFsmDelegate, SenderFsmPair,
};
#[cfg(feature = "failpoints")]
use crate::store::fsm::ApplyTaskRes;
use crate::store::fsm::{
    create_apply_batch_system, ApplyBatchSystem, ApplyPollerBuilder, ApplyRouter, ApplyTask,
};
use crate::store::fsm::{ApplyNotifier, RegionProposal};
use crate::store::local_metrics::RaftMetrics;
use crate::store::metrics::*;
use crate::store::peer_storage::{self, HandleRaftReadyContext, InvokeContext};
use crate::store::transport::Transport;
use crate::store::util::is_initial_msg;
use crate::store::worker::{
    CleanupRunner, CleanupSSTRunner, CleanupSSTTask, CleanupTask, CompactRunner, CompactTask,
    ConsistencyCheckRunner, ConsistencyCheckTask, PdRunner, RaftlogGcRunner, RaftlogGcTask,
    ReadDelegate, RegionRunner, RegionTask, SplitCheckTask,
};
use crate::store::DynamicConfig;
use crate::store::PdTask;
use crate::store::{
    util, Callback, CasualMessage, PeerMsg, RaftCommand, SignificantMsg, SnapManager,
    SnapshotDeleter, StoreMsg, StoreTick,
};
use crate::Result;
use engine_rocks::{CompactedEvent, CompactionListener};
use keys::{self, data_end_key, data_key, enc_end_key, enc_start_key};
use pd_client::{ConfigClient, PdClient};
use sst_importer::SSTImporter;
use tikv_util::collections::{HashMap, HashSet};
use tikv_util::config::{Tracker, VersionTrack};
use tikv_util::mpsc::{self, LooseBoundedSender, Receiver};
use tikv_util::time::{duration_to_sec, Instant as TiInstant};
use tikv_util::timer::SteadyTimer;
use tikv_util::worker::{FutureScheduler, FutureWorker, Scheduler, Worker};
use tikv_util::{is_zero_duration, sys as sys_util, Either, RingQueue};

type Key = Vec<u8>;

const KV_WB_SHRINK_SIZE: usize = 256 * 1024;
const RAFT_WB_SHRINK_SIZE: usize = 1024 * 1024;
pub const PENDING_VOTES_CAP: usize = 20;
const UNREACHABLE_BACKOFF: Duration = Duration::from_secs(10);

pub struct StoreInfo {
    pub engine: RocksEngine,
    pub capacity: u64,
}

pub struct StoreMeta {
    /// store id
    pub store_id: Option<u64>,
    /// region_end_key -> region_id
    pub region_ranges: BTreeMap<Vec<u8>, u64>,
    /// region_id -> region
    pub regions: HashMap<u64, Region>,
    /// region_id -> reader
    pub readers: HashMap<u64, ReadDelegate>,
    /// `MsgRequestPreVote` or `MsgRequestVote` messages from newly split Regions shouldn't be dropped if there is no
    /// such Region in this store now. So the messages are recorded temporarily and will be handled later.
    pub pending_votes: RingQueue<RaftMessage>,
    /// The regions with pending snapshots.
    pub pending_snapshot_regions: Vec<Region>,
    /// A marker used to indicate the peer of a Region has received a merge target message and waits to be destroyed.
    /// target_region_id -> (source_region_id -> merge_target_epoch)
    pub pending_merge_targets: HashMap<u64, HashMap<u64, RegionEpoch>>,
    /// An inverse mapping of `pending_merge_targets` used to let source peer help target peer to clean up related entry.
    /// source_region_id -> target_region_id
    pub targets_map: HashMap<u64, u64>,
}

impl StoreMeta {
    pub fn new(vote_capacity: usize) -> StoreMeta {
        StoreMeta {
            store_id: None,
            region_ranges: BTreeMap::default(),
            regions: HashMap::default(),
            readers: HashMap::default(),
            pending_votes: RingQueue::with_capacity(vote_capacity),
            pending_snapshot_regions: Vec::default(),
            pending_merge_targets: HashMap::default(),
            targets_map: HashMap::default(),
        }
    }

    #[inline]
    pub fn set_region(
        &mut self,
        host: &CoprocessorHost,
        region: Region,
        peer: &mut crate::store::Peer,
    ) {
        let prev = self.regions.insert(region.get_id(), region.clone());
        if prev.map_or(true, |r| r.get_id() != region.get_id()) {
            // TODO: may not be a good idea to panic when holding a lock.
            panic!("{} region corrupted", peer.tag);
        }
        let reader = self.readers.get_mut(&region.get_id()).unwrap();
        peer.set_region(host, reader, region);
    }
}

#[derive(Clone)]
pub struct RaftRouter<E: KvEngine> {
    pub router: BatchRouter<PeerFsm<E>, StoreFsm>,
}

impl<E: KvEngine> Deref for RaftRouter<E> {
    type Target = BatchRouter<PeerFsm<E>, StoreFsm>;

    fn deref(&self) -> &BatchRouter<PeerFsm<E>, StoreFsm> {
        &self.router
    }
}

impl<E: KvEngine> RaftRouter<E> {
    pub fn send_raft_message(
        &self,
        mut msg: RaftMessage,
    ) -> std::result::Result<(), TrySendError<RaftMessage>> {
        let id = msg.get_region_id();
        match self.try_send(id, PeerMsg::RaftMessage(msg)) {
            Either::Left(Ok(())) => return Ok(()),
            Either::Left(Err(TrySendError::Full(PeerMsg::RaftMessage(m)))) => {
                return Err(TrySendError::Full(m));
            }
            Either::Left(Err(TrySendError::Disconnected(PeerMsg::RaftMessage(m)))) => {
                return Err(TrySendError::Disconnected(m));
            }
            Either::Right(PeerMsg::RaftMessage(m)) => msg = m,
            _ => unreachable!(),
        }
        match self.send_control(StoreMsg::RaftMessage(msg)) {
            Ok(()) => Ok(()),
            Err(TrySendError::Full(StoreMsg::RaftMessage(m))) => Err(TrySendError::Full(m)),
            Err(TrySendError::Disconnected(StoreMsg::RaftMessage(m))) => {
                Err(TrySendError::Disconnected(m))
            }
            _ => unreachable!(),
        }
    }

    #[inline]
    pub fn send_raft_command(
        &self,
        cmd: RaftCommand<E>,
    ) -> std::result::Result<(), TrySendError<RaftCommand<E>>> {
        let region_id = cmd.request.get_header().get_region_id();
        match self.send(region_id, PeerMsg::RaftCommand(cmd)) {
            Ok(()) => Ok(()),
            Err(TrySendError::Full(PeerMsg::RaftCommand(cmd))) => Err(TrySendError::Full(cmd)),
            Err(TrySendError::Disconnected(PeerMsg::RaftCommand(cmd))) => {
                Err(TrySendError::Disconnected(cmd))
            }
            _ => unreachable!(),
        }
    }

    fn report_unreachable(&self, store_id: u64) {
        self.broadcast_normal(|| {
            PeerMsg::SignificantMsg(SignificantMsg::StoreUnreachable { store_id })
        });
    }
}

pub struct PollContext<T, C: 'static> {
    pub cfg: Config,
    pub store: metapb::Store,
    pub pd_scheduler: FutureScheduler<PdTask>,
    pub consistency_check_scheduler: Scheduler<ConsistencyCheckTask<RocksEngine>>,
    pub split_check_scheduler: Scheduler<SplitCheckTask>,
    // handle Compact, CleanupSST task
    pub cleanup_scheduler: Scheduler<CleanupTask>,
    pub raftlog_gc_scheduler: Scheduler<RaftlogGcTask<RocksEngine>>,
    pub region_scheduler: Scheduler<RegionTask>,
    pub apply_router: ApplyRouter,
    pub router: RaftRouter<RocksEngine>,
    pub importer: Arc<SSTImporter>,
    pub store_meta: Arc<Mutex<StoreMeta>>,
    pub future_poller: ThreadPoolSender,
    pub raft_metrics: RaftMetrics,
    pub snap_mgr: SnapManager,
    pub applying_snap_count: Arc<AtomicUsize>,
    pub coprocessor_host: CoprocessorHost,
    pub timer: SteadyTimer,
    pub trans: T,
    pub pd_client: Arc<C>,
    pub global_stat: GlobalStoreStat,
    pub store_stat: LocalStoreStat,
    pub engines: KvEngines<RocksEngine, RocksEngine>,
    pub kv_wb: RocksWriteBatch,
    pub raft_wb: RocksWriteBatch,
    pub pending_count: usize,
    pub sync_log: bool,
    pub has_ready: bool,
    pub ready_res: Vec<(Ready, InvokeContext)>,
    pub need_flush_trans: bool,
    pub queued_snapshot: HashSet<u64>,
    pub current_time: Option<Timespec>,
}

impl<T, C> HandleRaftReadyContext for PollContext<T, C> {
    fn wb_mut(&mut self) -> (&mut RocksWriteBatch, &mut RocksWriteBatch) {
        (&mut self.kv_wb, &mut self.raft_wb)
    }

    #[inline]
    fn kv_wb_mut(&mut self) -> &mut RocksWriteBatch {
        &mut self.kv_wb
    }

    #[inline]
    fn raft_wb_mut(&mut self) -> &mut RocksWriteBatch {
        &mut self.raft_wb
    }

    #[inline]
    fn sync_log(&self) -> bool {
        self.sync_log
    }

    #[inline]
    fn set_sync_log(&mut self, sync: bool) {
        self.sync_log = sync;
    }
}

impl<T, C> PollContext<T, C> {
    #[inline]
    pub fn store_id(&self) -> u64 {
        self.store.get_id()
    }
}

impl<T: Transport, C> PollContext<T, C> {
    #[inline]
    fn schedule_store_tick(&self, tick: StoreTick, timeout: Duration) {
        if !is_zero_duration(&timeout) {
            let mb = self.router.control_mailbox();
            let f = self
                .timer
                .delay(timeout)
                .map(move |_| {
                    if let Err(e) = mb.force_send(StoreMsg::Tick(tick)) {
                        info!(
                            "failed to schedule store tick, are we shutting down?";
                            "tick" => ?tick,
                            "err" => ?e
                        );
                    }
                })
                .map_err(move |e| {
                    panic!("tick {:?} is lost due to timeout error: {:?}", tick, e);
                });
            self.future_poller.spawn(f).unwrap();
        }
    }

    pub fn handle_stale_msg(
        &mut self,
        msg: &RaftMessage,
        cur_epoch: RegionEpoch,
        need_gc: bool,
        target_region: Option<metapb::Region>,
    ) {
        let region_id = msg.get_region_id();
        let from_peer = msg.get_from_peer();
        let to_peer = msg.get_to_peer();
        let msg_type = msg.get_message().get_msg_type();

        if !need_gc {
            info!(
                "raft message is stale, ignore it";
                "region_id" => region_id,
                "current_region_epoch" => ?cur_epoch,
                "msg_type" => ?msg_type,
            );
            self.raft_metrics.message_dropped.stale_msg += 1;
            return;
        }

        info!(
            "raft message is stale, tell to gc";
            "region_id" => region_id,
            "current_region_epoch" => ?cur_epoch,
            "msg_type" => ?msg_type,
        );

        let mut gc_msg = RaftMessage::default();
        gc_msg.set_region_id(region_id);
        gc_msg.set_from_peer(to_peer.clone());
        gc_msg.set_to_peer(from_peer.clone());
        gc_msg.set_region_epoch(cur_epoch);
        if let Some(r) = target_region {
            gc_msg.set_merge_target(r);
        } else {
            gc_msg.set_is_tombstone(true);
        }
        if let Err(e) = self.trans.send(gc_msg) {
            error!(
                "send gc message failed";
                "region_id" => region_id,
                "err" => ?e
            );
        }
        self.need_flush_trans = true;
    }
}

struct Store {
    // store id, before start the id is 0.
    id: u64,
    last_compact_checked_key: Key,
    stopped: bool,
    start_time: Option<Timespec>,
    consistency_check_time: HashMap<u64, Instant>,
    last_unreachable_report: HashMap<u64, Instant>,
}

pub struct StoreFsm {
    store: Store,
    receiver: Receiver<StoreMsg>,
}

impl StoreFsm {
    pub fn new(cfg: &Config) -> (LooseBoundedSender<StoreMsg>, Box<StoreFsm>) {
        let (tx, rx) = mpsc::loose_bounded(cfg.notify_capacity);
        let fsm = Box::new(StoreFsm {
            store: Store {
                id: 0,
                last_compact_checked_key: keys::DATA_MIN_KEY.to_vec(),
                stopped: false,
                start_time: None,
                consistency_check_time: HashMap::default(),
                last_unreachable_report: HashMap::default(),
            },
            receiver: rx,
        });
        (tx, fsm)
    }
}

impl Fsm for StoreFsm {
    type Message = StoreMsg;

    #[inline]
    fn is_stopped(&self) -> bool {
        self.store.stopped
    }
}

struct StoreFsmDelegate<'a, T: 'static, C: 'static> {
    fsm: &'a mut StoreFsm,
    ctx: &'a mut PollContext<T, C>,
}

impl<'a, T: Transport, C: PdClient> StoreFsmDelegate<'a, T, C> {
    fn on_tick(&mut self, tick: StoreTick) {
        let t = TiInstant::now_coarse();
        match tick {
            StoreTick::PdStoreHeartbeat => self.on_pd_store_heartbeat_tick(),
            StoreTick::SnapGc => self.on_snap_mgr_gc(),
            StoreTick::CompactLockCf => self.on_compact_lock_cf(),
            StoreTick::CompactCheck => self.on_compact_check_tick(),
            StoreTick::ConsistencyCheck => self.on_consistency_check_tick(),
            StoreTick::CleanupImportSST => self.on_cleanup_import_sst_tick(),
        }
        let elapsed = t.elapsed();
        RAFT_EVENT_DURATION
            .with_label_values(&[tick.tag()])
            .observe(duration_to_sec(elapsed) as f64);
        slow_log!(
            elapsed,
            "[store {}] handle timeout {:?}",
            self.fsm.store.id,
            tick
        );
    }

    fn handle_msgs(&mut self, msgs: &mut Vec<StoreMsg>) {
        for m in msgs.drain(..) {
            match m {
                StoreMsg::Tick(tick) => self.on_tick(tick),
                StoreMsg::RaftMessage(msg) => {
                    if let Err(e) = self.on_raft_message(msg) {
                        error!(
                            "handle raft message failed";
                            "store_id" => self.fsm.store.id,
                            "err" => ?e
                        );
                    }
                }
                StoreMsg::CompactedEvent(event) => self.on_compaction_finished(event),
                StoreMsg::ValidateSSTResult { invalid_ssts } => {
                    self.on_validate_sst_result(invalid_ssts)
                }
                StoreMsg::ClearRegionSizeInRange { start_key, end_key } => {
                    self.clear_region_size_in_range(&start_key, &end_key)
                }
                StoreMsg::SnapshotStats => self.store_heartbeat_pd(),
                StoreMsg::StoreUnreachable { store_id } => {
                    self.on_store_unreachable(store_id);
                }
                StoreMsg::Start { store } => self.start(store),
                #[cfg(any(test, feature = "testexport"))]
                StoreMsg::Validate(f) => f(&self.ctx.cfg),
            }
        }
    }

    fn start(&mut self, store: metapb::Store) {
        if self.fsm.store.start_time.is_some() {
            panic!(
                "[store {}] unable to start again with meta {:?}",
                self.fsm.store.id, store
            );
        }
        self.fsm.store.id = store.get_id();
        self.fsm.store.start_time = Some(time::get_time());
        self.register_cleanup_import_sst_tick();
        self.register_compact_check_tick();
        self.register_pd_store_heartbeat_tick();
        self.register_compact_lock_cf_tick();
        self.register_snap_mgr_gc_tick();
        self.register_consistency_check_tick();
    }
}

pub struct RaftPoller<T: 'static, C: 'static> {
    tag: String,
    store_msg_buf: Vec<StoreMsg>,
    peer_msg_buf: Vec<PeerMsg<RocksEngine>>,
    previous_metrics: RaftMetrics,
    timer: TiInstant,
    poll_ctx: PollContext<T, C>,
    pending_proposals: Vec<RegionProposal>,
    messages_per_tick: usize,
    cfg_tracker: Tracker<Config>,
}

impl<T: Transport, C: PdClient> RaftPoller<T, C> {
    fn handle_raft_ready(&mut self, peers: &mut [Box<PeerFsm<RocksEngine>>]) {
        // Only enable the fail point when the store id is equal to 3, which is
        // the id of slow store in tests.
        fail_point!("on_raft_ready", self.poll_ctx.store_id() == 3, |_| {});
        if !self.pending_proposals.is_empty() {
            for prop in self.pending_proposals.drain(..) {
                self.poll_ctx
                    .apply_router
                    .schedule_task(prop.region_id, ApplyTask::Proposal(prop));
            }
        }
        if self.poll_ctx.need_flush_trans
            && (!self.poll_ctx.kv_wb.is_empty() || !self.poll_ctx.raft_wb.is_empty())
        {
            self.poll_ctx.trans.flush();
            self.poll_ctx.need_flush_trans = false;
        }
        let ready_cnt = self.poll_ctx.ready_res.len();
        if ready_cnt != 0 && self.poll_ctx.cfg.early_apply {
            let mut batch_pos = 0;
            let mut ready_res = mem::replace(&mut self.poll_ctx.ready_res, vec![]);
            for (ready, invoke_ctx) in &mut ready_res {
                let region_id = invoke_ctx.region_id;
                if peers[batch_pos].region_id() == region_id {
                } else {
                    while peers[batch_pos].region_id() != region_id {
                        batch_pos += 1;
                    }
                }
                PeerFsmDelegate::new(&mut peers[batch_pos], &mut self.poll_ctx)
                    .handle_raft_ready_apply(ready, invoke_ctx);
            }
            self.poll_ctx.ready_res = ready_res;
        }
        self.poll_ctx.raft_metrics.ready.has_ready_region += ready_cnt as u64;
        fail_point!("raft_before_save");
        if !self.poll_ctx.kv_wb.is_empty() {
            let mut write_opts = WriteOptions::new();
            write_opts.set_sync(true);
            self.poll_ctx
                .engines
                .kv
                .write_opt(&self.poll_ctx.kv_wb, &write_opts)
                .unwrap_or_else(|e| {
                    panic!("{} failed to save append state result: {:?}", self.tag, e);
                });
            let data_size = self.poll_ctx.kv_wb.data_size();
            if data_size > KV_WB_SHRINK_SIZE {
                self.poll_ctx.kv_wb = self.poll_ctx.engines.kv.write_batch_with_cap(4 * 1024);
            } else {
                self.poll_ctx.kv_wb.clear();
            }
        }
        fail_point!("raft_between_save");
        if !self.poll_ctx.raft_wb.is_empty() {
            fail_point!(
                "raft_before_save_on_store_1",
                self.poll_ctx.store_id() == 1,
                |_| {}
            );
            let mut write_opts = WriteOptions::new();
            write_opts.set_sync(self.poll_ctx.cfg.sync_log || self.poll_ctx.sync_log);
            self.poll_ctx
                .engines
                .raft
                .write_opt(&self.poll_ctx.raft_wb, &write_opts)
                .unwrap_or_else(|e| {
                    panic!("{} failed to save raft append result: {:?}", self.tag, e);
                });
            let data_size = self.poll_ctx.raft_wb.data_size();
            if data_size > RAFT_WB_SHRINK_SIZE {
                self.poll_ctx.raft_wb = self.poll_ctx.engines.raft.write_batch_with_cap(4 * 1024);
            } else {
                self.poll_ctx.raft_wb.clear();
            }
        }
        fail_point!("raft_after_save");
        if ready_cnt != 0 {
            let mut batch_pos = 0;
            let mut ready_res = mem::replace(&mut self.poll_ctx.ready_res, Vec::default());
            for (ready, invoke_ctx) in ready_res.drain(..) {
                let region_id = invoke_ctx.region_id;
                if peers[batch_pos].region_id() == region_id {
                } else {
                    while peers[batch_pos].region_id() != region_id {
                        batch_pos += 1;
                    }
                }
                PeerFsmDelegate::new(&mut peers[batch_pos], &mut self.poll_ctx)
                    .post_raft_ready_append(ready, invoke_ctx);
            }
        }
        let dur = self.timer.elapsed();
        if !self.poll_ctx.store_stat.is_busy {
            let election_timeout = Duration::from_millis(
                self.poll_ctx.cfg.raft_base_tick_interval.as_millis()
                    * self.poll_ctx.cfg.raft_election_timeout_ticks as u64,
            );
            if dur >= election_timeout {
                self.poll_ctx.store_stat.is_busy = true;
            }
        }

        self.poll_ctx
            .raft_metrics
            .append_log
            .observe(duration_to_sec(dur) as f64);

        slow_log!(
            dur,
            "{} handle {} pending peers include {} ready, {} entries, {} messages and {} \
             snapshots",
            self.tag,
            self.poll_ctx.pending_count,
            ready_cnt,
            self.poll_ctx.raft_metrics.ready.append - self.previous_metrics.ready.append,
            self.poll_ctx.raft_metrics.ready.message - self.previous_metrics.ready.message,
            self.poll_ctx.raft_metrics.ready.snapshot - self.previous_metrics.ready.snapshot
        );
    }
}

impl<T: Transport, C: PdClient> PollHandler<PeerFsm<RocksEngine>, StoreFsm> for RaftPoller<T, C> {
    fn begin(&mut self, batch_size: usize) {
        self.previous_metrics = self.poll_ctx.raft_metrics.clone();
        self.poll_ctx.pending_count = 0;
        self.poll_ctx.sync_log = false;
        self.poll_ctx.has_ready = false;
        if self.pending_proposals.capacity() == 0 {
            self.pending_proposals = Vec::with_capacity(batch_size);
        }
        self.timer = TiInstant::now_coarse();
        // update config
        if let Some(incoming) = self.cfg_tracker.any_new() {
            match Ord::cmp(
                &incoming.messages_per_tick,
                &self.poll_ctx.cfg.messages_per_tick,
            ) {
                CmpOrdering::Greater => {
                    self.store_msg_buf.reserve(incoming.messages_per_tick);
                    self.peer_msg_buf.reserve(incoming.messages_per_tick);
                    self.messages_per_tick = incoming.messages_per_tick;
                }
                CmpOrdering::Less => {
                    self.store_msg_buf.shrink_to(incoming.messages_per_tick);
                    self.peer_msg_buf.shrink_to(incoming.messages_per_tick);
                    self.messages_per_tick = incoming.messages_per_tick;
                }
                _ => {}
            }
            self.poll_ctx.cfg = incoming.clone();
        }
    }

    fn handle_control(&mut self, store: &mut StoreFsm) -> Option<usize> {
        let mut expected_msg_count = None;
        while self.store_msg_buf.len() < self.messages_per_tick {
            match store.receiver.try_recv() {
                Ok(msg) => self.store_msg_buf.push(msg),
                Err(TryRecvError::Empty) => {
                    expected_msg_count = Some(0);
                    break;
                }
                Err(TryRecvError::Disconnected) => {
                    store.store.stopped = true;
                    expected_msg_count = Some(0);
                    break;
                }
            }
        }
        let mut delegate = StoreFsmDelegate {
            fsm: store,
            ctx: &mut self.poll_ctx,
        };
        delegate.handle_msgs(&mut self.store_msg_buf);
        expected_msg_count
    }

    fn handle_normal(&mut self, peer: &mut PeerFsm<RocksEngine>) -> Option<usize> {
        let mut expected_msg_count = None;

        fail_point!(
            "pause_on_peer_collect_message",
            peer.peer_id() == 1,
            |_| unreachable!()
        );

        while self.peer_msg_buf.len() < self.messages_per_tick {
            match peer.receiver.try_recv() {
                // TODO: we may need a way to optimize the message copy.
                Ok(msg) => {
                    fail_point!(
                        "pause_on_peer_destroy_res",
                        peer.peer_id() == 1
                            && match msg {
                                PeerMsg::ApplyRes {
                                    res: ApplyTaskRes::Destroy { .. },
                                } => true,
                                _ => false,
                            },
                        |_| unreachable!()
                    );
                    self.peer_msg_buf.push(msg)
                }
                Err(TryRecvError::Empty) => {
                    expected_msg_count = Some(0);
                    break;
                }
                Err(TryRecvError::Disconnected) => {
                    peer.stop();
                    expected_msg_count = Some(0);
                    break;
                }
            }
        }
        let mut delegate = PeerFsmDelegate::new(peer, &mut self.poll_ctx);
        delegate.handle_msgs(&mut self.peer_msg_buf);
        delegate.collect_ready(&mut self.pending_proposals);
        expected_msg_count
    }

    fn end(&mut self, peers: &mut [Box<PeerFsm<RocksEngine>>]) {
        if self.poll_ctx.has_ready {
            self.handle_raft_ready(peers);
        }
        self.poll_ctx.current_time = None;
        if !self.poll_ctx.queued_snapshot.is_empty() {
            let mut meta = self.poll_ctx.store_meta.lock().unwrap();
            meta.pending_snapshot_regions
                .retain(|r| !self.poll_ctx.queued_snapshot.contains(&r.get_id()));
            self.poll_ctx.queued_snapshot.clear();
        }
        self.poll_ctx
            .raft_metrics
            .process_ready
            .observe(duration_to_sec(self.timer.elapsed()) as f64);
        self.poll_ctx.raft_metrics.flush();
        self.poll_ctx.store_stat.flush();
    }

    fn pause(&mut self) {
        if self.poll_ctx.need_flush_trans {
            self.poll_ctx.trans.flush();
            self.poll_ctx.need_flush_trans = false;
        }
    }
}

pub struct RaftPollerBuilder<T, C> {
    pub cfg: Arc<VersionTrack<Config>>,
    pub store: metapb::Store,
    pd_scheduler: FutureScheduler<PdTask>,
    consistency_check_scheduler: Scheduler<ConsistencyCheckTask<RocksEngine>>,
    split_check_scheduler: Scheduler<SplitCheckTask>,
    cleanup_scheduler: Scheduler<CleanupTask>,
    raftlog_gc_scheduler: Scheduler<RaftlogGcTask<RocksEngine>>,
    pub region_scheduler: Scheduler<RegionTask>,
    apply_router: ApplyRouter,
    pub router: RaftRouter<RocksEngine>,
    pub importer: Arc<SSTImporter>,
    store_meta: Arc<Mutex<StoreMeta>>,
    future_poller: ThreadPoolSender,
    snap_mgr: SnapManager,
    pub coprocessor_host: CoprocessorHost,
    trans: T,
    pd_client: Arc<C>,
    global_stat: GlobalStoreStat,
    pub engines: KvEngines<RocksEngine, RocksEngine>,
    applying_snap_count: Arc<AtomicUsize>,
}

impl<T, C> RaftPollerBuilder<T, C> {
    /// Initialize this store. It scans the db engine, loads all regions
    /// and their peers from it, and schedules snapshot worker if necessary.
    /// WARN: This store should not be used before initialized.
    fn init(&mut self) -> Result<Vec<SenderFsmPair<RocksEngine>>> {
        // Scan region meta to get saved regions.
        let start_key = keys::REGION_META_MIN_KEY;
        let end_key = keys::REGION_META_MAX_KEY;
        let kv_engine = self.engines.kv.clone();
        let store_id = self.store.get_id();
        let mut total_count = 0;
        let mut tombstone_count = 0;
        let mut applying_count = 0;
        let mut region_peers = vec![];

        let t = Instant::now();
        let mut kv_wb = self.engines.kv.write_batch();
        let mut raft_wb = self.engines.raft.write_batch();
        let mut applying_regions = vec![];
        let mut merging_count = 0;
        let mut meta = self.store_meta.lock().unwrap();
        kv_engine.scan_cf(CF_RAFT, start_key, end_key, false, |key, value| {
            let (region_id, suffix) = box_try!(keys::decode_region_meta_key(key));
            if suffix != keys::REGION_STATE_SUFFIX {
                return Ok(true);
            }

            total_count += 1;

            let mut local_state = RegionLocalState::default();
            local_state.merge_from_bytes(value)?;

            let region = local_state.get_region();
            if local_state.get_state() == PeerState::Tombstone {
                tombstone_count += 1;
                debug!("region is tombstone"; "region" => ?region, "store_id" => store_id);
                self.clear_stale_meta(&mut kv_wb, &mut raft_wb, &local_state);
                return Ok(true);
            }
            if local_state.get_state() == PeerState::Applying {
                // in case of restart happen when we just write region state to Applying,
                // but not write raft_local_state to raft rocksdb in time.
                box_try!(peer_storage::recover_from_applying_state(
                    &self.engines,
                    &mut raft_wb,
                    region_id
                ));
                applying_count += 1;
                applying_regions.push(region.clone());
                return Ok(true);
            }

            let (tx, mut peer) = box_try!(PeerFsm::create(
                store_id,
                &self.cfg.value(),
                self.region_scheduler.clone(),
                self.engines.clone(),
                region,
            ));
            if local_state.get_state() == PeerState::Merging {
                info!("region is merging"; "region" => ?region, "store_id" => store_id);
                merging_count += 1;
                peer.set_pending_merge_state(local_state.get_merge_state().to_owned());
            }
            meta.region_ranges.insert(enc_end_key(region), region_id);
            meta.regions.insert(region_id, region.clone());
            // No need to check duplicated here, because we use region id as the key
            // in DB.
            region_peers.push((tx, peer));
            self.coprocessor_host.on_region_changed(
                region,
                RegionChangeEvent::Create,
                StateRole::Follower,
            );
            Ok(true)
        })?;

        if !kv_wb.is_empty() {
            self.engines.kv.write(&kv_wb).unwrap();
            self.engines.kv.sync_wal().unwrap();
        }
        if !raft_wb.is_empty() {
            self.engines.raft.write(&raft_wb).unwrap();
            self.engines.raft.sync_wal().unwrap();
        }

        // schedule applying snapshot after raft writebatch were written.
        for region in applying_regions {
            info!("region is applying snapshot"; "region" => ?region, "store_id" => store_id);
            let (tx, mut peer) = PeerFsm::create(
                store_id,
                &self.cfg.value(),
                self.region_scheduler.clone(),
                self.engines.clone(),
                &region,
            )?;
            peer.schedule_applying_snapshot();
            meta.region_ranges
                .insert(enc_end_key(&region), region.get_id());
            meta.regions.insert(region.get_id(), region);
            region_peers.push((tx, peer));
        }

        info!(
            "start store";
            "store_id" => store_id,
            "region_count" => total_count,
            "tombstone_count" => tombstone_count,
            "applying_count" =>  applying_count,
            "merge_count" => merging_count,
            "takes" => ?t.elapsed(),
        );

        self.clear_stale_data(&meta)?;

        Ok(region_peers)
    }

    fn clear_stale_meta(
        &self,
        kv_wb: &mut RocksWriteBatch,
        raft_wb: &mut RocksWriteBatch,
        origin_state: &RegionLocalState,
    ) {
        let region = origin_state.get_region();
        let raft_key = keys::raft_state_key(region.get_id());
        let raft_state = match self.engines.raft.get_msg(&raft_key).unwrap() {
            // it has been cleaned up.
            None => return,
            Some(value) => value,
        };

        peer_storage::clear_meta(&self.engines, kv_wb, raft_wb, region.get_id(), &raft_state)
            .unwrap();
        let key = keys::region_state_key(region.get_id());
        kv_wb.put_msg_cf(CF_RAFT, &key, origin_state).unwrap();
    }

    /// `clear_stale_data` clean up all possible garbage data.
    fn clear_stale_data(&self, meta: &StoreMeta) -> Result<()> {
        let t = Instant::now();

        let mut ranges = Vec::new();
        let mut last_start_key = keys::data_key(b"");
        for region_id in meta.region_ranges.values() {
            let region = &meta.regions[region_id];
            let start_key = keys::enc_start_key(region);
            ranges.push((last_start_key, start_key));
            last_start_key = keys::enc_end_key(region);
        }
        ranges.push((last_start_key, keys::DATA_MAX_KEY.to_vec()));

        self.engines.kv.roughly_cleanup_ranges(&ranges)?;

        info!(
            "cleans up garbage data";
            "store_id" => self.store.get_id(),
            "garbage_range_count" => ranges.len(),
            "takes" => ?t.elapsed()
        );

        Ok(())
    }
}

impl<T, C> HandlerBuilder<PeerFsm<RocksEngine>, StoreFsm> for RaftPollerBuilder<T, C>
where
    T: Transport + 'static,
    C: PdClient + 'static,
{
    type Handler = RaftPoller<T, C>;

    fn build(&mut self) -> RaftPoller<T, C> {
        let ctx = PollContext {
            cfg: self.cfg.value().clone(),
            store: self.store.clone(),
            pd_scheduler: self.pd_scheduler.clone(),
            consistency_check_scheduler: self.consistency_check_scheduler.clone(),
            split_check_scheduler: self.split_check_scheduler.clone(),
            region_scheduler: self.region_scheduler.clone(),
            apply_router: self.apply_router.clone(),
            router: self.router.clone(),
            cleanup_scheduler: self.cleanup_scheduler.clone(),
            raftlog_gc_scheduler: self.raftlog_gc_scheduler.clone(),
            importer: self.importer.clone(),
            store_meta: self.store_meta.clone(),
            future_poller: self.future_poller.clone(),
            raft_metrics: RaftMetrics::default(),
            snap_mgr: self.snap_mgr.clone(),
            applying_snap_count: self.applying_snap_count.clone(),
            coprocessor_host: self.coprocessor_host.clone(),
            timer: SteadyTimer::default(),
            trans: self.trans.clone(),
            pd_client: self.pd_client.clone(),
            global_stat: self.global_stat.clone(),
            store_stat: self.global_stat.local(),
            engines: self.engines.clone(),
            kv_wb: self.engines.kv.write_batch(),
            raft_wb: self.engines.raft.write_batch_with_cap(4 * 1024),
            pending_count: 0,
            sync_log: false,
            has_ready: false,
            ready_res: Vec::new(),
            need_flush_trans: false,
            queued_snapshot: HashSet::default(),
            current_time: None,
        };
        let tag = format!("[store {}]", ctx.store.get_id());
        RaftPoller {
            tag: tag.clone(),
            store_msg_buf: Vec::with_capacity(ctx.cfg.messages_per_tick),
            peer_msg_buf: Vec::with_capacity(ctx.cfg.messages_per_tick),
            previous_metrics: ctx.raft_metrics.clone(),
            timer: TiInstant::now_coarse(),
            messages_per_tick: ctx.cfg.messages_per_tick,
            poll_ctx: ctx,
            pending_proposals: Vec::new(),
            cfg_tracker: self.cfg.clone().tracker(tag),
        }
    }
}

struct Workers {
    pd_worker: FutureWorker<PdTask>,
    consistency_check_worker: Worker<ConsistencyCheckTask<RocksEngine>>,
    split_check_worker: Worker<SplitCheckTask>,
    // handle Compact, CleanupSST task
    cleanup_worker: Worker<CleanupTask>,
    raftlog_gc_worker: Worker<RaftlogGcTask<RocksEngine>>,
    region_worker: Worker<RegionTask>,
    coprocessor_host: CoprocessorHost,
    future_poller: ThreadPool,
}

pub struct RaftBatchSystem {
    system: BatchSystem<PeerFsm<RocksEngine>, StoreFsm>,
    apply_router: ApplyRouter,
    apply_system: ApplyBatchSystem,
    router: RaftRouter<RocksEngine>,
    workers: Option<Workers>,
}

impl RaftBatchSystem {
    pub fn router(&self) -> RaftRouter<RocksEngine> {
        self.router.clone()
    }

    pub fn apply_router(&self) -> ApplyRouter {
        self.apply_router.clone()
    }

    // TODO: reduce arguments
    pub fn spawn<T: Transport + 'static, C: PdClient + ConfigClient + 'static>(
        &mut self,
        meta: metapb::Store,
        cfg: Arc<VersionTrack<Config>>,
        engines: KvEngines<RocksEngine, RocksEngine>,
        trans: T,
        pd_client: Arc<C>,
        mgr: SnapManager,
        pd_worker: FutureWorker<PdTask>,
        store_meta: Arc<Mutex<StoreMeta>>,
        mut coprocessor_host: CoprocessorHost,
        importer: Arc<SSTImporter>,
        split_check_worker: Worker<SplitCheckTask>,
        dyn_cfg: Box<dyn DynamicConfig>,
    ) -> Result<()> {
        assert!(self.workers.is_none());
        // TODO: we can get cluster meta regularly too later.

        // TODO load coprocessors from configuration
        coprocessor_host
            .registry
            .register_admin_observer(100, BoxAdminObserver::new(SplitObserver));

        let workers = Workers {
            split_check_worker,
            region_worker: Worker::new("snapshot-worker"),
            pd_worker,
            consistency_check_worker: Worker::new("consistency-check"),
            cleanup_worker: Worker::new("cleanup-worker"),
            raftlog_gc_worker: Worker::new("raft-gc-worker"),
            coprocessor_host,
            future_poller: tokio_threadpool::Builder::new()
                .name_prefix("future-poller")
                .pool_size(cfg.value().future_poll_size)
                .build(),
        };
        let mut builder = RaftPollerBuilder {
            cfg,
            store: meta,
            engines,
            router: self.router.clone(),
            split_check_scheduler: workers.split_check_worker.scheduler(),
            region_scheduler: workers.region_worker.scheduler(),
            pd_scheduler: workers.pd_worker.scheduler(),
            consistency_check_scheduler: workers.consistency_check_worker.scheduler(),
            cleanup_scheduler: workers.cleanup_worker.scheduler(),
            raftlog_gc_scheduler: workers.raftlog_gc_worker.scheduler(),
            apply_router: self.apply_router.clone(),
            trans,
            pd_client,
            coprocessor_host: workers.coprocessor_host.clone(),
            importer,
            snap_mgr: mgr,
            global_stat: GlobalStoreStat::default(),
            store_meta,
            applying_snap_count: Arc::new(AtomicUsize::new(0)),
            future_poller: workers.future_poller.sender().clone(),
        };
        let region_peers = builder.init()?;
        let engine = RocksEngine::from_db(builder.engines.kv.clone());
        if engine.support_write_batch_vec() {
            self.start_system::<T, C, RocksWriteBatchVec>(workers, region_peers, builder, dyn_cfg)?;
        } else {
            self.start_system::<T, C, RocksWriteBatch>(workers, region_peers, builder, dyn_cfg)?;
        }
        Ok(())
    }

    fn start_system<
        T: Transport + 'static,
        C: PdClient + ConfigClient + 'static,
        W: WriteBatch + WriteBatchVecExt<RocksEngine> + 'static,
    >(
        &mut self,
        mut workers: Workers,
        region_peers: Vec<SenderFsmPair<RocksEngine>>,
        builder: RaftPollerBuilder<T, C>,
        dyn_cfg: Box<dyn DynamicConfig>,
    ) -> Result<()> {
        builder.snap_mgr.init()?;

        let engines = builder.engines.clone();
        let snap_mgr = builder.snap_mgr.clone();
        let cfg = builder.cfg.value().clone();
        let store = builder.store.clone();
        let pd_client = builder.pd_client.clone();
        let importer = builder.importer.clone();

        let apply_poller_builder = ApplyPollerBuilder::<W>::new(
            &builder,
            ApplyNotifier::Router(self.router.clone()),
            self.apply_router.clone(),
        );
        self.apply_system
            .schedule_all(region_peers.iter().map(|pair| pair.1.get_peer()));

        {
            let mut meta = builder.store_meta.lock().unwrap();
            for (_, peer_fsm) in &region_peers {
                let peer = peer_fsm.get_peer();
                meta.readers
                    .insert(peer_fsm.region_id(), ReadDelegate::from_peer(peer));
            }
        }

        let router = Mutex::new(self.router.clone());
        pd_client.handle_reconnect(move || {
            router
                .lock()
                .unwrap()
                .broadcast_normal(|| PeerMsg::HeartbeatPd);
        });

        let tag = format!("raftstore-{}", store.get_id());
        self.system.spawn(tag, builder);
        let mut mailboxes = Vec::with_capacity(region_peers.len());
        let mut address = Vec::with_capacity(region_peers.len());
        for (tx, fsm) in region_peers {
            address.push(fsm.region_id());
            mailboxes.push((fsm.region_id(), BasicMailbox::new(tx, fsm)));
        }
        self.router.register_all(mailboxes);

        // Make sure Msg::Start is the first message each FSM received.
        for addr in address {
            self.router.force_send(addr, PeerMsg::Start).unwrap();
        }
        self.router
            .send_control(StoreMsg::Start {
                store: store.clone(),
            })
            .unwrap();

        self.apply_system
            .spawn("apply".to_owned(), apply_poller_builder);

        let region_runner = RegionRunner::new(
            engines.clone(),
            snap_mgr,
            cfg.snap_apply_batch_size.0 as usize,
            cfg.use_delete_range,
            cfg.clean_stale_peer_delay.0,
            workers.coprocessor_host.clone(),
            self.router(),
        );
        let timer = region_runner.new_timer();
        box_try!(workers.region_worker.start_with_timer(region_runner, timer));

        let raftlog_gc_runner = RaftlogGcRunner::new(None);
        box_try!(workers.raftlog_gc_worker.start(raftlog_gc_runner));

        let compact_runner = CompactRunner::new(engines.kv.clone());
        let cleanup_sst_runner = CleanupSSTRunner::new(
            store.get_id(),
            self.router.clone(),
            Arc::clone(&importer),
            Arc::clone(&pd_client),
        );
        let cleanup_runner = CleanupRunner::new(compact_runner, cleanup_sst_runner);
        box_try!(workers.cleanup_worker.start(cleanup_runner));

        let pd_runner = PdRunner::new(
            store.get_id(),
            Arc::clone(&pd_client),
            dyn_cfg,
            self.router.clone(),
            engines.kv,
            workers.pd_worker.scheduler(),
            cfg.pd_store_heartbeat_tick_interval.as_secs(),
        );
        box_try!(workers.pd_worker.start(pd_runner));

        let consistency_check_runner = ConsistencyCheckRunner::new(self.router.clone());
        box_try!(workers
            .consistency_check_worker
            .start(consistency_check_runner));

        if let Err(e) = sys_util::thread::set_priority(sys_util::HIGH_PRI) {
            warn!("set thread priority for raftstore failed"; "error" => ?e);
        }
        self.workers = Some(workers);
        Ok(())
    }

    pub fn shutdown(&mut self) {
        if self.workers.is_none() {
            return;
        }
        let mut workers = self.workers.take().unwrap();
        // Wait all workers finish.
        let mut handles: Vec<Option<thread::JoinHandle<()>>> = vec![];
        handles.push(workers.split_check_worker.stop());
        handles.push(workers.region_worker.stop());
        handles.push(workers.pd_worker.stop());
        handles.push(workers.consistency_check_worker.stop());
        handles.push(workers.cleanup_worker.stop());
        handles.push(workers.raftlog_gc_worker.stop());
        self.apply_system.shutdown();
        self.system.shutdown();
        for h in handles {
            if let Some(h) = h {
                h.join().unwrap();
            }
        }
        workers.coprocessor_host.shutdown();
        workers.future_poller.shutdown_now().wait().unwrap();
    }
}

pub fn create_raft_batch_system(cfg: &Config) -> (RaftRouter<RocksEngine>, RaftBatchSystem) {
    let (store_tx, store_fsm) = StoreFsm::new(cfg);
    let (apply_router, apply_system) = create_apply_batch_system(&cfg);
    let (router, system) = batch_system::create_system(
        cfg.store_pool_size,
        cfg.store_max_batch_size,
        store_tx,
        store_fsm,
    );
    let raft_router = RaftRouter { router };
    let system = RaftBatchSystem {
        system,
        workers: None,
        apply_router,
        apply_system,
        router: raft_router.clone(),
    };
    (raft_router, system)
}

impl<'a, T: Transport, C: PdClient> StoreFsmDelegate<'a, T, C> {
    /// Checks if the message is targeting a stale peer.
    ///
    /// Returns true means the message can be dropped silently.
    fn check_msg(&mut self, msg: &RaftMessage) -> Result<bool> {
        let region_id = msg.get_region_id();
        let from_epoch = msg.get_region_epoch();
        let msg_type = msg.get_message().get_msg_type();
        let is_vote_msg = util::is_vote_msg(msg.get_message());
        let from_store_id = msg.get_from_peer().get_store_id();

        // Check if the target peer is tombstone.
        let state_key = keys::region_state_key(region_id);
        let local_state: RegionLocalState =
            match self.ctx.engines.kv.get_msg_cf(CF_RAFT, &state_key)? {
                Some(state) => state,
                None => return Ok(false),
            };

        if local_state.get_state() != PeerState::Tombstone {
            // Maybe split, but not registered yet.
            self.ctx.raft_metrics.message_dropped.region_nonexistent += 1;
            if util::is_first_vote_msg(msg.get_message()) {
                let mut meta = self.ctx.store_meta.lock().unwrap();
                // Last check on whether target peer is created, otherwise, the
                // vote message will never be consumed.
                if meta.regions.contains_key(&region_id) {
                    return Ok(false);
                }
                meta.pending_votes.push(msg.to_owned());
                info!(
                    "region doesn't exist yet, wait for it to be split";
                    "region_id" => region_id
                );
                return Ok(true);
            }
            return Err(box_err!(
                "[region {}] region not exist but not tombstone: {:?}",
                region_id,
                local_state
            ));
        }
        debug!(
            "region is in tombstone state";
            "region_id" => region_id,
            "region_local_state" => ?local_state,
        );
        let region = local_state.get_region();
        let region_epoch = region.get_region_epoch();
        if local_state.has_merge_state() {
            info!(
                "merged peer receives a stale message";
                "region_id" => region_id,
                "current_region_epoch" => ?region_epoch,
                "msg_type" => ?msg_type,
            );

            let merge_target = if let Some(peer) = util::find_peer(region, from_store_id) {
                // Maybe the target is promoted from learner to voter, but the follower
                // doesn't know it. So we only compare peer id.
                assert_eq!(peer.get_id(), msg.get_from_peer().get_id());
                // Let stale peer decides whether it should wait for merging or just remove
                // itself.
                Some(local_state.get_merge_state().get_target().to_owned())
            } else {
                // If a peer is isolated before prepare_merge and conf remove, it should just
                // remove itself.
                None
            };
            self.ctx
                .handle_stale_msg(msg, region_epoch.clone(), true, merge_target);
            return Ok(true);
        }
        // The region in this peer is already destroyed
        if util::is_epoch_stale(from_epoch, region_epoch) {
            info!(
                "tombstone peer receives a stale message";
                "region_id" => region_id,
                "from_region_epoch" => ?from_epoch,
                "current_region_epoch" => ?region_epoch,
                "msg_type" => ?msg_type,
            );

            let not_exist = util::find_peer(region, from_store_id).is_none();
            self.ctx
                .handle_stale_msg(msg, region_epoch.clone(), is_vote_msg && not_exist, None);

            return Ok(true);
        }

        if from_epoch.get_conf_ver() == region_epoch.get_conf_ver() {
            self.ctx.raft_metrics.message_dropped.region_tombstone_peer += 1;
            return Err(box_err!(
                "tombstone peer [epoch: {:?}] receive an invalid \
                 message {:?}, ignore it",
                region_epoch,
                msg_type
            ));
        }

        Ok(false)
    }

    fn on_raft_message(&mut self, mut msg: RaftMessage) -> Result<()> {
        let region_id = msg.get_region_id();
        match self.ctx.router.send(region_id, PeerMsg::RaftMessage(msg)) {
            Ok(()) | Err(TrySendError::Full(_)) => return Ok(()),
            Err(TrySendError::Disconnected(PeerMsg::RaftMessage(m))) => msg = m,
            e => panic!(
                "[store {}] [region {}] unexpected redirect error: {:?}",
                self.fsm.store.id, region_id, e
            ),
        }

        debug!(
            "handle raft message";
            "from_peer_id" => msg.get_from_peer().get_id(),
            "to_peer_id" => msg.get_to_peer().get_id(),
            "store_id" => self.fsm.store.id,
            "region_id" => region_id,
            "msg_type" => ?msg.get_message().get_msg_type(),
        );

        if msg.get_to_peer().get_store_id() != self.ctx.store_id() {
            warn!(
                "store not match, ignore it";
                "store_id" => self.ctx.store_id(),
                "to_store_id" => msg.get_to_peer().get_store_id(),
                "region_id" => region_id,
            );
            self.ctx.raft_metrics.message_dropped.mismatch_store_id += 1;
            return Ok(());
        }

        if !msg.has_region_epoch() {
            error!(
                "missing epoch in raft message, ignore it";
                "region_id" => region_id,
            );
            self.ctx.raft_metrics.message_dropped.mismatch_region_epoch += 1;
            return Ok(());
        }
        if msg.get_is_tombstone() || msg.has_merge_target() {
            // Target tombstone peer doesn't exist, so ignore it.
            return Ok(());
        }
        if self.check_msg(&msg)? {
            return Ok(());
        }
        if !self.maybe_create_peer(region_id, &msg)? {
            return Ok(());
        }
        let _ = self.ctx.router.send(region_id, PeerMsg::RaftMessage(msg));
        Ok(())
    }

    /// If target peer doesn't exist, create it.
    ///
    /// return false to indicate that target peer is in invalid state or
    /// doesn't exist and can't be created.
    fn maybe_create_peer(&mut self, region_id: u64, msg: &RaftMessage) -> Result<bool> {
        let target = msg.get_to_peer();
        // we may encounter a message with larger peer id, which means
        // current peer is stale, then we should remove current peer
        let mut guard = self.ctx.store_meta.lock().unwrap();
        let meta: &mut StoreMeta = &mut *guard;
        if meta.regions.contains_key(&region_id) {
            return Ok(true);
        }

        if !is_initial_msg(msg.get_message()) {
            let msg_type = msg.get_message().get_msg_type();
            debug!(
                "target peer doesn't exist, stale message";
                "target_peer" => ?target,
                "region_id" => region_id,
                "msg_type" => ?msg_type,
            );
            self.ctx.raft_metrics.message_dropped.stale_msg += 1;
            return Ok(false);
        }

        let mut is_overlapped = false;
        let mut regions_to_destroy = vec![];
        for (_, id) in meta.region_ranges.range((
            Excluded(data_key(msg.get_start_key())),
            Unbounded::<Vec<u8>>,
        )) {
            let exist_region = &meta.regions[&id];
            if enc_start_key(exist_region) >= data_end_key(msg.get_end_key()) {
                break;
            }

            debug!(
                "msg is overlapped with exist region";
                "region_id" => region_id,
                "msg" => ?msg,
                "exist_region" => ?exist_region,
            );
            if util::is_first_vote_msg(msg.get_message()) {
                meta.pending_votes.push(msg.to_owned());
            }

            if maybe_destroy_source(
                meta,
                region_id,
                exist_region.get_id(),
                msg.get_region_epoch().to_owned(),
            ) {
                regions_to_destroy.push(exist_region.get_id());
                continue;
            }
            is_overlapped = true;
            if msg.get_region_epoch().get_version() > exist_region.get_region_epoch().get_version()
            {
                // If new region's epoch version is greater than exist region's, the exist region
                // may has been merged already.
                let _ = self.ctx.router.force_send(
                    exist_region.get_id(),
                    PeerMsg::CasualMessage(CasualMessage::RegionOverlapped),
                );
            }
        }
        if is_overlapped {
            self.ctx.raft_metrics.message_dropped.region_overlap += 1;
            return Ok(false);
        }

        for id in regions_to_destroy {
            self.ctx
                .router
                .force_send(
                    id,
                    PeerMsg::SignificantMsg(SignificantMsg::MergeResult {
                        target: target.clone(),
                        stale: true,
                    }),
                )
                .unwrap();
        }

        // New created peers should know it's learner or not.
        let (tx, peer) = PeerFsm::replicate(
            self.ctx.store_id(),
            &self.ctx.cfg,
            self.ctx.region_scheduler.clone(),
            self.ctx.engines.clone(),
            region_id,
            target.clone(),
        )?;
        // following snapshot may overlap, should insert into region_ranges after
        // snapshot is applied.
        meta.regions
            .insert(region_id, peer.get_peer().region().to_owned());
        let mailbox = BasicMailbox::new(tx, peer);
        self.ctx.router.register(region_id, mailbox);
        self.ctx
            .router
            .force_send(region_id, PeerMsg::Start)
            .unwrap();
        Ok(true)
    }

    fn on_compaction_finished(&mut self, event: CompactedEvent) {
        // If size declining is trivial, skip.
        let total_bytes_declined = if event.total_input_bytes > event.total_output_bytes {
            event.total_input_bytes - event.total_output_bytes
        } else {
            0
        };
        if total_bytes_declined < self.ctx.cfg.region_split_check_diff.0
            || total_bytes_declined * 10 < event.total_input_bytes
        {
            return;
        }

        let output_level_str = event.output_level.to_string();
        COMPACTION_DECLINED_BYTES
            .with_label_values(&[&output_level_str])
            .observe(total_bytes_declined as f64);

        // self.cfg.region_split_check_diff.0 / 16 is an experienced value.
        let mut region_declined_bytes = {
            let meta = self.ctx.store_meta.lock().unwrap();
            calc_region_declined_bytes(
                event,
                &meta.region_ranges,
                self.ctx.cfg.region_split_check_diff.0 / 16,
            )
        };

        COMPACTION_RELATED_REGION_COUNT
            .with_label_values(&[&output_level_str])
            .observe(region_declined_bytes.len() as f64);

        for (region_id, declined_bytes) in region_declined_bytes.drain(..) {
            let _ = self.ctx.router.send(
                region_id,
                PeerMsg::CasualMessage(CasualMessage::CompactionDeclinedBytes {
                    bytes: declined_bytes,
                }),
            );
        }
    }

    fn register_compact_check_tick(&self) {
        self.ctx.schedule_store_tick(
            StoreTick::CompactCheck,
            self.ctx.cfg.region_compact_check_interval.0,
        )
    }

    fn on_compact_check_tick(&mut self) {
        self.register_compact_check_tick();
        if self.ctx.cleanup_scheduler.is_busy() {
            debug!(
                "compact worker is busy, check space redundancy next time";
                "store_id" => self.fsm.store.id,
            );
            return;
        }

        if self
            .ctx
            .engines
            .kv
            .auto_compactions_is_disabled()
            .expect("cf")
        {
            debug!(
                "skip compact check when disabled auto compactions";
                "store_id" => self.fsm.store.id,
            );
            return;
        }

        // Start from last checked key.
        let mut ranges_need_check =
            Vec::with_capacity(self.ctx.cfg.region_compact_check_step as usize + 1);
        ranges_need_check.push(self.fsm.store.last_compact_checked_key.clone());

        let largest_key = {
            let meta = self.ctx.store_meta.lock().unwrap();
            if meta.region_ranges.is_empty() {
                debug!(
                    "there is no range need to check";
                    "store_id" => self.fsm.store.id
                );
                return;
            }

            // Collect continuous ranges.
            let left_ranges = meta.region_ranges.range((
                Excluded(self.fsm.store.last_compact_checked_key.clone()),
                Unbounded::<Key>,
            ));
            ranges_need_check.extend(
                left_ranges
                    .take(self.ctx.cfg.region_compact_check_step as usize)
                    .map(|(k, _)| k.to_owned()),
            );

            // Update last_compact_checked_key.
            meta.region_ranges.keys().last().unwrap().to_vec()
        };

        let last_key = ranges_need_check.last().unwrap().clone();
        if last_key == largest_key {
            // Range [largest key, DATA_MAX_KEY) also need to check.
            if last_key != keys::DATA_MAX_KEY.to_vec() {
                ranges_need_check.push(keys::DATA_MAX_KEY.to_vec());
            }
            // Next task will start from the very beginning.
            self.fsm.store.last_compact_checked_key = keys::DATA_MIN_KEY.to_vec();
        } else {
            self.fsm.store.last_compact_checked_key = last_key;
        }

        // Schedule the task.
        let cf_names = vec![CF_DEFAULT.to_owned(), CF_WRITE.to_owned()];
        if let Err(e) = self.ctx.cleanup_scheduler.schedule(CleanupTask::Compact(
            CompactTask::CheckAndCompact {
                cf_names,
                ranges: ranges_need_check,
                tombstones_num_threshold: self.ctx.cfg.region_compact_min_tombstones,
                tombstones_percent_threshold: self.ctx.cfg.region_compact_tombstones_percent,
            },
        )) {
            error!(
                "schedule space check task failed";
                "store_id" => self.fsm.store.id,
                "err" => ?e,
            );
        }
    }

    fn store_heartbeat_pd(&mut self) {
        let mut stats = StoreStats::default();

        let used_size = self.ctx.snap_mgr.get_total_snap_size();
        stats.set_used_size(used_size);
        stats.set_store_id(self.ctx.store_id());
        {
            let meta = self.ctx.store_meta.lock().unwrap();
            stats.set_region_count(meta.regions.len() as u32);
        }

        let snap_stats = self.ctx.snap_mgr.stats();
        stats.set_sending_snap_count(snap_stats.sending_count as u32);
        stats.set_receiving_snap_count(snap_stats.receiving_count as u32);
        STORE_SNAPSHOT_TRAFFIC_GAUGE_VEC
            .with_label_values(&["sending"])
            .set(snap_stats.sending_count as i64);
        STORE_SNAPSHOT_TRAFFIC_GAUGE_VEC
            .with_label_values(&["receiving"])
            .set(snap_stats.receiving_count as i64);

        let apply_snapshot_count = self.ctx.applying_snap_count.load(Ordering::SeqCst);
        stats.set_applying_snap_count(apply_snapshot_count as u32);
        STORE_SNAPSHOT_TRAFFIC_GAUGE_VEC
            .with_label_values(&["applying"])
            .set(apply_snapshot_count as i64);

        stats.set_start_time(self.fsm.store.start_time.unwrap().sec as u32);

        // report store write flow to pd
        stats.set_bytes_written(
            self.ctx
                .global_stat
                .stat
                .engine_total_bytes_written
                .swap(0, Ordering::SeqCst),
        );
        stats.set_keys_written(
            self.ctx
                .global_stat
                .stat
                .engine_total_keys_written
                .swap(0, Ordering::SeqCst),
        );

        stats.set_is_busy(
            self.ctx
                .global_stat
                .stat
                .is_busy
                .swap(false, Ordering::SeqCst),
        );

        let store_info = StoreInfo {
            engine: self.ctx.engines.kv.clone(),
            capacity: self.ctx.cfg.capacity.0,
        };

        let task = PdTask::StoreHeartbeat { stats, store_info };
        if let Err(e) = self.ctx.pd_scheduler.schedule(task) {
            error!("notify pd failed";
                "store_id" => self.fsm.store.id,
                "err" => ?e
            );
        }
    }

    fn on_pd_store_heartbeat_tick(&mut self) {
        self.store_heartbeat_pd();
        self.register_pd_store_heartbeat_tick();
    }

    fn handle_snap_mgr_gc(&mut self) -> Result<()> {
        let snap_keys = self.ctx.snap_mgr.list_idle_snap()?;
        if snap_keys.is_empty() {
            return Ok(());
        }
        let (mut last_region_id, mut keys) = (0, vec![]);
        let schedule_gc_snap = |region_id: u64, snaps| -> Result<()> {
            debug!(
                "schedule snap gc";
                "store_id" => self.fsm.store.id,
                "region_id" => region_id,
            );
            let gc_snap = PeerMsg::CasualMessage(CasualMessage::GcSnap { snaps });
            match self.ctx.router.send(region_id, gc_snap) {
                Ok(()) => Ok(()),
                Err(TrySendError::Disconnected(PeerMsg::CasualMessage(
                    CasualMessage::GcSnap { snaps },
                ))) => {
                    // The snapshot exists because MsgAppend has been rejected. So the
                    // peer must have been exist. But now it's disconnected, so the peer
                    // has to be destroyed instead of being created.
                    info!(
                        "region is disconnected, remove snaps";
                        "region_id" => region_id,
                        "snaps" => ?snaps,
                    );
                    for (key, is_sending) in snaps {
                        let snap = if is_sending {
                            self.ctx.snap_mgr.get_snapshot_for_sending(&key)?
                        } else {
                            self.ctx.snap_mgr.get_snapshot_for_applying(&key)?
                        };
                        self.ctx
                            .snap_mgr
                            .delete_snapshot(&key, snap.as_ref(), false);
                    }
                    Ok(())
                }
                Err(TrySendError::Full(_)) => Ok(()),
                Err(TrySendError::Disconnected(_)) => unreachable!(),
            }
        };
        for (key, is_sending) in snap_keys {
            if last_region_id == key.region_id {
                keys.push((key, is_sending));
                continue;
            }

            if !keys.is_empty() {
                schedule_gc_snap(last_region_id, keys)?;
                keys = vec![];
            }

            last_region_id = key.region_id;
            keys.push((key, is_sending));
        }
        if !keys.is_empty() {
            schedule_gc_snap(last_region_id, keys)?;
        }
        Ok(())
    }

    fn on_snap_mgr_gc(&mut self) {
        if let Err(e) = self.handle_snap_mgr_gc() {
            error!(
                "handle gc snap failed";
                "store_id" => self.fsm.store.id,
                "err" => ?e
            );
        }
        self.register_snap_mgr_gc_tick();
    }

    fn on_compact_lock_cf(&mut self) {
        // Create a compact lock cf task(compact whole range) and schedule directly.
        let lock_cf_bytes_written = self
            .ctx
            .global_stat
            .stat
            .lock_cf_bytes_written
            .load(Ordering::SeqCst);
        if lock_cf_bytes_written > self.ctx.cfg.lock_cf_compact_bytes_threshold.0 {
            self.ctx
                .global_stat
                .stat
                .lock_cf_bytes_written
                .fetch_sub(lock_cf_bytes_written, Ordering::SeqCst);

            let task = CompactTask::Compact {
                cf_name: String::from(CF_LOCK),
                start_key: None,
                end_key: None,
            };
            if let Err(e) = self
                .ctx
                .cleanup_scheduler
                .schedule(CleanupTask::Compact(task))
            {
                error!(
                    "schedule compact lock cf task failed";
                    "store_id" => self.fsm.store.id,
                    "err" => ?e,
                );
            }
        }

        self.register_compact_lock_cf_tick();
    }

    fn register_pd_store_heartbeat_tick(&self) {
        self.ctx.schedule_store_tick(
            StoreTick::PdStoreHeartbeat,
            self.ctx.cfg.pd_store_heartbeat_tick_interval.0,
        );
    }

    fn register_snap_mgr_gc_tick(&self) {
        self.ctx
            .schedule_store_tick(StoreTick::SnapGc, self.ctx.cfg.snap_mgr_gc_tick_interval.0)
    }

    fn register_compact_lock_cf_tick(&self) {
        self.ctx.schedule_store_tick(
            StoreTick::CompactLockCf,
            self.ctx.cfg.lock_cf_compact_interval.0,
        )
    }
}

impl<'a, T: Transport, C: PdClient> StoreFsmDelegate<'a, T, C> {
    fn on_validate_sst_result(&mut self, ssts: Vec<SstMeta>) {
        if ssts.is_empty() {
            return;
        }
        // A stale peer can still ingest a stale SST before it is
        // destroyed. We need to make sure that no stale peer exists.
        let mut delete_ssts = Vec::new();
        {
            let meta = self.ctx.store_meta.lock().unwrap();
            for sst in ssts {
                if !meta.regions.contains_key(&sst.get_region_id()) {
                    delete_ssts.push(sst);
                }
            }
        }
        if delete_ssts.is_empty() {
            return;
        }

        let task = CleanupSSTTask::DeleteSST { ssts: delete_ssts };
        if let Err(e) = self
            .ctx
            .cleanup_scheduler
            .schedule(CleanupTask::CleanupSST(task))
        {
            error!(
                "schedule to delete ssts failed";
                "store_id" => self.fsm.store.id,
                "err" => ?e,
            );
        }
    }

    fn on_cleanup_import_sst(&mut self) -> Result<()> {
        let mut delete_ssts = Vec::new();
        let mut validate_ssts = Vec::new();

        let ssts = box_try!(self.ctx.importer.list_ssts());
        if ssts.is_empty() {
            return Ok(());
        }
        {
            let meta = self.ctx.store_meta.lock().unwrap();
            for sst in ssts {
                if let Some(r) = meta.regions.get(&sst.get_region_id()) {
                    let region_epoch = r.get_region_epoch();
                    if util::is_epoch_stale(sst.get_region_epoch(), region_epoch) {
                        // If the SST epoch is stale, it will not be ingested anymore.
                        delete_ssts.push(sst);
                    }
                } else {
                    // If the peer doesn't exist, we need to validate the SST through PD.
                    validate_ssts.push(sst);
                }
            }
        }

        if !delete_ssts.is_empty() {
            let task = CleanupSSTTask::DeleteSST { ssts: delete_ssts };
            if let Err(e) = self
                .ctx
                .cleanup_scheduler
                .schedule(CleanupTask::CleanupSST(task))
            {
                error!(
                    "schedule to delete ssts failed";
                    "store_id" => self.fsm.store.id,
                    "err" => ?e
                );
            }
        }

        if !validate_ssts.is_empty() {
            let task = CleanupSSTTask::ValidateSST {
                ssts: validate_ssts,
            };
            if let Err(e) = self
                .ctx
                .cleanup_scheduler
                .schedule(CleanupTask::CleanupSST(task))
            {
                error!(
                   "schedule to validate ssts failed";
                   "store_id" => self.fsm.store.id,
                   "err" => ?e,
                );
            }
        }

        Ok(())
    }

    fn register_consistency_check_tick(&mut self) {
        self.ctx.schedule_store_tick(
            StoreTick::ConsistencyCheck,
            self.ctx.cfg.consistency_check_interval.0,
        )
    }

    fn on_consistency_check_tick(&mut self) {
        self.register_consistency_check_tick();
        if self.ctx.consistency_check_scheduler.is_busy() {
            return;
        }
        let (mut target_region_id, mut oldest) = (0, Instant::now());
        let target_peer = {
            let meta = self.ctx.store_meta.lock().unwrap();
            for region_id in meta.regions.keys() {
                match self.fsm.store.consistency_check_time.get(region_id) {
                    Some(time) => {
                        if *time < oldest {
                            oldest = *time;
                            target_region_id = *region_id;
                        }
                    }
                    None => {
                        target_region_id = *region_id;
                        break;
                    }
                }
            }
            if target_region_id == 0 {
                return;
            }
            match util::find_peer(&meta.regions[&target_region_id], self.ctx.store_id()) {
                None => return,
                Some(p) => p.clone(),
            }
        };
        info!(
            "scheduling consistency check for region";
            "store_id" => self.fsm.store.id,
            "region_id" => target_region_id,
        );
        self.fsm
            .store
            .consistency_check_time
            .insert(target_region_id, Instant::now());
        let mut request = new_admin_request(target_region_id, target_peer);
        let mut admin = AdminRequest::default();
        admin.set_cmd_type(AdminCmdType::ComputeHash);
        request.set_admin_request(admin);

        let _ = self.ctx.router.send(
            target_region_id,
            PeerMsg::RaftCommand(RaftCommand::new(request, Callback::None)),
        );
    }

    fn on_cleanup_import_sst_tick(&mut self) {
        if let Err(e) = self.on_cleanup_import_sst() {
            error!(
                "cleanup import sst failed";
                "store_id" => self.fsm.store.id,
                "err" => ?e,
            );
        }
        self.register_cleanup_import_sst_tick();
    }

    fn register_cleanup_import_sst_tick(&self) {
        self.ctx.schedule_store_tick(
            StoreTick::CleanupImportSST,
            self.ctx.cfg.cleanup_import_sst_interval.0,
        )
    }

    fn clear_region_size_in_range(&mut self, start_key: &[u8], end_key: &[u8]) {
        let start_key = data_key(start_key);
        let end_key = data_end_key(end_key);

        let mut regions = vec![];
        {
            let meta = self.ctx.store_meta.lock().unwrap();
            for (_, region_id) in meta
                .region_ranges
                .range((Excluded(start_key), Included(end_key)))
            {
                regions.push(*region_id);
            }
        }
        for region_id in regions {
            let _ = self.ctx.router.send(
                region_id,
                PeerMsg::CasualMessage(CasualMessage::ClearRegionSize),
            );
        }
    }

    fn on_store_unreachable(&mut self, store_id: u64) {
        let now = Instant::now();
        if self
            .fsm
            .store
            .last_unreachable_report
            .get(&store_id)
            .map_or(UNREACHABLE_BACKOFF, |t| now.duration_since(*t))
            < UNREACHABLE_BACKOFF
        {
            return;
        }
        info!(
            "broadcasting unreachable";
            "store_id" => self.fsm.store.id,
            "unreachable_store_id" => store_id,
        );
        self.fsm.store.last_unreachable_report.insert(store_id, now);
        // It's possible to acquire the lock and only send notification to
        // involved regions. However loop over all the regions can take a
        // lot of time, which may block other operations.
        self.ctx.router.report_unreachable(store_id);
    }
}

fn size_change_filter(info: &RocksCompactionJobInfo) -> bool {
    // When calculating region size, we only consider write and default
    // column families.
    let cf = info.cf_name();
    if cf != CF_WRITE && cf != CF_DEFAULT {
        return false;
    }
    // Compactions in level 0 and level 1 are very frequently.
    if info.output_level() < 2 {
        return false;
    }

    true
}

pub fn new_compaction_listener(ch: RaftRouter<RocksEngine>) -> CompactionListener {
    let ch = Mutex::new(ch);
    let compacted_handler = Box::new(move |compacted_event: CompactedEvent| {
        let ch = ch.lock().unwrap();
        if let Err(e) = ch.send_control(StoreMsg::CompactedEvent(compacted_event)) {
            error!(
                "send compaction finished event to raftstore failed"; "err" => ?e,
            );
        }
    });
    CompactionListener::new(compacted_handler, Some(size_change_filter))
}

fn calc_region_declined_bytes(
    event: CompactedEvent,
    region_ranges: &BTreeMap<Key, u64>,
    bytes_threshold: u64,
) -> Vec<(u64, u64)> {
    // Calculate influenced regions.
    let mut influenced_regions = vec![];
    for (end_key, region_id) in
        region_ranges.range((Excluded(event.start_key), Included(event.end_key.clone())))
    {
        influenced_regions.push((region_id, end_key.clone()));
    }
    if let Some((end_key, region_id)) = region_ranges
        .range((Included(event.end_key), Unbounded))
        .next()
    {
        influenced_regions.push((region_id, end_key.clone()));
    }

    // Calculate declined bytes for each region.
    // `end_key` in influenced_regions are in incremental order.
    let mut region_declined_bytes = vec![];
    let mut last_end_key: Vec<u8> = vec![];
    for (region_id, end_key) in influenced_regions {
        let mut old_size = 0;
        for prop in &event.input_props {
            old_size += prop.get_approximate_size_in_range(&last_end_key, &end_key);
        }
        let mut new_size = 0;
        for prop in &event.output_props {
            new_size += prop.get_approximate_size_in_range(&last_end_key, &end_key);
        }
        last_end_key = end_key;

        // Filter some trivial declines for better performance.
        if old_size > new_size && old_size - new_size > bytes_threshold {
            region_declined_bytes.push((*region_id, old_size - new_size));
        }
    }

    region_declined_bytes
}

#[cfg(test)]
mod tests {
    use engine_rocks::RangeOffsets;
    use engine_rocks::RangeProperties;

    use super::*;

    #[test]
    fn test_calc_region_declined_bytes() {
        let prop = RangeProperties {
            offsets: vec![
                (
                    b"a".to_vec(),
                    RangeOffsets {
                        size: 4 * 1024,
                        keys: 1,
                    },
                ),
                (
                    b"b".to_vec(),
                    RangeOffsets {
                        size: 8 * 1024,
                        keys: 2,
                    },
                ),
                (
                    b"c".to_vec(),
                    RangeOffsets {
                        size: 12 * 1024,
                        keys: 3,
                    },
                ),
            ],
        };
        let event = CompactedEvent {
            cf: "default".to_owned(),
            output_level: 3,
            total_input_bytes: 12 * 1024,
            total_output_bytes: 0,
            start_key: prop.smallest_key().unwrap(),
            end_key: prop.largest_key().unwrap(),
            input_props: vec![prop],
            output_props: vec![],
        };

        let mut region_ranges = BTreeMap::new();
        region_ranges.insert(b"a".to_vec(), 1);
        region_ranges.insert(b"b".to_vec(), 2);
        region_ranges.insert(b"c".to_vec(), 3);

        let declined_bytes = calc_region_declined_bytes(event, &region_ranges, 1024);
        let expected_declined_bytes = vec![(2, 8192), (3, 4096)];
        assert_eq!(declined_bytes, expected_declined_bytes);
    }
}<|MERGE_RESOLUTION|>--- conflicted
+++ resolved
@@ -2,21 +2,10 @@
 
 use batch_system::{BasicMailbox, BatchRouter, BatchSystem, Fsm, HandlerBuilder, PollHandler};
 use crossbeam::channel::{TryRecvError, TrySendError};
-<<<<<<< HEAD
-use engine_rocks::{RocksCompactionJobInfo, RocksEngine, RocksWriteBatch};
+use engine_rocks::{RocksCompactionJobInfo, RocksEngine, RocksWriteBatch, RocksWriteBatchVec};
 use engine_traits::{
     CompactExt, CompactionJobInfo, Iterable, KvEngine, KvEngines, MiscExt, Mutable, Peekable,
-    WriteBatch, WriteBatchExt, WriteOptions,
-=======
-use engine::rocks;
-use engine::DB;
-use engine_rocks::{
-    Compat, RocksCompactionJobInfo, RocksEngine, RocksWriteBatch, RocksWriteBatchVec,
-};
-use engine_traits::{
-    CompactionJobInfo, Iterable, KvEngine, Mutable, Peekable, WriteBatch, WriteBatchExt,
-    WriteBatchVecExt, WriteOptions,
->>>>>>> c8a716fb
+    WriteBatch, WriteBatchExt, WriteBatchVecExt, WriteOptions,
 };
 use engine_traits::{CF_DEFAULT, CF_LOCK, CF_RAFT, CF_WRITE};
 use futures::Future;
@@ -1066,7 +1055,7 @@
             future_poller: workers.future_poller.sender().clone(),
         };
         let region_peers = builder.init()?;
-        let engine = RocksEngine::from_db(builder.engines.kv.clone());
+        let engine = builder.engines.kv.clone();
         if engine.support_write_batch_vec() {
             self.start_system::<T, C, RocksWriteBatchVec>(workers, region_peers, builder, dyn_cfg)?;
         } else {
