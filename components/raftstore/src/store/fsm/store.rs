--- conflicted
+++ resolved
@@ -1557,11 +1557,8 @@
         concurrency_manager: ConcurrencyManager,
         collector_reg_handle: CollectorRegHandle,
         health_service: Option<HealthService>,
-<<<<<<< HEAD
+        causal_ts_provider: Option<Arc<CausalTsProviderImpl>>, // used for rawkv apiv2
         seqno_worker: Option<LazyWorker<SeqnoRelationTask<EK::Snapshot>>>,
-=======
-        causal_ts_provider: Option<Arc<CausalTsProviderImpl>>, // used for rawkv apiv2
->>>>>>> 95661072
     ) -> Result<()> {
         assert!(self.workers.is_none());
         // TODO: we can get cluster meta regularly too later.
