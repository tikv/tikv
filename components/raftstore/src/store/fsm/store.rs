// Copyright 2016 TiKV Project Authors. Licensed under Apache-2.0.

use std::cmp::{Ord, Ordering as CmpOrdering};
use std::collections::BTreeMap;
use std::collections::Bound::{Excluded, Included, Unbounded};
use std::ops::Deref;
use std::sync::atomic::{AtomicUsize, Ordering};
use std::sync::{Arc, Mutex};
use std::time::{Duration, Instant};
use std::{mem, thread, u64};

use batch_system::{BasicMailbox, BatchRouter, BatchSystem, Fsm, HandlerBuilder, PollHandler};
use crossbeam::channel::{TryRecvError, TrySendError};
use engine_rocks::{PerfContext, PerfLevel};
use engine_traits::{Engines, KvEngine, Mutable, WriteOptions};
use engine_traits::{CF_DEFAULT, CF_LOCK, CF_RAFT, CF_WRITE};
use futures::compat::Future01CompatExt;
use futures::FutureExt;
use kvproto::import_sstpb::SstMeta;
use kvproto::metapb::{self, Region, RegionEpoch};
use kvproto::pdpb::StoreStats;
use kvproto::raft_cmdpb::{AdminCmdType, AdminRequest};
use kvproto::raft_serverpb::{ExtraMessageType, PeerState, RaftMessage, RegionLocalState};
use kvproto::replication_modepb::{ReplicationMode, ReplicationStatus};
use protobuf::Message;
use raft::{Ready, StateRole};
use time::{self, Timespec};

use engine_traits::CompactedEvent;
use engine_traits::{RaftEngine, RaftLogBatch};
use keys::{self, data_end_key, data_key, enc_end_key, enc_start_key};
use pd_client::PdClient;
use sst_importer::SSTImporter;
use tikv_util::collections::HashMap;
use tikv_util::config::{Tracker, VersionTrack};
use tikv_util::mpsc::{self, LooseBoundedSender, Receiver};
use tikv_util::time::{duration_to_sec, Instant as TiInstant};
use tikv_util::timer::SteadyTimer;
use tikv_util::worker::{FutureScheduler, FutureWorker, Scheduler, Worker};
use tikv_util::{is_zero_duration, sys as sys_util, Either, RingQueue};

use crate::coprocessor::split_observer::SplitObserver;
use crate::coprocessor::{BoxAdminObserver, CoprocessorHost, RegionChangeEvent};
use crate::observe_perf_context_type;
use crate::report_perf_context;
use crate::store::config::Config;
use crate::store::fsm::metrics::*;
use crate::store::fsm::peer::{
    maybe_destroy_source, new_admin_request, PeerFsm, PeerFsmDelegate, SenderFsmPair,
};

use crate::store::fsm::{create_apply_batch_system, ApplyBatchSystem, ApplyNotifier, Registration};
use crate::store::fsm::{ApplyRes, ApplyTaskRes};
use crate::store::local_metrics::RaftMetrics;
use crate::store::metrics::*;
use crate::store::peer_storage::{self, HandleRaftReadyContext, InvokeContext};
use crate::store::transport::Transport;
use crate::store::util::{is_initial_msg, PerfContextStatistics};
use crate::store::worker::{
    AutoSplitController, CleanupRunner, CleanupSSTRunner, CleanupSSTTask, CleanupTask,
    CompactRunner, CompactTask, ConsistencyCheckRunner, ConsistencyCheckTask, PdRunner,
    RaftlogGcRunner, RaftlogGcTask, ReadDelegate, RegionRunner, RegionTask, SplitCheckTask,
};
use crate::store::PdTask;
use crate::store::PeerTicks;
use crate::store::{
    util, Callback, CasualMessage, GlobalReplicationState, MergeResultKind, PeerMsg, RaftCommand,
    SignificantMsg, SnapManager, StoreMsg, StoreTick,
};
use crate::Result;
use concurrency_manager::ConcurrencyManager;
use tikv_util::future::poll_future_notify;

type Key = Vec<u8>;

const KV_WB_SHRINK_SIZE: usize = 256 * 1024;
const RAFT_WB_SHRINK_SIZE: usize = 1024 * 1024;
pub const PENDING_VOTES_CAP: usize = 20;
const UNREACHABLE_BACKOFF: Duration = Duration::from_secs(10);

pub struct StoreInfo<E> {
    pub engine: E,
    pub capacity: u64,
}

pub struct StoreMeta {
    /// store id
    pub store_id: Option<u64>,
    /// region_end_key -> region_id
    pub region_ranges: BTreeMap<Vec<u8>, u64>,
    /// region_id -> region
    pub regions: HashMap<u64, Region>,
    /// region_id -> reader
    pub readers: HashMap<u64, ReadDelegate>,
    /// `MsgRequestPreVote` or `MsgRequestVote` messages from newly split Regions shouldn't be dropped if there is no
    /// such Region in this store now. So the messages are recorded temporarily and will be handled later.
    pub pending_votes: RingQueue<RaftMessage>,
    /// The regions with pending snapshots.
    pub pending_snapshot_regions: Vec<Region>,
    /// A marker used to indicate the peer of a Region has received a merge target message and waits to be destroyed.
    /// target_region_id -> (source_region_id -> merge_target_region)
    pub pending_merge_targets: HashMap<u64, HashMap<u64, metapb::Region>>,
    /// An inverse mapping of `pending_merge_targets` used to let source peer help target peer to clean up related entry.
    /// source_region_id -> target_region_id
    pub targets_map: HashMap<u64, u64>,
    /// `atomic_snap_regions` and `destroyed_region_for_snap` are used for making destroy overlapped regions
    /// and apply snapshot atomically.
    /// region_id -> wait_destroy_regions_map(source_region_id -> is_ready)
    /// A target peer must wait for all source peer to ready before applying snapshot.
    pub atomic_snap_regions: HashMap<u64, HashMap<u64, bool>>,
    /// source_region_id -> need_atomic
    /// Used for reminding the source peer to switch to ready in `atomic_snap_regions`.
    pub destroyed_region_for_snap: HashMap<u64, bool>,
}

impl StoreMeta {
    pub fn new(vote_capacity: usize) -> StoreMeta {
        StoreMeta {
            store_id: None,
            region_ranges: BTreeMap::default(),
            regions: HashMap::default(),
            readers: HashMap::default(),
            pending_votes: RingQueue::with_capacity(vote_capacity),
            pending_snapshot_regions: Vec::default(),
            pending_merge_targets: HashMap::default(),
            targets_map: HashMap::default(),
            atomic_snap_regions: HashMap::default(),
            destroyed_region_for_snap: HashMap::default(),
        }
    }

    #[inline]
    pub fn set_region<EK: KvEngine, ER: RaftEngine>(
        &mut self,
        host: &CoprocessorHost<EK>,
        region: Region,
        peer: &mut crate::store::Peer<EK, ER>,
    ) {
        let prev = self.regions.insert(region.get_id(), region.clone());
        if prev.map_or(true, |r| r.get_id() != region.get_id()) {
            // TODO: may not be a good idea to panic when holding a lock.
            panic!("{} region corrupted", peer.tag);
        }
        let reader = self.readers.get_mut(&region.get_id()).unwrap();
        peer.set_region(host, reader, region);
    }
}

pub struct RaftRouter<EK, ER>
where
    EK: KvEngine,
    ER: RaftEngine,
{
    pub router: BatchRouter<PeerFsm<EK, ER>, StoreFsm<EK>>,
}

impl<EK, ER> Clone for RaftRouter<EK, ER>
where
    EK: KvEngine,
    ER: RaftEngine,
{
    fn clone(&self) -> Self {
        RaftRouter {
            router: self.router.clone(),
        }
    }
}

impl<EK, ER> Deref for RaftRouter<EK, ER>
where
    EK: KvEngine,
    ER: RaftEngine,
{
    type Target = BatchRouter<PeerFsm<EK, ER>, StoreFsm<EK>>;

    fn deref(&self) -> &BatchRouter<PeerFsm<EK, ER>, StoreFsm<EK>> {
        &self.router
    }
}

impl<EK, ER> ApplyNotifier<EK> for RaftRouter<EK, ER>
where
    EK: KvEngine,
    ER: RaftEngine,
{
    fn notify(&self, apply_res: Vec<ApplyRes<EK::Snapshot>>) {
        for r in apply_res {
            self.router.try_send(
                r.region_id,
                PeerMsg::ApplyRes {
                    res: ApplyTaskRes::Apply(r),
                },
            );
        }
    }
    fn notify_one(&self, region_id: u64, msg: PeerMsg<EK>) {
        self.router.try_send(region_id, msg);
    }

    fn clone_box(&self) -> Box<dyn ApplyNotifier<EK>> {
        Box::new(self.clone())
    }
}

impl<EK, ER> RaftRouter<EK, ER>
where
    EK: KvEngine,
    ER: RaftEngine,
{
    pub fn send_raft_message(
        &self,
        mut msg: RaftMessage,
    ) -> std::result::Result<(), TrySendError<RaftMessage>> {
        let id = msg.get_region_id();
        match self.try_send(id, PeerMsg::RaftMessage(msg)) {
            Either::Left(Ok(())) => return Ok(()),
            Either::Left(Err(TrySendError::Full(PeerMsg::RaftMessage(m)))) => {
                return Err(TrySendError::Full(m));
            }
            Either::Left(Err(TrySendError::Disconnected(PeerMsg::RaftMessage(m)))) => {
                return Err(TrySendError::Disconnected(m));
            }
            Either::Right(PeerMsg::RaftMessage(m)) => msg = m,
            _ => unreachable!(),
        }
        match self.send_control(StoreMsg::RaftMessage(msg)) {
            Ok(()) => Ok(()),
            Err(TrySendError::Full(StoreMsg::RaftMessage(m))) => Err(TrySendError::Full(m)),
            Err(TrySendError::Disconnected(StoreMsg::RaftMessage(m))) => {
                Err(TrySendError::Disconnected(m))
            }
            _ => unreachable!(),
        }
    }

    #[inline]
    pub fn send_raft_command(
        &self,
        cmd: RaftCommand<EK::Snapshot>,
    ) -> std::result::Result<(), TrySendError<RaftCommand<EK::Snapshot>>> {
        let region_id = cmd.request.get_header().get_region_id();
        match self.send(region_id, PeerMsg::RaftCommand(cmd)) {
            Ok(()) => Ok(()),
            Err(TrySendError::Full(PeerMsg::RaftCommand(cmd))) => Err(TrySendError::Full(cmd)),
            Err(TrySendError::Disconnected(PeerMsg::RaftCommand(cmd))) => {
                Err(TrySendError::Disconnected(cmd))
            }
            _ => unreachable!(),
        }
    }

    fn report_unreachable(&self, store_id: u64) {
        self.broadcast_normal(|| {
            PeerMsg::SignificantMsg(SignificantMsg::StoreUnreachable { store_id })
        });
    }

    fn report_status_update(&self) {
        self.broadcast_normal(|| PeerMsg::UpdateReplicationMode)
    }

    /// Broadcasts resolved result to all regions.
    pub fn report_resolved(&self, store_id: u64, group_id: u64) {
        self.broadcast_normal(|| {
            PeerMsg::SignificantMsg(SignificantMsg::StoreResolved { store_id, group_id })
        })
    }
}

#[derive(Default)]
pub struct PeerTickBatch {
    pub ticks: Vec<Box<dyn FnOnce() + Send>>,
    pub wait_duration: Duration,
}

impl Clone for PeerTickBatch {
    fn clone(&self) -> PeerTickBatch {
        PeerTickBatch {
            ticks: vec![],
            wait_duration: self.wait_duration,
        }
    }
}

pub struct PollContext<EK, ER, T, C: 'static>
where
    EK: KvEngine,
    ER: RaftEngine,
{
    pub cfg: Config,
    pub store: metapb::Store,
    pub pd_scheduler: FutureScheduler<PdTask<EK>>,
    pub consistency_check_scheduler: Scheduler<ConsistencyCheckTask<EK::Snapshot>>,
    pub split_check_scheduler: Scheduler<SplitCheckTask>,
    // handle Compact, CleanupSST task
    pub cleanup_scheduler: Scheduler<CleanupTask>,
    pub raftlog_gc_scheduler: Scheduler<RaftlogGcTask>,
    pub region_scheduler: Scheduler<RegionTask<EK::Snapshot>>,
    pub router: RaftRouter<EK, ER>,
    pub apply_batch_system: ApplyBatchSystem<EK>,
    pub importer: Arc<SSTImporter>,
    pub store_meta: Arc<Mutex<StoreMeta>>,
    /// region_id -> (peer_id, is_splitting)
    /// Used for handling race between splitting and creating new peer.
    /// An uninitialized peer can be replaced to the one from splitting iff they are exactly the same peer.
    ///
    /// WARNING:
    /// To avoid deadlock, if you want to use `store_meta` and `pending_create_peers` together,
    /// the lock sequence MUST BE:
    /// 1. lock the store_meta.
    /// 2. lock the pending_create_peers.
    pub pending_create_peers: Arc<Mutex<HashMap<u64, (u64, bool)>>>,
    pub raft_metrics: RaftMetrics,
    pub snap_mgr: SnapManager,
    pub applying_snap_count: Arc<AtomicUsize>,
    pub coprocessor_host: CoprocessorHost<EK>,
    pub timer: SteadyTimer,
    pub trans: T,
    pub pd_client: Arc<C>,
    pub global_replication_state: Arc<Mutex<GlobalReplicationState>>,
    pub global_stat: GlobalStoreStat,
    pub store_stat: LocalStoreStat,
    pub engines: Engines<EK, ER>,
    pub kv_wb: EK::WriteBatch,
    pub raft_wb: ER::LogBatch,
    pub pending_count: usize,
    pub sync_log: bool,
    pub has_ready: bool,
    pub ready_res: Vec<(Ready, InvokeContext)>,
    pub need_flush_trans: bool,
    pub current_time: Option<Timespec>,
    pub perf_context_statistics: PerfContextStatistics,
    pub tick_batch: Vec<PeerTickBatch>,
    pub node_start_time: Option<TiInstant>,
}

impl<EK, ER, T, C> HandleRaftReadyContext<EK::WriteBatch, ER::LogBatch>
    for PollContext<EK, ER, T, C>
where
    EK: KvEngine,
    ER: RaftEngine,
{
    fn wb_mut(&mut self) -> (&mut EK::WriteBatch, &mut ER::LogBatch) {
        (&mut self.kv_wb, &mut self.raft_wb)
    }

    #[inline]
    fn kv_wb_mut(&mut self) -> &mut EK::WriteBatch {
        &mut self.kv_wb
    }

    #[inline]
    fn raft_wb_mut(&mut self) -> &mut ER::LogBatch {
        &mut self.raft_wb
    }

    #[inline]
    fn sync_log(&self) -> bool {
        self.sync_log
    }

    #[inline]
    fn set_sync_log(&mut self, sync: bool) {
        self.sync_log = sync;
    }
}

impl<EK, ER, T, C> PollContext<EK, ER, T, C>
where
    EK: KvEngine,
    ER: RaftEngine,
{
    #[inline]
    pub fn store_id(&self) -> u64 {
        self.store.get_id()
    }

    /// Timeout is calculated from TiKV start, the node should not become
    /// hibernated if it still within the hibernate timeout, see
    /// https://github.com/tikv/tikv/issues/7747
    pub fn is_hibernate_timeout(&mut self) -> bool {
        let timeout = match self.node_start_time {
            Some(t) => t.elapsed() >= self.cfg.hibernate_timeout.0,
            None => return true,
        };
        if timeout {
            self.node_start_time = None;
        }
        timeout
    }

    pub fn update_ticks_timeout(&mut self) {
        self.tick_batch[PeerTicks::RAFT.bits() as usize].wait_duration =
            self.cfg.raft_base_tick_interval.0;
        self.tick_batch[PeerTicks::RAFT_LOG_GC.bits() as usize].wait_duration =
            self.cfg.raft_log_gc_tick_interval.0;
        self.tick_batch[PeerTicks::PD_HEARTBEAT.bits() as usize].wait_duration =
            self.cfg.pd_heartbeat_tick_interval.0;
        self.tick_batch[PeerTicks::SPLIT_REGION_CHECK.bits() as usize].wait_duration =
            self.cfg.split_region_check_tick_interval.0;
        self.tick_batch[PeerTicks::CHECK_PEER_STALE_STATE.bits() as usize].wait_duration =
            self.cfg.peer_stale_state_check_interval.0;
        self.tick_batch[PeerTicks::CHECK_MERGE.bits() as usize].wait_duration =
            self.cfg.merge_check_tick_interval.0;
    }
}

impl<EK, ER, T: Transport, C> PollContext<EK, ER, T, C>
where
    EK: KvEngine,
    ER: RaftEngine,
{
    #[inline]
    fn schedule_store_tick(&self, tick: StoreTick, timeout: Duration) {
        if !is_zero_duration(&timeout) {
            let mb = self.router.control_mailbox();
            let delay = self.timer.delay(timeout).compat().map(move |_| {
                if let Err(e) = mb.force_send(StoreMsg::Tick(tick)) {
                    info!(
                        "failed to schedule store tick, are we shutting down?";
                        "tick" => ?tick,
                        "err" => ?e
                    );
                }
            });
            poll_future_notify(delay);
        }
    }

    pub fn handle_stale_msg(
        &mut self,
        msg: &RaftMessage,
        cur_epoch: RegionEpoch,
        need_gc: bool,
        target_region: Option<metapb::Region>,
    ) {
        let region_id = msg.get_region_id();
        let from_peer = msg.get_from_peer();
        let to_peer = msg.get_to_peer();
        let msg_type = msg.get_message().get_msg_type();

        if !need_gc {
            info!(
                "raft message is stale, ignore it";
                "region_id" => region_id,
                "current_region_epoch" => ?cur_epoch,
                "msg_type" => ?msg_type,
            );
            self.raft_metrics.message_dropped.stale_msg += 1;
            return;
        }

        info!(
            "raft message is stale, tell to gc";
            "region_id" => region_id,
            "current_region_epoch" => ?cur_epoch,
            "msg_type" => ?msg_type,
        );

        let mut gc_msg = RaftMessage::default();
        gc_msg.set_region_id(region_id);
        gc_msg.set_from_peer(to_peer.clone());
        gc_msg.set_to_peer(from_peer.clone());
        gc_msg.set_region_epoch(cur_epoch);
        if let Some(r) = target_region {
            gc_msg.set_merge_target(r);
        } else {
            gc_msg.set_is_tombstone(true);
        }
        if let Err(e) = self.trans.send(gc_msg) {
            error!(?e;
                "send gc message failed";
                "region_id" => region_id,
            );
        }
        self.need_flush_trans = true;
    }
}

struct Store {
    // store id, before start the id is 0.
    id: u64,
    last_compact_checked_key: Key,
    stopped: bool,
    start_time: Option<Timespec>,
    consistency_check_time: HashMap<u64, Instant>,
    last_unreachable_report: HashMap<u64, Instant>,
}

pub struct StoreFsm<EK>
where
    EK: KvEngine,
{
    store: Store,
    receiver: Receiver<StoreMsg<EK>>,
}

impl<EK> StoreFsm<EK>
where
    EK: KvEngine,
{
    pub fn new(cfg: &Config) -> (LooseBoundedSender<StoreMsg<EK>>, Box<StoreFsm<EK>>) {
        let (tx, rx) = mpsc::loose_bounded(cfg.notify_capacity);
        let fsm = Box::new(StoreFsm {
            store: Store {
                id: 0,
                last_compact_checked_key: keys::DATA_MIN_KEY.to_vec(),
                stopped: false,
                start_time: None,
                consistency_check_time: HashMap::default(),
                last_unreachable_report: HashMap::default(),
            },
            receiver: rx,
        });
        (tx, fsm)
    }
}

impl<EK> Fsm for StoreFsm<EK>
where
    EK: KvEngine,
{
    type Message = StoreMsg<EK>;

    #[inline]
    fn is_stopped(&self) -> bool {
        self.store.stopped
    }
}

struct StoreFsmDelegate<
    'a,
    EK: KvEngine + 'static,
    ER: RaftEngine + 'static,
    T: 'static,
    C: 'static,
> {
    fsm: &'a mut StoreFsm<EK>,
    ctx: &'a mut PollContext<EK, ER, T, C>,
}

impl<'a, EK: KvEngine + 'static, ER: RaftEngine + 'static, T: Transport, C: PdClient>
    StoreFsmDelegate<'a, EK, ER, T, C>
{
    fn on_tick(&mut self, tick: StoreTick) {
        let t = TiInstant::now_coarse();
        match tick {
            StoreTick::PdStoreHeartbeat => self.on_pd_store_heartbeat_tick(),
            StoreTick::SnapGc => self.on_snap_mgr_gc(),
            StoreTick::CompactLockCf => self.on_compact_lock_cf(),
            StoreTick::CompactCheck => self.on_compact_check_tick(),
            StoreTick::ConsistencyCheck => self.on_consistency_check_tick(),
            StoreTick::CleanupImportSST => self.on_cleanup_import_sst_tick(),
            StoreTick::RaftEnginePurge => self.on_raft_engine_purge_tick(),
        }
        let elapsed = t.elapsed();
        RAFT_EVENT_DURATION
            .get(tick.tag())
            .observe(duration_to_sec(elapsed) as f64);
        slow_log!(
            elapsed,
            "[store {}] handle timeout {:?}",
            self.fsm.store.id,
            tick
        );
    }

    fn handle_msgs(&mut self, msgs: &mut Vec<StoreMsg<EK>>) {
        for m in msgs.drain(..) {
            match m {
                StoreMsg::Tick(tick) => self.on_tick(tick),
                StoreMsg::RaftMessage(msg) => {
                    if let Err(e) = self.on_raft_message(msg) {
                        error!(?e;
                            "handle raft message failed";
                            "store_id" => self.fsm.store.id,
                        );
                    }
                }
                StoreMsg::CompactedEvent(event) => self.on_compaction_finished(event),
                StoreMsg::ValidateSSTResult { invalid_ssts } => {
                    self.on_validate_sst_result(invalid_ssts)
                }
                StoreMsg::ClearRegionSizeInRange { start_key, end_key } => {
                    self.clear_region_size_in_range(&start_key, &end_key)
                }
                StoreMsg::StoreUnreachable { store_id } => {
                    self.on_store_unreachable(store_id);
                }
                StoreMsg::Start { store } => self.start(store),
                #[cfg(any(test, feature = "testexport"))]
                StoreMsg::Validate(f) => f(&self.ctx.cfg),
                StoreMsg::UpdateReplicationMode(status) => self.on_update_replication_mode(status),
            }
        }
    }

    fn start(&mut self, store: metapb::Store) {
        if self.fsm.store.start_time.is_some() {
            panic!(
                "[store {}] unable to start again with meta {:?}",
                self.fsm.store.id, store
            );
        }
        self.fsm.store.id = store.get_id();
        self.fsm.store.start_time = Some(time::get_time());
        self.register_cleanup_import_sst_tick();
        self.register_compact_check_tick();
        self.register_pd_store_heartbeat_tick();
        self.register_compact_lock_cf_tick();
        self.register_snap_mgr_gc_tick();
        self.register_consistency_check_tick();
        self.register_raft_engine_purge_tick();
    }
}

pub struct RaftPoller<EK: KvEngine + 'static, ER: RaftEngine + 'static, T: 'static, C: 'static> {
    tag: String,
    store_msg_buf: Vec<StoreMsg<EK>>,
    peer_msg_buf: Vec<PeerMsg<EK>>,
    previous_metrics: RaftMetrics,
    timer: TiInstant,
    poll_ctx: PollContext<EK, ER, T, C>,
    messages_per_tick: usize,
    cfg_tracker: Tracker<Config>,
}

impl<EK: KvEngine, ER: RaftEngine, T: Transport, C: PdClient> RaftPoller<EK, ER, T, C> {
    fn handle_raft_ready(&mut self, peers: &mut [Box<PeerFsm<EK, ER>>]) {
        // Only enable the fail point when the store id is equal to 3, which is
        // the id of slow store in tests.
        fail_point!("on_raft_ready", self.poll_ctx.store_id() == 3, |_| {});
        if self.poll_ctx.need_flush_trans
            && (!self.poll_ctx.kv_wb.is_empty() || !self.poll_ctx.raft_wb.is_empty())
        {
            self.poll_ctx.trans.flush();
            self.poll_ctx.need_flush_trans = false;
        }
        let ready_cnt = self.poll_ctx.ready_res.len();
        if ready_cnt != 0 && self.poll_ctx.cfg.early_apply {
            let mut batch_pos = 0;
            let mut ready_res = mem::replace(&mut self.poll_ctx.ready_res, vec![]);
            for (ready, invoke_ctx) in &mut ready_res {
                let region_id = invoke_ctx.region_id;
                if peers[batch_pos].region_id() == region_id {
                } else {
                    while peers[batch_pos].region_id() != region_id {
                        batch_pos += 1;
                    }
                }
                PeerFsmDelegate::new(&mut peers[batch_pos], &mut self.poll_ctx)
                    .handle_raft_ready_apply(ready, invoke_ctx);
            }
            self.poll_ctx.ready_res = ready_res;
        }
        self.poll_ctx.raft_metrics.ready.has_ready_region += ready_cnt as u64;
        fail_point!("raft_before_save");
        if !self.poll_ctx.kv_wb.is_empty() {
            let mut write_opts = WriteOptions::new();
            write_opts.set_sync(true);
            self.poll_ctx
                .engines
                .kv
                .write_opt(&self.poll_ctx.kv_wb, &write_opts)
                .unwrap_or_else(|e| {
                    panic!("{} failed to save append state result: {:?}", self.tag, e);
                });
            let data_size = self.poll_ctx.kv_wb.data_size();
            if data_size > KV_WB_SHRINK_SIZE {
                self.poll_ctx.kv_wb = self.poll_ctx.engines.kv.write_batch_with_cap(4 * 1024);
            } else {
                self.poll_ctx.kv_wb.clear();
            }
        }
        fail_point!("raft_between_save");
        if !self.poll_ctx.raft_wb.is_empty() {
            fail_point!(
                "raft_before_save_on_store_1",
                self.poll_ctx.store_id() == 1,
                |_| {}
            );

            self.poll_ctx
                .engines
                .raft
                .consume_and_shrink(
                    &mut self.poll_ctx.raft_wb,
                    true,
                    RAFT_WB_SHRINK_SIZE,
                    4 * 1024,
                )
                .unwrap_or_else(|e| {
                    panic!("{} failed to save raft append result: {:?}", self.tag, e);
                });
        }

        report_perf_context!(
            self.poll_ctx.perf_context_statistics,
            STORE_PERF_CONTEXT_TIME_HISTOGRAM_STATIC
        );
        fail_point!("raft_after_save");
        if ready_cnt != 0 {
            let mut batch_pos = 0;
            let mut ready_res = mem::take(&mut self.poll_ctx.ready_res);
            for (ready, invoke_ctx) in ready_res.drain(..) {
                let region_id = invoke_ctx.region_id;
                if peers[batch_pos].region_id() == region_id {
                } else {
                    while peers[batch_pos].region_id() != region_id {
                        batch_pos += 1;
                    }
                }
                PeerFsmDelegate::new(&mut peers[batch_pos], &mut self.poll_ctx)
                    .post_raft_ready_append(ready, invoke_ctx);
            }
        }
        let dur = self.timer.elapsed();
        if !self.poll_ctx.store_stat.is_busy {
            let election_timeout = Duration::from_millis(
                self.poll_ctx.cfg.raft_base_tick_interval.as_millis()
                    * self.poll_ctx.cfg.raft_election_timeout_ticks as u64,
            );
            if dur >= election_timeout {
                self.poll_ctx.store_stat.is_busy = true;
            }
        }

        self.poll_ctx
            .raft_metrics
            .append_log
            .observe(duration_to_sec(dur) as f64);

        slow_log!(
            dur,
            "{} handle {} pending peers include {} ready, {} entries, {} messages and {} \
             snapshots",
            self.tag,
            self.poll_ctx.pending_count,
            ready_cnt,
            self.poll_ctx.raft_metrics.ready.append - self.previous_metrics.ready.append,
            self.poll_ctx.raft_metrics.ready.message - self.previous_metrics.ready.message,
            self.poll_ctx.raft_metrics.ready.snapshot - self.previous_metrics.ready.snapshot
        );
    }

    fn flush_ticks(&mut self) {
        for t in PeerTicks::get_all_ticks() {
            let idx = t.bits() as usize;
            if self.poll_ctx.tick_batch[idx].ticks.is_empty() {
                continue;
            }
            let peer_ticks = std::mem::replace(&mut self.poll_ctx.tick_batch[idx].ticks, vec![]);
            let f = self
                .poll_ctx
                .timer
                .delay(self.poll_ctx.tick_batch[idx].wait_duration)
                .compat()
                .map(move |_| {
                    for tick in peer_ticks {
                        tick();
                    }
                });
            poll_future_notify(f);
        }
    }
}

impl<EK: KvEngine, ER: RaftEngine, T: Transport, C: PdClient>
    PollHandler<PeerFsm<EK, ER>, StoreFsm<EK>> for RaftPoller<EK, ER, T, C>
{
    fn begin(&mut self, _batch_size: usize) {
        self.previous_metrics = self.poll_ctx.raft_metrics.clone();
        self.poll_ctx.pending_count = 0;
        self.poll_ctx.sync_log = false;
        self.poll_ctx.has_ready = false;
        self.timer = TiInstant::now_coarse();
        // update config
        self.poll_ctx.perf_context_statistics.start();
        if let Some(incoming) = self.cfg_tracker.any_new() {
            match Ord::cmp(
                &incoming.messages_per_tick,
                &self.poll_ctx.cfg.messages_per_tick,
            ) {
                CmpOrdering::Greater => {
                    self.store_msg_buf.reserve(incoming.messages_per_tick);
                    self.peer_msg_buf.reserve(incoming.messages_per_tick);
                    self.messages_per_tick = incoming.messages_per_tick;
                }
                CmpOrdering::Less => {
                    self.store_msg_buf.shrink_to(incoming.messages_per_tick);
                    self.peer_msg_buf.shrink_to(incoming.messages_per_tick);
                    self.messages_per_tick = incoming.messages_per_tick;
                }
                _ => {}
            }
            self.poll_ctx.cfg = incoming.clone();
            self.poll_ctx.update_ticks_timeout();
        }
    }

    fn handle_control(&mut self, store: &mut StoreFsm<EK>) -> Option<usize> {
        let mut expected_msg_count = None;
        while self.store_msg_buf.len() < self.messages_per_tick {
            match store.receiver.try_recv() {
                Ok(msg) => self.store_msg_buf.push(msg),
                Err(TryRecvError::Empty) => {
                    expected_msg_count = Some(0);
                    break;
                }
                Err(TryRecvError::Disconnected) => {
                    store.store.stopped = true;
                    expected_msg_count = Some(0);
                    break;
                }
            }
        }
        let mut delegate = StoreFsmDelegate {
            fsm: store,
            ctx: &mut self.poll_ctx,
        };
        delegate.handle_msgs(&mut self.store_msg_buf);
        expected_msg_count
    }

    fn handle_normal(&mut self, peer: &mut PeerFsm<EK, ER>) -> Option<usize> {
        let mut expected_msg_count = None;

        fail_point!(
            "pause_on_peer_collect_message",
            peer.peer_id() == 1,
            |_| unreachable!()
        );

        while self.peer_msg_buf.len() < self.messages_per_tick {
            match peer.receiver.try_recv() {
                // TODO: we may need a way to optimize the message copy.
                Ok(msg) => {
                    fail_point!(
                        "pause_on_peer_destroy_res",
                        peer.peer_id() == 1
                            && match msg {
                                PeerMsg::ApplyRes {
                                    res: ApplyTaskRes::Destroy { .. },
                                } => true,
                                _ => false,
                            },
                        |_| unreachable!()
                    );
                    self.peer_msg_buf.push(msg);
                }
                Err(TryRecvError::Empty) => {
                    expected_msg_count = Some(0);
                    break;
                }
                Err(TryRecvError::Disconnected) => {
                    peer.stop();
                    expected_msg_count = Some(0);
                    break;
                }
            }
        }
        let mut delegate = PeerFsmDelegate::new(peer, &mut self.poll_ctx);
        delegate.handle_msgs(&mut self.peer_msg_buf);
        delegate.collect_ready();
        expected_msg_count
    }

    fn end(&mut self, peers: &mut [Box<PeerFsm<EK, ER>>]) {
        self.flush_ticks();
        if self.poll_ctx.has_ready {
            self.handle_raft_ready(peers);
        }
        self.poll_ctx.current_time = None;
        self.poll_ctx
            .raft_metrics
            .process_ready
            .observe(duration_to_sec(self.timer.elapsed()) as f64);
        self.poll_ctx.raft_metrics.flush();
        self.poll_ctx.store_stat.flush();
    }

    fn pause(&mut self) {
        if self.poll_ctx.need_flush_trans {
            self.poll_ctx.trans.flush();
            self.poll_ctx.need_flush_trans = false;
        }
    }
}

pub struct RaftPollerBuilder<EK: KvEngine, ER: RaftEngine, T, C> {
    pub cfg: Arc<VersionTrack<Config>>,
    pub store: metapb::Store,
    pd_scheduler: FutureScheduler<PdTask<EK>>,
    consistency_check_scheduler: Scheduler<ConsistencyCheckTask<EK::Snapshot>>,
    split_check_scheduler: Scheduler<SplitCheckTask>,
    cleanup_scheduler: Scheduler<CleanupTask>,
    raftlog_gc_scheduler: Scheduler<RaftlogGcTask>,
    pub region_scheduler: Scheduler<RegionTask<EK::Snapshot>>,
    pub router: RaftRouter<EK, ER>,
    pub importer: Arc<SSTImporter>,
    pub store_meta: Arc<Mutex<StoreMeta>>,
    pub pending_create_peers: Arc<Mutex<HashMap<u64, (u64, bool)>>>,
    snap_mgr: SnapManager,
    pub coprocessor_host: CoprocessorHost<EK>,
    trans: T,
    pd_client: Arc<C>,
    global_stat: GlobalStoreStat,
    pub engines: Engines<EK, ER>,
    applying_snap_count: Arc<AtomicUsize>,
    global_replication_state: Arc<Mutex<GlobalReplicationState>>,
    apply_system: ApplyBatchSystem<EK>,
}

impl<EK: KvEngine, ER: RaftEngine, T, C> RaftPollerBuilder<EK, ER, T, C> {
    /// Initialize this store. It scans the db engine, loads all regions
    /// and their peers from it, and schedules snapshot worker if necessary.
    /// WARN: This store should not be used before initialized.
    fn init(&mut self) -> Result<Vec<SenderFsmPair<EK, ER>>> {
        // Scan region meta to get saved regions.
        let start_key = keys::REGION_META_MIN_KEY;
        let end_key = keys::REGION_META_MAX_KEY;
        let kv_engine = self.engines.kv.clone();
        let store_id = self.store.get_id();
        let mut total_count = 0;
        let mut tombstone_count = 0;
        let mut applying_count = 0;
        let mut region_peers = vec![];

        let t = Instant::now();
        let mut kv_wb = self.engines.kv.write_batch();
        let mut raft_wb = self.engines.raft.log_batch(4 * 1024);
        let mut applying_regions = vec![];
        let mut merging_count = 0;
        let mut meta = self.store_meta.lock().unwrap();
        let mut replication_state = self.global_replication_state.lock().unwrap();
        kv_engine.scan_cf(CF_RAFT, start_key, end_key, false, |key, value| {
            let (region_id, suffix) = box_try!(keys::decode_region_meta_key(key));
            if suffix != keys::REGION_STATE_SUFFIX {
                return Ok(true);
            }

            total_count += 1;

            let mut local_state = RegionLocalState::default();
            local_state.merge_from_bytes(value)?;

            let region = local_state.get_region();
            if local_state.get_state() == PeerState::Tombstone {
                tombstone_count += 1;
                debug!("region is tombstone"; "region" => ?region, "store_id" => store_id);
                self.clear_stale_meta(&mut kv_wb, &mut raft_wb, &local_state);
                return Ok(true);
            }
            if local_state.get_state() == PeerState::Applying {
                // in case of restart happen when we just write region state to Applying,
                // but not write raft_local_state to raft rocksdb in time.
                box_try!(peer_storage::recover_from_applying_state(
                    &self.engines,
                    &mut raft_wb,
                    region_id
                ));
                applying_count += 1;
                applying_regions.push(region.clone());
                return Ok(true);
            }

            let (tx, rec, mut peer) = box_try!(PeerFsm::create(
                store_id,
                &self.cfg.value(),
                self.region_scheduler.clone(),
                self.engines.clone(),
                region,
            ));
            peer.peer.init_replication_mode(&mut *replication_state);
            if local_state.get_state() == PeerState::Merging {
                info!("region is merging"; "region" => ?region, "store_id" => store_id);
                merging_count += 1;
                peer.set_pending_merge_state(local_state.get_merge_state().to_owned());
            }
            meta.region_ranges.insert(enc_end_key(region), region_id);
            meta.regions.insert(region_id, region.clone());
            // No need to check duplicated here, because we use region id as the key
            // in DB.
            region_peers.push((tx, rec, peer));
            self.coprocessor_host.on_region_changed(
                region,
                RegionChangeEvent::Create,
                StateRole::Follower,
            );
            Ok(true)
        })?;

        if !kv_wb.is_empty() {
            self.engines.kv.write(&kv_wb).unwrap();
            self.engines.kv.sync_wal().unwrap();
        }
        if !raft_wb.is_empty() {
            self.engines.raft.consume(&mut raft_wb, true).unwrap();
        }

        // schedule applying snapshot after raft writebatch were written.
        for region in applying_regions {
            info!("region is applying snapshot"; "region" => ?region, "store_id" => store_id);
            let (tx, receiver, mut peer) = PeerFsm::create(
                store_id,
                &self.cfg.value(),
                self.region_scheduler.clone(),
                self.engines.clone(),
                &region,
            )?;
            peer.peer.init_replication_mode(&mut *replication_state);
            peer.schedule_applying_snapshot();
            meta.region_ranges
                .insert(enc_end_key(&region), region.get_id());
            meta.regions.insert(region.get_id(), region);
            region_peers.push((tx, receiver, peer));
        }

        info!(
            "start store";
            "store_id" => store_id,
            "region_count" => total_count,
            "tombstone_count" => tombstone_count,
            "applying_count" =>  applying_count,
            "merge_count" => merging_count,
            "takes" => ?t.elapsed(),
        );

        self.clear_stale_data(&meta)?;

        Ok(region_peers)
    }

    fn clear_stale_meta(
        &self,
        kv_wb: &mut EK::WriteBatch,
        raft_wb: &mut ER::LogBatch,
        origin_state: &RegionLocalState,
    ) {
        let rid = origin_state.get_region().get_id();
        let raft_state = match self.engines.raft.get_raft_state(rid).unwrap() {
            // it has been cleaned up.
            None => return,
            Some(value) => value,
        };
        peer_storage::clear_meta(&self.engines, kv_wb, raft_wb, rid, &raft_state).unwrap();
        let key = keys::region_state_key(rid);
        kv_wb.put_msg_cf(CF_RAFT, &key, origin_state).unwrap();
    }

    /// `clear_stale_data` clean up all possible garbage data.
    fn clear_stale_data(&self, meta: &StoreMeta) -> Result<()> {
        let t = Instant::now();

        let mut ranges = Vec::new();
        let mut last_start_key = keys::data_key(b"");
        for region_id in meta.region_ranges.values() {
            let region = &meta.regions[region_id];
            let start_key = keys::enc_start_key(region);
            ranges.push((last_start_key, start_key));
            last_start_key = keys::enc_end_key(region);
        }
        ranges.push((last_start_key, keys::DATA_MAX_KEY.to_vec()));

        self.engines.kv.roughly_cleanup_ranges(&ranges)?;

        info!(
            "cleans up garbage data";
            "store_id" => self.store.get_id(),
            "garbage_range_count" => ranges.len(),
            "takes" => ?t.elapsed()
        );

        Ok(())
    }
}

impl<EK, ER, T, C> HandlerBuilder<PeerFsm<EK, ER>, StoreFsm<EK>> for RaftPollerBuilder<EK, ER, T, C>
where
    EK: KvEngine + 'static,
    ER: RaftEngine + 'static,
    T: Transport + 'static,
    C: PdClient + 'static,
{
    type Handler = RaftPoller<EK, ER, T, C>;

    fn build(&mut self) -> RaftPoller<EK, ER, T, C> {
        let mut ctx = PollContext {
            cfg: self.cfg.value().clone(),
            store: self.store.clone(),
            pd_scheduler: self.pd_scheduler.clone(),
            consistency_check_scheduler: self.consistency_check_scheduler.clone(),
            split_check_scheduler: self.split_check_scheduler.clone(),
            region_scheduler: self.region_scheduler.clone(),
            router: self.router.clone(),
            cleanup_scheduler: self.cleanup_scheduler.clone(),
            raftlog_gc_scheduler: self.raftlog_gc_scheduler.clone(),
            importer: self.importer.clone(),
            store_meta: self.store_meta.clone(),
            pending_create_peers: self.pending_create_peers.clone(),
            raft_metrics: RaftMetrics::default(),
            snap_mgr: self.snap_mgr.clone(),
            applying_snap_count: self.applying_snap_count.clone(),
            coprocessor_host: self.coprocessor_host.clone(),
            timer: SteadyTimer::default(),
            trans: self.trans.clone(),
            pd_client: self.pd_client.clone(),
            global_replication_state: self.global_replication_state.clone(),
            global_stat: self.global_stat.clone(),
            store_stat: self.global_stat.local(),
            engines: self.engines.clone(),
            kv_wb: self.engines.kv.write_batch(),
            raft_wb: self.engines.raft.log_batch(4 * 1024),
            pending_count: 0,
            sync_log: false,
            has_ready: false,
            ready_res: Vec::new(),
            need_flush_trans: false,
            current_time: None,
            perf_context_statistics: PerfContextStatistics::new(self.cfg.value().perf_level),
            tick_batch: vec![PeerTickBatch::default(); 256],
            node_start_time: Some(TiInstant::now_coarse()),
            apply_batch_system: self.apply_system.clone(),
        };
        ctx.update_ticks_timeout();
        let tag = format!("[store {}]", ctx.store.get_id());
        RaftPoller {
            tag: tag.clone(),
            store_msg_buf: Vec::with_capacity(ctx.cfg.messages_per_tick),
            peer_msg_buf: Vec::with_capacity(ctx.cfg.messages_per_tick),
            previous_metrics: ctx.raft_metrics.clone(),
            timer: TiInstant::now_coarse(),
            messages_per_tick: ctx.cfg.messages_per_tick,
            poll_ctx: ctx,
            cfg_tracker: self.cfg.clone().tracker(tag),
        }
    }
}

struct Workers<EK: KvEngine> {
    pd_worker: FutureWorker<PdTask<EK>>,
    consistency_check_worker: Worker<ConsistencyCheckTask<EK::Snapshot>>,
    split_check_worker: Worker<SplitCheckTask>,
    // handle Compact, CleanupSST task
    cleanup_worker: Worker<CleanupTask>,
    raftlog_gc_worker: Worker<RaftlogGcTask>,
    region_worker: Worker<RegionTask<EK::Snapshot>>,
    coprocessor_host: CoprocessorHost<EK>,
}

pub struct RaftBatchSystem<EK: KvEngine, ER: RaftEngine> {
<<<<<<< HEAD
    system: BatchSystem<PeerFsm<EK, ER>, StoreFsm>,
=======
    system: BatchSystem<PeerFsm<EK, ER>, StoreFsm<EK>>,
    apply_router: ApplyRouter<EK>,
    apply_system: ApplyBatchSystem<EK>,
>>>>>>> d9df87ba
    router: RaftRouter<EK, ER>,
    workers: Option<Workers<EK>>,
    apply_system: Option<ApplyBatchSystem<EK>>,
}

impl<EK: KvEngine, ER: RaftEngine> RaftBatchSystem<EK, ER> {
    pub fn router(&self) -> RaftRouter<EK, ER> {
        self.router.clone()
    }

    // TODO: reduce arguments
    pub fn spawn<T: Transport + 'static, C: PdClient + 'static>(
        &mut self,
        meta: metapb::Store,
        cfg: Arc<VersionTrack<Config>>,
        engines: Engines<EK, ER>,
        trans: T,
        pd_client: Arc<C>,
        mgr: SnapManager,
        pd_worker: FutureWorker<PdTask<EK>>,
        store_meta: Arc<Mutex<StoreMeta>>,
        mut coprocessor_host: CoprocessorHost<EK>,
        importer: Arc<SSTImporter>,
        split_check_worker: Worker<SplitCheckTask>,
        auto_split_controller: AutoSplitController,
        global_replication_state: Arc<Mutex<GlobalReplicationState>>,
        concurrency_manager: ConcurrencyManager,
    ) -> Result<()> {
        assert!(self.workers.is_none());
        // TODO: we can get cluster meta regularly too later.

        // TODO load coprocessors from configuration
        coprocessor_host
            .registry
            .register_admin_observer(100, BoxAdminObserver::new(SplitObserver));

        let workers = Workers {
            split_check_worker,
            region_worker: Worker::new("snapshot-worker"),
            pd_worker,
            consistency_check_worker: Worker::new("consistency-check"),
            cleanup_worker: Worker::new("cleanup-worker"),
            raftlog_gc_worker: Worker::new("raft-gc-worker"),
            coprocessor_host: coprocessor_host.clone(),
        };

        let pending_create_peers = Arc::new(Mutex::new(HashMap::default()));
        let region_scheduler = workers.region_worker.scheduler();
        let apply_system = create_apply_batch_system(
            meta.get_id(),
            format!("[store {}]", meta.get_id()),
            workers.coprocessor_host.clone(),
            importer.clone(),
            region_scheduler.clone(),
            engines.kv.clone(),
            Box::new(self.router.clone()),
            pending_create_peers.clone(),
            &cfg.value(),
        );

        let mut builder = RaftPollerBuilder {
            cfg,
            store: meta,
            engines,
            region_scheduler,
            router: self.router.clone(),
            split_check_scheduler: workers.split_check_worker.scheduler(),
            pd_scheduler: workers.pd_worker.scheduler(),
            consistency_check_scheduler: workers.consistency_check_worker.scheduler(),
            cleanup_scheduler: workers.cleanup_worker.scheduler(),
            raftlog_gc_scheduler: workers.raftlog_gc_worker.scheduler(),
            trans,
            pd_client,
            coprocessor_host: coprocessor_host.clone(),
            importer,
            snap_mgr: mgr,
            global_replication_state,
            global_stat: GlobalStoreStat::default(),
            store_meta,
            pending_create_peers,
            applying_snap_count: Arc::new(AtomicUsize::new(0)),
            apply_system: apply_system.clone(),
        };
        self.apply_system = Some(apply_system);
        let region_peers = builder.init()?;
        self.start_system::<T, C>(
            workers,
            region_peers,
            builder,
            auto_split_controller,
            coprocessor_host,
            concurrency_manager,
        )?;
        Ok(())
    }

    fn start_system<T: Transport + 'static, C: PdClient + 'static>(
        &mut self,
        mut workers: Workers<EK>,
        region_peers: Vec<SenderFsmPair<EK, ER>>,
        builder: RaftPollerBuilder<EK, ER, T, C>,
        auto_split_controller: AutoSplitController,
        coprocessor_host: CoprocessorHost<EK>,
        concurrency_manager: ConcurrencyManager,
    ) -> Result<()> {
        builder.snap_mgr.init()?;
        let engines = builder.engines.clone();
        let snap_mgr = builder.snap_mgr.clone();
        let cfg = builder.cfg.value().clone();
        let store = builder.store.clone();
        let pd_client = builder.pd_client.clone();
        let importer = builder.importer.clone();
        {
            let mut meta = builder.store_meta.lock().unwrap();
            for (_, _, peer_fsm) in &region_peers {
                let peer = peer_fsm.get_peer();
                meta.readers
                    .insert(peer_fsm.region_id(), ReadDelegate::from_peer(peer));
            }
        }

        let router = Mutex::new(self.router.clone());
        pd_client.handle_reconnect(move || {
            router
                .lock()
                .unwrap()
                .broadcast_normal(|| PeerMsg::HeartbeatPd);
        });

        let mut mailboxes = Vec::with_capacity(region_peers.len());
        let mut address = Vec::with_capacity(region_peers.len());
        for (tx, receiver, fsm) in region_peers {
            address.push(fsm.region_id());
            builder
                .apply_system
                .register(Registration::new(fsm.get_peer()), receiver);
            mailboxes.push((fsm.region_id(), BasicMailbox::new(tx, fsm)));
        }
        let tag = format!("raftstore-{}", store.get_id());
        self.system.spawn(tag, builder);
        self.router.register_all(mailboxes);

        // Make sure Msg::Start is the first message each FSM received.
        for addr in address {
            self.router.force_send(addr, PeerMsg::Start).unwrap();
        }
        self.router
            .send_control(StoreMsg::Start {
                store: store.clone(),
            })
            .unwrap();

        let region_runner = RegionRunner::new(
            engines.clone(),
            snap_mgr,
            cfg.snap_apply_batch_size.0 as usize,
            cfg.use_delete_range,
            workers.coprocessor_host.clone(),
            self.router(),
        );
        let timer = region_runner.new_timer();
        box_try!(workers.region_worker.start_with_timer(region_runner, timer));

        let raftlog_gc_runner = RaftlogGcRunner::new(self.router(), engines.clone());
        let timer = raftlog_gc_runner.new_timer();
        box_try!(workers
            .raftlog_gc_worker
            .start_with_timer(raftlog_gc_runner, timer));

        let compact_runner = CompactRunner::new(engines.kv.clone());
        let cleanup_sst_runner = CleanupSSTRunner::new(
            store.get_id(),
            self.router.clone(),
            Arc::clone(&importer),
            Arc::clone(&pd_client),
        );
        let cleanup_runner = CleanupRunner::new(compact_runner, cleanup_sst_runner);
        box_try!(workers.cleanup_worker.start(cleanup_runner));

        let pd_runner = PdRunner::new(
            store.get_id(),
            Arc::clone(&pd_client),
            self.router.clone(),
            engines.kv,
            workers.pd_worker.scheduler(),
            cfg.pd_store_heartbeat_tick_interval.0,
            auto_split_controller,
            concurrency_manager,
        );
        box_try!(workers.pd_worker.start(pd_runner));

        let consistency_check_runner =
            ConsistencyCheckRunner::<EK, _>::new(self.router.clone(), coprocessor_host);
        box_try!(workers
            .consistency_check_worker
            .start(consistency_check_runner));

        if let Err(e) = sys_util::thread::set_priority(sys_util::HIGH_PRI) {
            warn!("set thread priority for raftstore failed"; "error" => ?e);
        }
        self.workers = Some(workers);
        Ok(())
    }

    pub fn shutdown(&mut self) {
        if self.workers.is_none() {
            return;
        }
        let mut workers = self.workers.take().unwrap();
        // Wait all workers finish.
        let mut handles: Vec<Option<thread::JoinHandle<()>>> = vec![];
        handles.push(workers.split_check_worker.stop());
        handles.push(workers.region_worker.stop());
        handles.push(workers.pd_worker.stop());
        handles.push(workers.consistency_check_worker.stop());
        handles.push(workers.cleanup_worker.stop());
        handles.push(workers.raftlog_gc_worker.stop());
        self.system.shutdown();
        if let Some(apply_system) = self.apply_system.take() {
            apply_system.shutdown();
        }
        for h in handles {
            if let Some(h) = h {
                h.join().unwrap();
            }
        }
        workers.coprocessor_host.shutdown();
    }
}

pub fn create_raft_batch_system<EK: KvEngine, ER: RaftEngine>(
    cfg: &Config,
) -> (RaftRouter<EK, ER>, RaftBatchSystem<EK, ER>) {
    let (store_tx, store_fsm) = StoreFsm::new(cfg);
    let (router, system) =
        batch_system::create_system(&cfg.store_batch_system, store_tx, store_fsm);
    let raft_router = RaftRouter { router };
    let system = RaftBatchSystem {
        system,
        workers: None,
        router: raft_router.clone(),
        apply_system: None,
    };
    (raft_router, system)
}

#[derive(Debug, PartialEq)]
enum CheckMsgStatus {
    // The message is the first request vote message to an existing peer.
    FirstRequestVote,
    // The message can be dropped silently
    DropMsg,
    // Try to create the peer
    NewPeer,
    // Try to create the peer which is the first one of this region on local store.
    NewPeerFirst,
}

impl<'a, EK: KvEngine, ER: RaftEngine, T: Transport, C: PdClient>
    StoreFsmDelegate<'a, EK, ER, T, C>
{
    /// Checks if the message is targeting a stale peer.
    fn check_msg(&mut self, msg: &RaftMessage) -> Result<CheckMsgStatus> {
        let region_id = msg.get_region_id();
        let from_epoch = msg.get_region_epoch();
        let msg_type = msg.get_message().get_msg_type();
        let from_store_id = msg.get_from_peer().get_store_id();
        let to_peer_id = msg.get_to_peer().get_id();

        // Check if the target peer is tombstone.
        let state_key = keys::region_state_key(region_id);
        let local_state: RegionLocalState =
            match self.ctx.engines.kv.get_msg_cf(CF_RAFT, &state_key)? {
                Some(state) => state,
                None => return Ok(CheckMsgStatus::NewPeerFirst),
            };

        if local_state.get_state() != PeerState::Tombstone {
            // Maybe split, but not registered yet.
            if !util::is_first_vote_msg(msg.get_message()) {
                self.ctx.raft_metrics.message_dropped.region_nonexistent += 1;
                return Err(box_err!(
                    "[region {}] region not exist but not tombstone: {:?}",
                    region_id,
                    local_state
                ));
            }
            info!(
                "region doesn't exist yet, wait for it to be split";
                "region_id" => region_id
            );
            return Ok(CheckMsgStatus::FirstRequestVote);
        }
        debug!(
            "region is in tombstone state";
            "region_id" => region_id,
            "region_local_state" => ?local_state,
        );
        let region = local_state.get_region();
        let region_epoch = region.get_region_epoch();
        if local_state.has_merge_state() {
            info!(
                "merged peer receives a stale message";
                "region_id" => region_id,
                "current_region_epoch" => ?region_epoch,
                "msg_type" => ?msg_type,
            );

            let merge_target = if let Some(peer) = util::find_peer(region, from_store_id) {
                // Maybe the target is promoted from learner to voter, but the follower
                // doesn't know it. So we only compare peer id.
                assert_eq!(peer.get_id(), msg.get_from_peer().get_id());
                // Let stale peer decides whether it should wait for merging or just remove
                // itself.
                Some(local_state.get_merge_state().get_target().to_owned())
            } else {
                // If a peer is isolated before prepare_merge and conf remove, it should just
                // remove itself.
                None
            };
            self.ctx
                .handle_stale_msg(msg, region_epoch.clone(), true, merge_target);
            return Ok(CheckMsgStatus::DropMsg);
        }
        // The region in this peer is already destroyed
        if util::is_epoch_stale(from_epoch, region_epoch) {
            self.ctx.raft_metrics.message_dropped.region_tombstone_peer += 1;
            info!(
                "tombstone peer receives a stale message";
                "region_id" => region_id,
                "from_region_epoch" => ?from_epoch,
                "current_region_epoch" => ?region_epoch,
                "msg_type" => ?msg_type,
            );
            let mut need_gc_msg = util::is_vote_msg(msg.get_message());
            if msg.has_extra_msg() {
                // A learner can't vote so it sends the check-stale-peer msg to others to find out whether
                // it is removed due to conf change or merge.
                need_gc_msg |=
                    msg.get_extra_msg().get_type() == ExtraMessageType::MsgCheckStalePeer;
                // For backward compatibility
                need_gc_msg |= msg.get_extra_msg().get_type() == ExtraMessageType::MsgRegionWakeUp;
            }
            let not_exist = util::find_peer(region, from_store_id).is_none();
            self.ctx
                .handle_stale_msg(msg, region_epoch.clone(), need_gc_msg && not_exist, None);

            if need_gc_msg && !not_exist {
                let mut send_msg = RaftMessage::default();
                send_msg.set_region_id(region_id);
                send_msg.set_from_peer(msg.get_to_peer().clone());
                send_msg.set_to_peer(msg.get_from_peer().clone());
                send_msg.set_region_epoch(region_epoch.clone());
                let extra_msg = send_msg.mut_extra_msg();
                extra_msg.set_type(ExtraMessageType::MsgCheckStalePeerResponse);
                extra_msg.set_check_peers(region.get_peers().into());
                if let Err(e) = self.ctx.trans.send(send_msg) {
                    error!(?e;
                        "send check stale peer response message failed";
                        "region_id" => region_id,
                    );
                }
                self.ctx.need_flush_trans = true;
            }

            return Ok(CheckMsgStatus::DropMsg);
        }
        // A tombstone peer may not apply the conf change log which removes itself.
        // In this case, the local epoch is stale and the local peer can be found from region.
        // We can compare the local peer id with to_peer_id to verify whether it is correct to create a new peer.
        if let Some(local_peer_id) =
            util::find_peer(region, self.ctx.store_id()).map(|r| r.get_id())
        {
            if to_peer_id <= local_peer_id {
                self.ctx.raft_metrics.message_dropped.region_tombstone_peer += 1;
                info!(
                    "tombstone peer receives a stale message, local_peer_id >= to_peer_id in msg";
                    "region_id" => region_id,
                    "local_peer_id" => local_peer_id,
                    "to_peer_id" => to_peer_id,
                    "msg_type" => ?msg_type
                );
                return Ok(CheckMsgStatus::DropMsg);
            }
        }
        Ok(CheckMsgStatus::NewPeer)
    }

    fn on_raft_message(&mut self, mut msg: RaftMessage) -> Result<()> {
        let region_id = msg.get_region_id();
        match self.ctx.router.send(region_id, PeerMsg::RaftMessage(msg)) {
            Ok(()) | Err(TrySendError::Full(_)) => return Ok(()),
            Err(TrySendError::Disconnected(_)) if self.ctx.router.is_shutdown() => return Ok(()),
            Err(TrySendError::Disconnected(PeerMsg::RaftMessage(m))) => msg = m,
            e => panic!(
                "[store {}] [region {}] unexpected redirect error: {:?}",
                self.fsm.store.id, region_id, e
            ),
        }

        debug!(
            "handle raft message";
            "from_peer_id" => msg.get_from_peer().get_id(),
            "to_peer_id" => msg.get_to_peer().get_id(),
            "store_id" => self.fsm.store.id,
            "region_id" => region_id,
            "msg_type" => ?msg.get_message().get_msg_type(),
        );

        if msg.get_to_peer().get_store_id() != self.ctx.store_id() {
            warn!(
                "store not match, ignore it";
                "store_id" => self.ctx.store_id(),
                "to_store_id" => msg.get_to_peer().get_store_id(),
                "region_id" => region_id,
            );
            self.ctx.raft_metrics.message_dropped.mismatch_store_id += 1;
            return Ok(());
        }

        if !msg.has_region_epoch() {
            error!(
                "missing epoch in raft message, ignore it";
                "region_id" => region_id,
            );
            self.ctx.raft_metrics.message_dropped.mismatch_region_epoch += 1;
            return Ok(());
        }
        if msg.get_is_tombstone() || msg.has_merge_target() {
            // Target tombstone peer doesn't exist, so ignore it.
            return Ok(());
        }
        let check_msg_status = self.check_msg(&msg)?;
        let is_first_request_vote = match check_msg_status {
            CheckMsgStatus::DropMsg => return Ok(()),
            CheckMsgStatus::FirstRequestVote => true,
            CheckMsgStatus::NewPeer | CheckMsgStatus::NewPeerFirst => {
                if !self.maybe_create_peer(
                    region_id,
                    &msg,
                    check_msg_status == CheckMsgStatus::NewPeerFirst,
                )? {
                    if !util::is_first_vote_msg(msg.get_message()) {
                        // Can not create peer from the message and it's not the
                        // first request vote message.
                        return Ok(());
                    }
                    true
                } else {
                    false
                }
            }
        };
        if is_first_request_vote {
            // To void losing request vote messages, either put it to
            // pending_votes or force send.
            let mut store_meta = self.ctx.store_meta.lock().unwrap();
            if !store_meta.regions.contains_key(&region_id) {
                store_meta.pending_votes.push(msg);
                return Ok(());
            }
            if let Err(e) = self
                .ctx
                .router
                .force_send(region_id, PeerMsg::RaftMessage(msg))
            {
                warn!("handle first request vote failed"; "region_id" => region_id, "error" => ?e);
            }
            return Ok(());
        }

        let _ = self.ctx.router.send(region_id, PeerMsg::RaftMessage(msg));
        Ok(())
    }

    /// If target peer doesn't exist, create it.
    ///
    /// return false to indicate that target peer is in invalid state or
    /// doesn't exist and can't be created.
    fn maybe_create_peer(
        &mut self,
        region_id: u64,
        msg: &RaftMessage,
        is_local_first: bool,
    ) -> Result<bool> {
        if !is_initial_msg(msg.get_message()) {
            let msg_type = msg.get_message().get_msg_type();
            debug!(
                "target peer doesn't exist, stale message";
                "target_peer" => ?msg.get_to_peer(),
                "region_id" => region_id,
                "msg_type" => ?msg_type,
            );
            self.ctx.raft_metrics.message_dropped.stale_msg += 1;
            return Ok(false);
        }

        if is_local_first {
            let mut pending_create_peers = self.ctx.pending_create_peers.lock().unwrap();
            if pending_create_peers.contains_key(&region_id) {
                return Ok(false);
            }
            pending_create_peers.insert(region_id, (msg.get_to_peer().get_id(), false));
        }

        let res = self.maybe_create_peer_internal(region_id, &msg, is_local_first);
        // If failed, i.e. Err or Ok(false), remove this peer data from `pending_create_peers`.
        if res.as_ref().map_or(true, |b| !*b) && is_local_first {
            let mut pending_create_peers = self.ctx.pending_create_peers.lock().unwrap();
            if let Some(status) = pending_create_peers.get(&region_id) {
                if *status == (msg.get_to_peer().get_id(), false) {
                    pending_create_peers.remove(&region_id);
                }
            }
        }
        res
    }

    fn maybe_create_peer_internal(
        &mut self,
        region_id: u64,
        msg: &RaftMessage,
        is_local_first: bool,
    ) -> Result<bool> {
        if is_local_first {
            if self
                .ctx
                .engines
                .kv
                .get_value_cf(CF_RAFT, &keys::region_state_key(region_id))?
                .is_some()
            {
                return Ok(false);
            }
        }

        let target = msg.get_to_peer();

        let mut meta = self.ctx.store_meta.lock().unwrap();
        if meta.regions.contains_key(&region_id) {
            return Ok(true);
        }

        if is_local_first {
            let pending_create_peers = self.ctx.pending_create_peers.lock().unwrap();
            match pending_create_peers.get(&region_id) {
                Some(status) if *status == (msg.get_to_peer().get_id(), false) => (),
                // If changed, it means this peer has been/will be replaced from the new one from splitting.
                _ => return Ok(false),
            }
            // Note that `StoreMeta` lock is held and status is (peer_id, false) in `pending_create_peers` now.
            // If this peer is created from splitting latter and then status in `pending_create_peers` is changed,
            // that peer creation in `on_ready_split_region` must be executed **after** current peer creation
            // because of the `StoreMeta` lock.
        }

        let mut is_overlapped = false;
        let mut regions_to_destroy = vec![];
        for (_, id) in meta.region_ranges.range((
            Excluded(data_key(msg.get_start_key())),
            Unbounded::<Vec<u8>>,
        )) {
            let exist_region = &meta.regions[&id];
            if enc_start_key(exist_region) >= data_end_key(msg.get_end_key()) {
                break;
            }

            debug!(
                "msg is overlapped with exist region";
                "region_id" => region_id,
                "msg" => ?msg,
                "exist_region" => ?exist_region,
            );
            let (can_destroy, merge_to_this_peer) = maybe_destroy_source(
                &meta,
                region_id,
                target.get_id(),
                exist_region.get_id(),
                msg.get_region_epoch().to_owned(),
            );
            if can_destroy {
                if !merge_to_this_peer {
                    regions_to_destroy.push(exist_region.get_id());
                } else {
                    error!(
                        "A new peer has a merge source peer";
                        "region_id" => region_id,
                        "peer_id" => target.get_id(),
                        "source_region" => ?exist_region,
                    );
                    if self.ctx.cfg.dev_assert {
                        panic!("something is wrong, maybe PD do not ensure all target peers exist before merging");
                    }
                }
                continue;
            }
            is_overlapped = true;
            if msg.get_region_epoch().get_version() > exist_region.get_region_epoch().get_version()
            {
                // If new region's epoch version is greater than exist region's, the exist region
                // may has been merged/splitted already.
                let _ = self.ctx.router.force_send(
                    exist_region.get_id(),
                    PeerMsg::CasualMessage(CasualMessage::RegionOverlapped),
                );
            }
        }

        if is_overlapped {
            self.ctx.raft_metrics.message_dropped.region_overlap += 1;
            return Ok(false);
        }

        for id in regions_to_destroy {
            self.ctx
                .router
                .force_send(
                    id,
                    PeerMsg::SignificantMsg(SignificantMsg::MergeResult {
                        target_region_id: region_id,
                        target: target.clone(),
                        result: MergeResultKind::Stale,
                    }),
                )
                .unwrap();
        }

        // New created peers should know it's learner or not.
        let (tx, receiver, mut peer) = PeerFsm::replicate(
            self.ctx.store_id(),
            &self.ctx.cfg,
            self.ctx.region_scheduler.clone(),
            self.ctx.engines.clone(),
            region_id,
            target.clone(),
        )?;

        // WARNING: The checking code must be above this line.
        // Now all checking passed

        let mut replication_state = self.ctx.global_replication_state.lock().unwrap();
        peer.peer.init_replication_mode(&mut *replication_state);
        drop(replication_state);

        peer.peer.local_first_replicate = is_local_first;

        // Following snapshot may overlap, should insert into region_ranges after
        // snapshot is applied.
        meta.regions
            .insert(region_id, peer.get_peer().region().to_owned());

        self.ctx
            .apply_batch_system
            .register(Registration::new(peer.get_peer()), receiver);
        let mailbox = BasicMailbox::new(tx, peer);
        self.ctx.router.register(region_id, mailbox);
        self.ctx
            .router
            .force_send(region_id, PeerMsg::Start)
            .unwrap();
        Ok(true)
    }

    fn on_compaction_finished(&mut self, event: EK::CompactedEvent) {
        if event.is_size_declining_trivial(self.ctx.cfg.region_split_check_diff.0) {
            return;
        }

        let output_level_str = event.output_level_label();
        COMPACTION_DECLINED_BYTES
            .with_label_values(&[&output_level_str])
            .observe(event.total_bytes_declined() as f64);

        // self.cfg.region_split_check_diff.0 / 16 is an experienced value.
        let mut region_declined_bytes = {
            let meta = self.ctx.store_meta.lock().unwrap();
            event.calc_ranges_declined_bytes(
                &meta.region_ranges,
                self.ctx.cfg.region_split_check_diff.0 / 16,
            )
        };

        COMPACTION_RELATED_REGION_COUNT
            .with_label_values(&[&output_level_str])
            .observe(region_declined_bytes.len() as f64);

        for (region_id, declined_bytes) in region_declined_bytes.drain(..) {
            let _ = self.ctx.router.send(
                region_id,
                PeerMsg::CasualMessage(CasualMessage::CompactionDeclinedBytes {
                    bytes: declined_bytes,
                }),
            );
        }
    }

    fn register_compact_check_tick(&self) {
        self.ctx.schedule_store_tick(
            StoreTick::CompactCheck,
            self.ctx.cfg.region_compact_check_interval.0,
        )
    }

    fn on_compact_check_tick(&mut self) {
        self.register_compact_check_tick();
        if self.ctx.cleanup_scheduler.is_busy() {
            debug!(
                "compact worker is busy, check space redundancy next time";
                "store_id" => self.fsm.store.id,
            );
            return;
        }

        if self
            .ctx
            .engines
            .kv
            .auto_compactions_is_disabled()
            .expect("cf")
        {
            debug!(
                "skip compact check when disabled auto compactions";
                "store_id" => self.fsm.store.id,
            );
            return;
        }

        // Start from last checked key.
        let mut ranges_need_check =
            Vec::with_capacity(self.ctx.cfg.region_compact_check_step as usize + 1);
        ranges_need_check.push(self.fsm.store.last_compact_checked_key.clone());

        let largest_key = {
            let meta = self.ctx.store_meta.lock().unwrap();
            if meta.region_ranges.is_empty() {
                debug!(
                    "there is no range need to check";
                    "store_id" => self.fsm.store.id
                );
                return;
            }

            // Collect continuous ranges.
            let left_ranges = meta.region_ranges.range((
                Excluded(self.fsm.store.last_compact_checked_key.clone()),
                Unbounded::<Key>,
            ));
            ranges_need_check.extend(
                left_ranges
                    .take(self.ctx.cfg.region_compact_check_step as usize)
                    .map(|(k, _)| k.to_owned()),
            );

            // Update last_compact_checked_key.
            meta.region_ranges.keys().last().unwrap().to_vec()
        };

        let last_key = ranges_need_check.last().unwrap().clone();
        if last_key == largest_key {
            // Range [largest key, DATA_MAX_KEY) also need to check.
            if last_key != keys::DATA_MAX_KEY.to_vec() {
                ranges_need_check.push(keys::DATA_MAX_KEY.to_vec());
            }
            // Next task will start from the very beginning.
            self.fsm.store.last_compact_checked_key = keys::DATA_MIN_KEY.to_vec();
        } else {
            self.fsm.store.last_compact_checked_key = last_key;
        }

        // Schedule the task.
        let cf_names = vec![CF_DEFAULT.to_owned(), CF_WRITE.to_owned()];
        if let Err(e) = self.ctx.cleanup_scheduler.schedule(CleanupTask::Compact(
            CompactTask::CheckAndCompact {
                cf_names,
                ranges: ranges_need_check,
                tombstones_num_threshold: self.ctx.cfg.region_compact_min_tombstones,
                tombstones_percent_threshold: self.ctx.cfg.region_compact_tombstones_percent,
            },
        )) {
            error!(
                "schedule space check task failed";
                "store_id" => self.fsm.store.id,
                "err" => ?e,
            );
        }
    }

    fn store_heartbeat_pd(&mut self) {
        let mut stats = StoreStats::default();

        let used_size = self.ctx.snap_mgr.get_total_snap_size();
        stats.set_used_size(used_size);
        stats.set_store_id(self.ctx.store_id());
        {
            let meta = self.ctx.store_meta.lock().unwrap();
            stats.set_region_count(meta.regions.len() as u32);
        }

        let snap_stats = self.ctx.snap_mgr.stats();
        stats.set_sending_snap_count(snap_stats.sending_count as u32);
        stats.set_receiving_snap_count(snap_stats.receiving_count as u32);
        STORE_SNAPSHOT_TRAFFIC_GAUGE_VEC
            .with_label_values(&["sending"])
            .set(snap_stats.sending_count as i64);
        STORE_SNAPSHOT_TRAFFIC_GAUGE_VEC
            .with_label_values(&["receiving"])
            .set(snap_stats.receiving_count as i64);

        let apply_snapshot_count = self.ctx.applying_snap_count.load(Ordering::SeqCst);
        stats.set_applying_snap_count(apply_snapshot_count as u32);
        STORE_SNAPSHOT_TRAFFIC_GAUGE_VEC
            .with_label_values(&["applying"])
            .set(apply_snapshot_count as i64);

        stats.set_start_time(self.fsm.store.start_time.unwrap().sec as u32);

        // report store write flow to pd
        stats.set_bytes_written(
            self.ctx
                .global_stat
                .stat
                .engine_total_bytes_written
                .swap(0, Ordering::SeqCst),
        );
        stats.set_keys_written(
            self.ctx
                .global_stat
                .stat
                .engine_total_keys_written
                .swap(0, Ordering::SeqCst),
        );

        stats.set_is_busy(
            self.ctx
                .global_stat
                .stat
                .is_busy
                .swap(false, Ordering::SeqCst),
        );

        let store_info = StoreInfo {
            engine: self.ctx.engines.kv.clone(),
            capacity: self.ctx.cfg.capacity.0,
        };

        let task = PdTask::StoreHeartbeat { stats, store_info };
        if let Err(e) = self.ctx.pd_scheduler.schedule(task) {
            error!("notify pd failed";
                "store_id" => self.fsm.store.id,
                "err" => ?e
            );
        }
    }

    fn on_pd_store_heartbeat_tick(&mut self) {
        self.store_heartbeat_pd();
        self.register_pd_store_heartbeat_tick();
    }

    fn handle_snap_mgr_gc(&mut self) -> Result<()> {
        fail_point!("peer_2_handle_snap_mgr_gc", self.fsm.store.id == 2, |_| Ok(
            ()
        ));
        let snap_keys = self.ctx.snap_mgr.list_idle_snap()?;
        if snap_keys.is_empty() {
            return Ok(());
        }
        let (mut last_region_id, mut keys) = (0, vec![]);
        let schedule_gc_snap = |region_id: u64, snaps| -> Result<()> {
            debug!(
                "schedule snap gc";
                "store_id" => self.fsm.store.id,
                "region_id" => region_id,
            );
            let gc_snap = PeerMsg::CasualMessage(CasualMessage::GcSnap { snaps });
            match self.ctx.router.send(region_id, gc_snap) {
                Ok(()) => Ok(()),
                Err(TrySendError::Disconnected(_)) if self.ctx.router.is_shutdown() => Ok(()),
                Err(TrySendError::Disconnected(PeerMsg::CasualMessage(
                    CasualMessage::GcSnap { snaps },
                ))) => {
                    // The snapshot exists because MsgAppend has been rejected. So the
                    // peer must have been exist. But now it's disconnected, so the peer
                    // has to be destroyed instead of being created.
                    info!(
                        "region is disconnected, remove snaps";
                        "region_id" => region_id,
                        "snaps" => ?snaps,
                    );
                    for (key, is_sending) in snaps {
                        let snap = if is_sending {
                            self.ctx.snap_mgr.get_snapshot_for_sending(&key)?
                        } else {
                            self.ctx.snap_mgr.get_snapshot_for_applying(&key)?
                        };
                        self.ctx
                            .snap_mgr
                            .delete_snapshot(&key, snap.as_ref(), false);
                    }
                    Ok(())
                }
                Err(TrySendError::Full(_)) => Ok(()),
                Err(TrySendError::Disconnected(_)) => unreachable!(),
            }
        };
        for (key, is_sending) in snap_keys {
            if last_region_id == key.region_id {
                keys.push((key, is_sending));
                continue;
            }

            if !keys.is_empty() {
                schedule_gc_snap(last_region_id, keys)?;
                keys = vec![];
            }

            last_region_id = key.region_id;
            keys.push((key, is_sending));
        }
        if !keys.is_empty() {
            schedule_gc_snap(last_region_id, keys)?;
        }
        Ok(())
    }

    fn on_snap_mgr_gc(&mut self) {
        if let Err(e) = self.handle_snap_mgr_gc() {
            error!(?e;
                "handle gc snap failed";
                "store_id" => self.fsm.store.id,
            );
        }
        self.register_snap_mgr_gc_tick();
    }

    fn on_compact_lock_cf(&mut self) {
        // Create a compact lock cf task(compact whole range) and schedule directly.
        let lock_cf_bytes_written = self
            .ctx
            .global_stat
            .stat
            .lock_cf_bytes_written
            .load(Ordering::SeqCst);
        if lock_cf_bytes_written > self.ctx.cfg.lock_cf_compact_bytes_threshold.0 {
            self.ctx
                .global_stat
                .stat
                .lock_cf_bytes_written
                .fetch_sub(lock_cf_bytes_written, Ordering::SeqCst);

            let task = CompactTask::Compact {
                cf_name: String::from(CF_LOCK),
                start_key: None,
                end_key: None,
            };
            if let Err(e) = self
                .ctx
                .cleanup_scheduler
                .schedule(CleanupTask::Compact(task))
            {
                error!(
                    "schedule compact lock cf task failed";
                    "store_id" => self.fsm.store.id,
                    "err" => ?e,
                );
            }
        }

        self.register_compact_lock_cf_tick();
    }

    fn register_pd_store_heartbeat_tick(&self) {
        self.ctx.schedule_store_tick(
            StoreTick::PdStoreHeartbeat,
            self.ctx.cfg.pd_store_heartbeat_tick_interval.0,
        );
    }

    fn register_snap_mgr_gc_tick(&self) {
        self.ctx
            .schedule_store_tick(StoreTick::SnapGc, self.ctx.cfg.snap_mgr_gc_tick_interval.0)
    }

    fn register_compact_lock_cf_tick(&self) {
        self.ctx.schedule_store_tick(
            StoreTick::CompactLockCf,
            self.ctx.cfg.lock_cf_compact_interval.0,
        )
    }
}

impl<'a, EK: KvEngine, ER: RaftEngine, T: Transport, C: PdClient>
    StoreFsmDelegate<'a, EK, ER, T, C>
{
    fn on_validate_sst_result(&mut self, ssts: Vec<SstMeta>) {
        if ssts.is_empty() {
            return;
        }
        // A stale peer can still ingest a stale SST before it is
        // destroyed. We need to make sure that no stale peer exists.
        let mut delete_ssts = Vec::new();
        {
            let meta = self.ctx.store_meta.lock().unwrap();
            for sst in ssts {
                if !meta.regions.contains_key(&sst.get_region_id()) {
                    delete_ssts.push(sst);
                }
            }
        }
        if delete_ssts.is_empty() {
            return;
        }

        let task = CleanupSSTTask::DeleteSST { ssts: delete_ssts };
        if let Err(e) = self
            .ctx
            .cleanup_scheduler
            .schedule(CleanupTask::CleanupSST(task))
        {
            error!(
                "schedule to delete ssts failed";
                "store_id" => self.fsm.store.id,
                "err" => ?e,
            );
        }
    }

    fn on_cleanup_import_sst(&mut self) -> Result<()> {
        let mut delete_ssts = Vec::new();
        let mut validate_ssts = Vec::new();

        let ssts = box_try!(self.ctx.importer.list_ssts());
        if ssts.is_empty() {
            return Ok(());
        }
        {
            let meta = self.ctx.store_meta.lock().unwrap();
            for sst in ssts {
                if let Some(r) = meta.regions.get(&sst.get_region_id()) {
                    let region_epoch = r.get_region_epoch();
                    if util::is_epoch_stale(sst.get_region_epoch(), region_epoch) {
                        // If the SST epoch is stale, it will not be ingested anymore.
                        delete_ssts.push(sst);
                    }
                } else {
                    // If the peer doesn't exist, we need to validate the SST through PD.
                    validate_ssts.push(sst);
                }
            }
        }

        if !delete_ssts.is_empty() {
            let task = CleanupSSTTask::DeleteSST { ssts: delete_ssts };
            if let Err(e) = self
                .ctx
                .cleanup_scheduler
                .schedule(CleanupTask::CleanupSST(task))
            {
                error!(
                    "schedule to delete ssts failed";
                    "store_id" => self.fsm.store.id,
                    "err" => ?e
                );
            }
        }

        if !validate_ssts.is_empty() {
            let task = CleanupSSTTask::ValidateSST {
                ssts: validate_ssts,
            };
            if let Err(e) = self
                .ctx
                .cleanup_scheduler
                .schedule(CleanupTask::CleanupSST(task))
            {
                error!(
                   "schedule to validate ssts failed";
                   "store_id" => self.fsm.store.id,
                   "err" => ?e,
                );
            }
        }

        Ok(())
    }

    fn register_consistency_check_tick(&mut self) {
        self.ctx.schedule_store_tick(
            StoreTick::ConsistencyCheck,
            self.ctx.cfg.consistency_check_interval.0,
        )
    }

    fn on_consistency_check_tick(&mut self) {
        self.register_consistency_check_tick();
        if self.ctx.consistency_check_scheduler.is_busy() {
            return;
        }
        let (mut target_region_id, mut oldest) = (0, Instant::now());
        let target_peer = {
            let meta = self.ctx.store_meta.lock().unwrap();
            for region_id in meta.regions.keys() {
                match self.fsm.store.consistency_check_time.get(region_id) {
                    Some(time) => {
                        if *time < oldest {
                            oldest = *time;
                            target_region_id = *region_id;
                        }
                    }
                    None => {
                        target_region_id = *region_id;
                        break;
                    }
                }
            }
            if target_region_id == 0 {
                return;
            }
            match util::find_peer(&meta.regions[&target_region_id], self.ctx.store_id()) {
                None => return,
                Some(p) => p.clone(),
            }
        };
        info!(
            "scheduling consistency check for region";
            "store_id" => self.fsm.store.id,
            "region_id" => target_region_id,
        );
        self.fsm
            .store
            .consistency_check_time
            .insert(target_region_id, Instant::now());
        let mut request = new_admin_request(target_region_id, target_peer);
        let mut admin = AdminRequest::default();
        admin.set_cmd_type(AdminCmdType::ComputeHash);
        self.ctx
            .coprocessor_host
            .on_prepropose_compute_hash(admin.mut_compute_hash());
        request.set_admin_request(admin);

        let _ = self.ctx.router.send(
            target_region_id,
            PeerMsg::RaftCommand(RaftCommand::new(request, Callback::None)),
        );
    }

    fn on_cleanup_import_sst_tick(&mut self) {
        if let Err(e) = self.on_cleanup_import_sst() {
            error!(?e;
                "cleanup import sst failed";
                "store_id" => self.fsm.store.id,
            );
        }
        self.register_cleanup_import_sst_tick();
    }

    fn register_cleanup_import_sst_tick(&self) {
        self.ctx.schedule_store_tick(
            StoreTick::CleanupImportSST,
            self.ctx.cfg.cleanup_import_sst_interval.0,
        )
    }

    fn clear_region_size_in_range(&mut self, start_key: &[u8], end_key: &[u8]) {
        let start_key = data_key(start_key);
        let end_key = data_end_key(end_key);

        let mut regions = vec![];
        {
            let meta = self.ctx.store_meta.lock().unwrap();
            for (_, region_id) in meta
                .region_ranges
                .range((Excluded(start_key), Included(end_key)))
            {
                regions.push(*region_id);
            }
        }
        for region_id in regions {
            let _ = self.ctx.router.send(
                region_id,
                PeerMsg::CasualMessage(CasualMessage::ClearRegionSize),
            );
        }
    }

    fn on_store_unreachable(&mut self, store_id: u64) {
        let now = Instant::now();
        if self
            .fsm
            .store
            .last_unreachable_report
            .get(&store_id)
            .map_or(UNREACHABLE_BACKOFF, |t| now.duration_since(*t))
            < UNREACHABLE_BACKOFF
        {
            return;
        }
        info!(
            "broadcasting unreachable";
            "store_id" => self.fsm.store.id,
            "unreachable_store_id" => store_id,
        );
        self.fsm.store.last_unreachable_report.insert(store_id, now);
        // It's possible to acquire the lock and only send notification to
        // involved regions. However loop over all the regions can take a
        // lot of time, which may block other operations.
        self.ctx.router.report_unreachable(store_id);
    }

    fn on_update_replication_mode(&mut self, status: ReplicationStatus) {
        let mut state = self.ctx.global_replication_state.lock().unwrap();
        if state.status().mode == status.mode {
            if status.get_mode() == ReplicationMode::Majority {
                return;
            }
            let exist_dr = state.status().get_dr_auto_sync();
            let dr = status.get_dr_auto_sync();
            if exist_dr.state_id == dr.state_id && exist_dr.state == dr.state {
                return;
            }
        }
        info!("updating replication mode"; "status" => ?status);
        state.set_status(status);
        drop(state);
        self.ctx.router.report_status_update()
    }

    fn register_raft_engine_purge_tick(&self) {
        self.ctx.schedule_store_tick(
            StoreTick::RaftEnginePurge,
            self.ctx.cfg.raft_engine_purge_interval.0,
        )
    }

    fn on_raft_engine_purge_tick(&self) {
        let _ = self.ctx.raftlog_gc_scheduler.schedule(RaftlogGcTask::Purge);
        self.register_raft_engine_purge_tick();
    }
}

#[cfg(test)]
mod tests {
    use engine_rocks::RangeOffsets;
    use engine_rocks::RangeProperties;
    use engine_rocks::RocksCompactedEvent;

    use super::*;

    #[test]
    fn test_calc_region_declined_bytes() {
        let prop = RangeProperties {
            offsets: vec![
                (
                    b"a".to_vec(),
                    RangeOffsets {
                        size: 4 * 1024,
                        keys: 1,
                    },
                ),
                (
                    b"b".to_vec(),
                    RangeOffsets {
                        size: 8 * 1024,
                        keys: 2,
                    },
                ),
                (
                    b"c".to_vec(),
                    RangeOffsets {
                        size: 12 * 1024,
                        keys: 3,
                    },
                ),
            ],
        };
        let event = RocksCompactedEvent {
            cf: "default".to_owned(),
            output_level: 3,
            total_input_bytes: 12 * 1024,
            total_output_bytes: 0,
            start_key: prop.smallest_key().unwrap(),
            end_key: prop.largest_key().unwrap(),
            input_props: vec![prop],
            output_props: vec![],
        };

        let mut region_ranges = BTreeMap::new();
        region_ranges.insert(b"a".to_vec(), 1);
        region_ranges.insert(b"b".to_vec(), 2);
        region_ranges.insert(b"c".to_vec(), 3);

        let declined_bytes = event.calc_ranges_declined_bytes(&region_ranges, 1024);
        let expected_declined_bytes = vec![(2, 8192), (3, 4096)];
        assert_eq!(declined_bytes, expected_declined_bytes);
    }
}<|MERGE_RESOLUTION|>--- conflicted
+++ resolved
@@ -1149,13 +1149,7 @@
 }
 
 pub struct RaftBatchSystem<EK: KvEngine, ER: RaftEngine> {
-<<<<<<< HEAD
-    system: BatchSystem<PeerFsm<EK, ER>, StoreFsm>,
-=======
     system: BatchSystem<PeerFsm<EK, ER>, StoreFsm<EK>>,
-    apply_router: ApplyRouter<EK>,
-    apply_system: ApplyBatchSystem<EK>,
->>>>>>> d9df87ba
     router: RaftRouter<EK, ER>,
     workers: Option<Workers<EK>>,
     apply_system: Option<ApplyBatchSystem<EK>>,
