--- conflicted
+++ resolved
@@ -776,15 +776,6 @@
             let mut local_state = RegionLocalState::default();
             local_state.merge_from_bytes(value)?;
 
-<<<<<<< HEAD
-                let (tx, mut peer) = box_try!(PeerFsm::create(
-                    store_id,
-                    &self.cfg.value(),
-                    self.region_scheduler.clone(),
-                    self.engines.clone(),
-                    region,
-                    &self.trans,
-=======
             let region = local_state.get_region();
             if local_state.get_state() == PeerState::Tombstone {
                 tombstone_count += 1;
@@ -799,7 +790,6 @@
                     &self.engines,
                     &mut raft_wb,
                     region_id
->>>>>>> e41218eb
                 ));
                 applying_count += 1;
                 applying_regions.push(region.clone());
