// Copyright 2016 TiKV Project Authors. Licensed under Apache-2.0.

// #[PerformanceCriticalPath]
use std::{
    cell::Cell,
    cmp::{Ord, Ordering as CmpOrdering},
    collections::{
        BTreeMap,
        Bound::{Excluded, Included, Unbounded},
    },
    mem,
    ops::{Deref, DerefMut},
    sync::{
        atomic::{AtomicU64, Ordering},
        Arc, Mutex,
    },
    time::{Duration, Instant},
    u64,
};

use batch_system::{
    BasicMailbox, BatchRouter, BatchSystem, Config as BatchSystemConfig, Fsm, HandleResult,
    HandlerBuilder, PollHandler, Priority,
};
use causal_ts::CausalTsProviderImpl;
use collections::{HashMap, HashMapEntry, HashSet};
use concurrency_manager::ConcurrencyManager;
use crossbeam::channel::{TryRecvError, TrySendError};
use engine_traits::{
    CompactedEvent, DeleteStrategy, Engines, KvEngine, Mutable, PerfContextKind, RaftEngine,
    RaftLogBatch, Range, WriteBatch, WriteOptions, CF_DEFAULT, CF_LOCK, CF_RAFT, CF_WRITE,
};
use fail::fail_point;
use file_system::{IoType, WithIoType};
use futures::{compat::Future01CompatExt, FutureExt};
use grpcio_health::HealthService;
use keys::{self, data_end_key, data_key, enc_end_key, enc_start_key};
use kvproto::{
    import_sstpb::{SstMeta, SwitchMode},
    metapb::{self, Region, RegionEpoch},
    pdpb::{self, QueryStats, StoreStats},
    raft_cmdpb::{AdminCmdType, AdminRequest},
    raft_serverpb::{ExtraMessage, ExtraMessageType, PeerState, RaftMessage, RegionLocalState},
    replication_modepb::{ReplicationMode, ReplicationStatus},
};
use pd_client::{Feature, FeatureGate, PdClient};
use protobuf::Message;
use raft::StateRole;
use resource_control::{channel::unbounded, ResourceGroupManager};
use resource_metering::CollectorRegHandle;
use sst_importer::SstImporter;
use tikv_alloc::trace::TraceEvent;
use tikv_util::{
    box_try,
    config::{Tracker, VersionTrack},
    debug, defer, error,
    future::poll_future_notify,
    info, is_zero_duration,
    mpsc::{self, LooseBoundedSender, Receiver},
    slow_log,
    store::{find_peer, region_on_stores},
    sys as sys_util,
    sys::disk::{get_disk_status, DiskUsage},
    time::{duration_to_sec, monotonic_raw_now, Instant as TiInstant},
    timer::SteadyTimer,
    warn,
    worker::{LazyWorker, Scheduler, Worker},
    Either, RingQueue,
};
use time::{self, Timespec};

use crate::{
    bytes_capacity,
    coprocessor::{CoprocessorHost, RegionChangeEvent, RegionChangeReason},
    store::{
        async_io::{
            read::{ReadRunner, ReadTask},
            write::{StoreWriters, StoreWritersContext, Worker as WriteWorker, WriteMsg},
            write_router::WriteSenders,
        },
        config::Config,
        fsm::{
            create_apply_batch_system,
            life::handle_tombstone_message_on_learner,
            metrics::*,
            peer::{
                maybe_destroy_source, new_admin_request, PeerFsm, PeerFsmDelegate, SenderFsmPair,
            },
            ApplyBatchSystem, ApplyNotifier, ApplyPollerBuilder, ApplyRes, ApplyRouter,
            ApplyTaskRes,
        },
        local_metrics::RaftMetrics,
        memory::*,
        metrics::*,
        peer_storage,
        transport::Transport,
        util,
        util::{is_initial_msg, RegionReadProgressRegistry},
        worker::{
            AutoSplitController, CleanupRunner, CleanupSstRunner, CleanupSstTask, CleanupTask,
            CompactRunner, CompactTask, ConsistencyCheckRunner, ConsistencyCheckTask,
            GcSnapshotRunner, GcSnapshotTask, PdRunner, RaftlogGcRunner, RaftlogGcTask,
            ReadDelegate, RefreshConfigRunner, RefreshConfigTask, RegionRunner, RegionTask,
            SplitCheckTask,
        },
        Callback, CasualMessage, GlobalReplicationState, InspectedRaftMessage, MergeResultKind,
        PdTask, PeerMsg, PeerTick, RaftCommand, SignificantMsg, SnapManager, StoreMsg, StoreTick,
    },
    Error, Result,
};

type Key = Vec<u8>;

pub const PENDING_MSG_CAP: usize = 100;
pub const ENTRY_CACHE_EVICT_TICK_DURATION: Duration = Duration::from_secs(1);
pub const MULTI_FILES_SNAPSHOT_FEATURE: Feature = Feature::require(6, 1, 0); // it only makes sense for large region

pub struct StoreInfo<EK, ER> {
    pub kv_engine: EK,
    pub raft_engine: ER,
    pub capacity: u64,
}

/// A trait that provide the meta information that can be accessed outside
/// of raftstore.
pub trait StoreRegionMeta: Send {
    fn store_id(&self) -> u64;
    fn reader(&self, region_id: u64) -> Option<&ReadDelegate>;
    fn region_read_progress(&self) -> &RegionReadProgressRegistry;
    fn search_region(&self, start_key: &[u8], end_key: &[u8], visitor: impl FnMut(&Region));
}

pub struct StoreMeta {
    pub store_id: Option<u64>,
    /// region_end_key -> region_id
    pub region_ranges: BTreeMap<Vec<u8>, u64>,
    /// region_id -> region
    pub regions: HashMap<u64, Region>,
    /// region_id -> reader
    pub readers: HashMap<u64, ReadDelegate>,
    /// `MsgRequestPreVote`, `MsgRequestVote` or `MsgAppend` messages from newly
    /// split Regions shouldn't be dropped if there is no such Region in this
    /// store now. So the messages are recorded temporarily and will be handled
    /// later.
    pub pending_msgs: RingQueue<RaftMessage>,
    /// The regions with pending snapshots.
    pub pending_snapshot_regions: Vec<Region>,
    /// A marker used to indicate the peer of a Region has received a merge
    /// target message and waits to be destroyed. target_region_id ->
    /// (source_region_id -> merge_target_region)
    pub pending_merge_targets: HashMap<u64, HashMap<u64, metapb::Region>>,
    /// An inverse mapping of `pending_merge_targets` used to let source peer
    /// help target peer to clean up related entry. source_region_id ->
    /// target_region_id
    pub targets_map: HashMap<u64, u64>,
    /// `atomic_snap_regions` and `destroyed_region_for_snap` are used for
    /// making destroy overlapped regions and apply snapshot atomically.
    /// region_id -> wait_destroy_regions_map(source_region_id -> is_ready)
    /// A target peer must wait for all source peer to ready before applying
    /// snapshot.
    pub atomic_snap_regions: HashMap<u64, HashMap<u64, bool>>,
    /// source_region_id -> need_atomic
    /// Used for reminding the source peer to switch to ready in
    /// `atomic_snap_regions`.
    pub destroyed_region_for_snap: HashMap<u64, bool>,
    /// region_id -> `RegionReadProgress`
    pub region_read_progress: RegionReadProgressRegistry,
    /// record sst_file_name -> (sst_smallest_key, sst_largest_key)
    pub damaged_ranges: HashMap<String, (Vec<u8>, Vec<u8>)>,
}

impl StoreRegionMeta for StoreMeta {
    #[inline]
    fn store_id(&self) -> u64 {
        self.store_id.unwrap()
    }

    #[inline]
    fn search_region(&self, start_key: &[u8], end_key: &[u8], mut visitor: impl FnMut(&Region)) {
        let start_key = data_key(start_key);
        for (_, id) in self
            .region_ranges
            .range((Excluded(start_key), Unbounded::<Vec<u8>>))
        {
            let region = &self.regions[id];
            if end_key.is_empty() || end_key > region.get_start_key() {
                visitor(region);
            } else {
                break;
            }
        }
    }

    #[inline]
    fn region_read_progress(&self) -> &RegionReadProgressRegistry {
        &self.region_read_progress
    }

    #[inline]
    fn reader(&self, region_id: u64) -> Option<&ReadDelegate> {
        self.readers.get(&region_id)
    }
}

impl StoreMeta {
    pub fn new(vote_capacity: usize) -> StoreMeta {
        StoreMeta {
            store_id: None,
            region_ranges: BTreeMap::default(),
            regions: HashMap::default(),
            readers: HashMap::default(),
            pending_msgs: RingQueue::with_capacity(vote_capacity),
            pending_snapshot_regions: Vec::default(),
            pending_merge_targets: HashMap::default(),
            targets_map: HashMap::default(),
            atomic_snap_regions: HashMap::default(),
            destroyed_region_for_snap: HashMap::default(),
            region_read_progress: RegionReadProgressRegistry::new(),
            damaged_ranges: HashMap::default(),
        }
    }

    #[inline]
    pub fn set_region<EK: KvEngine, ER: RaftEngine>(
        &mut self,
        host: &CoprocessorHost<EK>,
        region: Region,
        peer: &mut crate::store::Peer<EK, ER>,
        reason: RegionChangeReason,
    ) {
        let prev = self.regions.insert(region.get_id(), region.clone());
        if prev.map_or(true, |r| r.get_id() != region.get_id()) {
            // TODO: may not be a good idea to panic when holding a lock.
            panic!("{} region corrupted", peer.tag);
        }
        let reader = self.readers.get_mut(&region.get_id()).unwrap();
        peer.set_region(host, reader, region, reason);
    }

    /// Update damaged ranges and return true if overlap exists.
    ///
    /// Condition:
    /// end_key > file.smallestkey
    /// start_key <= file.largestkey
    pub fn update_overlap_damaged_ranges(&mut self, fname: &str, start: &[u8], end: &[u8]) -> bool {
        // `region_ranges` is promised to have no overlap so just check the first
        // region.
        if let Some((_, id)) = self
            .region_ranges
            .range((Excluded(start.to_owned()), Unbounded::<Vec<u8>>))
            .next()
        {
            let region = &self.regions[id];
            if keys::enc_start_key(region).as_slice() <= end {
                if let HashMapEntry::Vacant(v) = self.damaged_ranges.entry(fname.to_owned()) {
                    v.insert((start.to_owned(), end.to_owned()));
                }
                return true;
            }
        }

        // It's OK to remove the range here before deleting real file.
        let _ = self.damaged_ranges.remove(fname);
        false
    }

    /// Get all region ids overlapping damaged ranges.
    pub fn get_all_damaged_region_ids(&self) -> HashSet<u64> {
        let mut ids = HashSet::default();
        for (_fname, (start, end)) in self.damaged_ranges.iter() {
            for (_, id) in self
                .region_ranges
                .range((Excluded(start.clone()), Unbounded::<Vec<u8>>))
            {
                let region = &self.regions[id];
                if &keys::enc_start_key(region) <= end {
                    ids.insert(*id);
                } else {
                    // `region_ranges` is promised to have no overlap.
                    break;
                }
            }
        }
        if !ids.is_empty() {
            warn!(
                "detected damaged regions overlapping damaged file ranges";
                "id" => ?&ids,
            );
        }
        ids
    }

    fn overlap_damaged_range(&self, start_key: &Vec<u8>, end_key: &Vec<u8>) -> bool {
        for (_fname, (file_start, file_end)) in self.damaged_ranges.iter() {
            if file_end >= start_key && file_start < end_key {
                return true;
            }
        }
        false
    }
}

pub struct RaftRouter<EK, ER>
where
    EK: KvEngine,
    ER: RaftEngine,
{
    pub router: BatchRouter<PeerFsm<EK, ER>, StoreFsm<EK>>,
}

impl<EK, ER> Clone for RaftRouter<EK, ER>
where
    EK: KvEngine,
    ER: RaftEngine,
{
    fn clone(&self) -> Self {
        RaftRouter {
            router: self.router.clone(),
        }
    }
}

impl<EK, ER> Deref for RaftRouter<EK, ER>
where
    EK: KvEngine,
    ER: RaftEngine,
{
    type Target = BatchRouter<PeerFsm<EK, ER>, StoreFsm<EK>>;

    fn deref(&self) -> &BatchRouter<PeerFsm<EK, ER>, StoreFsm<EK>> {
        &self.router
    }
}

impl<EK, ER> ApplyNotifier<EK> for RaftRouter<EK, ER>
where
    EK: KvEngine,
    ER: RaftEngine,
{
    fn notify(&self, apply_res: Vec<ApplyRes<EK::Snapshot>>) {
        for r in apply_res {
            let region_id = r.region_id;
            if let Err(e) = self.router.force_send(
                region_id,
                PeerMsg::ApplyRes {
                    res: ApplyTaskRes::Apply(r),
                },
            ) {
                error!("failed to send apply result"; "region_id" => region_id, "err" => ?e);
            }
        }
    }
    fn notify_one(&self, region_id: u64, msg: PeerMsg<EK>) {
        if let Err(e) = self.router.force_send(region_id, msg) {
            error!("failed to notify apply msg"; "region_id" => region_id, "err" => ?e);
        }
    }

    fn clone_box(&self) -> Box<dyn ApplyNotifier<EK>> {
        Box::new(self.clone())
    }
}

impl<EK, ER> RaftRouter<EK, ER>
where
    EK: KvEngine,
    ER: RaftEngine,
{
    pub fn send_raft_message(
        &self,
        msg: RaftMessage,
    ) -> std::result::Result<(), TrySendError<RaftMessage>> {
        fail_point!("send_raft_message_full", |_| Err(TrySendError::Full(
            RaftMessage::default()
        )));

        let id = msg.get_region_id();

        let mut heap_size = 0;
        for e in msg.get_message().get_entries() {
            heap_size += bytes_capacity(&e.data) + bytes_capacity(&e.context);
        }
        let peer_msg = PeerMsg::RaftMessage(InspectedRaftMessage { heap_size, msg });
        let event = TraceEvent::Add(heap_size);
        let send_failed = Cell::new(true);

        MEMTRACE_RAFT_MESSAGES.trace(event);
        defer!(if send_failed.get() {
            MEMTRACE_RAFT_MESSAGES.trace(TraceEvent::Sub(heap_size));
        });

        let store_msg = match self.try_send(id, peer_msg) {
            Either::Left(Ok(())) => {
                fail_point!("memtrace_raft_messages_overflow_check_send");
                send_failed.set(false);
                return Ok(());
            }
            Either::Left(Err(TrySendError::Full(PeerMsg::RaftMessage(im)))) => {
                return Err(TrySendError::Full(im.msg));
            }
            Either::Left(Err(TrySendError::Disconnected(PeerMsg::RaftMessage(im)))) => {
                return Err(TrySendError::Disconnected(im.msg));
            }
            Either::Right(PeerMsg::RaftMessage(im)) => StoreMsg::RaftMessage(im),
            _ => unreachable!(),
        };
        match self.send_control(store_msg) {
            Ok(()) => {
                send_failed.set(false);
                Ok(())
            }
            Err(TrySendError::Full(StoreMsg::RaftMessage(im))) => Err(TrySendError::Full(im.msg)),
            Err(TrySendError::Disconnected(StoreMsg::RaftMessage(im))) => {
                Err(TrySendError::Disconnected(im.msg))
            }
            _ => unreachable!(),
        }
    }

    #[inline]
    pub fn send_raft_command(
        &self,
        cmd: RaftCommand<EK::Snapshot>,
    ) -> std::result::Result<(), TrySendError<RaftCommand<EK::Snapshot>>> {
        let region_id = cmd.request.get_header().get_region_id();
        match self.send(region_id, PeerMsg::RaftCommand(cmd)) {
            Ok(()) => Ok(()),
            Err(TrySendError::Full(PeerMsg::RaftCommand(cmd))) => Err(TrySendError::Full(cmd)),
            Err(TrySendError::Disconnected(PeerMsg::RaftCommand(cmd))) => {
                Err(TrySendError::Disconnected(cmd))
            }
            _ => unreachable!(),
        }
    }

    fn report_unreachable(&self, store_id: u64) {
        self.broadcast_normal(|| {
            PeerMsg::SignificantMsg(SignificantMsg::StoreUnreachable { store_id })
        });
    }

    fn report_status_update(&self) {
        self.broadcast_normal(|| PeerMsg::UpdateReplicationMode)
    }

    /// Broadcasts resolved result to all regions.
    pub fn report_resolved(&self, store_id: u64, group_id: u64) {
        self.broadcast_normal(|| {
            PeerMsg::SignificantMsg(SignificantMsg::StoreResolved { store_id, group_id })
        })
    }

    pub fn register(&self, region_id: u64, mailbox: BasicMailbox<PeerFsm<EK, ER>>) {
        self.router.register(region_id, mailbox);
        self.update_trace();
    }

    pub fn register_all(&self, mailboxes: Vec<(u64, BasicMailbox<PeerFsm<EK, ER>>)>) {
        self.router.register_all(mailboxes);
        self.update_trace();
    }

    pub fn close(&self, region_id: u64) {
        self.router.close(region_id);
        self.update_trace();
    }

    fn update_trace(&self) {
        let router_trace = self.router.trace();
        MEMTRACE_RAFT_ROUTER_ALIVE.trace(TraceEvent::Reset(router_trace.alive));
        MEMTRACE_RAFT_ROUTER_LEAK.trace(TraceEvent::Reset(router_trace.leak));
    }
}

#[derive(Default)]
pub struct PeerTickBatch {
    pub ticks: Vec<Box<dyn FnOnce() + Send>>,
    pub wait_duration: Duration,
}

impl PeerTickBatch {
    #[inline]
    pub fn schedule(&mut self, timer: &SteadyTimer) {
        if self.ticks.is_empty() {
            return;
        }
        let peer_ticks = mem::take(&mut self.ticks);
        let f = timer.delay(self.wait_duration).compat().map(move |_| {
            for tick in peer_ticks {
                tick();
            }
        });
        poll_future_notify(f);
    }
}

impl Clone for PeerTickBatch {
    fn clone(&self) -> PeerTickBatch {
        PeerTickBatch {
            ticks: vec![],
            wait_duration: self.wait_duration,
        }
    }
}

pub struct PollContext<EK, ER, T>
where
    EK: KvEngine,
    ER: RaftEngine,
{
    pub cfg: Config,
    pub store: metapb::Store,
    pub pd_scheduler: Scheduler<PdTask<EK, ER>>,
    pub consistency_check_scheduler: Scheduler<ConsistencyCheckTask<EK::Snapshot>>,
    pub split_check_scheduler: Scheduler<SplitCheckTask>,
    // handle Compact, CleanupSst task
    pub cleanup_scheduler: Scheduler<CleanupTask>,
    pub raftlog_gc_scheduler: Scheduler<RaftlogGcTask>,
    pub raftlog_fetch_scheduler: Scheduler<ReadTask<EK>>,
    pub region_scheduler: Scheduler<RegionTask<EK::Snapshot>>,
    pub apply_router: ApplyRouter<EK>,
    pub router: RaftRouter<EK, ER>,
    pub importer: Arc<SstImporter>,
    pub store_meta: Arc<Mutex<StoreMeta>>,
    pub feature_gate: FeatureGate,
    /// region_id -> (peer_id, is_splitting)
    /// Used for handling race between splitting and creating new peer.
    /// An uninitialized peer can be replaced to the one from splitting iff they
    /// are exactly the same peer.
    ///
    /// WARNING:
    /// To avoid deadlock, if you want to use `store_meta` and
    /// `pending_create_peers` together, the lock sequence MUST BE:
    /// 1. lock the store_meta.
    /// 2. lock the pending_create_peers.
    pub pending_create_peers: Arc<Mutex<HashMap<u64, (u64, bool)>>>,
    pub raft_metrics: RaftMetrics,
    pub snap_mgr: SnapManager,
    pub coprocessor_host: CoprocessorHost<EK>,
    pub timer: SteadyTimer,
    pub trans: T,
    /// WARNING:
    /// To avoid deadlock, if you want to use `store_meta` and
    /// `global_replication_state` together, the lock sequence MUST BE:
    /// 1. lock the store_meta.
    /// 2. lock the global_replication_state.
    pub global_replication_state: Arc<Mutex<GlobalReplicationState>>,
    pub global_stat: GlobalStoreStat,
    pub store_stat: LocalStoreStat,
    pub engines: Engines<EK, ER>,
    pub pending_count: usize,
    pub ready_count: usize,
    pub has_ready: bool,
    /// current_time from monotonic_raw_now.
    pub current_time: Option<Timespec>,
    /// unsafe_vote_deadline from monotonic_raw_now.
    pub unsafe_vote_deadline: Option<Timespec>,
    pub raft_perf_context: ER::PerfContext,
    pub kv_perf_context: EK::PerfContext,
    pub tick_batch: Vec<PeerTickBatch>,
    /// Disk usage for the store itself.
    pub self_disk_usage: DiskUsage,

    // TODO: how to remove offlined stores?
    /// Disk usage for other stores. The store itself is not included.
    /// Only contains items which is not `DiskUsage::Normal`.
    pub store_disk_usages: HashMap<u64, DiskUsage>,
    pub write_senders: WriteSenders<EK, ER>,
    pub sync_write_worker: Option<WriteWorker<EK, ER, RaftRouter<EK, ER>, T>>,
    pub pending_latency_inspect: Vec<util::LatencyInspector>,

    pub safe_point: Arc<AtomicU64>,
}

impl<EK, ER, T> PollContext<EK, ER, T>
where
    EK: KvEngine,
    ER: RaftEngine,
{
    #[inline]
    pub fn store_id(&self) -> u64 {
        self.store.get_id()
    }

    pub fn update_ticks_timeout(&mut self) {
        self.tick_batch[PeerTick::Raft as usize].wait_duration = self.cfg.raft_base_tick_interval.0;
        self.tick_batch[PeerTick::RaftLogGc as usize].wait_duration =
            self.cfg.raft_log_gc_tick_interval.0;
        self.tick_batch[PeerTick::EntryCacheEvict as usize].wait_duration =
            ENTRY_CACHE_EVICT_TICK_DURATION;
        self.tick_batch[PeerTick::PdHeartbeat as usize].wait_duration =
            self.cfg.pd_heartbeat_tick_interval.0;
        self.tick_batch[PeerTick::SplitRegionCheck as usize].wait_duration =
            self.cfg.split_region_check_tick_interval.0;
        self.tick_batch[PeerTick::CheckPeerStaleState as usize].wait_duration =
            self.cfg.peer_stale_state_check_interval.0;
        self.tick_batch[PeerTick::CheckMerge as usize].wait_duration =
            self.cfg.merge_check_tick_interval.0;
        self.tick_batch[PeerTick::CheckLeaderLease as usize].wait_duration =
            self.cfg.check_leader_lease_interval.0;
        self.tick_batch[PeerTick::ReactivateMemoryLock as usize].wait_duration =
            self.cfg.reactive_memory_lock_tick_interval.0;
        self.tick_batch[PeerTick::ReportBuckets as usize].wait_duration =
            self.cfg.report_region_buckets_tick_interval.0;
        self.tick_batch[PeerTick::CheckLongUncommitted as usize].wait_duration =
            self.cfg.check_long_uncommitted_interval.0;
        self.tick_batch[PeerTick::CheckPeersAvailability as usize].wait_duration =
            self.cfg.check_peers_availability_interval.0;
        self.tick_batch[PeerTick::RequestSnapshot as usize].wait_duration =
            self.cfg.check_request_snapshot_interval.0;
        // TODO: make it reasonable
        self.tick_batch[PeerTick::RequestVoterReplicatedIndex as usize].wait_duration =
            self.cfg.raft_log_gc_tick_interval.0 * 2;
    }

    // Return None means it has passed unsafe vote period.
    pub fn maybe_in_unsafe_vote_period(&mut self) -> Option<Duration> {
        if self.cfg.allow_unsafe_vote_after_start {
            return None;
        }
        let deadline = TiInstant::Monotonic(self.unsafe_vote_deadline?);
        let current_time =
            TiInstant::Monotonic(*self.current_time.get_or_insert_with(monotonic_raw_now));
        let remain_duration = deadline.saturating_duration_since(current_time);
        if remain_duration > Duration::ZERO {
            Some(remain_duration)
        } else {
            self.unsafe_vote_deadline.take();
            None
        }
    }
}

impl<EK, ER, T: Transport> PollContext<EK, ER, T>
where
    EK: KvEngine,
    ER: RaftEngine,
{
    #[inline]
    fn schedule_store_tick(&self, tick: StoreTick, timeout: Duration) {
        if !is_zero_duration(&timeout) {
            let mb = self.router.control_mailbox();
            let delay = self.timer.delay(timeout).compat().map(move |_| {
                if let Err(e) = mb.force_send(StoreMsg::Tick(tick)) {
                    info!(
                        "failed to schedule store tick, are we shutting down?";
                        "tick" => ?tick,
                        "err" => ?e
                    );
                }
            });
            poll_future_notify(delay);
        }
    }

    pub fn handle_stale_msg(
        &mut self,
        msg: &RaftMessage,
        cur_epoch: RegionEpoch,
        target_region: Option<metapb::Region>,
    ) {
        let region_id = msg.get_region_id();
        let from_peer = msg.get_from_peer();
        let to_peer = msg.get_to_peer();
        let msg_type = msg.get_message().get_msg_type();

        info!(
            "raft message is stale, tell to gc";
            "region_id" => region_id,
            "current_region_epoch" => ?cur_epoch,
            "msg_type" => ?msg_type,
        );

        self.raft_metrics.message_dropped.stale_msg.inc();

        let mut gc_msg = RaftMessage::default();
        gc_msg.set_region_id(region_id);
        gc_msg.set_from_peer(to_peer.clone());
        gc_msg.set_to_peer(from_peer.clone());
        gc_msg.set_region_epoch(cur_epoch);
        if let Some(r) = target_region {
            gc_msg.set_merge_target(r);
        } else {
            gc_msg.set_is_tombstone(true);
        }
        if let Err(e) = self.trans.send(gc_msg) {
            error!(?e;
                "send gc message failed";
                "region_id" => region_id,
            );
        }
    }
}

struct Store {
    // store id, before start the id is 0.
    id: u64,
    last_compact_checked_key: Key,
    stopped: bool,
    start_time: Option<Timespec>,
    consistency_check_time: HashMap<u64, Instant>,
    store_reachability: HashMap<u64, StoreReachability>,
}

struct StoreReachability {
    last_broadcast: Instant,
    received_message_count: u64,
}

pub struct StoreFsm<EK>
where
    EK: KvEngine,
{
    store: Store,
    receiver: Receiver<StoreMsg<EK>>,
}

impl<EK> StoreFsm<EK>
where
    EK: KvEngine,
{
    pub fn new(cfg: &Config) -> (LooseBoundedSender<StoreMsg<EK>>, Box<StoreFsm<EK>>) {
        let (tx, rx) = mpsc::loose_bounded(cfg.notify_capacity);
        let fsm = Box::new(StoreFsm {
            store: Store {
                id: 0,
                last_compact_checked_key: keys::DATA_MIN_KEY.to_vec(),
                stopped: false,
                start_time: None,
                consistency_check_time: HashMap::default(),
                store_reachability: HashMap::default(),
            },
            receiver: rx,
        });
        (tx, fsm)
    }
}

impl<EK> Fsm for StoreFsm<EK>
where
    EK: KvEngine,
{
    type Message = StoreMsg<EK>;

    #[inline]
    fn is_stopped(&self) -> bool {
        self.store.stopped
    }
}

struct StoreFsmDelegate<'a, EK: KvEngine + 'static, ER: RaftEngine + 'static, T: 'static> {
    fsm: &'a mut StoreFsm<EK>,
    ctx: &'a mut PollContext<EK, ER, T>,
}

impl<'a, EK: KvEngine + 'static, ER: RaftEngine + 'static, T: Transport>
    StoreFsmDelegate<'a, EK, ER, T>
{
    fn on_tick(&mut self, tick: StoreTick) {
        let timer = TiInstant::now_coarse();
        match tick {
            StoreTick::PdStoreHeartbeat => self.on_pd_store_heartbeat_tick(),
            StoreTick::SnapGc => self.on_snap_mgr_gc(),
            StoreTick::CompactLockCf => self.on_compact_lock_cf(),
            StoreTick::CompactCheck => self.on_compact_check_tick(),
            StoreTick::ConsistencyCheck => self.on_consistency_check_tick(),
            StoreTick::CleanupImportSst => self.on_cleanup_import_sst_tick(),
        }
        let elapsed = timer.saturating_elapsed();
        self.ctx
            .raft_metrics
            .event_time
            .get(tick.tag())
            .observe(duration_to_sec(elapsed));
        slow_log!(
            elapsed,
            "[store {}] handle timeout {:?}",
            self.fsm.store.id,
            tick
        );
    }

    fn handle_msgs(&mut self, msgs: &mut Vec<StoreMsg<EK>>) {
        let timer = TiInstant::now_coarse();
        for m in msgs.drain(..) {
            match m {
                StoreMsg::Tick(tick) => self.on_tick(tick),
                StoreMsg::RaftMessage(msg) => {
                    if !self.ctx.coprocessor_host.on_raft_message(&msg.msg) {
                        continue;
                    }
                    if let Err(e) = self.on_raft_message(msg) {
                        if matches!(&e, Error::RegionNotRegistered { .. }) {
                            // This may happen in normal cases when add-peer runs slowly
                            // occasionally after a region split. Avoid printing error
                            // log here, which may confuse users.
                            info!("handle raft message failed";
                                "err" => ?e,
                                "store_id" => self.fsm.store.id,
                            );
                        } else {
                            error!(?e;
                                "handle raft message failed";
                                "store_id" => self.fsm.store.id,
                            );
                        }
                    }
                }
                StoreMsg::CompactedEvent(event) => self.on_compaction_finished(event),
                StoreMsg::ValidateSstResult { invalid_ssts } => {
                    self.on_validate_sst_result(invalid_ssts)
                }
                StoreMsg::ClearRegionSizeInRange { start_key, end_key } => {
                    self.clear_region_size_in_range(&start_key, &end_key)
                }
                StoreMsg::StoreUnreachable { store_id } => {
                    self.on_store_unreachable(store_id);
                }
                StoreMsg::Start { store } => self.start(store),
                StoreMsg::UpdateReplicationMode(status) => self.on_update_replication_mode(status),
                #[cfg(any(test, feature = "testexport"))]
                StoreMsg::Validate(f) => f(&self.ctx.cfg),
                StoreMsg::LatencyInspect {
                    send_time,
                    mut inspector,
                } => {
                    inspector.record_store_wait(send_time.saturating_elapsed());
                    self.ctx.pending_latency_inspect.push(inspector);
                }
                StoreMsg::UnsafeRecoveryReport(report) => self.store_heartbeat_pd(Some(report)),
                StoreMsg::UnsafeRecoveryCreatePeer { syncer, create } => {
                    self.on_unsafe_recovery_create_peer(create);
                    drop(syncer);
                }
                StoreMsg::GcSnapshotFinish => self.register_snap_mgr_gc_tick(),
                StoreMsg::AwakenRegions { abnormal_stores } => {
                    self.on_wake_up_regions(abnormal_stores);
                }
            }
        }
        self.ctx
            .raft_metrics
            .event_time
            .store_msg
            .observe(timer.saturating_elapsed_secs());
    }

    fn start(&mut self, store: metapb::Store) {
        if self.fsm.store.start_time.is_some() {
            panic!(
                "[store {}] unable to start again with meta {:?}",
                self.fsm.store.id, store
            );
        }
        self.fsm.store.id = store.get_id();
        self.fsm.store.start_time = Some(time::get_time());
        self.register_cleanup_import_sst_tick();
        self.register_compact_check_tick();
        self.register_pd_store_heartbeat_tick();
        self.register_compact_lock_cf_tick();
        self.register_snap_mgr_gc_tick();
        self.register_consistency_check_tick();
    }
}

pub struct RaftPoller<EK: KvEngine + 'static, ER: RaftEngine + 'static, T: 'static> {
    tag: String,
    store_msg_buf: Vec<StoreMsg<EK>>,
    peer_msg_buf: Vec<PeerMsg<EK>>,
    timer: TiInstant,
    poll_ctx: PollContext<EK, ER, T>,
    messages_per_tick: usize,
    cfg_tracker: Tracker<Config>,
    trace_event: TraceEvent,
    last_flush_time: TiInstant,
    need_flush_events: bool,

    // previous metrics count
    previous_append: u64,
    previous_message: u64,
    previous_snapshot: u64,
}

impl<EK: KvEngine, ER: RaftEngine, T: Transport> RaftPoller<EK, ER, T> {
    fn flush_events(&mut self) {
        self.flush_ticks();
        self.poll_ctx.raft_metrics.maybe_flush();
        self.poll_ctx.store_stat.flush();

        MEMTRACE_PEERS.trace(mem::take(&mut self.trace_event));
    }

    fn flush_ticks(&mut self) {
        for t in PeerTick::get_all_ticks() {
            let idx = *t as usize;
            self.poll_ctx.tick_batch[idx].schedule(&self.poll_ctx.timer);
        }
    }
}

impl<EK: KvEngine, ER: RaftEngine, T: Transport> PollHandler<PeerFsm<EK, ER>, StoreFsm<EK>>
    for RaftPoller<EK, ER, T>
{
    fn begin<F>(&mut self, _batch_size: usize, update_cfg: F)
    where
        for<'a> F: FnOnce(&'a BatchSystemConfig),
    {
        fail_point!("begin_raft_poller");
        self.previous_append = self.poll_ctx.raft_metrics.ready.append.get();
        self.previous_message = self.poll_ctx.raft_metrics.ready.message.get();
        self.previous_snapshot = self.poll_ctx.raft_metrics.ready.snapshot.get();
        self.poll_ctx.pending_count = 0;
        self.poll_ctx.ready_count = 0;
        self.poll_ctx.has_ready = false;
        self.poll_ctx.self_disk_usage = get_disk_status(self.poll_ctx.store.get_id());
        self.timer = TiInstant::now();
        // update config
        if let Some(incoming) = self.cfg_tracker.any_new() {
            match Ord::cmp(
                &incoming.messages_per_tick,
                &self.poll_ctx.cfg.messages_per_tick,
            ) {
                CmpOrdering::Greater => {
                    self.store_msg_buf.reserve(incoming.messages_per_tick);
                    self.peer_msg_buf.reserve(incoming.messages_per_tick);
                    self.messages_per_tick = incoming.messages_per_tick;
                }
                CmpOrdering::Less => {
                    self.store_msg_buf.shrink_to(incoming.messages_per_tick);
                    self.peer_msg_buf.shrink_to(incoming.messages_per_tick);
                    self.messages_per_tick = incoming.messages_per_tick;
                }
                _ => {}
            }
            self.poll_ctx
                .snap_mgr
                .set_max_per_file_size(incoming.max_snapshot_file_raw_size.0);
            self.poll_ctx.cfg = incoming.clone();
            self.poll_ctx.raft_metrics.waterfall_metrics = self.poll_ctx.cfg.waterfall_metrics;
            self.poll_ctx.update_ticks_timeout();
            update_cfg(&incoming.store_batch_system);
        }
        // update store writers if necessary
        self.poll_ctx.write_senders.refresh();
    }

    fn handle_control(&mut self, store: &mut StoreFsm<EK>) -> Option<usize> {
        let mut expected_msg_count = None;
        while self.store_msg_buf.len() < self.messages_per_tick {
            match store.receiver.try_recv() {
                Ok(msg) => self.store_msg_buf.push(msg),
                Err(TryRecvError::Empty) => {
                    expected_msg_count = Some(0);
                    break;
                }
                Err(TryRecvError::Disconnected) => {
                    store.store.stopped = true;
                    expected_msg_count = Some(0);
                    break;
                }
            }
        }
        let mut delegate = StoreFsmDelegate {
            fsm: store,
            ctx: &mut self.poll_ctx,
        };
        delegate.handle_msgs(&mut self.store_msg_buf);
        expected_msg_count
    }

    fn handle_normal(
        &mut self,
        peer: &mut impl DerefMut<Target = PeerFsm<EK, ER>>,
    ) -> HandleResult {
        let mut handle_result = HandleResult::KeepProcessing;

        fail_point!(
            "pause_on_peer_collect_message",
            peer.peer_id() == 1,
            |_| unreachable!()
        );

        fail_point!(
            "on_peer_collect_message_2",
            peer.peer_id() == 2,
            |_| unreachable!()
        );

        while self.peer_msg_buf.len() < self.messages_per_tick {
            match peer.receiver.try_recv() {
                // TODO: we may need a way to optimize the message copy.
                Ok(msg) => {
                    fail_point!(
                        "pause_on_peer_destroy_res",
                        peer.peer_id() == 1
                            && matches!(
                                msg,
                                PeerMsg::ApplyRes {
                                    res: ApplyTaskRes::Destroy { .. },
                                }
                            ),
                        |_| unreachable!()
                    );
                    self.peer_msg_buf.push(msg);
                }
                Err(TryRecvError::Empty) => {
                    handle_result = HandleResult::stop_at(0, false);
                    break;
                }
                Err(TryRecvError::Disconnected) => {
                    peer.stop();
                    handle_result = HandleResult::stop_at(0, false);
                    break;
                }
            }
        }

        let mut delegate = PeerFsmDelegate::new(peer, &mut self.poll_ctx);
        delegate.handle_msgs(&mut self.peer_msg_buf);
        // No readiness is generated and using sync write, skipping calling ready and
        // release early.
        if !delegate.collect_ready() && self.poll_ctx.sync_write_worker.is_some() {
            if let HandleResult::StopAt { skip_end, .. } = &mut handle_result {
                *skip_end = true;
            }
        }

        handle_result
    }

    fn light_end(&mut self, peers: &mut [Option<impl DerefMut<Target = PeerFsm<EK, ER>>>]) {
        for peer in peers.iter_mut().flatten() {
            peer.update_memory_trace(&mut self.trace_event);
        }

        if let Some(write_worker) = &mut self.poll_ctx.sync_write_worker {
            if self.poll_ctx.trans.need_flush() && !write_worker.is_empty() {
                self.poll_ctx.trans.flush();
            }

            self.flush_events();
        } else {
            let now = TiInstant::now();

            if self.poll_ctx.trans.need_flush() {
                self.poll_ctx.trans.flush();
            }

            if now.saturating_duration_since(self.last_flush_time) >= Duration::from_millis(1) {
                self.last_flush_time = now;
                self.need_flush_events = false;
                self.flush_events();
            } else {
                self.need_flush_events = true;
            }
        }
    }

    fn end(&mut self, peers: &mut [Option<impl DerefMut<Target = PeerFsm<EK, ER>>>]) {
        if self.poll_ctx.has_ready {
            // Only enable the fail point when the store id is equal to 3, which is
            // the id of slow store in tests.
            fail_point!("on_raft_ready", self.poll_ctx.store_id() == 3, |_| {});
        }
        let mut latency_inspect = std::mem::take(&mut self.poll_ctx.pending_latency_inspect);
        let mut dur = self.timer.saturating_elapsed();

        for inspector in &mut latency_inspect {
            inspector.record_store_process(dur);
        }
        let write_begin = TiInstant::now();
        if let Some(write_worker) = &mut self.poll_ctx.sync_write_worker {
            if self.poll_ctx.has_ready {
                write_worker.write_to_db(false);

                for mut inspector in latency_inspect {
                    inspector.record_store_write(write_begin.saturating_elapsed());
                    inspector.finish();
                }

                for peer in peers.iter_mut().flatten() {
                    PeerFsmDelegate::new(peer, &mut self.poll_ctx).post_raft_ready_append();
                }
            } else {
                for inspector in latency_inspect {
                    inspector.finish();
                }
            }
        } else {
            // Use the valid size of async-ios for generating `writer_id` when the local
            // senders haven't been updated by `poller.begin().
            let writer_id = rand::random::<usize>()
                % std::cmp::min(
                    self.poll_ctx.cfg.store_io_pool_size,
                    self.poll_ctx.write_senders.size(),
                );
            if let Err(err) = self.poll_ctx.write_senders[writer_id].try_send(
                WriteMsg::LatencyInspect {
                    send_time: write_begin,
                    inspector: latency_inspect,
                },
                None,
            ) {
                warn!("send latency inspecting to write workers failed"; "err" => ?err);
            }
        }
        dur = self.timer.saturating_elapsed();
        if self.poll_ctx.has_ready {
            if !self.poll_ctx.store_stat.is_busy {
                let election_timeout = Duration::from_millis(
                    self.poll_ctx.cfg.raft_base_tick_interval.as_millis()
                        * self.poll_ctx.cfg.raft_election_timeout_ticks as u64,
                );
                if dur >= election_timeout {
                    self.poll_ctx.store_stat.is_busy = true;
                }
            }

            slow_log!(
                dur,
                "{} handle {} pending peers include {} ready, {} entries, {} messages and {} \
                 snapshots",
                self.tag,
                self.poll_ctx.pending_count,
                self.poll_ctx.ready_count,
                self.poll_ctx
                    .raft_metrics
                    .ready
                    .append
                    .get()
                    .saturating_sub(self.previous_append),
                self.poll_ctx
                    .raft_metrics
                    .ready
                    .message
                    .get()
                    .saturating_sub(self.previous_message),
                self.poll_ctx
                    .raft_metrics
                    .ready
                    .snapshot
                    .get()
                    .saturating_sub(self.previous_snapshot),
            );
        }

        self.poll_ctx.current_time = None;
        self.poll_ctx
            .raft_metrics
            .process_ready
            .observe(duration_to_sec(dur));
    }

    fn pause(&mut self) {
        if self.poll_ctx.sync_write_worker.is_some() {
            if self.poll_ctx.trans.need_flush() {
                self.poll_ctx.trans.flush();
            }
        } else {
            if self.poll_ctx.trans.need_flush() {
                self.poll_ctx.trans.flush();
            }
            if self.need_flush_events {
                self.last_flush_time = TiInstant::now();
                self.need_flush_events = false;
                self.flush_events();
            }
        }
    }
}

pub struct RaftPollerBuilder<EK: KvEngine, ER: RaftEngine, T> {
    pub cfg: Arc<VersionTrack<Config>>,
    pub store: metapb::Store,
    pd_scheduler: Scheduler<PdTask<EK, ER>>,
    consistency_check_scheduler: Scheduler<ConsistencyCheckTask<EK::Snapshot>>,
    split_check_scheduler: Scheduler<SplitCheckTask>,
    cleanup_scheduler: Scheduler<CleanupTask>,
    raftlog_gc_scheduler: Scheduler<RaftlogGcTask>,
    raftlog_fetch_scheduler: Scheduler<ReadTask<EK>>,
    pub region_scheduler: Scheduler<RegionTask<EK::Snapshot>>,
    apply_router: ApplyRouter<EK>,
    pub router: RaftRouter<EK, ER>,
    pub importer: Arc<SstImporter>,
    pub store_meta: Arc<Mutex<StoreMeta>>,
    pub pending_create_peers: Arc<Mutex<HashMap<u64, (u64, bool)>>>,
    snap_mgr: SnapManager,
    pub coprocessor_host: CoprocessorHost<EK>,
    trans: T,
    global_stat: GlobalStoreStat,
    pub engines: Engines<EK, ER>,
    global_replication_state: Arc<Mutex<GlobalReplicationState>>,
    feature_gate: FeatureGate,
    write_senders: WriteSenders<EK, ER>,
<<<<<<< HEAD
    safe_point: Arc<AtomicU64>,
=======
    node_start_time: Timespec, // monotonic_raw_now
>>>>>>> 4ec09065
}

impl<EK: KvEngine, ER: RaftEngine, T> RaftPollerBuilder<EK, ER, T> {
    /// Initialize this store. It scans the db engine, loads all regions
    /// and their peers from it, and schedules snapshot worker if necessary.
    /// WARN: This store should not be used before initialized.
    fn init(&mut self) -> Result<Vec<SenderFsmPair<EK, ER>>> {
        // Scan region meta to get saved regions.
        let start_key = keys::REGION_META_MIN_KEY;
        let end_key = keys::REGION_META_MAX_KEY;
        let kv_engine = self.engines.kv.clone();
        let store_id = self.store.get_id();
        let mut total_count = 0;
        let mut tombstone_count = 0;
        let mut applying_count = 0;
        let mut region_peers = vec![];

        let t = TiInstant::now();
        let mut kv_wb = self.engines.kv.write_batch();
        let mut raft_wb = self.engines.raft.log_batch(4 * 1024);
        let mut applying_regions = vec![];
        let mut merging_count = 0;
        let mut meta = self.store_meta.lock().unwrap();
        let mut replication_state = self.global_replication_state.lock().unwrap();
        kv_engine.scan(CF_RAFT, start_key, end_key, false, |key, value| {
            let (region_id, suffix) = box_try!(keys::decode_region_meta_key(key));
            if suffix != keys::REGION_STATE_SUFFIX {
                return Ok(true);
            }

            total_count += 1;

            let mut local_state = RegionLocalState::default();
            local_state.merge_from_bytes(value)?;

            let region = local_state.get_region();
            if local_state.get_state() == PeerState::Tombstone {
                tombstone_count += 1;
                debug!("region is tombstone"; "region" => ?region, "store_id" => store_id);
                self.clear_stale_meta(&mut kv_wb, &mut raft_wb, &local_state);
                return Ok(true);
            }
            if local_state.get_state() == PeerState::Applying {
                // in case of restart happen when we just write region state to Applying,
                // but not write raft_local_state to raft rocksdb in time.
                box_try!(peer_storage::recover_from_applying_state(
                    &self.engines,
                    &mut raft_wb,
                    region_id
                ));
                applying_count += 1;
                applying_regions.push(region.clone());
                return Ok(true);
            }

            let (tx, mut peer) = box_try!(PeerFsm::create(
                store_id,
                &self.cfg.value(),
                self.region_scheduler.clone(),
                self.raftlog_fetch_scheduler.clone(),
                self.engines.clone(),
                region,
                local_state.get_state() == PeerState::Unavailable,
            ));
            peer.peer.init_replication_mode(&mut replication_state);
            if local_state.get_state() == PeerState::Merging {
                info!("region is merging"; "region" => ?region, "store_id" => store_id);
                merging_count += 1;
                peer.set_pending_merge_state(local_state.get_merge_state().to_owned());
            }
            meta.region_ranges.insert(enc_end_key(region), region_id);
            meta.regions.insert(region_id, region.clone());
            meta.region_read_progress
                .insert(region_id, peer.peer.read_progress.clone());
            // No need to check duplicated here, because we use region id as the key
            // in DB.
            region_peers.push((tx, peer));
            self.coprocessor_host.on_region_changed(
                region,
                RegionChangeEvent::Create,
                StateRole::Follower,
            );
            Ok(true)
        })?;

        if !kv_wb.is_empty() {
            kv_wb.write().unwrap();
            self.engines.kv.sync_wal().unwrap();
        }
        if !raft_wb.is_empty() {
            self.engines.raft.consume(&mut raft_wb, true).unwrap();
        }

        // schedule applying snapshot after raft writebatch were written.
        for region in applying_regions {
            info!("region is applying snapshot"; "region" => ?region, "store_id" => store_id);
            let (tx, mut peer) = PeerFsm::create(
                store_id,
                &self.cfg.value(),
                self.region_scheduler.clone(),
                self.raftlog_fetch_scheduler.clone(),
                self.engines.clone(),
                &region,
                false,
            )?;
            peer.peer.init_replication_mode(&mut replication_state);
            peer.schedule_applying_snapshot();
            meta.region_ranges
                .insert(enc_end_key(&region), region.get_id());
            meta.region_read_progress
                .insert(region.get_id(), peer.peer.read_progress.clone());
            meta.regions.insert(region.get_id(), region);
            region_peers.push((tx, peer));
        }

        info!(
            "start store";
            "store_id" => store_id,
            "region_count" => total_count,
            "tombstone_count" => tombstone_count,
            "applying_count" =>  applying_count,
            "merge_count" => merging_count,
            "takes" => ?t.saturating_elapsed(),
        );

        self.clear_stale_data(&meta)?;

        Ok(region_peers)
    }

    fn clear_stale_meta(
        &self,
        kv_wb: &mut EK::WriteBatch,
        raft_wb: &mut ER::LogBatch,
        origin_state: &RegionLocalState,
    ) {
        let rid = origin_state.get_region().get_id();
        let raft_state = match self.engines.raft.get_raft_state(rid).unwrap() {
            // it has been cleaned up.
            None => return,
            Some(value) => value,
        };
        peer_storage::clear_meta(&self.engines, kv_wb, raft_wb, rid, 0, &raft_state).unwrap();
        let key = keys::region_state_key(rid);
        kv_wb.put_msg_cf(CF_RAFT, &key, origin_state).unwrap();
    }

    /// `clear_stale_data` clean up all possible garbage data.
    fn clear_stale_data(&self, meta: &StoreMeta) -> Result<()> {
        let t = TiInstant::now();

        let mut ranges = Vec::new();
        let mut last_start_key = keys::data_key(b"");
        for region_id in meta.region_ranges.values() {
            let region = &meta.regions[region_id];
            let start_key = keys::enc_start_key(region);
            ranges.push((last_start_key, start_key));
            last_start_key = keys::enc_end_key(region);
        }
        ranges.push((last_start_key, keys::DATA_MAX_KEY.to_vec()));
        let ranges: Vec<_> = ranges
            .iter()
            .map(|(start, end)| Range::new(start, end))
            .collect();

        self.engines
            .kv
            .delete_ranges_cfs(DeleteStrategy::DeleteFiles, &ranges)?;

        info!(
            "cleans up garbage data";
            "store_id" => self.store.get_id(),
            "garbage_range_count" => ranges.len(),
            "takes" => ?t.saturating_elapsed()
        );

        Ok(())
    }
}

impl<EK, ER, T> HandlerBuilder<PeerFsm<EK, ER>, StoreFsm<EK>> for RaftPollerBuilder<EK, ER, T>
where
    EK: KvEngine + 'static,
    ER: RaftEngine + 'static,
    T: Transport + 'static,
{
    type Handler = RaftPoller<EK, ER, T>;

    fn build(&mut self, _: Priority) -> RaftPoller<EK, ER, T> {
        let sync_write_worker = if self.write_senders.is_empty() {
            let (_, rx) = unbounded(None);
            Some(WriteWorker::new(
                self.store.get_id(),
                "sync-writer".to_string(),
                self.engines.raft.clone(),
                Some(self.engines.kv.clone()),
                rx,
                self.router.clone(),
                self.trans.clone(),
                &self.cfg,
            ))
        } else {
            None
        };
        let election_timeout = self.cfg.value().raft_base_tick_interval.0
            * if self.cfg.value().raft_min_election_timeout_ticks != 0 {
                self.cfg.value().raft_min_election_timeout_ticks as u32
            } else {
                self.cfg.value().raft_election_timeout_ticks as u32
            };
        let unsafe_vote_deadline =
            Some(self.node_start_time + time::Duration::from_std(election_timeout).unwrap());
        let mut ctx = PollContext {
            cfg: self.cfg.value().clone(),
            store: self.store.clone(),
            pd_scheduler: self.pd_scheduler.clone(),
            consistency_check_scheduler: self.consistency_check_scheduler.clone(),
            split_check_scheduler: self.split_check_scheduler.clone(),
            region_scheduler: self.region_scheduler.clone(),
            apply_router: self.apply_router.clone(),
            router: self.router.clone(),
            cleanup_scheduler: self.cleanup_scheduler.clone(),
            raftlog_fetch_scheduler: self.raftlog_fetch_scheduler.clone(),
            raftlog_gc_scheduler: self.raftlog_gc_scheduler.clone(),
            importer: self.importer.clone(),
            store_meta: self.store_meta.clone(),
            pending_create_peers: self.pending_create_peers.clone(),
            raft_metrics: RaftMetrics::new(self.cfg.value().waterfall_metrics),
            snap_mgr: self.snap_mgr.clone(),
            coprocessor_host: self.coprocessor_host.clone(),
            timer: SteadyTimer::default(),
            trans: self.trans.clone(),
            global_replication_state: self.global_replication_state.clone(),
            global_stat: self.global_stat.clone(),
            store_stat: self.global_stat.local(),
            engines: self.engines.clone(),
            pending_count: 0,
            ready_count: 0,
            has_ready: false,
            current_time: None,
            unsafe_vote_deadline,
            raft_perf_context: ER::get_perf_context(
                self.cfg.value().perf_level,
                PerfContextKind::RaftstoreStore,
            ),
            kv_perf_context: EK::get_perf_context(
                self.cfg.value().perf_level,
                PerfContextKind::RaftstoreStore,
            ),
            tick_batch: vec![PeerTickBatch::default(); PeerTick::VARIANT_COUNT],
            feature_gate: self.feature_gate.clone(),
            self_disk_usage: DiskUsage::Normal,
            store_disk_usages: Default::default(),
            write_senders: self.write_senders.clone(),
            sync_write_worker,
            pending_latency_inspect: vec![],
            safe_point: self.safe_point.clone(),
        };
        ctx.update_ticks_timeout();
        let tag = format!("[store {}]", ctx.store.get_id());
        RaftPoller {
            tag: tag.clone(),
            store_msg_buf: Vec::with_capacity(ctx.cfg.messages_per_tick),
            peer_msg_buf: Vec::with_capacity(ctx.cfg.messages_per_tick),
            timer: TiInstant::now(),
            messages_per_tick: ctx.cfg.messages_per_tick,
            poll_ctx: ctx,
            cfg_tracker: self.cfg.clone().tracker(tag),
            trace_event: TraceEvent::default(),
            last_flush_time: TiInstant::now(),
            need_flush_events: false,
            previous_append: 0,
            previous_message: 0,
            previous_snapshot: 0,
        }
    }
}

impl<EK, ER, T> Clone for RaftPollerBuilder<EK, ER, T>
where
    EK: KvEngine,
    ER: RaftEngine,
    T: Clone,
{
    fn clone(&self) -> Self {
        RaftPollerBuilder {
            cfg: self.cfg.clone(),
            store: self.store.clone(),
            pd_scheduler: self.pd_scheduler.clone(),
            consistency_check_scheduler: self.consistency_check_scheduler.clone(),
            split_check_scheduler: self.split_check_scheduler.clone(),
            cleanup_scheduler: self.cleanup_scheduler.clone(),
            raftlog_gc_scheduler: self.raftlog_gc_scheduler.clone(),
            raftlog_fetch_scheduler: self.raftlog_fetch_scheduler.clone(),
            region_scheduler: self.region_scheduler.clone(),
            apply_router: self.apply_router.clone(),
            router: self.router.clone(),
            importer: self.importer.clone(),
            store_meta: self.store_meta.clone(),
            pending_create_peers: self.pending_create_peers.clone(),
            snap_mgr: self.snap_mgr.clone(),
            coprocessor_host: self.coprocessor_host.clone(),
            trans: self.trans.clone(),
            global_stat: self.global_stat.clone(),
            engines: self.engines.clone(),
            global_replication_state: self.global_replication_state.clone(),
            feature_gate: self.feature_gate.clone(),
            write_senders: self.write_senders.clone(),
<<<<<<< HEAD
            safe_point: self.safe_point.clone(),
=======
            node_start_time: self.node_start_time,
>>>>>>> 4ec09065
        }
    }
}

struct Workers<EK: KvEngine, ER: RaftEngine> {
    pd_worker: LazyWorker<PdTask<EK, ER>>,
    background_worker: Worker,

    // Both of cleanup tasks and region tasks get their own workers, instead of reusing
    // background_workers. This is because the underlying compact_range call is a
    // blocking operation, which can take an extensive amount of time.
    cleanup_worker: Worker,
    region_worker: Worker,
    // Used for calling `manual_purge` if the specific engine implementation requires it
    // (`need_manual_purge`).
    purge_worker: Option<Worker>,

    raftlog_fetch_worker: Worker,

    coprocessor_host: CoprocessorHost<EK>,

    refresh_config_worker: LazyWorker<RefreshConfigTask>,
}

pub struct RaftBatchSystem<EK: KvEngine, ER: RaftEngine> {
    system: BatchSystem<PeerFsm<EK, ER>, StoreFsm<EK>>,
    apply_router: ApplyRouter<EK>,
    apply_system: ApplyBatchSystem<EK>,
    router: RaftRouter<EK, ER>,
    workers: Option<Workers<EK, ER>>,
    store_writers: StoreWriters<EK, ER>,
    node_start_time: Timespec, // monotonic_raw_now
}

impl<EK: KvEngine, ER: RaftEngine> RaftBatchSystem<EK, ER> {
    pub fn router(&self) -> RaftRouter<EK, ER> {
        self.router.clone()
    }

    pub fn apply_router(&self) -> ApplyRouter<EK> {
        self.apply_router.clone()
    }

    pub fn refresh_config_scheduler(&mut self) -> Scheduler<RefreshConfigTask> {
        assert!(self.workers.is_some());
        self.workers
            .as_ref()
            .unwrap()
            .refresh_config_worker
            .scheduler()
    }

    // TODO: reduce arguments
    pub fn spawn<T: Transport + 'static, C: PdClient + 'static>(
        &mut self,
        meta: metapb::Store,
        cfg: Arc<VersionTrack<Config>>,
        engines: Engines<EK, ER>,
        trans: T,
        pd_client: Arc<C>,
        mgr: SnapManager,
        pd_worker: LazyWorker<PdTask<EK, ER>>,
        store_meta: Arc<Mutex<StoreMeta>>,
        coprocessor_host: CoprocessorHost<EK>,
        importer: Arc<SstImporter>,
        split_check_scheduler: Scheduler<SplitCheckTask>,
        background_worker: Worker,
        auto_split_controller: AutoSplitController,
        global_replication_state: Arc<Mutex<GlobalReplicationState>>,
        concurrency_manager: ConcurrencyManager,
        collector_reg_handle: CollectorRegHandle,
        health_service: Option<HealthService>,
        causal_ts_provider: Option<Arc<CausalTsProviderImpl>>, // used for rawkv apiv2
        safe_point: Arc<AtomicU64>,
    ) -> Result<()> {
        assert!(self.workers.is_none());
        // TODO: we can get cluster meta regularly too later.
        let purge_worker = if engines.raft.need_manual_purge()
            && !cfg.value().raft_engine_purge_interval.0.is_zero()
        {
            let worker = Worker::new("purge-worker");
            let raft_clone = engines.raft.clone();
            let router_clone = self.router();
            worker.spawn_interval_task(cfg.value().raft_engine_purge_interval.0, move || {
                let _guard = WithIoType::new(IoType::RewriteLog);
                match raft_clone.manual_purge() {
                    Ok(regions) => {
                        for region_id in regions {
                            let _ = router_clone.send(
                                region_id,
                                PeerMsg::CasualMessage(CasualMessage::ForceCompactRaftLogs),
                            );
                        }
                    }
                    Err(e) => {
                        warn!("purge expired files"; "err" => %e);
                    }
                };
            });
            Some(worker)
        } else {
            None
        };

        let workers = Workers {
            pd_worker,
            background_worker,
            cleanup_worker: Worker::new("cleanup-worker"),
            region_worker: Worker::new("region-worker"),
            purge_worker,
            raftlog_fetch_worker: Worker::new("raftlog-fetch-worker"),
            coprocessor_host: coprocessor_host.clone(),
            refresh_config_worker: LazyWorker::new("refreash-config-worker"),
        };
        mgr.init()?;
        let region_runner = RegionRunner::new(
            engines.kv.clone(),
            mgr.clone(),
            cfg.clone(),
            workers.coprocessor_host.clone(),
            self.router(),
            Some(Arc::clone(&pd_client)),
        );
        let region_scheduler = workers
            .region_worker
            .start_with_timer("snapshot-worker", region_runner);

        let raftlog_gc_runner = RaftlogGcRunner::new(
            engines.clone(),
            cfg.value().raft_log_compact_sync_interval.0,
        );
        let raftlog_gc_scheduler = workers
            .background_worker
            .start_with_timer("raft-gc-worker", raftlog_gc_runner);

        let raftlog_fetch_scheduler = workers.raftlog_fetch_worker.start(
            "raftlog-fetch-worker",
            ReadRunner::new(self.router.clone(), engines.raft.clone()),
        );

        let compact_runner = CompactRunner::new(engines.kv.clone());
        let cleanup_sst_runner = CleanupSstRunner::new(
            meta.get_id(),
            self.router.clone(),
            Arc::clone(&importer),
            Arc::clone(&pd_client),
        );
        let gc_snapshot_runner = GcSnapshotRunner::new(
            meta.get_id(),
            self.router.clone(), // RaftRouter
            mgr.clone(),
        );
        let cleanup_runner =
            CleanupRunner::new(compact_runner, cleanup_sst_runner, gc_snapshot_runner);
        let cleanup_scheduler = workers
            .cleanup_worker
            .start("cleanup-worker", cleanup_runner);
        let consistency_check_runner =
            ConsistencyCheckRunner::<EK, _>::new(self.router.clone(), coprocessor_host.clone());
        let consistency_check_scheduler = workers
            .background_worker
            .start("consistency-check", consistency_check_runner);

        self.store_writers.spawn(
            meta.get_id(),
            engines.raft.clone(),
            Some(engines.kv.clone()),
            &self.router,
            &trans,
            &cfg,
        )?;

        let region_read_progress = store_meta.lock().unwrap().region_read_progress.clone();
        let mut builder = RaftPollerBuilder {
            cfg,
            store: meta,
            engines,
            router: self.router.clone(),
            split_check_scheduler,
            region_scheduler,
            pd_scheduler: workers.pd_worker.scheduler(),
            consistency_check_scheduler,
            cleanup_scheduler,
            raftlog_gc_scheduler,
            raftlog_fetch_scheduler,
            apply_router: self.apply_router.clone(),
            trans,
            coprocessor_host,
            importer,
            snap_mgr: mgr.clone(),
            global_replication_state,
            global_stat: GlobalStoreStat::default(),
            store_meta,
            pending_create_peers: Arc::new(Mutex::new(HashMap::default())),
            feature_gate: pd_client.feature_gate().clone(),
            write_senders: self.store_writers.senders(),
<<<<<<< HEAD
            safe_point,
=======
            node_start_time: self.node_start_time,
>>>>>>> 4ec09065
        };
        let region_peers = builder.init()?;
        self.start_system::<T, C>(
            workers,
            region_peers,
            builder,
            auto_split_controller,
            concurrency_manager,
            mgr,
            pd_client,
            collector_reg_handle,
            region_read_progress,
            health_service,
            causal_ts_provider,
        )?;
        Ok(())
    }

    fn start_system<T: Transport + 'static, C: PdClient + 'static>(
        &mut self,
        mut workers: Workers<EK, ER>,
        region_peers: Vec<SenderFsmPair<EK, ER>>,
        builder: RaftPollerBuilder<EK, ER, T>,
        auto_split_controller: AutoSplitController,
        concurrency_manager: ConcurrencyManager,
        snap_mgr: SnapManager,
        pd_client: Arc<C>,
        collector_reg_handle: CollectorRegHandle,
        region_read_progress: RegionReadProgressRegistry,
        health_service: Option<HealthService>,
        causal_ts_provider: Option<Arc<CausalTsProviderImpl>>, // used for rawkv apiv2
    ) -> Result<()> {
        let cfg = builder.cfg.value().clone();
        let store = builder.store.clone();

        let apply_poller_builder = ApplyPollerBuilder::<EK>::new(
            &builder,
            Box::new(self.router.clone()),
            self.apply_router.clone(),
        );
        self.apply_system
            .schedule_all(region_peers.iter().map(|pair| pair.1.get_peer()));

        {
            let mut meta = builder.store_meta.lock().unwrap();
            for (_, peer_fsm) in &region_peers {
                let peer = peer_fsm.get_peer();
                meta.readers
                    .insert(peer_fsm.region_id(), ReadDelegate::from_peer(peer));
            }
        }

        let router = Mutex::new(self.router.clone());
        pd_client.handle_reconnect(move || {
            router
                .lock()
                .unwrap()
                .broadcast_normal(|| PeerMsg::HeartbeatPd);
        });

        let (raft_builder, apply_builder) = (builder.clone(), apply_poller_builder.clone());

        let tag = format!("raftstore-{}", store.get_id());
        let coprocessor_host = builder.coprocessor_host.clone();
        self.system.spawn(tag, builder);
        let mut mailboxes = Vec::with_capacity(region_peers.len());
        let mut address = Vec::with_capacity(region_peers.len());
        for (tx, fsm) in region_peers {
            address.push(fsm.region_id());
            mailboxes.push((
                fsm.region_id(),
                BasicMailbox::new(tx, fsm, self.router.state_cnt().clone()),
            ));
        }
        self.router.register_all(mailboxes);

        // Make sure Msg::Start is the first message each FSM received.
        for addr in address {
            self.router.force_send(addr, PeerMsg::Start).unwrap();
        }
        self.router
            .send_control(StoreMsg::Start {
                store: store.clone(),
            })
            .unwrap();

        self.apply_system
            .spawn("apply".to_owned(), apply_poller_builder);

        let refresh_config_runner = RefreshConfigRunner::new(
            StoreWritersContext {
                store_id: store.get_id(),
                notifier: self.router.clone(),
                raft_engine: raft_builder.engines.raft.clone(),
                kv_engine: Some(raft_builder.engines.kv.clone()),
                transfer: raft_builder.trans.clone(),
                cfg: raft_builder.cfg.clone(),
            },
            self.store_writers.clone(),
            self.apply_router.router.clone(),
            self.router.router.clone(),
            self.apply_system.build_pool_state(apply_builder),
            self.system.build_pool_state(raft_builder),
        );
        assert!(workers.refresh_config_worker.start(refresh_config_runner));

        let pd_runner = PdRunner::new(
            &cfg,
            store.get_id(),
            Arc::clone(&pd_client),
            self.router.clone(),
            workers.pd_worker.scheduler(),
            auto_split_controller,
            concurrency_manager,
            snap_mgr,
            workers.pd_worker.remote(),
            collector_reg_handle,
            region_read_progress,
            health_service,
            coprocessor_host,
            causal_ts_provider,
        );
        assert!(workers.pd_worker.start_with_timer(pd_runner));

        if let Err(e) = sys_util::thread::set_priority(sys_util::HIGH_PRI) {
            warn!("set thread priority for raftstore failed"; "error" => ?e);
        }
        self.workers = Some(workers);
        Ok(())
    }

    pub fn shutdown(&mut self) {
        if self.workers.is_none() {
            return;
        }
        let mut workers = self.workers.take().unwrap();
        // Wait all workers finish.
        workers.pd_worker.stop();

        self.apply_system.shutdown();
        MEMTRACE_APPLY_ROUTER_ALIVE.trace(TraceEvent::Reset(0));
        MEMTRACE_APPLY_ROUTER_LEAK.trace(TraceEvent::Reset(0));

        fail_point!("after_shutdown_apply");

        self.system.shutdown();
        self.store_writers.shutdown();
        MEMTRACE_RAFT_ROUTER_ALIVE.trace(TraceEvent::Reset(0));
        MEMTRACE_RAFT_ROUTER_LEAK.trace(TraceEvent::Reset(0));

        workers.coprocessor_host.shutdown();
        workers.cleanup_worker.stop();
        workers.region_worker.stop();
        workers.background_worker.stop();
        if let Some(w) = workers.purge_worker {
            w.stop();
        }
        workers.refresh_config_worker.stop();
        workers.raftlog_fetch_worker.stop();
    }
}

pub fn create_raft_batch_system<EK: KvEngine, ER: RaftEngine>(
    cfg: &Config,
    resource_manager: &Option<Arc<ResourceGroupManager>>,
) -> (RaftRouter<EK, ER>, RaftBatchSystem<EK, ER>) {
    let (store_tx, store_fsm) = StoreFsm::new(cfg);
    let (apply_router, apply_system) = create_apply_batch_system(
        cfg,
        resource_manager
            .as_ref()
            .map(|m| m.derive_controller("apply".to_owned(), false)),
    );
    let (router, system) = batch_system::create_system(
        &cfg.store_batch_system,
        store_tx,
        store_fsm,
        None, // Do not do priority scheduling for store batch system
    );
    let raft_router = RaftRouter { router };
    let system = RaftBatchSystem {
        system,
        workers: None,
        apply_router,
        apply_system,
        router: raft_router.clone(),
        store_writers: StoreWriters::new(
            resource_manager
                .as_ref()
                .map(|m| m.derive_controller("store-writer".to_owned(), false)),
        ),
        node_start_time: monotonic_raw_now(),
    };
    (raft_router, system)
}

#[derive(Debug, PartialEq)]
enum CheckMsgStatus {
    // The message is the first message to an existing peer.
    FirstRequest,
    // The message can be dropped silently
    DropMsg,
    // Try to create the peer
    NewPeer,
    // Try to create the peer which is the first one of this region on local store.
    NewPeerFirst,
}

impl<'a, EK: KvEngine, ER: RaftEngine, T: Transport> StoreFsmDelegate<'a, EK, ER, T> {
    /// Checks if the message is targeting a stale peer.
    fn check_msg(&mut self, msg: &RaftMessage) -> Result<CheckMsgStatus> {
        let region_id = msg.get_region_id();
        let from_epoch = msg.get_region_epoch();
        let msg_type = msg.get_message().get_msg_type();
        let from_store_id = msg.get_from_peer().get_store_id();
        let to_peer_id = msg.get_to_peer().get_id();

        // Check if the target peer is tombstone.
        let state_key = keys::region_state_key(region_id);
        let local_state: RegionLocalState =
            match self.ctx.engines.kv.get_msg_cf(CF_RAFT, &state_key)? {
                Some(state) => state,
                None => return Ok(CheckMsgStatus::NewPeerFirst),
            };

        if local_state.get_state() != PeerState::Tombstone {
            // Maybe split, but not registered yet.
            if !util::is_first_message(msg.get_message()) {
                self.ctx
                    .raft_metrics
                    .message_dropped
                    .region_nonexistent
                    .inc();
                return Err(Error::RegionNotRegistered {
                    region_id,
                    local_state,
                });
            }
            info!(
                "region doesn't exist yet, wait for it to be split";
                "region_id" => region_id,
                "to_peer_id" => msg.get_to_peer().get_id(),
            );
            return Ok(CheckMsgStatus::FirstRequest);
        }
        debug!(
            "region is in tombstone state";
            "region_id" => region_id,
            "region_local_state" => ?local_state,
        );
        let region = local_state.get_region();
        let region_epoch = region.get_region_epoch();
        if local_state.has_merge_state() {
            info!(
                "merged peer receives a stale message";
                "region_id" => region_id,
                "current_region_epoch" => ?region_epoch,
                "msg_type" => ?msg_type,
            );

            let merge_target = if let Some(peer) = find_peer(region, from_store_id) {
                // Maybe the target is promoted from learner to voter, but the follower
                // doesn't know it. So we only compare peer id.
                if peer.get_id() < msg.get_from_peer().get_id() {
                    panic!(
                        "peer id increased after region is merged, message peer id {}, local peer id {}, region {:?}",
                        msg.get_from_peer().get_id(),
                        peer.get_id(),
                        region
                    );
                }
                // Let stale peer decides whether it should wait for merging or just remove
                // itself.
                Some(local_state.get_merge_state().get_target().to_owned())
            } else {
                // If a peer is isolated before prepare_merge and conf remove, it should just
                // remove itself.
                None
            };
            self.ctx
                .handle_stale_msg(msg, region_epoch.clone(), merge_target);
            return Ok(CheckMsgStatus::DropMsg);
        }
        // The region in this peer is already destroyed
        if util::is_epoch_stale(from_epoch, region_epoch) {
            self.ctx
                .raft_metrics
                .message_dropped
                .region_tombstone_peer
                .inc();
            info!(
                "tombstone peer receives a stale message";
                "region_id" => region_id,
                "from_region_epoch" => ?from_epoch,
                "current_region_epoch" => ?region_epoch,
                "msg_type" => ?msg_type,
            );
            if find_peer(region, from_store_id).is_none() {
                self.ctx.handle_stale_msg(msg, region_epoch.clone(), None);
            } else {
                let mut need_gc_msg = util::is_vote_msg(msg.get_message());
                if msg.has_extra_msg() {
                    // A learner can't vote so it sends the check-stale-peer msg to others to find
                    // out whether it is removed due to conf change or merge.
                    need_gc_msg |=
                        msg.get_extra_msg().get_type() == ExtraMessageType::MsgCheckStalePeer;
                    // For backward compatibility
                    need_gc_msg |=
                        msg.get_extra_msg().get_type() == ExtraMessageType::MsgRegionWakeUp;
                }
                if need_gc_msg {
                    let mut send_msg = RaftMessage::default();
                    send_msg.set_region_id(region_id);
                    send_msg.set_from_peer(msg.get_to_peer().clone());
                    send_msg.set_to_peer(msg.get_from_peer().clone());
                    send_msg.set_region_epoch(region_epoch.clone());
                    let extra_msg = send_msg.mut_extra_msg();
                    extra_msg.set_type(ExtraMessageType::MsgCheckStalePeerResponse);
                    extra_msg.set_check_peers(region.get_peers().into());
                    if let Err(e) = self.ctx.trans.send(send_msg) {
                        error!(?e;
                            "send check stale peer response message failed";
                            "region_id" => region_id,
                        );
                    }
                }
            }

            return Ok(CheckMsgStatus::DropMsg);
        }
        // A tombstone peer may not apply the conf change log which removes itself.
        // In this case, the local epoch is stale and the local peer can be found from
        // region. We can compare the local peer id with to_peer_id to verify whether it
        // is correct to create a new peer.
        if let Some(local_peer_id) = find_peer(region, self.ctx.store_id()).map(|r| r.get_id()) {
            if to_peer_id <= local_peer_id {
                self.ctx
                    .raft_metrics
                    .message_dropped
                    .region_tombstone_peer
                    .inc();
                info!(
                    "tombstone peer receives a stale message, local_peer_id >= to_peer_id in msg";
                    "region_id" => region_id,
                    "local_peer_id" => local_peer_id,
                    "to_peer_id" => to_peer_id,
                    "msg_type" => ?msg_type
                );
                return Ok(CheckMsgStatus::DropMsg);
            }
        }
        Ok(CheckMsgStatus::NewPeer)
    }

    fn on_raft_message(&mut self, msg: InspectedRaftMessage) -> Result<()> {
        let (heap_size, forwarded) = (msg.heap_size, Cell::new(false));
        defer!(if !forwarded.get() {
            MEMTRACE_RAFT_MESSAGES.trace(TraceEvent::Sub(heap_size));
        });

        let region_id = msg.msg.get_region_id();
        let msg = match self.ctx.router.send(region_id, PeerMsg::RaftMessage(msg)) {
            Ok(()) => {
                forwarded.set(true);
                return Ok(());
            }
            Err(TrySendError::Full(_)) => return Ok(()),
            Err(TrySendError::Disconnected(_)) if self.ctx.router.is_shutdown() => return Ok(()),
            Err(TrySendError::Disconnected(PeerMsg::RaftMessage(im))) => im.msg,
            Err(_) => unreachable!(),
        };

        debug!(
            "handle raft message";
            "from_peer_id" => msg.get_from_peer().get_id(),
            "to_peer_id" => msg.get_to_peer().get_id(),
            "store_id" => self.fsm.store.id,
            "region_id" => region_id,
            "msg_type" => %util::MsgType(&msg),
        );

        if msg.get_to_peer().get_store_id() != self.ctx.store_id() {
            warn!(
                "store not match, ignore it";
                "store_id" => self.ctx.store_id(),
                "to_store_id" => msg.get_to_peer().get_store_id(),
                "region_id" => region_id,
            );
            self.ctx
                .raft_metrics
                .message_dropped
                .mismatch_store_id
                .inc();
            return Ok(());
        }

        if !msg.has_region_epoch() {
            error!(
                "missing epoch in raft message, ignore it";
                "region_id" => region_id,
            );
            self.ctx
                .raft_metrics
                .message_dropped
                .mismatch_region_epoch
                .inc();
            return Ok(());
        }

        // To make learner (e.g. tiflash engine) compatiable with raftstore v2,
        // it needs to response GcPeerResponse.
        if msg.get_is_tombstone() && self.ctx.cfg.enable_v2_compatible_learner {
            if let Some(msg) =
                handle_tombstone_message_on_learner(&self.ctx.engines.kv, self.fsm.store.id, msg)
            {
                let _ = self.ctx.trans.send(msg);
            }
            // else {
            // TODO: we should create the peer and destroy immediately to leave
            //       a tombstone record, otherwise it leaks removed_record
            //       and merged_record.
            // }
            return Ok(());
        }

        if msg.get_is_tombstone() || msg.has_merge_target() {
            // Target tombstone peer doesn't exist, so ignore it.
            return Ok(());
        }
        let check_msg_status = self.check_msg(&msg)?;
        let is_first_request = match check_msg_status {
            CheckMsgStatus::DropMsg => return Ok(()),
            CheckMsgStatus::FirstRequest => true,
            CheckMsgStatus::NewPeer | CheckMsgStatus::NewPeerFirst => {
                if self.maybe_create_peer(
                    region_id,
                    &msg,
                    check_msg_status == CheckMsgStatus::NewPeerFirst,
                )? {
                    // Peer created, send the message again.
                    let peer_msg = PeerMsg::RaftMessage(InspectedRaftMessage { heap_size, msg });
                    if self.ctx.router.send(region_id, peer_msg).is_ok() {
                        forwarded.set(true);
                    }
                    return Ok(());
                }
                // Can't create peer, see if we should keep this message
                util::is_first_message(msg.get_message())
            }
        };
        if is_first_request {
            // To void losing messages, either put it to pending_msg or force send.
            let mut store_meta = self.ctx.store_meta.lock().unwrap();
            if !store_meta.regions.contains_key(&region_id) {
                // Save one pending message for a peer is enough, remove
                // the previous pending message of this peer
                store_meta
                    .pending_msgs
                    .swap_remove_front(|m| m.get_to_peer() == msg.get_to_peer());

                store_meta.pending_msgs.push(msg);
            } else {
                drop(store_meta);
                let peer_msg = PeerMsg::RaftMessage(InspectedRaftMessage { heap_size, msg });
                if let Err(e) = self.ctx.router.force_send(region_id, peer_msg) {
                    warn!("handle first request failed"; "region_id" => region_id, "error" => ?e);
                } else {
                    forwarded.set(true);
                }
            }
        }
        Ok(())
    }

    /// If target peer doesn't exist, create it.
    ///
    /// return false to indicate that target peer is in invalid state or
    /// doesn't exist and can't be created.
    fn maybe_create_peer(
        &mut self,
        region_id: u64,
        msg: &RaftMessage,
        is_local_first: bool,
    ) -> Result<bool> {
        if !is_initial_msg(msg.get_message()) {
            let msg_type = msg.get_message().get_msg_type();
            debug!(
                "target peer doesn't exist, stale message";
                "target_peer" => ?msg.get_to_peer(),
                "region_id" => region_id,
                "msg_type" => ?msg_type,
            );
            self.ctx.raft_metrics.message_dropped.stale_msg.inc();
            return Ok(false);
        }

        if is_local_first {
            let mut pending_create_peers = self.ctx.pending_create_peers.lock().unwrap();
            if pending_create_peers.contains_key(&region_id) {
                return Ok(false);
            }
            pending_create_peers.insert(region_id, (msg.get_to_peer().get_id(), false));
        }

        let res = self.maybe_create_peer_internal(region_id, msg, is_local_first);
        // If failed, i.e. Err or Ok(false), remove this peer data from
        // `pending_create_peers`.
        if res.as_ref().map_or(true, |b| !*b) && is_local_first {
            let mut pending_create_peers = self.ctx.pending_create_peers.lock().unwrap();
            if let Some(status) = pending_create_peers.get(&region_id) {
                if *status == (msg.get_to_peer().get_id(), false) {
                    pending_create_peers.remove(&region_id);
                }
            }
        }
        res
    }

    fn maybe_create_peer_internal(
        &mut self,
        region_id: u64,
        msg: &RaftMessage,
        is_local_first: bool,
    ) -> Result<bool> {
        if is_local_first
            && self
                .ctx
                .engines
                .kv
                .get_value_cf(CF_RAFT, &keys::region_state_key(region_id))?
                .is_some()
        {
            return Ok(false);
        }

        let target = msg.get_to_peer();

        let mut meta = self.ctx.store_meta.lock().unwrap();
        if meta.regions.contains_key(&region_id) {
            return Ok(true);
        }
        fail_point!("after_acquire_store_meta_on_maybe_create_peer_internal");

        if is_local_first {
            let pending_create_peers = self.ctx.pending_create_peers.lock().unwrap();
            match pending_create_peers.get(&region_id) {
                Some(status) if *status == (msg.get_to_peer().get_id(), false) => (),
                // If changed, it means this peer has been/will be replaced from the new one from
                // splitting.
                _ => return Ok(false),
            }
            // Note that `StoreMeta` lock is held and status is (peer_id, false)
            // in `pending_create_peers` now. If this peer is created from
            // splitting latter and then status in `pending_create_peers` is
            // changed, that peer creation in `on_ready_split_region` must be
            // executed **after** current peer creation because of the
            // `StoreMeta` lock.
        }

        if meta.overlap_damaged_range(
            &data_key(msg.get_start_key()),
            &data_end_key(msg.get_end_key()),
        ) {
            warn!(
                "Damaged region overlapped and reject to create peer";
                "peer_id" => ?target,
                "region_id" => &region_id,
            );
            return Ok(false);
        }

        let mut is_overlapped = false;
        let mut regions_to_destroy = vec![];
        for (key, id) in meta.region_ranges.range((
            Excluded(data_key(msg.get_start_key())),
            Unbounded::<Vec<u8>>,
        )) {
            let exist_region = match meta.regions.get(id) {
                Some(r) => r,
                None => panic!(
                    "meta corrupted: no region for {} {} when creating {} {:?}",
                    id,
                    log_wrappers::Value::key(key),
                    region_id,
                    msg,
                ),
            };
            if enc_start_key(exist_region) >= data_end_key(msg.get_end_key()) {
                break;
            }

            debug!(
                "msg is overlapped with exist region";
                "region_id" => region_id,
                "msg" => ?msg,
                "exist_region" => ?exist_region,
            );
            let (can_destroy, merge_to_this_peer) = maybe_destroy_source(
                &meta,
                region_id,
                target.get_id(),
                exist_region.get_id(),
                msg.get_region_epoch().to_owned(),
            );
            if can_destroy {
                if !merge_to_this_peer {
                    regions_to_destroy.push(exist_region.get_id());
                } else {
                    error!(
                        "A new peer has a merge source peer";
                        "region_id" => region_id,
                        "peer_id" => target.get_id(),
                        "source_region" => ?exist_region,
                    );
                    if self.ctx.cfg.dev_assert {
                        panic!(
                            "something is wrong, maybe PD do not ensure all target peers exist before merging"
                        );
                    }
                }
                continue;
            }
            is_overlapped = true;
            if msg.get_region_epoch().get_version() > exist_region.get_region_epoch().get_version()
            {
                // If new region's epoch version is greater than exist region's, the exist
                // region may has been merged/splitted already.
                let _ = self.ctx.router.force_send(
                    exist_region.get_id(),
                    PeerMsg::CasualMessage(CasualMessage::RegionOverlapped),
                );
            }
        }

        if is_overlapped {
            self.ctx.raft_metrics.message_dropped.region_overlap.inc();
            return Ok(false);
        }

        for id in regions_to_destroy {
            self.ctx
                .router
                .force_send(
                    id,
                    PeerMsg::SignificantMsg(SignificantMsg::MergeResult {
                        target_region_id: region_id,
                        target: target.clone(),
                        result: MergeResultKind::Stale,
                    }),
                )
                .unwrap();
        }

        // New created peers should know it's learner or not.
        let (tx, mut peer) = PeerFsm::replicate(
            self.ctx.store_id(),
            &self.ctx.cfg,
            self.ctx.region_scheduler.clone(),
            self.ctx.raftlog_fetch_scheduler.clone(),
            self.ctx.engines.clone(),
            region_id,
            target.clone(),
        )?;

        // WARNING: The checking code must be above this line.
        // Now all checking passed

        let mut replication_state = self.ctx.global_replication_state.lock().unwrap();
        peer.peer.init_replication_mode(&mut replication_state);
        drop(replication_state);

        peer.peer.local_first_replicate = is_local_first;

        // Following snapshot may overlap, should insert into region_ranges after
        // snapshot is applied.
        meta.regions
            .insert(region_id, peer.get_peer().region().to_owned());
        meta.region_read_progress
            .insert(region_id, peer.peer.read_progress.clone());

        let mailbox = BasicMailbox::new(tx, peer, self.ctx.router.state_cnt().clone());
        self.ctx.router.register(region_id, mailbox);
        self.ctx
            .router
            .force_send(region_id, PeerMsg::Start)
            .unwrap();
        Ok(true)
    }

    fn on_compaction_finished(&mut self, event: EK::CompactedEvent) {
        if event.is_size_declining_trivial(self.ctx.cfg.region_split_check_diff().0) {
            return;
        }

        let output_level_str = event.output_level_label();
        COMPACTION_DECLINED_BYTES
            .with_label_values(&[&output_level_str])
            .observe(event.total_bytes_declined() as f64);

        // self.cfg.region_split_check_diff.0 / 16 is an experienced value.
        let mut region_declined_bytes = {
            let meta = self.ctx.store_meta.lock().unwrap();
            event.calc_ranges_declined_bytes(
                &meta.region_ranges,
                self.ctx.cfg.region_split_check_diff().0 / 16,
            )
        };

        COMPACTION_RELATED_REGION_COUNT
            .with_label_values(&[&output_level_str])
            .observe(region_declined_bytes.len() as f64);

        for (region_id, declined_bytes) in region_declined_bytes.drain(..) {
            let _ = self.ctx.router.send(
                region_id,
                PeerMsg::CasualMessage(CasualMessage::CompactionDeclinedBytes {
                    bytes: declined_bytes,
                }),
            );
        }
    }

    fn register_compact_check_tick(&self) {
        self.ctx.schedule_store_tick(
            StoreTick::CompactCheck,
            self.ctx.cfg.region_compact_check_interval.0,
        )
    }

    fn on_compact_check_tick(&mut self) {
        self.register_compact_check_tick();
        if self.ctx.cleanup_scheduler.is_busy() {
            debug!(
                "compact worker is busy, check space redundancy next time";
                "store_id" => self.fsm.store.id,
            );
            return;
        }

        if self
            .ctx
            .engines
            .kv
            .auto_compactions_is_disabled()
            .expect("cf")
        {
            debug!(
                "skip compact check when disabled auto compactions";
                "store_id" => self.fsm.store.id,
            );
            return;
        }

        // Start from last checked key.
        let mut ranges_need_check =
            Vec::with_capacity(self.ctx.cfg.region_compact_check_step() as usize + 1);
        ranges_need_check.push(self.fsm.store.last_compact_checked_key.clone());

        let largest_key = {
            let meta = self.ctx.store_meta.lock().unwrap();
            if meta.region_ranges.is_empty() {
                debug!(
                    "there is no range need to check";
                    "store_id" => self.fsm.store.id
                );
                return;
            }

            // Collect continuous ranges.
            let left_ranges = meta.region_ranges.range((
                Excluded(self.fsm.store.last_compact_checked_key.clone()),
                Unbounded::<Key>,
            ));
            ranges_need_check.extend(
                left_ranges
                    .take(self.ctx.cfg.region_compact_check_step() as usize)
                    .map(|(k, _)| k.to_owned()),
            );

            // Update last_compact_checked_key.
            meta.region_ranges.keys().last().unwrap().to_vec()
        };

        let last_key = ranges_need_check.last().unwrap().clone();
        if last_key == largest_key {
            // Range [largest key, DATA_MAX_KEY) also need to check.
            if last_key != keys::DATA_MAX_KEY.to_vec() {
                ranges_need_check.push(keys::DATA_MAX_KEY.to_vec());
            }
            // Next task will start from the very beginning.
            self.fsm.store.last_compact_checked_key = keys::DATA_MIN_KEY.to_vec();
        } else {
            self.fsm.store.last_compact_checked_key = last_key;
        }

        // Schedule the task.
        let cf_names = vec![CF_DEFAULT.to_owned(), CF_WRITE.to_owned()];
        if let Err(e) = self.ctx.cleanup_scheduler.schedule(CleanupTask::Compact(
            CompactTask::CheckAndCompact {
                cf_names,
                ranges: ranges_need_check,
                tombstones_num_threshold: self.ctx.cfg.region_compact_min_tombstones,
                tombstones_percent_threshold: self.ctx.cfg.region_compact_tombstones_percent,
            },
        )) {
            error!(
                "schedule space check task failed";
                "store_id" => self.fsm.store.id,
                "err" => ?e,
            );
        }
    }

    fn store_heartbeat_pd(&mut self, report: Option<pdpb::StoreReport>) {
        let mut stats = StoreStats::default();

        stats.set_store_id(self.ctx.store_id());
        {
            let meta = self.ctx.store_meta.lock().unwrap();
            stats.set_region_count(meta.regions.len() as u32);

            if !meta.damaged_ranges.is_empty() {
                let damaged_regions_id = meta.get_all_damaged_region_ids().into_iter().collect();
                stats.set_damaged_regions_id(damaged_regions_id);
            }
        }

        let snap_stats = self.ctx.snap_mgr.stats();
        stats.set_sending_snap_count(snap_stats.sending_count as u32);
        stats.set_receiving_snap_count(snap_stats.receiving_count as u32);
        stats.set_snapshot_stats(snap_stats.stats.into());

        STORE_SNAPSHOT_TRAFFIC_GAUGE_VEC
            .with_label_values(&["sending"])
            .set(snap_stats.sending_count as i64);
        STORE_SNAPSHOT_TRAFFIC_GAUGE_VEC
            .with_label_values(&["receiving"])
            .set(snap_stats.receiving_count as i64);

        stats.set_start_time(self.fsm.store.start_time.unwrap().sec as u32);

        // report store write flow to pd
        stats.set_bytes_written(
            self.ctx
                .global_stat
                .stat
                .engine_total_bytes_written
                .swap(0, Ordering::Relaxed),
        );
        stats.set_keys_written(
            self.ctx
                .global_stat
                .stat
                .engine_total_keys_written
                .swap(0, Ordering::Relaxed),
        );

        stats.set_is_busy(
            self.ctx
                .global_stat
                .stat
                .is_busy
                .swap(false, Ordering::Relaxed),
        );

        let mut query_stats = QueryStats::default();
        query_stats.set_put(
            self.ctx
                .global_stat
                .stat
                .engine_total_query_put
                .swap(0, Ordering::Relaxed),
        );
        query_stats.set_delete(
            self.ctx
                .global_stat
                .stat
                .engine_total_query_delete
                .swap(0, Ordering::Relaxed),
        );
        query_stats.set_delete_range(
            self.ctx
                .global_stat
                .stat
                .engine_total_query_delete_range
                .swap(0, Ordering::Relaxed),
        );
        stats.set_query_stats(query_stats);

        let store_info = Some(StoreInfo {
            kv_engine: self.ctx.engines.kv.clone(),
            raft_engine: self.ctx.engines.raft.clone(),
            capacity: self.ctx.cfg.capacity.0,
        });

        let task = PdTask::StoreHeartbeat {
            stats,
            store_info,
            report,
            dr_autosync_status: self
                .ctx
                .global_replication_state
                .lock()
                .unwrap()
                .store_dr_autosync_status(),
        };
        if let Err(e) = self.ctx.pd_scheduler.schedule(task) {
            error!("notify pd failed";
                "store_id" => self.fsm.store.id,
                "err" => ?e
            );
        }
    }

    fn on_pd_store_heartbeat_tick(&mut self) {
        self.store_heartbeat_pd(None);
        self.register_pd_store_heartbeat_tick();
    }

    fn on_snap_mgr_gc(&mut self) {
        // refresh multi_snapshot_files enable flag
        self.ctx.snap_mgr.set_enable_multi_snapshot_files(
            self.ctx
                .feature_gate
                .can_enable(MULTI_FILES_SNAPSHOT_FEATURE),
        );

        if let Err(e) = self
            .ctx
            .cleanup_scheduler
            .schedule(CleanupTask::GcSnapshot(GcSnapshotTask::GcSnapshot))
        {
            error!(
                "schedule to delete ssts failed";
                "store_id" => self.fsm.store.id,
                "err" => ?e,
            );
        }
    }

    fn on_compact_lock_cf(&mut self) {
        // Create a compact lock cf task(compact whole range) and schedule directly.
        let lock_cf_bytes_written = self
            .ctx
            .global_stat
            .stat
            .lock_cf_bytes_written
            .load(Ordering::SeqCst);
        if lock_cf_bytes_written > self.ctx.cfg.lock_cf_compact_bytes_threshold.0 {
            self.ctx
                .global_stat
                .stat
                .lock_cf_bytes_written
                .fetch_sub(lock_cf_bytes_written, Ordering::SeqCst);

            let task = CompactTask::Compact {
                cf_name: String::from(CF_LOCK),
                start_key: None,
                end_key: None,
            };
            if let Err(e) = self
                .ctx
                .cleanup_scheduler
                .schedule(CleanupTask::Compact(task))
            {
                error!(
                    "schedule compact lock cf task failed";
                    "store_id" => self.fsm.store.id,
                    "err" => ?e,
                );
            }
        }

        self.register_compact_lock_cf_tick();
    }

    fn on_wake_up_regions(&self, abnormal_stores: Vec<u64>) {
        info!("try to wake up all hibernated regions in this store";
            "to_all" => abnormal_stores.is_empty());
        let meta = self.ctx.store_meta.lock().unwrap();
        for region_id in meta.regions.keys() {
            let region = &meta.regions[region_id];
            // Check whether the current region is not found on abnormal stores. If so,
            // this region is not the target to be awaken.
            if !region_on_stores(region, &abnormal_stores) {
                continue;
            }
            let peer = {
                match find_peer(region, self.ctx.store_id()) {
                    None => continue,
                    Some(p) => p.clone(),
                }
            };
            {
                // Send MsgRegionWakeUp to Peer for awakening hibernated regions.
                let mut message = RaftMessage::default();
                message.set_region_id(*region_id);
                message.set_from_peer(peer.clone());
                message.set_to_peer(peer);
                message.set_region_epoch(region.get_region_epoch().clone());
                let mut msg = ExtraMessage::default();
                msg.set_type(ExtraMessageType::MsgRegionWakeUp);
                msg.forcely_awaken = true;
                message.set_extra_msg(msg);
                if let Err(e) = self.ctx.router.send_raft_message(message) {
                    error!(
                        "send awaken region message failed";
                        "region_id" => region_id,
                        "err" => ?e
                    );
                }
            }
        }
    }

    fn register_pd_store_heartbeat_tick(&self) {
        self.ctx.schedule_store_tick(
            StoreTick::PdStoreHeartbeat,
            self.ctx.cfg.pd_store_heartbeat_tick_interval.0,
        );
    }

    fn register_snap_mgr_gc_tick(&self) {
        self.ctx
            .schedule_store_tick(StoreTick::SnapGc, self.ctx.cfg.snap_mgr_gc_tick_interval.0)
    }

    fn register_compact_lock_cf_tick(&self) {
        self.ctx.schedule_store_tick(
            StoreTick::CompactLockCf,
            self.ctx.cfg.lock_cf_compact_interval.0,
        )
    }
}

impl<'a, EK: KvEngine, ER: RaftEngine, T: Transport> StoreFsmDelegate<'a, EK, ER, T> {
    fn on_validate_sst_result(&mut self, ssts: Vec<SstMeta>) {
        if ssts.is_empty() || self.ctx.importer.get_mode() == SwitchMode::Import {
            return;
        }
        // A stale peer can still ingest a stale Sst before it is
        // destroyed. We need to make sure that no stale peer exists.
        let mut delete_ssts = Vec::new();
        {
            let meta = self.ctx.store_meta.lock().unwrap();
            for sst in ssts {
                if !meta.regions.contains_key(&sst.get_region_id()) {
                    delete_ssts.push(sst);
                }
            }
        }
        if delete_ssts.is_empty() {
            return;
        }

        let task = CleanupSstTask::DeleteSst { ssts: delete_ssts };
        if let Err(e) = self
            .ctx
            .cleanup_scheduler
            .schedule(CleanupTask::CleanupSst(task))
        {
            error!(
                "schedule to delete ssts failed";
                "store_id" => self.fsm.store.id,
                "err" => ?e,
            );
        }
    }

    fn on_cleanup_import_sst(&mut self) -> Result<()> {
        let mut delete_ssts = Vec::new();
        let mut validate_ssts = Vec::new();

        let ssts = box_try!(self.ctx.importer.list_ssts());
        if ssts.is_empty() {
            return Ok(());
        }
        {
            let meta = self.ctx.store_meta.lock().unwrap();
            for sst in ssts {
                if let Some(r) = meta.regions.get(&sst.get_region_id()) {
                    let region_epoch = r.get_region_epoch();
                    if util::is_epoch_stale(sst.get_region_epoch(), region_epoch) {
                        // If the SST epoch is stale, it will not be ingested anymore.
                        delete_ssts.push(sst);
                    }
                } else {
                    // If the peer doesn't exist, we need to validate the SST through PD.
                    validate_ssts.push(sst);
                }
            }
        }

        if !delete_ssts.is_empty() {
            let task = CleanupSstTask::DeleteSst { ssts: delete_ssts };
            if let Err(e) = self
                .ctx
                .cleanup_scheduler
                .schedule(CleanupTask::CleanupSst(task))
            {
                error!(
                    "schedule to delete ssts failed";
                    "store_id" => self.fsm.store.id,
                    "err" => ?e
                );
            }
        }

        // When there is an import job running, the region which this sst belongs may
        // has not been split from the origin region because the apply thread is so busy
        // that it can not apply SplitRequest as soon as possible. So we can not
        // delete this sst file.
        if !validate_ssts.is_empty() && self.ctx.importer.get_mode() != SwitchMode::Import {
            let task = CleanupSstTask::ValidateSst {
                ssts: validate_ssts,
            };
            if let Err(e) = self
                .ctx
                .cleanup_scheduler
                .schedule(CleanupTask::CleanupSst(task))
            {
                error!(
                   "schedule to validate ssts failed";
                   "store_id" => self.fsm.store.id,
                   "err" => ?e,
                );
            }
        }

        Ok(())
    }

    fn register_consistency_check_tick(&mut self) {
        self.ctx.schedule_store_tick(
            StoreTick::ConsistencyCheck,
            self.ctx.cfg.consistency_check_interval.0,
        )
    }

    fn on_consistency_check_tick(&mut self) {
        self.register_consistency_check_tick();
        if self.ctx.consistency_check_scheduler.is_busy() {
            return;
        }
        let (mut target_region_id, mut oldest) = (0, Instant::now());
        let target_peer = {
            let meta = self.ctx.store_meta.lock().unwrap();
            for region_id in meta.regions.keys() {
                match self.fsm.store.consistency_check_time.get(region_id) {
                    Some(time) => {
                        if *time < oldest {
                            oldest = *time;
                            target_region_id = *region_id;
                        }
                    }
                    None => {
                        target_region_id = *region_id;
                        break;
                    }
                }
            }
            if target_region_id == 0 {
                return;
            }
            match find_peer(&meta.regions[&target_region_id], self.ctx.store_id()) {
                None => return,
                Some(p) => p.clone(),
            }
        };
        info!(
            "scheduling consistency check for region";
            "store_id" => self.fsm.store.id,
            "region_id" => target_region_id,
        );
        self.fsm
            .store
            .consistency_check_time
            .insert(target_region_id, Instant::now());
        let mut request = new_admin_request(target_region_id, target_peer);
        let mut admin = AdminRequest::default();
        admin.set_cmd_type(AdminCmdType::ComputeHash);
        self.ctx
            .coprocessor_host
            .on_prepropose_compute_hash(admin.mut_compute_hash());
        request.set_admin_request(admin);

        let _ = self.ctx.router.send(
            target_region_id,
            PeerMsg::RaftCommand(RaftCommand::new(request, Callback::None)),
        );
    }

    fn on_cleanup_import_sst_tick(&mut self) {
        if let Err(e) = self.on_cleanup_import_sst() {
            error!(?e;
                "cleanup import sst failed";
                "store_id" => self.fsm.store.id,
            );
        }
        self.register_cleanup_import_sst_tick();
    }

    fn register_cleanup_import_sst_tick(&self) {
        self.ctx.schedule_store_tick(
            StoreTick::CleanupImportSst,
            self.ctx.cfg.cleanup_import_sst_interval.0,
        )
    }

    fn clear_region_size_in_range(&mut self, start_key: &[u8], end_key: &[u8]) {
        let start_key = data_key(start_key);
        let end_key = data_end_key(end_key);

        let mut regions = vec![];
        {
            let meta = self.ctx.store_meta.lock().unwrap();
            for (_, region_id) in meta
                .region_ranges
                .range((Excluded(start_key), Included(end_key)))
            {
                regions.push(*region_id);
            }
        }
        for region_id in regions {
            let _ = self.ctx.router.send(
                region_id,
                PeerMsg::CasualMessage(CasualMessage::ClearRegionSize),
            );
        }
    }

    fn on_store_unreachable(&mut self, store_id: u64) {
        let now = Instant::now();
        let unreachable_backoff = self.ctx.cfg.unreachable_backoff.0;
        let new_messages = MESSAGE_RECV_BY_STORE
            .with_label_values(&[&format!("{}", store_id)])
            .get();
        match self.fsm.store.store_reachability.entry(store_id) {
            HashMapEntry::Vacant(x) => {
                x.insert(StoreReachability {
                    last_broadcast: now,
                    received_message_count: new_messages,
                });
            }
            HashMapEntry::Occupied(x) => {
                let ob = x.into_mut();
                if now.saturating_duration_since(ob.last_broadcast) < unreachable_backoff
                    // If there are no new messages come from `store_id`, it's not
                    // necessary to do redundant broadcasts.
                    || (new_messages <= ob.received_message_count && new_messages > 0)
                {
                    return;
                }
                ob.last_broadcast = now;
                ob.received_message_count = new_messages;
            }
        };

        info!(
            "broadcasting unreachable";
            "store_id" => self.fsm.store.id,
            "unreachable_store_id" => store_id,
        );
        // It's possible to acquire the lock and only send notification to
        // involved regions. However loop over all the regions can take a
        // lot of time, which may block other operations.
        self.ctx.router.report_unreachable(store_id);
    }

    fn on_update_replication_mode(&mut self, status: ReplicationStatus) {
        let mut state = self.ctx.global_replication_state.lock().unwrap();
        if state.status().mode == status.mode {
            if status.get_mode() == ReplicationMode::Majority {
                return;
            }
            let exist_dr = state.status().get_dr_auto_sync();
            let dr = status.get_dr_auto_sync();
            if exist_dr.state_id == dr.state_id && exist_dr.state == dr.state {
                return;
            }
        }
        let store_allowlist = match status.get_mode() {
            ReplicationMode::DrAutoSync => {
                status.get_dr_auto_sync().get_available_stores().to_vec()
            }
            _ => vec![],
        };

        info!("updating replication mode"; "status" => ?status);
        state.set_status(status);
        drop(state);
        self.ctx.trans.set_store_allowlist(store_allowlist);
        self.ctx.router.report_status_update()
    }

    fn on_unsafe_recovery_create_peer(&self, region: Region) {
        info!("Unsafe recovery, creating a peer"; "peer" => ?region);
        let mut meta = self.ctx.store_meta.lock().unwrap();
        if let Some((_, id)) = meta
            .region_ranges
            .range((
                Excluded(data_key(region.get_start_key())),
                Unbounded::<Vec<u8>>,
            ))
            .next()
        {
            let exist_region = &meta.regions[id];
            if enc_start_key(exist_region) < data_end_key(region.get_end_key()) {
                if exist_region.get_id() == region.get_id() {
                    warn!(
                        "Unsafe recovery, region has already been created.";
                        "region" => ?region,
                        "exist_region" => ?exist_region,
                    );
                    return;
                } else {
                    error!(
                        "Unsafe recovery, region to be created overlaps with an existing region";
                        "region" => ?region,
                        "exist_region" => ?exist_region,
                    );
                    return;
                }
            }
        }
        let (sender, mut peer) = match PeerFsm::create(
            self.ctx.store.get_id(),
            &self.ctx.cfg,
            self.ctx.region_scheduler.clone(),
            self.ctx.raftlog_fetch_scheduler.clone(),
            self.ctx.engines.clone(),
            &region,
            false,
        ) {
            Ok((sender, peer)) => (sender, peer),
            Err(e) => {
                error!(
                    "Unsafe recovery, fail to create peer fsm";
                    "region" => ?region,
                    "err" => ?e,
                );
                return;
            }
        };
        let mut replication_state = self.ctx.global_replication_state.lock().unwrap();
        peer.peer.init_replication_mode(&mut replication_state);
        drop(replication_state);
        peer.peer.activate(self.ctx);

        let start_key = keys::enc_start_key(&region);
        let end_key = keys::enc_end_key(&region);
        if meta
            .regions
            .insert(region.get_id(), region.clone())
            .is_some()
            || meta
                .region_ranges
                .insert(end_key.clone(), region.get_id())
                .is_some()
            || meta
                .readers
                .insert(region.get_id(), ReadDelegate::from_peer(peer.get_peer()))
                .is_some()
            || meta
                .region_read_progress
                .insert(region.get_id(), peer.peer.read_progress.clone())
                .is_some()
        {
            panic!(
                "Unsafe recovery, key conflicts while inserting region {:?} into store meta",
                region,
            );
        }
        drop(meta);

        if let Err(e) = self.ctx.engines.kv.delete_ranges_cfs(
            DeleteStrategy::DeleteByKey,
            &[Range::new(&start_key, &end_key)],
        ) {
            panic!(
                "Unsafe recovery, fail to clean up stale data while creating the new region {:?}, the error is {:?}",
                region, e,
            );
        }
        let mut kv_wb = self.ctx.engines.kv.write_batch();
        if let Err(e) = peer_storage::write_peer_state(&mut kv_wb, &region, PeerState::Normal, None)
        {
            panic!(
                "Unsafe recovery, fail to add peer state for {:?} into write batch, the error is {:?}",
                region, e,
            );
        }
        let mut write_opts = WriteOptions::new();
        write_opts.set_sync(true);
        if let Err(e) = kv_wb.write_opt(&write_opts) {
            panic!(
                "Unsafe recovery, fail to write to disk while creating peer {:?}, the error is {:?}",
                region, e,
            );
        }

        let mailbox = BasicMailbox::new(sender, peer, self.ctx.router.state_cnt().clone());
        self.ctx.router.register(region.get_id(), mailbox);
        self.ctx
            .router
            .force_send(region.get_id(), PeerMsg::Start)
            .unwrap();
    }
}

#[cfg(test)]
mod tests {
    use engine_rocks::{RangeOffsets, RangeProperties, RocksCompactedEvent};

    use super::*;

    #[test]
    fn test_calc_region_declined_bytes() {
        let prop = RangeProperties {
            offsets: vec![
                (
                    b"a".to_vec(),
                    RangeOffsets {
                        size: 4 * 1024,
                        keys: 1,
                    },
                ),
                (
                    b"b".to_vec(),
                    RangeOffsets {
                        size: 8 * 1024,
                        keys: 2,
                    },
                ),
                (
                    b"c".to_vec(),
                    RangeOffsets {
                        size: 12 * 1024,
                        keys: 3,
                    },
                ),
            ],
        };
        let event = RocksCompactedEvent {
            cf: "default".to_owned(),
            output_level: 3,
            total_input_bytes: 12 * 1024,
            total_output_bytes: 0,
            start_key: prop.smallest_key().unwrap(),
            end_key: prop.largest_key().unwrap(),
            input_props: vec![prop],
            output_props: vec![],
        };

        let mut region_ranges = BTreeMap::new();
        region_ranges.insert(b"a".to_vec(), 1);
        region_ranges.insert(b"b".to_vec(), 2);
        region_ranges.insert(b"c".to_vec(), 3);

        let declined_bytes = event.calc_ranges_declined_bytes(&region_ranges, 1024);
        let expected_declined_bytes = vec![(2, 8192), (3, 4096)];
        assert_eq!(declined_bytes, expected_declined_bytes);
    }
}<|MERGE_RESOLUTION|>--- conflicted
+++ resolved
@@ -1192,11 +1192,8 @@
     global_replication_state: Arc<Mutex<GlobalReplicationState>>,
     feature_gate: FeatureGate,
     write_senders: WriteSenders<EK, ER>,
-<<<<<<< HEAD
     safe_point: Arc<AtomicU64>,
-=======
     node_start_time: Timespec, // monotonic_raw_now
->>>>>>> 4ec09065
 }
 
 impl<EK: KvEngine, ER: RaftEngine, T> RaftPollerBuilder<EK, ER, T> {
@@ -1505,11 +1502,8 @@
             global_replication_state: self.global_replication_state.clone(),
             feature_gate: self.feature_gate.clone(),
             write_senders: self.write_senders.clone(),
-<<<<<<< HEAD
             safe_point: self.safe_point.clone(),
-=======
             node_start_time: self.node_start_time,
->>>>>>> 4ec09065
         }
     }
 }
@@ -1706,11 +1700,8 @@
             pending_create_peers: Arc::new(Mutex::new(HashMap::default())),
             feature_gate: pd_client.feature_gate().clone(),
             write_senders: self.store_writers.senders(),
-<<<<<<< HEAD
             safe_point,
-=======
             node_start_time: self.node_start_time,
->>>>>>> 4ec09065
         };
         let region_peers = builder.init()?;
         self.start_system::<T, C>(
