// Copyright 2016 TiKV Project Authors. Licensed under Apache-2.0.

// #[PerformanceCriticalPath]
use std::{
    cell::Cell,
    cmp::{Ord, Ordering as CmpOrdering},
    collections::{
        BTreeMap,
        Bound::{Excluded, Included, Unbounded},
    },
    mem,
    ops::{Deref, DerefMut},
    sync::{atomic::Ordering, Arc, Mutex},
    time::{Duration, Instant},
    u64,
};

use batch_system::{
    BasicMailbox, BatchRouter, BatchSystem, Config as BatchSystemConfig, Fsm, HandleResult,
    HandlerBuilder, PollHandler, Priority,
};
use causal_ts::CausalTsProviderImpl;
use collections::{HashMap, HashMapEntry, HashSet};
use concurrency_manager::ConcurrencyManager;
use crossbeam::channel::{unbounded, TryRecvError, TrySendError};
use engine_traits::{
    CompactedEvent, DeleteStrategy, Engines, KvEngine, Mutable, PerfContextKind, RaftEngine,
    RaftLogBatch, Range, WriteBatch, WriteOptions, CF_DEFAULT, CF_LOCK, CF_RAFT, CF_WRITE,
};
use fail::fail_point;
use futures::{compat::Future01CompatExt, FutureExt};
use grpcio_health::HealthService;
use keys::{self, data_end_key, data_key, enc_end_key, enc_start_key};
use kvproto::{
    import_sstpb::{SstMeta, SwitchMode},
    metapb::{self, Region, RegionEpoch},
    pdpb::{self, QueryStats, StoreStats},
    raft_cmdpb::{AdminCmdType, AdminRequest},
    raft_serverpb::{ExtraMessage, ExtraMessageType, PeerState, RaftMessage, RegionLocalState},
    replication_modepb::{ReplicationMode, ReplicationStatus},
};
use pd_client::{Feature, FeatureGate, PdClient};
use protobuf::Message;
use raft::StateRole;
use resource_metering::CollectorRegHandle;
use sst_importer::SstImporter;
use tikv_alloc::trace::TraceEvent;
use tikv_util::{
    box_try,
    config::{Tracker, VersionTrack},
    debug, defer, error,
    future::poll_future_notify,
    info, is_zero_duration,
    mpsc::{self, LooseBoundedSender, Receiver},
    slow_log,
    store::{find_peer, region_on_stores},
    sys as sys_util,
    sys::disk::{get_disk_status, DiskUsage},
    time::{duration_to_sec, Instant as TiInstant},
    timer::SteadyTimer,
    warn,
    worker::{LazyWorker, Scheduler, Worker},
    Either, RingQueue,
};
use time::{self, Timespec};

use crate::{
    bytes_capacity,
    coprocessor::{CoprocessorHost, RegionChangeEvent, RegionChangeReason},
    store::{
        async_io::{
            read::{ReadRunner, ReadTask},
            write::{StoreWriters, Worker as WriteWorker, WriteMsg},
            write_router::WriteSenders,
        },
        config::Config,
        fsm::{
            create_apply_batch_system,
            metrics::*,
            peer::{
                maybe_destroy_source, new_admin_request, PeerFsm, PeerFsmDelegate, SenderFsmPair,
            },
            ApplyBatchSystem, ApplyNotifier, ApplyPollerBuilder, ApplyRes, ApplyRouter,
            ApplyTaskRes,
        },
        local_metrics::RaftMetrics,
        memory::*,
        metrics::*,
        peer_storage,
        transport::Transport,
        util,
        util::{is_initial_msg, RegionReadProgressRegistry},
        worker::{
            AutoSplitController, CleanupRunner, CleanupSstRunner, CleanupSstTask, CleanupTask,
            CompactRunner, CompactTask, ConsistencyCheckRunner, ConsistencyCheckTask,
            GcSnapshotRunner, GcSnapshotTask, PdRunner, RaftlogGcRunner, RaftlogGcTask,
            ReadDelegate, RefreshConfigRunner, RefreshConfigTask, RegionRunner, RegionTask,
            SplitCheckTask,
        },
        Callback, CasualMessage, GlobalReplicationState, InspectedRaftMessage, MergeResultKind,
        PdTask, PeerMsg, PeerTick, RaftCommand, SignificantMsg, SnapManager, StoreMsg, StoreTick,
    },
    Error, Result,
};

type Key = Vec<u8>;

pub const PENDING_MSG_CAP: usize = 100;
pub const ENTRY_CACHE_EVICT_TICK_DURATION: Duration = Duration::from_secs(1);
pub const MULTI_FILES_SNAPSHOT_FEATURE: Feature = Feature::require(6, 1, 0); // it only makes sense for large region

pub struct StoreInfo<EK, ER> {
    pub kv_engine: EK,
    pub raft_engine: ER,
    pub capacity: u64,
}

/// A trait that provide the meta information that can be accessed outside
/// of raftstore.
pub trait StoreRegionMeta: Send {
    fn store_id(&self) -> u64;
    fn region_read_progress(&self) -> &RegionReadProgressRegistry;
    fn search_region(&self, start_key: &[u8], end_key: &[u8], visitor: impl FnMut(&Region));
}

pub struct StoreMeta {
    pub store_id: Option<u64>,
    /// region_end_key -> region_id
    pub region_ranges: BTreeMap<Vec<u8>, u64>,
    /// region_id -> region
    pub regions: HashMap<u64, Region>,
    /// region_id -> reader
    pub readers: HashMap<u64, ReadDelegate>,
    /// `MsgRequestPreVote`, `MsgRequestVote` or `MsgAppend` messages from newly
    /// split Regions shouldn't be dropped if there is no such Region in this
    /// store now. So the messages are recorded temporarily and will be handled
    /// later.
    pub pending_msgs: RingQueue<RaftMessage>,
    /// The regions with pending snapshots.
    pub pending_snapshot_regions: Vec<Region>,
    /// A marker used to indicate the peer of a Region has received a merge
    /// target message and waits to be destroyed. target_region_id ->
    /// (source_region_id -> merge_target_region)
    pub pending_merge_targets: HashMap<u64, HashMap<u64, metapb::Region>>,
    /// An inverse mapping of `pending_merge_targets` used to let source peer
    /// help target peer to clean up related entry. source_region_id ->
    /// target_region_id
    pub targets_map: HashMap<u64, u64>,
    /// `atomic_snap_regions` and `destroyed_region_for_snap` are used for
    /// making destroy overlapped regions and apply snapshot atomically.
    /// region_id -> wait_destroy_regions_map(source_region_id -> is_ready)
    /// A target peer must wait for all source peer to ready before applying
    /// snapshot.
    pub atomic_snap_regions: HashMap<u64, HashMap<u64, bool>>,
    /// source_region_id -> need_atomic
    /// Used for reminding the source peer to switch to ready in
    /// `atomic_snap_regions`.
    pub destroyed_region_for_snap: HashMap<u64, bool>,
    /// region_id -> `RegionReadProgress`
    pub region_read_progress: RegionReadProgressRegistry,
    /// record sst_file_name -> (sst_smallest_key, sst_largest_key)
    pub damaged_ranges: HashMap<String, (Vec<u8>, Vec<u8>)>,
}

impl StoreRegionMeta for StoreMeta {
    #[inline]
    fn store_id(&self) -> u64 {
        self.store_id.unwrap()
    }

    #[inline]
    fn search_region(&self, start_key: &[u8], end_key: &[u8], mut visitor: impl FnMut(&Region)) {
        let start_key = data_key(start_key);
        for (_, id) in self
            .region_ranges
            .range((Excluded(start_key), Unbounded::<Vec<u8>>))
        {
            let region = &self.regions[id];
            if end_key.is_empty() || end_key > region.get_start_key() {
                visitor(region);
            } else {
                break;
            }
        }
    }

    #[inline]
    fn region_read_progress(&self) -> &RegionReadProgressRegistry {
        &self.region_read_progress
    }
}

impl StoreMeta {
    pub fn new(vote_capacity: usize) -> StoreMeta {
        StoreMeta {
            store_id: None,
            region_ranges: BTreeMap::default(),
            regions: HashMap::default(),
            readers: HashMap::default(),
            pending_msgs: RingQueue::with_capacity(vote_capacity),
            pending_snapshot_regions: Vec::default(),
            pending_merge_targets: HashMap::default(),
            targets_map: HashMap::default(),
            atomic_snap_regions: HashMap::default(),
            destroyed_region_for_snap: HashMap::default(),
            region_read_progress: RegionReadProgressRegistry::new(),
            damaged_ranges: HashMap::default(),
        }
    }

    #[inline]
    pub fn set_region<EK: KvEngine, ER: RaftEngine>(
        &mut self,
        host: &CoprocessorHost<EK>,
        region: Region,
        peer: &mut crate::store::Peer<EK, ER>,
        reason: RegionChangeReason,
    ) {
        let prev = self.regions.insert(region.get_id(), region.clone());
        if prev.map_or(true, |r| r.get_id() != region.get_id()) {
            // TODO: may not be a good idea to panic when holding a lock.
            panic!("{} region corrupted", peer.tag);
        }
        let reader = self.readers.get_mut(&region.get_id()).unwrap();
        peer.set_region(host, reader, region, reason);
    }

    /// Update damaged ranges and return true if overlap exists.
    ///
    /// Condition:
    /// end_key > file.smallestkey
    /// start_key <= file.largestkey
    pub fn update_overlap_damaged_ranges(&mut self, fname: &str, start: &[u8], end: &[u8]) -> bool {
        // `region_ranges` is promised to have no overlap so just check the first
        // region.
        if let Some((_, id)) = self
            .region_ranges
            .range((Excluded(start.to_owned()), Unbounded::<Vec<u8>>))
            .next()
        {
            let region = &self.regions[id];
            if keys::enc_start_key(region).as_slice() <= end {
                if let HashMapEntry::Vacant(v) = self.damaged_ranges.entry(fname.to_owned()) {
                    v.insert((start.to_owned(), end.to_owned()));
                }
                return true;
            }
        }

        // It's OK to remove the range here before deleting real file.
        let _ = self.damaged_ranges.remove(fname);
        false
    }

    /// Get all region ids overlapping damaged ranges.
    pub fn get_all_damaged_region_ids(&self) -> HashSet<u64> {
        let mut ids = HashSet::default();
        for (_fname, (start, end)) in self.damaged_ranges.iter() {
            for (_, id) in self
                .region_ranges
                .range((Excluded(start.clone()), Unbounded::<Vec<u8>>))
            {
                let region = &self.regions[id];
                if &keys::enc_start_key(region) <= end {
                    ids.insert(*id);
                } else {
                    // `region_ranges` is promised to have no overlap.
                    break;
                }
            }
        }
        if !ids.is_empty() {
            warn!(
                "detected damaged regions overlapping damaged file ranges";
                "id" => ?&ids,
            );
        }
        ids
    }

    fn overlap_damaged_range(&self, start_key: &Vec<u8>, end_key: &Vec<u8>) -> bool {
        for (_fname, (file_start, file_end)) in self.damaged_ranges.iter() {
            if file_end >= start_key && file_start < end_key {
                return true;
            }
        }
        false
    }
}

pub struct RaftRouter<EK, ER>
where
    EK: KvEngine,
    ER: RaftEngine,
{
    pub router: BatchRouter<PeerFsm<EK, ER>, StoreFsm<EK>>,
}

impl<EK, ER> Clone for RaftRouter<EK, ER>
where
    EK: KvEngine,
    ER: RaftEngine,
{
    fn clone(&self) -> Self {
        RaftRouter {
            router: self.router.clone(),
        }
    }
}

impl<EK, ER> Deref for RaftRouter<EK, ER>
where
    EK: KvEngine,
    ER: RaftEngine,
{
    type Target = BatchRouter<PeerFsm<EK, ER>, StoreFsm<EK>>;

    fn deref(&self) -> &BatchRouter<PeerFsm<EK, ER>, StoreFsm<EK>> {
        &self.router
    }
}

impl<EK, ER> ApplyNotifier<EK> for RaftRouter<EK, ER>
where
    EK: KvEngine,
    ER: RaftEngine,
{
    fn notify(&self, apply_res: Vec<ApplyRes<EK::Snapshot>>) {
        for r in apply_res {
            let region_id = r.region_id;
            if let Err(e) = self.router.force_send(
                region_id,
                PeerMsg::ApplyRes {
                    res: ApplyTaskRes::Apply(r),
                },
            ) {
                error!("failed to send apply result"; "region_id" => region_id, "err" => ?e);
            }
        }
    }
    fn notify_one(&self, region_id: u64, msg: PeerMsg<EK>) {
        if let Err(e) = self.router.force_send(region_id, msg) {
            error!("failed to notify apply msg"; "region_id" => region_id, "err" => ?e);
        }
    }

    fn clone_box(&self) -> Box<dyn ApplyNotifier<EK>> {
        Box::new(self.clone())
    }
}

impl<EK, ER> RaftRouter<EK, ER>
where
    EK: KvEngine,
    ER: RaftEngine,
{
    pub fn send_raft_message(
        &self,
        msg: RaftMessage,
    ) -> std::result::Result<(), TrySendError<RaftMessage>> {
        fail_point!("send_raft_message_full", |_| Err(TrySendError::Full(
            RaftMessage::default()
        )));

        let id = msg.get_region_id();

        let mut heap_size = 0;
        for e in msg.get_message().get_entries() {
            heap_size += bytes_capacity(&e.data) + bytes_capacity(&e.context);
        }
        let peer_msg = PeerMsg::RaftMessage(InspectedRaftMessage { heap_size, msg });
        let event = TraceEvent::Add(heap_size);
        let send_failed = Cell::new(true);

        MEMTRACE_RAFT_MESSAGES.trace(event);
        defer!(if send_failed.get() {
            MEMTRACE_RAFT_MESSAGES.trace(TraceEvent::Sub(heap_size));
        });

        let store_msg = match self.try_send(id, peer_msg) {
            Either::Left(Ok(())) => {
                fail_point!("memtrace_raft_messages_overflow_check_send");
                send_failed.set(false);
                return Ok(());
            }
            Either::Left(Err(TrySendError::Full(PeerMsg::RaftMessage(im)))) => {
                return Err(TrySendError::Full(im.msg));
            }
            Either::Left(Err(TrySendError::Disconnected(PeerMsg::RaftMessage(im)))) => {
                return Err(TrySendError::Disconnected(im.msg));
            }
            Either::Right(PeerMsg::RaftMessage(im)) => StoreMsg::RaftMessage(im),
            _ => unreachable!(),
        };
        match self.send_control(store_msg) {
            Ok(()) => {
                send_failed.set(false);
                Ok(())
            }
            Err(TrySendError::Full(StoreMsg::RaftMessage(im))) => Err(TrySendError::Full(im.msg)),
            Err(TrySendError::Disconnected(StoreMsg::RaftMessage(im))) => {
                Err(TrySendError::Disconnected(im.msg))
            }
            _ => unreachable!(),
        }
    }

    #[inline]
    pub fn send_raft_command(
        &self,
        cmd: RaftCommand<EK::Snapshot>,
    ) -> std::result::Result<(), TrySendError<RaftCommand<EK::Snapshot>>> {
        let region_id = cmd.request.get_header().get_region_id();
        match self.send(region_id, PeerMsg::RaftCommand(cmd)) {
            Ok(()) => Ok(()),
            Err(TrySendError::Full(PeerMsg::RaftCommand(cmd))) => Err(TrySendError::Full(cmd)),
            Err(TrySendError::Disconnected(PeerMsg::RaftCommand(cmd))) => {
                Err(TrySendError::Disconnected(cmd))
            }
            _ => unreachable!(),
        }
    }

    fn report_unreachable(&self, store_id: u64) {
        self.broadcast_normal(|| {
            PeerMsg::SignificantMsg(SignificantMsg::StoreUnreachable { store_id })
        });
    }

    fn report_status_update(&self) {
        self.broadcast_normal(|| PeerMsg::UpdateReplicationMode)
    }

    /// Broadcasts resolved result to all regions.
    pub fn report_resolved(&self, store_id: u64, group_id: u64) {
        self.broadcast_normal(|| {
            PeerMsg::SignificantMsg(SignificantMsg::StoreResolved { store_id, group_id })
        })
    }

    pub fn register(&self, region_id: u64, mailbox: BasicMailbox<PeerFsm<EK, ER>>) {
        self.router.register(region_id, mailbox);
        self.update_trace();
    }

    pub fn register_all(&self, mailboxes: Vec<(u64, BasicMailbox<PeerFsm<EK, ER>>)>) {
        self.router.register_all(mailboxes);
        self.update_trace();
    }

    pub fn close(&self, region_id: u64) {
        self.router.close(region_id);
        self.update_trace();
    }

    pub fn clear_cache(&self) {
        self.router.clear_cache();
    }

    fn update_trace(&self) {
        let router_trace = self.router.trace();
        MEMTRACE_RAFT_ROUTER_ALIVE.trace(TraceEvent::Reset(router_trace.alive));
        MEMTRACE_RAFT_ROUTER_LEAK.trace(TraceEvent::Reset(router_trace.leak));
    }
}

#[derive(Default)]
pub struct PeerTickBatch {
    pub ticks: Vec<Box<dyn FnOnce() + Send>>,
    pub wait_duration: Duration,
}

impl PeerTickBatch {
    #[inline]
    pub fn schedule(&mut self, timer: &SteadyTimer) {
        if self.ticks.is_empty() {
            return;
        }
        let peer_ticks = mem::take(&mut self.ticks);
        let f = timer.delay(self.wait_duration).compat().map(move |_| {
            for tick in peer_ticks {
                tick();
            }
        });
        poll_future_notify(f);
    }
}

impl Clone for PeerTickBatch {
    fn clone(&self) -> PeerTickBatch {
        PeerTickBatch {
            ticks: vec![],
            wait_duration: self.wait_duration,
        }
    }
}

pub struct PollContext<EK, ER, T>
where
    EK: KvEngine,
    ER: RaftEngine,
{
    pub cfg: Config,
    pub store: metapb::Store,
    pub pd_scheduler: Scheduler<PdTask<EK, ER>>,
    pub consistency_check_scheduler: Scheduler<ConsistencyCheckTask<EK::Snapshot>>,
    pub split_check_scheduler: Scheduler<SplitCheckTask>,
    // handle Compact, CleanupSst task
    pub cleanup_scheduler: Scheduler<CleanupTask>,
    pub raftlog_gc_scheduler: Scheduler<RaftlogGcTask>,
    pub raftlog_fetch_scheduler: Scheduler<ReadTask<EK>>,
    pub region_scheduler: Scheduler<RegionTask<EK::Snapshot>>,
    pub apply_router: ApplyRouter<EK>,
    pub router: RaftRouter<EK, ER>,
    pub importer: Arc<SstImporter>,
    pub store_meta: Arc<Mutex<StoreMeta>>,
    pub feature_gate: FeatureGate,
    /// region_id -> (peer_id, is_splitting)
    /// Used for handling race between splitting and creating new peer.
    /// An uninitialized peer can be replaced to the one from splitting iff they
    /// are exactly the same peer.
    ///
    /// WARNING:
    /// To avoid deadlock, if you want to use `store_meta` and
    /// `pending_create_peers` together, the lock sequence MUST BE:
    /// 1. lock the store_meta.
    /// 2. lock the pending_create_peers.
    pub pending_create_peers: Arc<Mutex<HashMap<u64, (u64, bool)>>>,
    pub raft_metrics: RaftMetrics,
    pub snap_mgr: SnapManager,
    pub coprocessor_host: CoprocessorHost<EK>,
    pub timer: SteadyTimer,
    pub trans: T,
    /// WARNING:
    /// To avoid deadlock, if you want to use `store_meta` and
    /// `global_replication_state` together, the lock sequence MUST BE:
    /// 1. lock the store_meta.
    /// 2. lock the global_replication_state.
    pub global_replication_state: Arc<Mutex<GlobalReplicationState>>,
    pub global_stat: GlobalStoreStat,
    pub store_stat: LocalStoreStat,
    pub engines: Engines<EK, ER>,
    pub pending_count: usize,
    pub ready_count: usize,
    pub has_ready: bool,
    pub current_time: Option<Timespec>,
    pub raft_perf_context: ER::PerfContext,
    pub kv_perf_context: EK::PerfContext,
    pub tick_batch: Vec<PeerTickBatch>,
    pub node_start_time: Option<TiInstant>,
    /// Disk usage for the store itself.
    pub self_disk_usage: DiskUsage,

    // TODO: how to remove offlined stores?
    /// Disk usage for other stores. The store itself is not included.
    /// Only contains items which is not `DiskUsage::Normal`.
    pub store_disk_usages: HashMap<u64, DiskUsage>,
    pub write_senders: WriteSenders<EK, ER>,
    pub sync_write_worker: Option<WriteWorker<EK, ER, RaftRouter<EK, ER>, T>>,
    pub pending_latency_inspect: Vec<util::LatencyInspector>,
}

impl<EK, ER, T> PollContext<EK, ER, T>
where
    EK: KvEngine,
    ER: RaftEngine,
{
    #[inline]
    pub fn store_id(&self) -> u64 {
        self.store.get_id()
    }

    pub fn update_ticks_timeout(&mut self) {
        self.tick_batch[PeerTick::Raft as usize].wait_duration = self.cfg.raft_base_tick_interval.0;
        self.tick_batch[PeerTick::RaftLogGc as usize].wait_duration =
            self.cfg.raft_log_gc_tick_interval.0;
        self.tick_batch[PeerTick::EntryCacheEvict as usize].wait_duration =
            ENTRY_CACHE_EVICT_TICK_DURATION;
        self.tick_batch[PeerTick::PdHeartbeat as usize].wait_duration =
            self.cfg.pd_heartbeat_tick_interval.0;
        self.tick_batch[PeerTick::SplitRegionCheck as usize].wait_duration =
            self.cfg.split_region_check_tick_interval.0;
        self.tick_batch[PeerTick::CheckPeerStaleState as usize].wait_duration =
            self.cfg.peer_stale_state_check_interval.0;
        self.tick_batch[PeerTick::CheckMerge as usize].wait_duration =
            self.cfg.merge_check_tick_interval.0;
        self.tick_batch[PeerTick::CheckLeaderLease as usize].wait_duration =
            self.cfg.check_leader_lease_interval.0;
        self.tick_batch[PeerTick::ReactivateMemoryLock as usize].wait_duration =
            self.cfg.reactive_memory_lock_tick_interval.0;
        self.tick_batch[PeerTick::ReportBuckets as usize].wait_duration =
            self.cfg.report_region_buckets_tick_interval.0;
        self.tick_batch[PeerTick::CheckLongUncommitted as usize].wait_duration =
            self.cfg.check_long_uncommitted_interval.0;
        self.tick_batch[PeerTick::CheckPeersAvailability as usize].wait_duration =
            self.cfg.check_peers_availability_interval.0;
<<<<<<< HEAD
        self.tick_batch[PeerTick::RequestSnapshot as usize].wait_duration =
            self.cfg.check_request_snapshot_interval.0;
=======
        // TODO: make it reasonable
        self.tick_batch[PeerTick::RequestVoterReplicatedIndex as usize].wait_duration =
            self.cfg.raft_log_gc_tick_interval.0 * 2;
>>>>>>> 09f9aac3
    }
}

impl<EK, ER, T: Transport> PollContext<EK, ER, T>
where
    EK: KvEngine,
    ER: RaftEngine,
{
    #[inline]
    fn schedule_store_tick(&self, tick: StoreTick, timeout: Duration) {
        if !is_zero_duration(&timeout) {
            let mb = self.router.control_mailbox();
            let delay = self.timer.delay(timeout).compat().map(move |_| {
                if let Err(e) = mb.force_send(StoreMsg::Tick(tick)) {
                    info!(
                        "failed to schedule store tick, are we shutting down?";
                        "tick" => ?tick,
                        "err" => ?e
                    );
                }
            });
            poll_future_notify(delay);
        }
    }

    pub fn handle_stale_msg(
        &mut self,
        msg: &RaftMessage,
        cur_epoch: RegionEpoch,
        target_region: Option<metapb::Region>,
    ) {
        let region_id = msg.get_region_id();
        let from_peer = msg.get_from_peer();
        let to_peer = msg.get_to_peer();
        let msg_type = msg.get_message().get_msg_type();

        info!(
            "raft message is stale, tell to gc";
            "region_id" => region_id,
            "current_region_epoch" => ?cur_epoch,
            "msg_type" => ?msg_type,
        );

        self.raft_metrics.message_dropped.stale_msg.inc();

        let mut gc_msg = RaftMessage::default();
        gc_msg.set_region_id(region_id);
        gc_msg.set_from_peer(to_peer.clone());
        gc_msg.set_to_peer(from_peer.clone());
        gc_msg.set_region_epoch(cur_epoch);
        if let Some(r) = target_region {
            gc_msg.set_merge_target(r);
        } else {
            gc_msg.set_is_tombstone(true);
        }
        if let Err(e) = self.trans.send(gc_msg) {
            error!(?e;
                "send gc message failed";
                "region_id" => region_id,
            );
        }
    }
}

struct Store {
    // store id, before start the id is 0.
    id: u64,
    last_compact_checked_key: Key,
    stopped: bool,
    start_time: Option<Timespec>,
    consistency_check_time: HashMap<u64, Instant>,
    last_unreachable_report: HashMap<u64, Instant>,
}

pub struct StoreFsm<EK>
where
    EK: KvEngine,
{
    store: Store,
    receiver: Receiver<StoreMsg<EK>>,
}

impl<EK> StoreFsm<EK>
where
    EK: KvEngine,
{
    pub fn new(cfg: &Config) -> (LooseBoundedSender<StoreMsg<EK>>, Box<StoreFsm<EK>>) {
        let (tx, rx) = mpsc::loose_bounded(cfg.notify_capacity);
        let fsm = Box::new(StoreFsm {
            store: Store {
                id: 0,
                last_compact_checked_key: keys::DATA_MIN_KEY.to_vec(),
                stopped: false,
                start_time: None,
                consistency_check_time: HashMap::default(),
                last_unreachable_report: HashMap::default(),
            },
            receiver: rx,
        });
        (tx, fsm)
    }
}

impl<EK> Fsm for StoreFsm<EK>
where
    EK: KvEngine,
{
    type Message = StoreMsg<EK>;

    #[inline]
    fn is_stopped(&self) -> bool {
        self.store.stopped
    }
}

struct StoreFsmDelegate<'a, EK: KvEngine + 'static, ER: RaftEngine + 'static, T: 'static> {
    fsm: &'a mut StoreFsm<EK>,
    ctx: &'a mut PollContext<EK, ER, T>,
}

impl<'a, EK: KvEngine + 'static, ER: RaftEngine + 'static, T: Transport>
    StoreFsmDelegate<'a, EK, ER, T>
{
    fn on_tick(&mut self, tick: StoreTick) {
        let timer = TiInstant::now_coarse();
        match tick {
            StoreTick::PdStoreHeartbeat => self.on_pd_store_heartbeat_tick(),
            StoreTick::SnapGc => self.on_snap_mgr_gc(),
            StoreTick::CompactLockCf => self.on_compact_lock_cf(),
            StoreTick::CompactCheck => self.on_compact_check_tick(),
            StoreTick::ConsistencyCheck => self.on_consistency_check_tick(),
            StoreTick::CleanupImportSst => self.on_cleanup_import_sst_tick(),
        }
        let elapsed = timer.saturating_elapsed();
        self.ctx
            .raft_metrics
            .event_time
            .get(tick.tag())
            .observe(duration_to_sec(elapsed));
        slow_log!(
            elapsed,
            "[store {}] handle timeout {:?}",
            self.fsm.store.id,
            tick
        );
    }

    fn handle_msgs(&mut self, msgs: &mut Vec<StoreMsg<EK>>) {
        let timer = TiInstant::now_coarse();
        for m in msgs.drain(..) {
            match m {
                StoreMsg::Tick(tick) => self.on_tick(tick),
                StoreMsg::RaftMessage(msg) => {
                    if let Err(e) = self.on_raft_message(msg) {
                        if matches!(&e, Error::RegionNotRegistered { .. }) {
                            // This may happen in normal cases when add-peer runs slowly
                            // occasionally after a region split. Avoid printing error
                            // log here, which may confuse users.
                            info!("handle raft message failed";
                                "err" => ?e,
                                "store_id" => self.fsm.store.id,
                            );
                        } else {
                            error!(?e;
                                "handle raft message failed";
                                "store_id" => self.fsm.store.id,
                            );
                        }
                    }
                }
                StoreMsg::CompactedEvent(event) => self.on_compaction_finished(event),
                StoreMsg::ValidateSstResult { invalid_ssts } => {
                    self.on_validate_sst_result(invalid_ssts)
                }
                StoreMsg::ClearRegionSizeInRange { start_key, end_key } => {
                    self.clear_region_size_in_range(&start_key, &end_key)
                }
                StoreMsg::StoreUnreachable { store_id } => {
                    self.on_store_unreachable(store_id);
                }
                StoreMsg::Start { store } => self.start(store),
                StoreMsg::UpdateReplicationMode(status) => self.on_update_replication_mode(status),
                #[cfg(any(test, feature = "testexport"))]
                StoreMsg::Validate(f) => f(&self.ctx.cfg),
                StoreMsg::LatencyInspect {
                    send_time,
                    mut inspector,
                } => {
                    inspector.record_store_wait(send_time.saturating_elapsed());
                    self.ctx.pending_latency_inspect.push(inspector);
                }
                StoreMsg::UnsafeRecoveryReport(report) => self.store_heartbeat_pd(Some(report)),
                StoreMsg::UnsafeRecoveryCreatePeer { syncer, create } => {
                    self.on_unsafe_recovery_create_peer(create);
                    drop(syncer);
                }
                StoreMsg::GcSnapshotFinish => self.register_snap_mgr_gc_tick(),
                StoreMsg::AwakenRegions { abnormal_stores } => {
                    self.on_wake_up_regions(abnormal_stores);
                }
            }
        }
        self.ctx
            .raft_metrics
            .event_time
            .store_msg
            .observe(duration_to_sec(timer.saturating_elapsed()));
    }

    fn start(&mut self, store: metapb::Store) {
        if self.fsm.store.start_time.is_some() {
            panic!(
                "[store {}] unable to start again with meta {:?}",
                self.fsm.store.id, store
            );
        }
        self.fsm.store.id = store.get_id();
        self.fsm.store.start_time = Some(time::get_time());
        self.register_cleanup_import_sst_tick();
        self.register_compact_check_tick();
        self.register_pd_store_heartbeat_tick();
        self.register_compact_lock_cf_tick();
        self.register_snap_mgr_gc_tick();
        self.register_consistency_check_tick();
    }
}

pub struct RaftPoller<EK: KvEngine + 'static, ER: RaftEngine + 'static, T: 'static> {
    tag: String,
    store_msg_buf: Vec<StoreMsg<EK>>,
    peer_msg_buf: Vec<PeerMsg<EK>>,
    timer: TiInstant,
    poll_ctx: PollContext<EK, ER, T>,
    messages_per_tick: usize,
    cfg_tracker: Tracker<Config>,
    trace_event: TraceEvent,
    last_flush_time: TiInstant,
    need_flush_events: bool,

    // previous metrics count
    previous_append: u64,
    previous_message: u64,
    previous_snapshot: u64,
}

impl<EK: KvEngine, ER: RaftEngine, T: Transport> RaftPoller<EK, ER, T> {
    fn flush_events(&mut self) {
        self.flush_ticks();
        self.poll_ctx.raft_metrics.maybe_flush();
        self.poll_ctx.store_stat.flush();

        MEMTRACE_PEERS.trace(mem::take(&mut self.trace_event));
    }

    fn flush_ticks(&mut self) {
        for t in PeerTick::get_all_ticks() {
            let idx = *t as usize;
            self.poll_ctx.tick_batch[idx].schedule(&self.poll_ctx.timer);
        }
    }
}

impl<EK: KvEngine, ER: RaftEngine, T: Transport> PollHandler<PeerFsm<EK, ER>, StoreFsm<EK>>
    for RaftPoller<EK, ER, T>
{
    fn begin<F>(&mut self, _batch_size: usize, update_cfg: F)
    where
        for<'a> F: FnOnce(&'a BatchSystemConfig),
    {
        fail_point!("begin_raft_poller");
        self.previous_append = self.poll_ctx.raft_metrics.ready.append.get();
        self.previous_message = self.poll_ctx.raft_metrics.ready.message.get();
        self.previous_snapshot = self.poll_ctx.raft_metrics.ready.snapshot.get();
        self.poll_ctx.pending_count = 0;
        self.poll_ctx.ready_count = 0;
        self.poll_ctx.has_ready = false;
        self.poll_ctx.self_disk_usage = get_disk_status(self.poll_ctx.store.get_id());
        self.timer = TiInstant::now();
        // update config
        if let Some(incoming) = self.cfg_tracker.any_new() {
            match Ord::cmp(
                &incoming.messages_per_tick,
                &self.poll_ctx.cfg.messages_per_tick,
            ) {
                CmpOrdering::Greater => {
                    self.store_msg_buf.reserve(incoming.messages_per_tick);
                    self.peer_msg_buf.reserve(incoming.messages_per_tick);
                    self.messages_per_tick = incoming.messages_per_tick;
                }
                CmpOrdering::Less => {
                    self.store_msg_buf.shrink_to(incoming.messages_per_tick);
                    self.peer_msg_buf.shrink_to(incoming.messages_per_tick);
                    self.messages_per_tick = incoming.messages_per_tick;
                }
                _ => {}
            }
            self.poll_ctx
                .snap_mgr
                .set_max_per_file_size(incoming.max_snapshot_file_raw_size.0);
            self.poll_ctx.cfg = incoming.clone();
            self.poll_ctx.raft_metrics.waterfall_metrics = self.poll_ctx.cfg.waterfall_metrics;
            self.poll_ctx.update_ticks_timeout();
            update_cfg(&incoming.store_batch_system);
        }
    }

    fn handle_control(&mut self, store: &mut StoreFsm<EK>) -> Option<usize> {
        let mut expected_msg_count = None;
        while self.store_msg_buf.len() < self.messages_per_tick {
            match store.receiver.try_recv() {
                Ok(msg) => self.store_msg_buf.push(msg),
                Err(TryRecvError::Empty) => {
                    expected_msg_count = Some(0);
                    break;
                }
                Err(TryRecvError::Disconnected) => {
                    store.store.stopped = true;
                    expected_msg_count = Some(0);
                    break;
                }
            }
        }
        let mut delegate = StoreFsmDelegate {
            fsm: store,
            ctx: &mut self.poll_ctx,
        };
        delegate.handle_msgs(&mut self.store_msg_buf);
        expected_msg_count
    }

    fn handle_normal(
        &mut self,
        peer: &mut impl DerefMut<Target = PeerFsm<EK, ER>>,
    ) -> HandleResult {
        let mut handle_result = HandleResult::KeepProcessing;

        fail_point!(
            "pause_on_peer_collect_message",
            peer.peer_id() == 1,
            |_| unreachable!()
        );

        fail_point!(
            "on_peer_collect_message_2",
            peer.peer_id() == 2,
            |_| unreachable!()
        );

        while self.peer_msg_buf.len() < self.messages_per_tick {
            match peer.receiver.try_recv() {
                // TODO: we may need a way to optimize the message copy.
                Ok(msg) => {
                    fail_point!(
                        "pause_on_peer_destroy_res",
                        peer.peer_id() == 1
                            && matches!(
                                msg,
                                PeerMsg::ApplyRes {
                                    res: ApplyTaskRes::Destroy { .. },
                                }
                            ),
                        |_| unreachable!()
                    );
                    self.peer_msg_buf.push(msg);
                }
                Err(TryRecvError::Empty) => {
                    handle_result = HandleResult::stop_at(0, false);
                    break;
                }
                Err(TryRecvError::Disconnected) => {
                    peer.stop();
                    handle_result = HandleResult::stop_at(0, false);
                    break;
                }
            }
        }

        let mut delegate = PeerFsmDelegate::new(peer, &mut self.poll_ctx);
        delegate.handle_msgs(&mut self.peer_msg_buf);
        // No readiness is generated and using sync write, skipping calling ready and
        // release early.
        if !delegate.collect_ready() && self.poll_ctx.sync_write_worker.is_some() {
            if let HandleResult::StopAt { skip_end, .. } = &mut handle_result {
                *skip_end = true;
            }
        }

        handle_result
    }

    fn light_end(&mut self, peers: &mut [Option<impl DerefMut<Target = PeerFsm<EK, ER>>>]) {
        for peer in peers.iter_mut().flatten() {
            peer.update_memory_trace(&mut self.trace_event);
        }

        if let Some(write_worker) = &mut self.poll_ctx.sync_write_worker {
            if self.poll_ctx.trans.need_flush() && !write_worker.is_empty() {
                self.poll_ctx.trans.flush();
            }

            self.flush_events();
        } else {
            let now = TiInstant::now();

            if self.poll_ctx.trans.need_flush() {
                self.poll_ctx.trans.flush();
            }

            if now.saturating_duration_since(self.last_flush_time) >= Duration::from_millis(1) {
                self.last_flush_time = now;
                self.need_flush_events = false;
                self.flush_events();
            } else {
                self.need_flush_events = true;
            }
        }
    }

    fn end(&mut self, peers: &mut [Option<impl DerefMut<Target = PeerFsm<EK, ER>>>]) {
        if self.poll_ctx.has_ready {
            // Only enable the fail point when the store id is equal to 3, which is
            // the id of slow store in tests.
            fail_point!("on_raft_ready", self.poll_ctx.store_id() == 3, |_| {});
        }
        let mut latency_inspect = std::mem::take(&mut self.poll_ctx.pending_latency_inspect);
        let mut dur = self.timer.saturating_elapsed();

        for inspector in &mut latency_inspect {
            inspector.record_store_process(dur);
        }
        let write_begin = TiInstant::now();
        if let Some(write_worker) = &mut self.poll_ctx.sync_write_worker {
            if self.poll_ctx.has_ready {
                write_worker.write_to_db(false);

                for mut inspector in latency_inspect {
                    inspector.record_store_write(write_begin.saturating_elapsed());
                    inspector.finish();
                }

                for peer in peers.iter_mut().flatten() {
                    PeerFsmDelegate::new(peer, &mut self.poll_ctx).post_raft_ready_append();
                }
            } else {
                for inspector in latency_inspect {
                    inspector.finish();
                }
            }
        } else {
            let writer_id = rand::random::<usize>() % self.poll_ctx.cfg.store_io_pool_size;
            if let Err(err) =
                self.poll_ctx.write_senders[writer_id].try_send(WriteMsg::LatencyInspect {
                    send_time: write_begin,
                    inspector: latency_inspect,
                })
            {
                warn!("send latency inspecting to write workers failed"; "err" => ?err);
            }
        }
        dur = self.timer.saturating_elapsed();
        if self.poll_ctx.has_ready {
            if !self.poll_ctx.store_stat.is_busy {
                let election_timeout = Duration::from_millis(
                    self.poll_ctx.cfg.raft_base_tick_interval.as_millis()
                        * self.poll_ctx.cfg.raft_election_timeout_ticks as u64,
                );
                if dur >= election_timeout {
                    self.poll_ctx.store_stat.is_busy = true;
                }
            }

            slow_log!(
                dur,
                "{} handle {} pending peers include {} ready, {} entries, {} messages and {} \
                 snapshots",
                self.tag,
                self.poll_ctx.pending_count,
                self.poll_ctx.ready_count,
                self.poll_ctx
                    .raft_metrics
                    .ready
                    .append
                    .get()
                    .saturating_sub(self.previous_append),
                self.poll_ctx
                    .raft_metrics
                    .ready
                    .message
                    .get()
                    .saturating_sub(self.previous_message),
                self.poll_ctx
                    .raft_metrics
                    .ready
                    .snapshot
                    .get()
                    .saturating_sub(self.previous_snapshot),
            );
        }

        self.poll_ctx.current_time = None;
        self.poll_ctx
            .raft_metrics
            .process_ready
            .observe(duration_to_sec(dur));
    }

    fn pause(&mut self) {
        if self.poll_ctx.sync_write_worker.is_some() {
            if self.poll_ctx.trans.need_flush() {
                self.poll_ctx.trans.flush();
            }
        } else {
            if self.poll_ctx.trans.need_flush() {
                self.poll_ctx.trans.flush();
            }
            if self.need_flush_events {
                self.last_flush_time = TiInstant::now();
                self.need_flush_events = false;
                self.flush_events();
            }
        }
    }
}

pub struct RaftPollerBuilder<EK: KvEngine, ER: RaftEngine, T> {
    pub cfg: Arc<VersionTrack<Config>>,
    pub store: metapb::Store,
    pd_scheduler: Scheduler<PdTask<EK, ER>>,
    consistency_check_scheduler: Scheduler<ConsistencyCheckTask<EK::Snapshot>>,
    split_check_scheduler: Scheduler<SplitCheckTask>,
    cleanup_scheduler: Scheduler<CleanupTask>,
    raftlog_gc_scheduler: Scheduler<RaftlogGcTask>,
    raftlog_fetch_scheduler: Scheduler<ReadTask<EK>>,
    pub region_scheduler: Scheduler<RegionTask<EK::Snapshot>>,
    apply_router: ApplyRouter<EK>,
    pub router: RaftRouter<EK, ER>,
    pub importer: Arc<SstImporter>,
    pub store_meta: Arc<Mutex<StoreMeta>>,
    pub pending_create_peers: Arc<Mutex<HashMap<u64, (u64, bool)>>>,
    snap_mgr: SnapManager,
    pub coprocessor_host: CoprocessorHost<EK>,
    trans: T,
    global_stat: GlobalStoreStat,
    pub engines: Engines<EK, ER>,
    global_replication_state: Arc<Mutex<GlobalReplicationState>>,
    feature_gate: FeatureGate,
    write_senders: WriteSenders<EK, ER>,
}

impl<EK: KvEngine, ER: RaftEngine, T> RaftPollerBuilder<EK, ER, T> {
    /// Initialize this store. It scans the db engine, loads all regions
    /// and their peers from it, and schedules snapshot worker if necessary.
    /// WARN: This store should not be used before initialized.
    fn init(&mut self) -> Result<Vec<SenderFsmPair<EK, ER>>> {
        // Scan region meta to get saved regions.
        let start_key = keys::REGION_META_MIN_KEY;
        let end_key = keys::REGION_META_MAX_KEY;
        let kv_engine = self.engines.kv.clone();
        let store_id = self.store.get_id();
        let mut total_count = 0;
        let mut tombstone_count = 0;
        let mut applying_count = 0;
        let mut region_peers = vec![];

        let t = TiInstant::now();
        let mut kv_wb = self.engines.kv.write_batch();
        let mut raft_wb = self.engines.raft.log_batch(4 * 1024);
        let mut applying_regions = vec![];
        let mut merging_count = 0;
        let mut meta = self.store_meta.lock().unwrap();
        let mut replication_state = self.global_replication_state.lock().unwrap();
        kv_engine.scan(CF_RAFT, start_key, end_key, false, |key, value| {
            let (region_id, suffix) = box_try!(keys::decode_region_meta_key(key));
            if suffix != keys::REGION_STATE_SUFFIX {
                return Ok(true);
            }

            total_count += 1;

            let mut local_state = RegionLocalState::default();
            local_state.merge_from_bytes(value)?;

            let region = local_state.get_region();
            if local_state.get_state() == PeerState::Tombstone {
                tombstone_count += 1;
                debug!("region is tombstone"; "region" => ?region, "store_id" => store_id);
                self.clear_stale_meta(&mut kv_wb, &mut raft_wb, &local_state);
                return Ok(true);
            }
            if local_state.get_state() == PeerState::Applying {
                // in case of restart happen when we just write region state to Applying,
                // but not write raft_local_state to raft rocksdb in time.
                box_try!(peer_storage::recover_from_applying_state(
                    &self.engines,
                    &mut raft_wb,
                    region_id
                ));
                applying_count += 1;
                applying_regions.push(region.clone());
                return Ok(true);
            }

            let (tx, mut peer) = box_try!(PeerFsm::create(
                store_id,
                &self.cfg.value(),
                self.region_scheduler.clone(),
                self.raftlog_fetch_scheduler.clone(),
                self.engines.clone(),
                region,
                local_state.get_state() == PeerState::Unavailable,
            ));
            peer.peer.init_replication_mode(&mut replication_state);
            if local_state.get_state() == PeerState::Merging {
                info!("region is merging"; "region" => ?region, "store_id" => store_id);
                merging_count += 1;
                peer.set_pending_merge_state(local_state.get_merge_state().to_owned());
            }
            meta.region_ranges.insert(enc_end_key(region), region_id);
            meta.regions.insert(region_id, region.clone());
            meta.region_read_progress
                .insert(region_id, peer.peer.read_progress.clone());
            // No need to check duplicated here, because we use region id as the key
            // in DB.
            region_peers.push((tx, peer));
            self.coprocessor_host.on_region_changed(
                region,
                RegionChangeEvent::Create,
                StateRole::Follower,
            );
            Ok(true)
        })?;

        if !kv_wb.is_empty() {
            kv_wb.write().unwrap();
            self.engines.kv.sync_wal().unwrap();
        }
        if !raft_wb.is_empty() {
            self.engines.raft.consume(&mut raft_wb, true).unwrap();
        }

        // schedule applying snapshot after raft writebatch were written.
        for region in applying_regions {
            info!("region is applying snapshot"; "region" => ?region, "store_id" => store_id);
            let (tx, mut peer) = PeerFsm::create(
                store_id,
                &self.cfg.value(),
                self.region_scheduler.clone(),
                self.raftlog_fetch_scheduler.clone(),
                self.engines.clone(),
                &region,
                false,
            )?;
            peer.peer.init_replication_mode(&mut replication_state);
            peer.schedule_applying_snapshot();
            meta.region_ranges
                .insert(enc_end_key(&region), region.get_id());
            meta.region_read_progress
                .insert(region.get_id(), peer.peer.read_progress.clone());
            meta.regions.insert(region.get_id(), region);
            region_peers.push((tx, peer));
        }

        info!(
            "start store";
            "store_id" => store_id,
            "region_count" => total_count,
            "tombstone_count" => tombstone_count,
            "applying_count" =>  applying_count,
            "merge_count" => merging_count,
            "takes" => ?t.saturating_elapsed(),
        );

        self.clear_stale_data(&meta)?;

        Ok(region_peers)
    }

    fn clear_stale_meta(
        &self,
        kv_wb: &mut EK::WriteBatch,
        raft_wb: &mut ER::LogBatch,
        origin_state: &RegionLocalState,
    ) {
        let rid = origin_state.get_region().get_id();
        let raft_state = match self.engines.raft.get_raft_state(rid).unwrap() {
            // it has been cleaned up.
            None => return,
            Some(value) => value,
        };
        peer_storage::clear_meta(&self.engines, kv_wb, raft_wb, rid, 0, &raft_state).unwrap();
        let key = keys::region_state_key(rid);
        kv_wb.put_msg_cf(CF_RAFT, &key, origin_state).unwrap();
    }

    /// `clear_stale_data` clean up all possible garbage data.
    fn clear_stale_data(&self, meta: &StoreMeta) -> Result<()> {
        let t = TiInstant::now();

        let mut ranges = Vec::new();
        let mut last_start_key = keys::data_key(b"");
        for region_id in meta.region_ranges.values() {
            let region = &meta.regions[region_id];
            let start_key = keys::enc_start_key(region);
            ranges.push((last_start_key, start_key));
            last_start_key = keys::enc_end_key(region);
        }
        ranges.push((last_start_key, keys::DATA_MAX_KEY.to_vec()));
        let ranges: Vec<_> = ranges
            .iter()
            .map(|(start, end)| Range::new(start, end))
            .collect();

        self.engines
            .kv
            .delete_ranges_cfs(DeleteStrategy::DeleteFiles, &ranges)?;

        info!(
            "cleans up garbage data";
            "store_id" => self.store.get_id(),
            "garbage_range_count" => ranges.len(),
            "takes" => ?t.saturating_elapsed()
        );

        Ok(())
    }
}

impl<EK, ER, T> HandlerBuilder<PeerFsm<EK, ER>, StoreFsm<EK>> for RaftPollerBuilder<EK, ER, T>
where
    EK: KvEngine + 'static,
    ER: RaftEngine + 'static,
    T: Transport + 'static,
{
    type Handler = RaftPoller<EK, ER, T>;

    fn build(&mut self, _: Priority) -> RaftPoller<EK, ER, T> {
        let sync_write_worker = if self.write_senders.is_empty() {
            let (_, rx) = unbounded();
            Some(WriteWorker::new(
                self.store.get_id(),
                "sync-writer".to_string(),
                self.engines.raft.clone(),
                Some(self.engines.kv.clone()),
                rx,
                self.router.clone(),
                self.trans.clone(),
                &self.cfg,
            ))
        } else {
            None
        };
        let mut ctx = PollContext {
            cfg: self.cfg.value().clone(),
            store: self.store.clone(),
            pd_scheduler: self.pd_scheduler.clone(),
            consistency_check_scheduler: self.consistency_check_scheduler.clone(),
            split_check_scheduler: self.split_check_scheduler.clone(),
            region_scheduler: self.region_scheduler.clone(),
            apply_router: self.apply_router.clone(),
            router: self.router.clone(),
            cleanup_scheduler: self.cleanup_scheduler.clone(),
            raftlog_fetch_scheduler: self.raftlog_fetch_scheduler.clone(),
            raftlog_gc_scheduler: self.raftlog_gc_scheduler.clone(),
            importer: self.importer.clone(),
            store_meta: self.store_meta.clone(),
            pending_create_peers: self.pending_create_peers.clone(),
            raft_metrics: RaftMetrics::new(self.cfg.value().waterfall_metrics),
            snap_mgr: self.snap_mgr.clone(),
            coprocessor_host: self.coprocessor_host.clone(),
            timer: SteadyTimer::default(),
            trans: self.trans.clone(),
            global_replication_state: self.global_replication_state.clone(),
            global_stat: self.global_stat.clone(),
            store_stat: self.global_stat.local(),
            engines: self.engines.clone(),
            pending_count: 0,
            ready_count: 0,
            has_ready: false,
            current_time: None,
            raft_perf_context: self
                .engines
                .raft
                .get_perf_context(self.cfg.value().perf_level, PerfContextKind::RaftstoreStore),
            kv_perf_context: self
                .engines
                .kv
                .get_perf_context(self.cfg.value().perf_level, PerfContextKind::RaftstoreStore),
            tick_batch: vec![PeerTickBatch::default(); PeerTick::VARIANT_COUNT],
            node_start_time: Some(TiInstant::now_coarse()),
            feature_gate: self.feature_gate.clone(),
            self_disk_usage: DiskUsage::Normal,
            store_disk_usages: Default::default(),
            write_senders: self.write_senders.clone(),
            sync_write_worker,
            pending_latency_inspect: vec![],
        };
        ctx.update_ticks_timeout();
        let tag = format!("[store {}]", ctx.store.get_id());
        RaftPoller {
            tag: tag.clone(),
            store_msg_buf: Vec::with_capacity(ctx.cfg.messages_per_tick),
            peer_msg_buf: Vec::with_capacity(ctx.cfg.messages_per_tick),
            timer: TiInstant::now(),
            messages_per_tick: ctx.cfg.messages_per_tick,
            poll_ctx: ctx,
            cfg_tracker: self.cfg.clone().tracker(tag),
            trace_event: TraceEvent::default(),
            last_flush_time: TiInstant::now(),
            need_flush_events: false,
            previous_append: 0,
            previous_message: 0,
            previous_snapshot: 0,
        }
    }
}

impl<EK, ER, T> Clone for RaftPollerBuilder<EK, ER, T>
where
    EK: KvEngine,
    ER: RaftEngine,
    T: Clone,
{
    fn clone(&self) -> Self {
        RaftPollerBuilder {
            cfg: self.cfg.clone(),
            store: self.store.clone(),
            pd_scheduler: self.pd_scheduler.clone(),
            consistency_check_scheduler: self.consistency_check_scheduler.clone(),
            split_check_scheduler: self.split_check_scheduler.clone(),
            cleanup_scheduler: self.cleanup_scheduler.clone(),
            raftlog_gc_scheduler: self.raftlog_gc_scheduler.clone(),
            raftlog_fetch_scheduler: self.raftlog_fetch_scheduler.clone(),
            region_scheduler: self.region_scheduler.clone(),
            apply_router: self.apply_router.clone(),
            router: self.router.clone(),
            importer: self.importer.clone(),
            store_meta: self.store_meta.clone(),
            pending_create_peers: self.pending_create_peers.clone(),
            snap_mgr: self.snap_mgr.clone(),
            coprocessor_host: self.coprocessor_host.clone(),
            trans: self.trans.clone(),
            global_stat: self.global_stat.clone(),
            engines: self.engines.clone(),
            global_replication_state: self.global_replication_state.clone(),
            feature_gate: self.feature_gate.clone(),
            write_senders: self.write_senders.clone(),
        }
    }
}

struct Workers<EK: KvEngine, ER: RaftEngine> {
    pd_worker: LazyWorker<PdTask<EK, ER>>,
    background_worker: Worker,

    // Both of cleanup tasks and region tasks get their own workers, instead of reusing
    // background_workers. This is because the underlying compact_range call is a
    // blocking operation, which can take an extensive amount of time.
    cleanup_worker: Worker,
    region_worker: Worker,
    // Used for calling `manual_purge` if the specific engine implementation requires it
    // (`need_manual_purge`).
    purge_worker: Option<Worker>,

    raftlog_fetch_worker: Worker,

    coprocessor_host: CoprocessorHost<EK>,

    refresh_config_worker: LazyWorker<RefreshConfigTask>,
}

pub struct RaftBatchSystem<EK: KvEngine, ER: RaftEngine> {
    system: BatchSystem<PeerFsm<EK, ER>, StoreFsm<EK>>,
    apply_router: ApplyRouter<EK>,
    apply_system: ApplyBatchSystem<EK>,
    router: RaftRouter<EK, ER>,
    workers: Option<Workers<EK, ER>>,
    store_writers: StoreWriters<EK, ER>,
}

impl<EK: KvEngine, ER: RaftEngine> RaftBatchSystem<EK, ER> {
    pub fn router(&self) -> RaftRouter<EK, ER> {
        self.router.clone()
    }

    pub fn apply_router(&self) -> ApplyRouter<EK> {
        self.apply_router.clone()
    }

    pub fn refresh_config_scheduler(&mut self) -> Scheduler<RefreshConfigTask> {
        assert!(self.workers.is_some());
        self.workers
            .as_ref()
            .unwrap()
            .refresh_config_worker
            .scheduler()
    }

    // TODO: reduce arguments
    pub fn spawn<T: Transport + 'static, C: PdClient + 'static>(
        &mut self,
        meta: metapb::Store,
        cfg: Arc<VersionTrack<Config>>,
        engines: Engines<EK, ER>,
        trans: T,
        pd_client: Arc<C>,
        mgr: SnapManager,
        pd_worker: LazyWorker<PdTask<EK, ER>>,
        store_meta: Arc<Mutex<StoreMeta>>,
        coprocessor_host: CoprocessorHost<EK>,
        importer: Arc<SstImporter>,
        split_check_scheduler: Scheduler<SplitCheckTask>,
        background_worker: Worker,
        auto_split_controller: AutoSplitController,
        global_replication_state: Arc<Mutex<GlobalReplicationState>>,
        concurrency_manager: ConcurrencyManager,
        collector_reg_handle: CollectorRegHandle,
        health_service: Option<HealthService>,
        causal_ts_provider: Option<Arc<CausalTsProviderImpl>>, // used for rawkv apiv2
    ) -> Result<()> {
        assert!(self.workers.is_none());
        // TODO: we can get cluster meta regularly too later.
        let purge_worker = if engines.raft.need_manual_purge() {
            let worker = Worker::new("purge-worker");
            let raft_clone = engines.raft.clone();
            let router_clone = self.router();
            worker.spawn_interval_task(cfg.value().raft_engine_purge_interval.0, move || {
                match raft_clone.manual_purge() {
                    Ok(regions) => {
                        for region_id in regions {
                            let _ = router_clone.send(
                                region_id,
                                PeerMsg::CasualMessage(CasualMessage::ForceCompactRaftLogs),
                            );
                        }
                    }
                    Err(e) => {
                        warn!("purge expired files"; "err" => %e);
                    }
                };
            });
            Some(worker)
        } else {
            None
        };

        let workers = Workers {
            pd_worker,
            background_worker,
            cleanup_worker: Worker::new("cleanup-worker"),
            region_worker: Worker::new("region-worker"),
            purge_worker,
            raftlog_fetch_worker: Worker::new("raftlog-fetch-worker"),
            coprocessor_host: coprocessor_host.clone(),
            refresh_config_worker: LazyWorker::new("refreash-config-worker"),
        };
        mgr.init()?;
        let region_runner = RegionRunner::new(
            engines.kv.clone(),
            mgr.clone(),
            cfg.clone(),
            workers.coprocessor_host.clone(),
            self.router(),
            Some(Arc::clone(&pd_client)),
        );
        let region_scheduler = workers
            .region_worker
            .start_with_timer("snapshot-worker", region_runner);

        let raftlog_gc_runner = RaftlogGcRunner::new(
            engines.clone(),
            cfg.value().raft_log_compact_sync_interval.0,
        );
        let raftlog_gc_scheduler = workers
            .background_worker
            .start_with_timer("raft-gc-worker", raftlog_gc_runner);

        let raftlog_fetch_scheduler = workers.raftlog_fetch_worker.start(
            "raftlog-fetch-worker",
            ReadRunner::new(self.router.clone(), engines.raft.clone()),
        );

        let compact_runner = CompactRunner::new(engines.kv.clone());
        let cleanup_sst_runner = CleanupSstRunner::new(
            meta.get_id(),
            self.router.clone(),
            Arc::clone(&importer),
            Arc::clone(&pd_client),
        );
        let gc_snapshot_runner = GcSnapshotRunner::new(
            meta.get_id(),
            self.router.clone(), // RaftRouter
            mgr.clone(),
        );
        let cleanup_runner =
            CleanupRunner::new(compact_runner, cleanup_sst_runner, gc_snapshot_runner);
        let cleanup_scheduler = workers
            .cleanup_worker
            .start("cleanup-worker", cleanup_runner);
        let consistency_check_runner =
            ConsistencyCheckRunner::<EK, _>::new(self.router.clone(), coprocessor_host.clone());
        let consistency_check_scheduler = workers
            .background_worker
            .start("consistency-check", consistency_check_runner);

        self.store_writers.spawn(
            meta.get_id(),
            engines.raft.clone(),
            Some(engines.kv.clone()),
            &self.router,
            &trans,
            &cfg,
        )?;

        let region_read_progress = store_meta.lock().unwrap().region_read_progress.clone();
        let mut builder = RaftPollerBuilder {
            cfg,
            store: meta,
            engines,
            router: self.router.clone(),
            split_check_scheduler,
            region_scheduler,
            pd_scheduler: workers.pd_worker.scheduler(),
            consistency_check_scheduler,
            cleanup_scheduler,
            raftlog_gc_scheduler,
            raftlog_fetch_scheduler,
            apply_router: self.apply_router.clone(),
            trans,
            coprocessor_host,
            importer,
            snap_mgr: mgr.clone(),
            global_replication_state,
            global_stat: GlobalStoreStat::default(),
            store_meta,
            pending_create_peers: Arc::new(Mutex::new(HashMap::default())),
            feature_gate: pd_client.feature_gate().clone(),
            write_senders: self.store_writers.senders(),
        };
        let region_peers = builder.init()?;
        self.start_system::<T, C>(
            workers,
            region_peers,
            builder,
            auto_split_controller,
            concurrency_manager,
            mgr,
            pd_client,
            collector_reg_handle,
            region_read_progress,
            health_service,
            causal_ts_provider,
        )?;
        Ok(())
    }

    fn start_system<T: Transport + 'static, C: PdClient + 'static>(
        &mut self,
        mut workers: Workers<EK, ER>,
        region_peers: Vec<SenderFsmPair<EK, ER>>,
        builder: RaftPollerBuilder<EK, ER, T>,
        auto_split_controller: AutoSplitController,
        concurrency_manager: ConcurrencyManager,
        snap_mgr: SnapManager,
        pd_client: Arc<C>,
        collector_reg_handle: CollectorRegHandle,
        region_read_progress: RegionReadProgressRegistry,
        health_service: Option<HealthService>,
        causal_ts_provider: Option<Arc<CausalTsProviderImpl>>, // used for rawkv apiv2
    ) -> Result<()> {
        let cfg = builder.cfg.value().clone();
        let store = builder.store.clone();

        let apply_poller_builder = ApplyPollerBuilder::<EK>::new(
            &builder,
            Box::new(self.router.clone()),
            self.apply_router.clone(),
        );
        self.apply_system
            .schedule_all(region_peers.iter().map(|pair| pair.1.get_peer()));

        {
            let mut meta = builder.store_meta.lock().unwrap();
            for (_, peer_fsm) in &region_peers {
                let peer = peer_fsm.get_peer();
                meta.readers
                    .insert(peer_fsm.region_id(), ReadDelegate::from_peer(peer));
            }
        }

        let router = Mutex::new(self.router.clone());
        pd_client.handle_reconnect(move || {
            router
                .lock()
                .unwrap()
                .broadcast_normal(|| PeerMsg::HeartbeatPd);
        });

        let (raft_builder, apply_builder) = (builder.clone(), apply_poller_builder.clone());

        let tag = format!("raftstore-{}", store.get_id());
        let coprocessor_host = builder.coprocessor_host.clone();
        self.system.spawn(tag, builder);
        let mut mailboxes = Vec::with_capacity(region_peers.len());
        let mut address = Vec::with_capacity(region_peers.len());
        for (tx, fsm) in region_peers {
            address.push(fsm.region_id());
            mailboxes.push((
                fsm.region_id(),
                BasicMailbox::new(tx, fsm, self.router.state_cnt().clone()),
            ));
        }
        self.router.register_all(mailboxes);

        // Make sure Msg::Start is the first message each FSM received.
        for addr in address {
            self.router.force_send(addr, PeerMsg::Start).unwrap();
        }
        self.router
            .send_control(StoreMsg::Start {
                store: store.clone(),
            })
            .unwrap();

        self.apply_system
            .spawn("apply".to_owned(), apply_poller_builder);

        let refresh_config_runner = RefreshConfigRunner::new(
            self.apply_router.router.clone(),
            self.router.router.clone(),
            self.apply_system.build_pool_state(apply_builder),
            self.system.build_pool_state(raft_builder),
        );
        assert!(workers.refresh_config_worker.start(refresh_config_runner));

        let pd_runner = PdRunner::new(
            &cfg,
            store.get_id(),
            Arc::clone(&pd_client),
            self.router.clone(),
            workers.pd_worker.scheduler(),
            cfg.pd_store_heartbeat_tick_interval.0,
            auto_split_controller,
            concurrency_manager,
            snap_mgr,
            workers.pd_worker.remote(),
            collector_reg_handle,
            region_read_progress,
            health_service,
            coprocessor_host,
            causal_ts_provider,
        );
        assert!(workers.pd_worker.start_with_timer(pd_runner));

        if let Err(e) = sys_util::thread::set_priority(sys_util::HIGH_PRI) {
            warn!("set thread priority for raftstore failed"; "error" => ?e);
        }
        self.workers = Some(workers);
        // This router will not be accessed again, free all caches.
        self.router.clear_cache();
        Ok(())
    }

    pub fn shutdown(&mut self) {
        if self.workers.is_none() {
            return;
        }
        let mut workers = self.workers.take().unwrap();
        // Wait all workers finish.
        workers.pd_worker.stop();

        self.apply_system.shutdown();
        MEMTRACE_APPLY_ROUTER_ALIVE.trace(TraceEvent::Reset(0));
        MEMTRACE_APPLY_ROUTER_LEAK.trace(TraceEvent::Reset(0));

        fail_point!("after_shutdown_apply");

        self.system.shutdown();
        self.store_writers.shutdown();
        MEMTRACE_RAFT_ROUTER_ALIVE.trace(TraceEvent::Reset(0));
        MEMTRACE_RAFT_ROUTER_LEAK.trace(TraceEvent::Reset(0));

        workers.coprocessor_host.shutdown();
        workers.cleanup_worker.stop();
        workers.region_worker.stop();
        workers.background_worker.stop();
        if let Some(w) = workers.purge_worker {
            w.stop();
        }
        workers.refresh_config_worker.stop();
        workers.raftlog_fetch_worker.stop();
    }
}

pub fn create_raft_batch_system<EK: KvEngine, ER: RaftEngine>(
    cfg: &Config,
) -> (RaftRouter<EK, ER>, RaftBatchSystem<EK, ER>) {
    let (store_tx, store_fsm) = StoreFsm::new(cfg);
    let (apply_router, apply_system) = create_apply_batch_system(cfg);
    let (router, system) =
        batch_system::create_system(&cfg.store_batch_system, store_tx, store_fsm);
    let raft_router = RaftRouter { router };
    let system = RaftBatchSystem {
        system,
        workers: None,
        apply_router,
        apply_system,
        router: raft_router.clone(),
        store_writers: StoreWriters::default(),
    };
    (raft_router, system)
}

#[derive(Debug, PartialEq)]
enum CheckMsgStatus {
    // The message is the first message to an existing peer.
    FirstRequest,
    // The message can be dropped silently
    DropMsg,
    // Try to create the peer
    NewPeer,
    // Try to create the peer which is the first one of this region on local store.
    NewPeerFirst,
}

impl<'a, EK: KvEngine, ER: RaftEngine, T: Transport> StoreFsmDelegate<'a, EK, ER, T> {
    /// Checks if the message is targeting a stale peer.
    fn check_msg(&mut self, msg: &RaftMessage) -> Result<CheckMsgStatus> {
        let region_id = msg.get_region_id();
        let from_epoch = msg.get_region_epoch();
        let msg_type = msg.get_message().get_msg_type();
        let from_store_id = msg.get_from_peer().get_store_id();
        let to_peer_id = msg.get_to_peer().get_id();

        // Check if the target peer is tombstone.
        let state_key = keys::region_state_key(region_id);
        let local_state: RegionLocalState =
            match self.ctx.engines.kv.get_msg_cf(CF_RAFT, &state_key)? {
                Some(state) => state,
                None => return Ok(CheckMsgStatus::NewPeerFirst),
            };

        if local_state.get_state() != PeerState::Tombstone {
            // Maybe split, but not registered yet.
            if !util::is_first_message(msg.get_message()) {
                self.ctx
                    .raft_metrics
                    .message_dropped
                    .region_nonexistent
                    .inc();
                return Err(Error::RegionNotRegistered {
                    region_id,
                    local_state,
                });
            }
            info!(
                "region doesn't exist yet, wait for it to be split";
                "region_id" => region_id
            );
            return Ok(CheckMsgStatus::FirstRequest);
        }
        debug!(
            "region is in tombstone state";
            "region_id" => region_id,
            "region_local_state" => ?local_state,
        );
        let region = local_state.get_region();
        let region_epoch = region.get_region_epoch();
        if local_state.has_merge_state() {
            info!(
                "merged peer receives a stale message";
                "region_id" => region_id,
                "current_region_epoch" => ?region_epoch,
                "msg_type" => ?msg_type,
            );

            let merge_target = if let Some(peer) = find_peer(region, from_store_id) {
                // Maybe the target is promoted from learner to voter, but the follower
                // doesn't know it. So we only compare peer id.
                if peer.get_id() < msg.get_from_peer().get_id() {
                    panic!(
                        "peer id increased after region is merged, message peer id {}, local peer id {}, region {:?}",
                        msg.get_from_peer().get_id(),
                        peer.get_id(),
                        region
                    );
                }
                // Let stale peer decides whether it should wait for merging or just remove
                // itself.
                Some(local_state.get_merge_state().get_target().to_owned())
            } else {
                // If a peer is isolated before prepare_merge and conf remove, it should just
                // remove itself.
                None
            };
            self.ctx
                .handle_stale_msg(msg, region_epoch.clone(), merge_target);
            return Ok(CheckMsgStatus::DropMsg);
        }
        // The region in this peer is already destroyed
        if util::is_epoch_stale(from_epoch, region_epoch) {
            self.ctx
                .raft_metrics
                .message_dropped
                .region_tombstone_peer
                .inc();
            info!(
                "tombstone peer receives a stale message";
                "region_id" => region_id,
                "from_region_epoch" => ?from_epoch,
                "current_region_epoch" => ?region_epoch,
                "msg_type" => ?msg_type,
            );
            if find_peer(region, from_store_id).is_none() {
                self.ctx.handle_stale_msg(msg, region_epoch.clone(), None);
            } else {
                let mut need_gc_msg = util::is_vote_msg(msg.get_message());
                if msg.has_extra_msg() {
                    // A learner can't vote so it sends the check-stale-peer msg to others to find
                    // out whether it is removed due to conf change or merge.
                    need_gc_msg |=
                        msg.get_extra_msg().get_type() == ExtraMessageType::MsgCheckStalePeer;
                    // For backward compatibility
                    need_gc_msg |=
                        msg.get_extra_msg().get_type() == ExtraMessageType::MsgRegionWakeUp;
                }
                if need_gc_msg {
                    let mut send_msg = RaftMessage::default();
                    send_msg.set_region_id(region_id);
                    send_msg.set_from_peer(msg.get_to_peer().clone());
                    send_msg.set_to_peer(msg.get_from_peer().clone());
                    send_msg.set_region_epoch(region_epoch.clone());
                    let extra_msg = send_msg.mut_extra_msg();
                    extra_msg.set_type(ExtraMessageType::MsgCheckStalePeerResponse);
                    extra_msg.set_check_peers(region.get_peers().into());
                    if let Err(e) = self.ctx.trans.send(send_msg) {
                        error!(?e;
                            "send check stale peer response message failed";
                            "region_id" => region_id,
                        );
                    }
                }
            }

            return Ok(CheckMsgStatus::DropMsg);
        }
        // A tombstone peer may not apply the conf change log which removes itself.
        // In this case, the local epoch is stale and the local peer can be found from
        // region. We can compare the local peer id with to_peer_id to verify whether it
        // is correct to create a new peer.
        if let Some(local_peer_id) = find_peer(region, self.ctx.store_id()).map(|r| r.get_id()) {
            if to_peer_id <= local_peer_id {
                self.ctx
                    .raft_metrics
                    .message_dropped
                    .region_tombstone_peer
                    .inc();
                info!(
                    "tombstone peer receives a stale message, local_peer_id >= to_peer_id in msg";
                    "region_id" => region_id,
                    "local_peer_id" => local_peer_id,
                    "to_peer_id" => to_peer_id,
                    "msg_type" => ?msg_type
                );
                return Ok(CheckMsgStatus::DropMsg);
            }
        }
        Ok(CheckMsgStatus::NewPeer)
    }

    fn on_raft_message(&mut self, msg: InspectedRaftMessage) -> Result<()> {
        let (heap_size, forwarded) = (msg.heap_size, Cell::new(false));
        defer!(if !forwarded.get() {
            MEMTRACE_RAFT_MESSAGES.trace(TraceEvent::Sub(heap_size));
        });

        let region_id = msg.msg.get_region_id();
        let msg = match self.ctx.router.send(region_id, PeerMsg::RaftMessage(msg)) {
            Ok(()) => {
                forwarded.set(true);
                return Ok(());
            }
            Err(TrySendError::Full(_)) => return Ok(()),
            Err(TrySendError::Disconnected(_)) if self.ctx.router.is_shutdown() => return Ok(()),
            Err(TrySendError::Disconnected(PeerMsg::RaftMessage(im))) => im.msg,
            Err(_) => unreachable!(),
        };

        debug!(
            "handle raft message";
            "from_peer_id" => msg.get_from_peer().get_id(),
            "to_peer_id" => msg.get_to_peer().get_id(),
            "store_id" => self.fsm.store.id,
            "region_id" => region_id,
            "msg_type" => %util::MsgType(&msg),
        );

        if msg.get_to_peer().get_store_id() != self.ctx.store_id() {
            warn!(
                "store not match, ignore it";
                "store_id" => self.ctx.store_id(),
                "to_store_id" => msg.get_to_peer().get_store_id(),
                "region_id" => region_id,
            );
            self.ctx
                .raft_metrics
                .message_dropped
                .mismatch_store_id
                .inc();
            return Ok(());
        }

        if !msg.has_region_epoch() {
            error!(
                "missing epoch in raft message, ignore it";
                "region_id" => region_id,
            );
            self.ctx
                .raft_metrics
                .message_dropped
                .mismatch_region_epoch
                .inc();
            return Ok(());
        }
        if msg.get_is_tombstone() || msg.has_merge_target() {
            // Target tombstone peer doesn't exist, so ignore it.
            return Ok(());
        }
        let check_msg_status = self.check_msg(&msg)?;
        let is_first_request = match check_msg_status {
            CheckMsgStatus::DropMsg => return Ok(()),
            CheckMsgStatus::FirstRequest => true,
            CheckMsgStatus::NewPeer | CheckMsgStatus::NewPeerFirst => {
                if self.maybe_create_peer(
                    region_id,
                    &msg,
                    check_msg_status == CheckMsgStatus::NewPeerFirst,
                )? {
                    // Peer created, send the message again.
                    let peer_msg = PeerMsg::RaftMessage(InspectedRaftMessage { heap_size, msg });
                    if self.ctx.router.send(region_id, peer_msg).is_ok() {
                        forwarded.set(true);
                    }
                    return Ok(());
                }
                // Can't create peer, see if we should keep this message
                util::is_first_message(msg.get_message())
            }
        };
        if is_first_request {
            // To void losing messages, either put it to pending_msg or force send.
            let mut store_meta = self.ctx.store_meta.lock().unwrap();
            if !store_meta.regions.contains_key(&region_id) {
                // Save one pending message for a peer is enough, remove
                // the previous pending message of this peer
                store_meta
                    .pending_msgs
                    .swap_remove_front(|m| m.get_to_peer() == msg.get_to_peer());

                store_meta.pending_msgs.push(msg);
            } else {
                drop(store_meta);
                let peer_msg = PeerMsg::RaftMessage(InspectedRaftMessage { heap_size, msg });
                if let Err(e) = self.ctx.router.force_send(region_id, peer_msg) {
                    warn!("handle first request failed"; "region_id" => region_id, "error" => ?e);
                } else {
                    forwarded.set(true);
                }
            }
        }
        Ok(())
    }

    /// If target peer doesn't exist, create it.
    ///
    /// return false to indicate that target peer is in invalid state or
    /// doesn't exist and can't be created.
    fn maybe_create_peer(
        &mut self,
        region_id: u64,
        msg: &RaftMessage,
        is_local_first: bool,
    ) -> Result<bool> {
        if !is_initial_msg(msg.get_message()) {
            let msg_type = msg.get_message().get_msg_type();
            debug!(
                "target peer doesn't exist, stale message";
                "target_peer" => ?msg.get_to_peer(),
                "region_id" => region_id,
                "msg_type" => ?msg_type,
            );
            self.ctx.raft_metrics.message_dropped.stale_msg.inc();
            return Ok(false);
        }

        if is_local_first {
            let mut pending_create_peers = self.ctx.pending_create_peers.lock().unwrap();
            if pending_create_peers.contains_key(&region_id) {
                return Ok(false);
            }
            pending_create_peers.insert(region_id, (msg.get_to_peer().get_id(), false));
        }

        let res = self.maybe_create_peer_internal(region_id, msg, is_local_first);
        // If failed, i.e. Err or Ok(false), remove this peer data from
        // `pending_create_peers`.
        if res.as_ref().map_or(true, |b| !*b) && is_local_first {
            let mut pending_create_peers = self.ctx.pending_create_peers.lock().unwrap();
            if let Some(status) = pending_create_peers.get(&region_id) {
                if *status == (msg.get_to_peer().get_id(), false) {
                    pending_create_peers.remove(&region_id);
                }
            }
        }
        res
    }

    fn maybe_create_peer_internal(
        &mut self,
        region_id: u64,
        msg: &RaftMessage,
        is_local_first: bool,
    ) -> Result<bool> {
        if is_local_first
            && self
                .ctx
                .engines
                .kv
                .get_value_cf(CF_RAFT, &keys::region_state_key(region_id))?
                .is_some()
        {
            return Ok(false);
        }

        let target = msg.get_to_peer();

        let mut meta = self.ctx.store_meta.lock().unwrap();
        if meta.regions.contains_key(&region_id) {
            return Ok(true);
        }
        fail_point!("after_acquire_store_meta_on_maybe_create_peer_internal");

        if is_local_first {
            let pending_create_peers = self.ctx.pending_create_peers.lock().unwrap();
            match pending_create_peers.get(&region_id) {
                Some(status) if *status == (msg.get_to_peer().get_id(), false) => (),
                // If changed, it means this peer has been/will be replaced from the new one from
                // splitting.
                _ => return Ok(false),
            }
            // Note that `StoreMeta` lock is held and status is (peer_id, false)
            // in `pending_create_peers` now. If this peer is created from
            // splitting latter and then status in `pending_create_peers` is
            // changed, that peer creation in `on_ready_split_region` must be
            // executed **after** current peer creation because of the
            // `StoreMeta` lock.
        }

        if meta.overlap_damaged_range(
            &data_key(msg.get_start_key()),
            &data_end_key(msg.get_end_key()),
        ) {
            warn!(
                "Damaged region overlapped and reject to create peer";
                "peer_id" => ?target,
                "region_id" => &region_id,
            );
            return Ok(false);
        }

        let mut is_overlapped = false;
        let mut regions_to_destroy = vec![];
        for (key, id) in meta.region_ranges.range((
            Excluded(data_key(msg.get_start_key())),
            Unbounded::<Vec<u8>>,
        )) {
            let exist_region = match meta.regions.get(id) {
                Some(r) => r,
                None => panic!(
                    "meta corrupted: no region for {} {} when creating {} {:?}",
                    id,
                    log_wrappers::Value::key(key),
                    region_id,
                    msg,
                ),
            };
            if enc_start_key(exist_region) >= data_end_key(msg.get_end_key()) {
                break;
            }

            debug!(
                "msg is overlapped with exist region";
                "region_id" => region_id,
                "msg" => ?msg,
                "exist_region" => ?exist_region,
            );
            let (can_destroy, merge_to_this_peer) = maybe_destroy_source(
                &meta,
                region_id,
                target.get_id(),
                exist_region.get_id(),
                msg.get_region_epoch().to_owned(),
            );
            if can_destroy {
                if !merge_to_this_peer {
                    regions_to_destroy.push(exist_region.get_id());
                } else {
                    error!(
                        "A new peer has a merge source peer";
                        "region_id" => region_id,
                        "peer_id" => target.get_id(),
                        "source_region" => ?exist_region,
                    );
                    if self.ctx.cfg.dev_assert {
                        panic!(
                            "something is wrong, maybe PD do not ensure all target peers exist before merging"
                        );
                    }
                }
                continue;
            }
            is_overlapped = true;
            if msg.get_region_epoch().get_version() > exist_region.get_region_epoch().get_version()
            {
                // If new region's epoch version is greater than exist region's, the exist
                // region may has been merged/splitted already.
                let _ = self.ctx.router.force_send(
                    exist_region.get_id(),
                    PeerMsg::CasualMessage(CasualMessage::RegionOverlapped),
                );
            }
        }

        if is_overlapped {
            self.ctx.raft_metrics.message_dropped.region_overlap.inc();
            return Ok(false);
        }

        for id in regions_to_destroy {
            self.ctx
                .router
                .force_send(
                    id,
                    PeerMsg::SignificantMsg(SignificantMsg::MergeResult {
                        target_region_id: region_id,
                        target: target.clone(),
                        result: MergeResultKind::Stale,
                    }),
                )
                .unwrap();
        }

        // New created peers should know it's learner or not.
        let (tx, mut peer) = PeerFsm::replicate(
            self.ctx.store_id(),
            &self.ctx.cfg,
            self.ctx.region_scheduler.clone(),
            self.ctx.raftlog_fetch_scheduler.clone(),
            self.ctx.engines.clone(),
            region_id,
            target.clone(),
        )?;

        // WARNING: The checking code must be above this line.
        // Now all checking passed

        let mut replication_state = self.ctx.global_replication_state.lock().unwrap();
        peer.peer.init_replication_mode(&mut replication_state);
        drop(replication_state);

        peer.peer.local_first_replicate = is_local_first;

        // Following snapshot may overlap, should insert into region_ranges after
        // snapshot is applied.
        meta.regions
            .insert(region_id, peer.get_peer().region().to_owned());
        meta.region_read_progress
            .insert(region_id, peer.peer.read_progress.clone());

        let mailbox = BasicMailbox::new(tx, peer, self.ctx.router.state_cnt().clone());
        self.ctx.router.register(region_id, mailbox);
        self.ctx
            .router
            .force_send(region_id, PeerMsg::Start)
            .unwrap();
        Ok(true)
    }

    fn on_compaction_finished(&mut self, event: EK::CompactedEvent) {
        if event.is_size_declining_trivial(self.ctx.cfg.region_split_check_diff().0) {
            return;
        }

        let output_level_str = event.output_level_label();
        COMPACTION_DECLINED_BYTES
            .with_label_values(&[&output_level_str])
            .observe(event.total_bytes_declined() as f64);

        // self.cfg.region_split_check_diff.0 / 16 is an experienced value.
        let mut region_declined_bytes = {
            let meta = self.ctx.store_meta.lock().unwrap();
            event.calc_ranges_declined_bytes(
                &meta.region_ranges,
                self.ctx.cfg.region_split_check_diff().0 / 16,
            )
        };

        COMPACTION_RELATED_REGION_COUNT
            .with_label_values(&[&output_level_str])
            .observe(region_declined_bytes.len() as f64);

        for (region_id, declined_bytes) in region_declined_bytes.drain(..) {
            let _ = self.ctx.router.send(
                region_id,
                PeerMsg::CasualMessage(CasualMessage::CompactionDeclinedBytes {
                    bytes: declined_bytes,
                }),
            );
        }
    }

    fn register_compact_check_tick(&self) {
        self.ctx.schedule_store_tick(
            StoreTick::CompactCheck,
            self.ctx.cfg.region_compact_check_interval.0,
        )
    }

    fn on_compact_check_tick(&mut self) {
        self.register_compact_check_tick();
        if self.ctx.cleanup_scheduler.is_busy() {
            debug!(
                "compact worker is busy, check space redundancy next time";
                "store_id" => self.fsm.store.id,
            );
            return;
        }

        if self
            .ctx
            .engines
            .kv
            .auto_compactions_is_disabled()
            .expect("cf")
        {
            debug!(
                "skip compact check when disabled auto compactions";
                "store_id" => self.fsm.store.id,
            );
            return;
        }

        // Start from last checked key.
        let mut ranges_need_check =
            Vec::with_capacity(self.ctx.cfg.region_compact_check_step as usize + 1);
        ranges_need_check.push(self.fsm.store.last_compact_checked_key.clone());

        let largest_key = {
            let meta = self.ctx.store_meta.lock().unwrap();
            if meta.region_ranges.is_empty() {
                debug!(
                    "there is no range need to check";
                    "store_id" => self.fsm.store.id
                );
                return;
            }

            // Collect continuous ranges.
            let left_ranges = meta.region_ranges.range((
                Excluded(self.fsm.store.last_compact_checked_key.clone()),
                Unbounded::<Key>,
            ));
            ranges_need_check.extend(
                left_ranges
                    .take(self.ctx.cfg.region_compact_check_step as usize)
                    .map(|(k, _)| k.to_owned()),
            );

            // Update last_compact_checked_key.
            meta.region_ranges.keys().last().unwrap().to_vec()
        };

        let last_key = ranges_need_check.last().unwrap().clone();
        if last_key == largest_key {
            // Range [largest key, DATA_MAX_KEY) also need to check.
            if last_key != keys::DATA_MAX_KEY.to_vec() {
                ranges_need_check.push(keys::DATA_MAX_KEY.to_vec());
            }
            // Next task will start from the very beginning.
            self.fsm.store.last_compact_checked_key = keys::DATA_MIN_KEY.to_vec();
        } else {
            self.fsm.store.last_compact_checked_key = last_key;
        }

        // Schedule the task.
        let cf_names = vec![CF_DEFAULT.to_owned(), CF_WRITE.to_owned()];
        if let Err(e) = self.ctx.cleanup_scheduler.schedule(CleanupTask::Compact(
            CompactTask::CheckAndCompact {
                cf_names,
                ranges: ranges_need_check,
                tombstones_num_threshold: self.ctx.cfg.region_compact_min_tombstones,
                tombstones_percent_threshold: self.ctx.cfg.region_compact_tombstones_percent,
            },
        )) {
            error!(
                "schedule space check task failed";
                "store_id" => self.fsm.store.id,
                "err" => ?e,
            );
        }
    }

    fn store_heartbeat_pd(&mut self, report: Option<pdpb::StoreReport>) {
        let mut stats = StoreStats::default();

        stats.set_store_id(self.ctx.store_id());
        {
            let meta = self.ctx.store_meta.lock().unwrap();
            stats.set_region_count(meta.regions.len() as u32);

            if !meta.damaged_ranges.is_empty() {
                let damaged_regions_id = meta.get_all_damaged_region_ids().into_iter().collect();
                stats.set_damaged_regions_id(damaged_regions_id);
            }
        }

        let snap_stats = self.ctx.snap_mgr.stats();
        stats.set_sending_snap_count(snap_stats.sending_count as u32);
        stats.set_receiving_snap_count(snap_stats.receiving_count as u32);
        STORE_SNAPSHOT_TRAFFIC_GAUGE_VEC
            .with_label_values(&["sending"])
            .set(snap_stats.sending_count as i64);
        STORE_SNAPSHOT_TRAFFIC_GAUGE_VEC
            .with_label_values(&["receiving"])
            .set(snap_stats.receiving_count as i64);

        stats.set_start_time(self.fsm.store.start_time.unwrap().sec as u32);

        // report store write flow to pd
        stats.set_bytes_written(
            self.ctx
                .global_stat
                .stat
                .engine_total_bytes_written
                .swap(0, Ordering::SeqCst),
        );
        stats.set_keys_written(
            self.ctx
                .global_stat
                .stat
                .engine_total_keys_written
                .swap(0, Ordering::SeqCst),
        );

        stats.set_is_busy(
            self.ctx
                .global_stat
                .stat
                .is_busy
                .swap(false, Ordering::SeqCst),
        );

        let mut query_stats = QueryStats::default();
        query_stats.set_put(
            self.ctx
                .global_stat
                .stat
                .engine_total_query_put
                .swap(0, Ordering::SeqCst),
        );
        query_stats.set_delete(
            self.ctx
                .global_stat
                .stat
                .engine_total_query_delete
                .swap(0, Ordering::SeqCst),
        );
        query_stats.set_delete_range(
            self.ctx
                .global_stat
                .stat
                .engine_total_query_delete_range
                .swap(0, Ordering::SeqCst),
        );
        stats.set_query_stats(query_stats);

        let store_info = Some(StoreInfo {
            kv_engine: self.ctx.engines.kv.clone(),
            raft_engine: self.ctx.engines.raft.clone(),
            capacity: self.ctx.cfg.capacity.0,
        });

        let task = PdTask::StoreHeartbeat {
            stats,
            store_info,
            report,
            dr_autosync_status: self
                .ctx
                .global_replication_state
                .lock()
                .unwrap()
                .store_dr_autosync_status(),
        };
        if let Err(e) = self.ctx.pd_scheduler.schedule(task) {
            error!("notify pd failed";
                "store_id" => self.fsm.store.id,
                "err" => ?e
            );
        }
    }

    fn on_pd_store_heartbeat_tick(&mut self) {
        self.store_heartbeat_pd(None);
        self.register_pd_store_heartbeat_tick();
    }

    fn on_snap_mgr_gc(&mut self) {
        // refresh multi_snapshot_files enable flag
        self.ctx.snap_mgr.set_enable_multi_snapshot_files(
            self.ctx
                .feature_gate
                .can_enable(MULTI_FILES_SNAPSHOT_FEATURE),
        );

        if let Err(e) = self
            .ctx
            .cleanup_scheduler
            .schedule(CleanupTask::GcSnapshot(GcSnapshotTask::GcSnapshot))
        {
            error!(
                "schedule to delete ssts failed";
                "store_id" => self.fsm.store.id,
                "err" => ?e,
            );
        }
    }

    fn on_compact_lock_cf(&mut self) {
        // Create a compact lock cf task(compact whole range) and schedule directly.
        let lock_cf_bytes_written = self
            .ctx
            .global_stat
            .stat
            .lock_cf_bytes_written
            .load(Ordering::SeqCst);
        if lock_cf_bytes_written > self.ctx.cfg.lock_cf_compact_bytes_threshold.0 {
            self.ctx
                .global_stat
                .stat
                .lock_cf_bytes_written
                .fetch_sub(lock_cf_bytes_written, Ordering::SeqCst);

            let task = CompactTask::Compact {
                cf_name: String::from(CF_LOCK),
                start_key: None,
                end_key: None,
            };
            if let Err(e) = self
                .ctx
                .cleanup_scheduler
                .schedule(CleanupTask::Compact(task))
            {
                error!(
                    "schedule compact lock cf task failed";
                    "store_id" => self.fsm.store.id,
                    "err" => ?e,
                );
            }
        }

        self.register_compact_lock_cf_tick();
    }

    fn on_wake_up_regions(&self, abnormal_stores: Vec<u64>) {
        info!("try to wake up all hibernated regions in this store";
            "to_all" => abnormal_stores.is_empty());
        let meta = self.ctx.store_meta.lock().unwrap();
        for region_id in meta.regions.keys() {
            let region = &meta.regions[region_id];
            // Check whether the current region is not found on abnormal stores. If so,
            // this region is not the target to be awaken.
            if !region_on_stores(region, &abnormal_stores) {
                continue;
            }
            let peer = {
                match find_peer(region, self.ctx.store_id()) {
                    None => continue,
                    Some(p) => p.clone(),
                }
            };
            {
                // Send MsgRegionWakeUp to Peer for awakening hibernated regions.
                let mut message = RaftMessage::default();
                message.set_region_id(*region_id);
                message.set_from_peer(peer.clone());
                message.set_to_peer(peer);
                message.set_region_epoch(region.get_region_epoch().clone());
                let mut msg = ExtraMessage::default();
                msg.set_type(ExtraMessageType::MsgRegionWakeUp);
                msg.forcely_awaken = true;
                message.set_extra_msg(msg);
                if let Err(e) = self.ctx.router.send_raft_message(message) {
                    error!(
                        "send awaken region message failed";
                        "region_id" => region_id,
                        "err" => ?e
                    );
                }
            }
        }
    }

    fn register_pd_store_heartbeat_tick(&self) {
        self.ctx.schedule_store_tick(
            StoreTick::PdStoreHeartbeat,
            self.ctx.cfg.pd_store_heartbeat_tick_interval.0,
        );
    }

    fn register_snap_mgr_gc_tick(&self) {
        self.ctx
            .schedule_store_tick(StoreTick::SnapGc, self.ctx.cfg.snap_mgr_gc_tick_interval.0)
    }

    fn register_compact_lock_cf_tick(&self) {
        self.ctx.schedule_store_tick(
            StoreTick::CompactLockCf,
            self.ctx.cfg.lock_cf_compact_interval.0,
        )
    }
}

impl<'a, EK: KvEngine, ER: RaftEngine, T: Transport> StoreFsmDelegate<'a, EK, ER, T> {
    fn on_validate_sst_result(&mut self, ssts: Vec<SstMeta>) {
        if ssts.is_empty() || self.ctx.importer.get_mode() == SwitchMode::Import {
            return;
        }
        // A stale peer can still ingest a stale Sst before it is
        // destroyed. We need to make sure that no stale peer exists.
        let mut delete_ssts = Vec::new();
        {
            let meta = self.ctx.store_meta.lock().unwrap();
            for sst in ssts {
                if !meta.regions.contains_key(&sst.get_region_id()) {
                    delete_ssts.push(sst);
                }
            }
        }
        if delete_ssts.is_empty() {
            return;
        }

        let task = CleanupSstTask::DeleteSst { ssts: delete_ssts };
        if let Err(e) = self
            .ctx
            .cleanup_scheduler
            .schedule(CleanupTask::CleanupSst(task))
        {
            error!(
                "schedule to delete ssts failed";
                "store_id" => self.fsm.store.id,
                "err" => ?e,
            );
        }
    }

    fn on_cleanup_import_sst(&mut self) -> Result<()> {
        let mut delete_ssts = Vec::new();
        let mut validate_ssts = Vec::new();

        let ssts = box_try!(self.ctx.importer.list_ssts());
        if ssts.is_empty() {
            return Ok(());
        }
        {
            let meta = self.ctx.store_meta.lock().unwrap();
            for sst in ssts {
                if let Some(r) = meta.regions.get(&sst.get_region_id()) {
                    let region_epoch = r.get_region_epoch();
                    if util::is_epoch_stale(sst.get_region_epoch(), region_epoch) {
                        // If the SST epoch is stale, it will not be ingested anymore.
                        delete_ssts.push(sst);
                    }
                } else {
                    // If the peer doesn't exist, we need to validate the SST through PD.
                    validate_ssts.push(sst);
                }
            }
        }

        if !delete_ssts.is_empty() {
            let task = CleanupSstTask::DeleteSst { ssts: delete_ssts };
            if let Err(e) = self
                .ctx
                .cleanup_scheduler
                .schedule(CleanupTask::CleanupSst(task))
            {
                error!(
                    "schedule to delete ssts failed";
                    "store_id" => self.fsm.store.id,
                    "err" => ?e
                );
            }
        }

        // When there is an import job running, the region which this sst belongs may
        // has not been split from the origin region because the apply thread is so busy
        // that it can not apply SplitRequest as soon as possible. So we can not
        // delete this sst file.
        if !validate_ssts.is_empty() && self.ctx.importer.get_mode() != SwitchMode::Import {
            let task = CleanupSstTask::ValidateSst {
                ssts: validate_ssts,
            };
            if let Err(e) = self
                .ctx
                .cleanup_scheduler
                .schedule(CleanupTask::CleanupSst(task))
            {
                error!(
                   "schedule to validate ssts failed";
                   "store_id" => self.fsm.store.id,
                   "err" => ?e,
                );
            }
        }

        Ok(())
    }

    fn register_consistency_check_tick(&mut self) {
        self.ctx.schedule_store_tick(
            StoreTick::ConsistencyCheck,
            self.ctx.cfg.consistency_check_interval.0,
        )
    }

    fn on_consistency_check_tick(&mut self) {
        self.register_consistency_check_tick();
        if self.ctx.consistency_check_scheduler.is_busy() {
            return;
        }
        let (mut target_region_id, mut oldest) = (0, Instant::now());
        let target_peer = {
            let meta = self.ctx.store_meta.lock().unwrap();
            for region_id in meta.regions.keys() {
                match self.fsm.store.consistency_check_time.get(region_id) {
                    Some(time) => {
                        if *time < oldest {
                            oldest = *time;
                            target_region_id = *region_id;
                        }
                    }
                    None => {
                        target_region_id = *region_id;
                        break;
                    }
                }
            }
            if target_region_id == 0 {
                return;
            }
            match find_peer(&meta.regions[&target_region_id], self.ctx.store_id()) {
                None => return,
                Some(p) => p.clone(),
            }
        };
        info!(
            "scheduling consistency check for region";
            "store_id" => self.fsm.store.id,
            "region_id" => target_region_id,
        );
        self.fsm
            .store
            .consistency_check_time
            .insert(target_region_id, Instant::now());
        let mut request = new_admin_request(target_region_id, target_peer);
        let mut admin = AdminRequest::default();
        admin.set_cmd_type(AdminCmdType::ComputeHash);
        self.ctx
            .coprocessor_host
            .on_prepropose_compute_hash(admin.mut_compute_hash());
        request.set_admin_request(admin);

        let _ = self.ctx.router.send(
            target_region_id,
            PeerMsg::RaftCommand(RaftCommand::new(request, Callback::None)),
        );
    }

    fn on_cleanup_import_sst_tick(&mut self) {
        if let Err(e) = self.on_cleanup_import_sst() {
            error!(?e;
                "cleanup import sst failed";
                "store_id" => self.fsm.store.id,
            );
        }
        self.register_cleanup_import_sst_tick();
    }

    fn register_cleanup_import_sst_tick(&self) {
        self.ctx.schedule_store_tick(
            StoreTick::CleanupImportSst,
            self.ctx.cfg.cleanup_import_sst_interval.0,
        )
    }

    fn clear_region_size_in_range(&mut self, start_key: &[u8], end_key: &[u8]) {
        let start_key = data_key(start_key);
        let end_key = data_end_key(end_key);

        let mut regions = vec![];
        {
            let meta = self.ctx.store_meta.lock().unwrap();
            for (_, region_id) in meta
                .region_ranges
                .range((Excluded(start_key), Included(end_key)))
            {
                regions.push(*region_id);
            }
        }
        for region_id in regions {
            let _ = self.ctx.router.send(
                region_id,
                PeerMsg::CasualMessage(CasualMessage::ClearRegionSize),
            );
        }
    }

    fn on_store_unreachable(&mut self, store_id: u64) {
        let now = Instant::now();
        let unreachable_backoff = self.ctx.cfg.unreachable_backoff.0;
        if self
            .fsm
            .store
            .last_unreachable_report
            .get(&store_id)
            .map_or(unreachable_backoff, |t| now.saturating_duration_since(*t))
            < unreachable_backoff
        {
            return;
        }
        info!(
            "broadcasting unreachable";
            "store_id" => self.fsm.store.id,
            "unreachable_store_id" => store_id,
        );
        self.fsm.store.last_unreachable_report.insert(store_id, now);
        // It's possible to acquire the lock and only send notification to
        // involved regions. However loop over all the regions can take a
        // lot of time, which may block other operations.
        self.ctx.router.report_unreachable(store_id);
    }

    fn on_update_replication_mode(&mut self, status: ReplicationStatus) {
        let mut state = self.ctx.global_replication_state.lock().unwrap();
        if state.status().mode == status.mode {
            if status.get_mode() == ReplicationMode::Majority {
                return;
            }
            let exist_dr = state.status().get_dr_auto_sync();
            let dr = status.get_dr_auto_sync();
            if exist_dr.state_id == dr.state_id && exist_dr.state == dr.state {
                return;
            }
        }
        let store_allowlist = match status.get_mode() {
            ReplicationMode::DrAutoSync => {
                status.get_dr_auto_sync().get_available_stores().to_vec()
            }
            _ => vec![],
        };

        info!("updating replication mode"; "status" => ?status);
        state.set_status(status);
        drop(state);
        self.ctx.trans.set_store_allowlist(store_allowlist);
        self.ctx.router.report_status_update()
    }

    fn on_unsafe_recovery_create_peer(&self, region: Region) {
        info!("Unsafe recovery, creating a peer"; "peer" => ?region);
        let mut meta = self.ctx.store_meta.lock().unwrap();
        if let Some((_, id)) = meta
            .region_ranges
            .range((
                Excluded(data_key(region.get_start_key())),
                Unbounded::<Vec<u8>>,
            ))
            .next()
        {
            let exist_region = &meta.regions[id];
            if enc_start_key(exist_region) < data_end_key(region.get_end_key()) {
                if exist_region.get_id() == region.get_id() {
                    warn!(
                        "Unsafe recovery, region has already been created.";
                        "region" => ?region,
                        "exist_region" => ?exist_region,
                    );
                    return;
                } else {
                    error!(
                        "Unsafe recovery, region to be created overlaps with an existing region";
                        "region" => ?region,
                        "exist_region" => ?exist_region,
                    );
                    return;
                }
            }
        }
        let (sender, mut peer) = match PeerFsm::create(
            self.ctx.store.get_id(),
            &self.ctx.cfg,
            self.ctx.region_scheduler.clone(),
            self.ctx.raftlog_fetch_scheduler.clone(),
            self.ctx.engines.clone(),
            &region,
            false,
        ) {
            Ok((sender, peer)) => (sender, peer),
            Err(e) => {
                error!(
                    "Unsafe recovery, fail to create peer fsm";
                    "region" => ?region,
                    "err" => ?e,
                );
                return;
            }
        };
        let mut replication_state = self.ctx.global_replication_state.lock().unwrap();
        peer.peer.init_replication_mode(&mut replication_state);
        drop(replication_state);
        peer.peer.activate(self.ctx);

        let start_key = keys::enc_start_key(&region);
        let end_key = keys::enc_end_key(&region);
        if meta
            .regions
            .insert(region.get_id(), region.clone())
            .is_some()
            || meta
                .region_ranges
                .insert(end_key.clone(), region.get_id())
                .is_some()
            || meta
                .readers
                .insert(region.get_id(), ReadDelegate::from_peer(peer.get_peer()))
                .is_some()
            || meta
                .region_read_progress
                .insert(region.get_id(), peer.peer.read_progress.clone())
                .is_some()
        {
            panic!(
                "Unsafe recovery, key conflicts while inserting region {:?} into store meta",
                region,
            );
        }
        drop(meta);

        if let Err(e) = self.ctx.engines.kv.delete_ranges_cfs(
            DeleteStrategy::DeleteByKey,
            &[Range::new(&start_key, &end_key)],
        ) {
            panic!(
                "Unsafe recovery, fail to clean up stale data while creating the new region {:?}, the error is {:?}",
                region, e,
            );
        }
        let mut kv_wb = self.ctx.engines.kv.write_batch();
        if let Err(e) = peer_storage::write_peer_state(&mut kv_wb, &region, PeerState::Normal, None)
        {
            panic!(
                "Unsafe recovery, fail to add peer state for {:?} into write batch, the error is {:?}",
                region, e,
            );
        }
        let mut write_opts = WriteOptions::new();
        write_opts.set_sync(true);
        if let Err(e) = kv_wb.write_opt(&write_opts) {
            panic!(
                "Unsafe recovery, fail to write to disk while creating peer {:?}, the error is {:?}",
                region, e,
            );
        }

        let mailbox = BasicMailbox::new(sender, peer, self.ctx.router.state_cnt().clone());
        self.ctx.router.register(region.get_id(), mailbox);
        self.ctx
            .router
            .force_send(region.get_id(), PeerMsg::Start)
            .unwrap();
    }
}

#[cfg(test)]
mod tests {
    use engine_rocks::{RangeOffsets, RangeProperties, RocksCompactedEvent};

    use super::*;

    #[test]
    fn test_calc_region_declined_bytes() {
        let prop = RangeProperties {
            offsets: vec![
                (
                    b"a".to_vec(),
                    RangeOffsets {
                        size: 4 * 1024,
                        keys: 1,
                    },
                ),
                (
                    b"b".to_vec(),
                    RangeOffsets {
                        size: 8 * 1024,
                        keys: 2,
                    },
                ),
                (
                    b"c".to_vec(),
                    RangeOffsets {
                        size: 12 * 1024,
                        keys: 3,
                    },
                ),
            ],
        };
        let event = RocksCompactedEvent {
            cf: "default".to_owned(),
            output_level: 3,
            total_input_bytes: 12 * 1024,
            total_output_bytes: 0,
            start_key: prop.smallest_key().unwrap(),
            end_key: prop.largest_key().unwrap(),
            input_props: vec![prop],
            output_props: vec![],
        };

        let mut region_ranges = BTreeMap::new();
        region_ranges.insert(b"a".to_vec(), 1);
        region_ranges.insert(b"b".to_vec(), 2);
        region_ranges.insert(b"c".to_vec(), 3);

        let declined_bytes = event.calc_ranges_declined_bytes(&region_ranges, 1024);
        let expected_declined_bytes = vec![(2, 8192), (3, 4096)];
        assert_eq!(declined_bytes, expected_declined_bytes);
    }
}<|MERGE_RESOLUTION|>--- conflicted
+++ resolved
@@ -594,14 +594,11 @@
             self.cfg.check_long_uncommitted_interval.0;
         self.tick_batch[PeerTick::CheckPeersAvailability as usize].wait_duration =
             self.cfg.check_peers_availability_interval.0;
-<<<<<<< HEAD
         self.tick_batch[PeerTick::RequestSnapshot as usize].wait_duration =
             self.cfg.check_request_snapshot_interval.0;
-=======
         // TODO: make it reasonable
         self.tick_batch[PeerTick::RequestVoterReplicatedIndex as usize].wait_duration =
             self.cfg.raft_log_gc_tick_interval.0 * 2;
->>>>>>> 09f9aac3
     }
 }
 
