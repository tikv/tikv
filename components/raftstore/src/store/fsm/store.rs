--- conflicted
+++ resolved
@@ -1724,11 +1724,8 @@
         concurrency_manager: ConcurrencyManager,
         collector_reg_handle: CollectorRegHandle,
         health_service: Option<HealthService>,
-<<<<<<< HEAD
+        causal_ts_provider: Option<Arc<CausalTsProviderImpl>>, // used for rawkv apiv2
         seqno_worker: Option<LazyWorker<SeqnoRelationTask<EK::Snapshot>>>,
-=======
-        causal_ts_provider: Option<Arc<CausalTsProviderImpl>>, // used for rawkv apiv2
->>>>>>> 47d8c9e4
     ) -> Result<()> {
         assert!(self.workers.is_none());
         // TODO: we can get cluster meta regularly too later.
