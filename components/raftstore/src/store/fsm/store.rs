--- conflicted
+++ resolved
@@ -386,12 +386,6 @@
     pub tick_batch: Vec<PeerTickBatch>,
     pub node_start_time: Option<TiInstant>,
     pub pending_latency_inspect: Vec<util::LatencyInspector>,
-<<<<<<< HEAD
-    pub disk_usage: disk::DiskUsage,
-    pub write_senders: Vec<Sender<WriteMsg<EK, ER>>>,
-    pub io_reschedule_concurrent_count: Arc<AtomicUsize>,
-=======
-
     /// Disk usage for the store itself.
     pub self_disk_usage: DiskUsage,
 
@@ -399,37 +393,8 @@
     /// Disk usage for other stores. The store itself is not included.
     /// Only contains items which is not `DiskUsage::Normal`.
     pub store_disk_usages: HashMap<u64, DiskUsage>,
-}
-
-impl<EK, ER, T> HandleRaftReadyContext<EK::WriteBatch, ER::LogBatch> for PollContext<EK, ER, T>
-where
-    EK: KvEngine,
-    ER: RaftEngine,
-{
-    fn wb_mut(&mut self) -> (&mut EK::WriteBatch, &mut ER::LogBatch) {
-        (&mut self.kv_wb, &mut self.raft_wb)
-    }
-
-    #[inline]
-    fn kv_wb_mut(&mut self) -> &mut EK::WriteBatch {
-        &mut self.kv_wb
-    }
-
-    #[inline]
-    fn raft_wb_mut(&mut self) -> &mut ER::LogBatch {
-        &mut self.raft_wb
-    }
-
-    #[inline]
-    fn sync_log(&self) -> bool {
-        self.sync_log
-    }
-
-    #[inline]
-    fn set_sync_log(&mut self, sync: bool) {
-        self.sync_log = sync;
-    }
->>>>>>> 08b14ab4
+    pub write_senders: Vec<Sender<WriteMsg<EK, ER>>>,
+    pub io_reschedule_concurrent_count: Arc<AtomicUsize>,
 }
 
 impl<EK, ER, T> PollContext<EK, ER, T>
@@ -738,13 +703,8 @@
         self.poll_ctx.ready_count = 0;
         self.poll_ctx.sync_log = false;
         self.poll_ctx.has_ready = false;
-<<<<<<< HEAD
-        self.poll_ctx.disk_usage = disk::get_disk_status(self.poll_ctx.store.get_id());
+        self.poll_ctx.self_disk_usage = get_disk_status(self.poll_ctx.store.get_id());
         self.timer = TiInstant::now();
-=======
-        self.poll_ctx.self_disk_usage = get_disk_status(self.poll_ctx.store.get_id());
-        self.timer = TiInstant::now_coarse();
->>>>>>> 08b14ab4
         // update config
         if let Some(incoming) = self.cfg_tracker.any_new() {
             match Ord::cmp(
@@ -1119,14 +1079,10 @@
             node_start_time: Some(TiInstant::now_coarse()),
             feature_gate: self.feature_gate.clone(),
             pending_latency_inspect: vec![],
-<<<<<<< HEAD
-            disk_usage: disk::DiskUsage::Normal,
+            self_disk_usage: DiskUsage::Normal,
+            store_disk_usages: Default::default(),
             write_senders: self.write_senders.clone(),
             io_reschedule_concurrent_count: self.io_reschedule_concurrent_count.clone(),
-=======
-            self_disk_usage: DiskUsage::Normal,
-            store_disk_usages: Default::default(),
->>>>>>> 08b14ab4
         };
         ctx.update_ticks_timeout();
         let tag = format!("[store {}]", ctx.store.get_id());
