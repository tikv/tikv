--- conflicted
+++ resolved
@@ -1392,13 +1392,8 @@
                 None
             };
             self.ctx
-<<<<<<< HEAD
-                .handle_stale_msg(msg, region_epoch.clone(), true, merge_target);
+                .handle_stale_msg(msg, region_epoch.clone(), merge_target);
             return Ok(CheckMsgStatus::DropMsg);
-=======
-                .handle_stale_msg(msg, region_epoch.clone(), merge_target);
-            return Ok(true);
->>>>>>> ba92c5f6
         }
         // The region in this peer is already destroyed
         if util::is_epoch_stale(from_epoch, region_epoch) {
@@ -1410,35 +1405,6 @@
                 "current_region_epoch" => ?region_epoch,
                 "msg_type" => ?msg_type,
             );
-<<<<<<< HEAD
-            let mut need_gc_msg = util::is_vote_msg(msg.get_message());
-            if msg.has_extra_msg() {
-                // A learner can't vote so it sends the check-stale-peer msg to others to find out whether
-                // it is removed due to conf change or merge.
-                need_gc_msg |=
-                    msg.get_extra_msg().get_type() == ExtraMessageType::MsgCheckStalePeer;
-                // For backward compatibility
-                need_gc_msg |= msg.get_extra_msg().get_type() == ExtraMessageType::MsgRegionWakeUp;
-            }
-            let not_exist = util::find_peer(region, from_store_id).is_none();
-            self.ctx
-                .handle_stale_msg(msg, region_epoch.clone(), need_gc_msg && not_exist, None);
-
-            if need_gc_msg && !not_exist {
-                let mut send_msg = RaftMessage::default();
-                send_msg.set_region_id(region_id);
-                send_msg.set_from_peer(msg.get_to_peer().clone());
-                send_msg.set_to_peer(msg.get_from_peer().clone());
-                send_msg.set_region_epoch(region_epoch.clone());
-                let extra_msg = send_msg.mut_extra_msg();
-                extra_msg.set_type(ExtraMessageType::MsgCheckStalePeerResponse);
-                extra_msg.set_check_peers(region.get_peers().into());
-                if let Err(e) = self.ctx.trans.send(send_msg) {
-                    error!(?e;
-                        "send check stale peer response message failed";
-                        "region_id" => region_id,
-                    );
-=======
             if util::find_peer(region, from_store_id).is_none() {
                 self.ctx.handle_stale_msg(msg, region_epoch.clone(), None);
             } else {
@@ -1467,7 +1433,6 @@
                             "region_id" => region_id,
                         );
                     }
->>>>>>> ba92c5f6
                 }
                 self.ctx.need_flush_trans = true;
             }
