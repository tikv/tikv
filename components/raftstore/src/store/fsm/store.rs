// Copyright 2016 TiKV Project Authors. Licensed under Apache-2.0.

use std::cmp::{Ord, Ordering as CmpOrdering};
use std::collections::BTreeMap;
use std::collections::Bound::{Excluded, Included, Unbounded};
use std::ops::Deref;
use std::sync::atomic::{AtomicUsize, Ordering};
use std::sync::{Arc, Mutex};
use std::time::{Duration, Instant};
use std::{mem, thread, u64};

use batch_system::{BasicMailbox, BatchRouter, BatchSystem, Fsm, HandlerBuilder, PollHandler};
use crossbeam::channel::{TryRecvError, TrySendError};
use engine_rocks::{PerfContext, PerfLevel};
use engine_traits::{Engines, KvEngine, Mutable, WriteBatch, WriteBatchExt, WriteOptions};
use engine_traits::{CF_DEFAULT, CF_LOCK, CF_RAFT, CF_WRITE};
use futures::compat::Future01CompatExt;
use kvproto::import_sstpb::SstMeta;
use kvproto::metapb::{self, Region, RegionEpoch};
use kvproto::pdpb::StoreStats;
use kvproto::raft_cmdpb::{AdminCmdType, AdminRequest};
use kvproto::raft_serverpb::{ExtraMessageType, PeerState, RaftMessage, RegionLocalState};
use kvproto::replication_modepb::{ReplicationMode, ReplicationStatus};
use protobuf::Message;
use raft::{Ready, StateRole};
use time::{self, Timespec};
<<<<<<< HEAD
=======
use tokio::runtime::{self, Handle, Runtime};
>>>>>>> 6c5f0e7e

use engine_rocks::CompactedEvent;
use engine_traits::{RaftEngine, RaftLogBatch};
use error_code::ErrorCodeExt;
use keys::{self, data_end_key, data_key, enc_end_key, enc_start_key};
use pd_client::PdClient;
use sst_importer::SSTImporter;
use tikv_util::collections::HashMap;
use tikv_util::config::{Tracker, VersionTrack};
use tikv_util::mpsc::{self, LooseBoundedSender, Receiver};
use tikv_util::time::{duration_to_sec, Instant as TiInstant};
use tikv_util::timer::SteadyTimer;
use tikv_util::worker::{FutureScheduler, FutureWorker, Scheduler, Worker};
use tikv_util::{is_zero_duration, sys as sys_util, Either, RingQueue};

use crate::coprocessor::split_observer::SplitObserver;
use crate::coprocessor::{BoxAdminObserver, CoprocessorHost, RegionChangeEvent};
use crate::observe_perf_context_type;
use crate::report_perf_context;
use crate::store::config::Config;
use crate::store::fsm::metrics::*;
use crate::store::fsm::peer::{
    maybe_destroy_source, new_admin_request, PeerFsm, PeerFsmDelegate, SenderFsmPair,
};
use crate::store::fsm::ApplyNotifier;
use crate::store::fsm::ApplyTaskRes;
use crate::store::fsm::{
    create_apply_batch_system, ApplyBatchSystem, ApplyPollerBuilder, ApplyRes, ApplyRouter,
};
use crate::store::local_metrics::RaftMetrics;
use crate::store::metrics::*;
use crate::store::peer_storage::{self, HandleRaftReadyContext, InvokeContext};
use crate::store::transport::Transport;
use crate::store::util::{is_initial_msg, PerfContextStatistics};
use crate::store::worker::{
    AutoSplitController, CleanupRunner, CleanupSSTRunner, CleanupSSTTask, CleanupTask,
    CompactRunner, CompactTask, ConsistencyCheckRunner, ConsistencyCheckTask, PdRunner,
    RaftlogGcRunner, RaftlogGcTask, ReadDelegate, RegionRunner, RegionTask, SplitCheckTask,
};
use crate::store::PdTask;
use crate::store::PeerTicks;
use crate::store::{
    util, Callback, CasualMessage, GlobalReplicationState, MergeResultKind, PeerMsg, RaftCommand,
    SignificantMsg, SnapManager, StoreMsg, StoreTick,
};
use crate::Result;
use concurrency_manager::ConcurrencyManager;
use tikv_util::future::poll_future_notify;

type Key = Vec<u8>;

const KV_WB_SHRINK_SIZE: usize = 256 * 1024;
const RAFT_WB_SHRINK_SIZE: usize = 1024 * 1024;
pub const PENDING_VOTES_CAP: usize = 20;
const UNREACHABLE_BACKOFF: Duration = Duration::from_secs(10);

pub struct StoreInfo<E> {
    pub engine: E,
    pub capacity: u64,
}

pub struct StoreMeta {
    /// store id
    pub store_id: Option<u64>,
    /// region_end_key -> region_id
    pub region_ranges: BTreeMap<Vec<u8>, u64>,
    /// region_id -> region
    pub regions: HashMap<u64, Region>,
    /// region_id -> reader
    pub readers: HashMap<u64, ReadDelegate>,
    /// `MsgRequestPreVote` or `MsgRequestVote` messages from newly split Regions shouldn't be dropped if there is no
    /// such Region in this store now. So the messages are recorded temporarily and will be handled later.
    pub pending_votes: RingQueue<RaftMessage>,
    /// The regions with pending snapshots.
    pub pending_snapshot_regions: Vec<Region>,
    /// A marker used to indicate the peer of a Region has received a merge target message and waits to be destroyed.
    /// target_region_id -> (source_region_id -> merge_target_region)
    pub pending_merge_targets: HashMap<u64, HashMap<u64, metapb::Region>>,
    /// An inverse mapping of `pending_merge_targets` used to let source peer help target peer to clean up related entry.
    /// source_region_id -> target_region_id
    pub targets_map: HashMap<u64, u64>,
    /// `atomic_snap_regions` and `destroyed_region_for_snap` are used for making destroy overlapped regions
    /// and apply snapshot atomically.
    /// region_id -> wait_destroy_regions_map(source_region_id -> is_ready)
    /// A target peer must wait for all source peer to ready before applying snapshot.
    pub atomic_snap_regions: HashMap<u64, HashMap<u64, bool>>,
    /// source_region_id -> need_atomic
    /// Used for reminding the source peer to switch to ready in `atomic_snap_regions`.
    pub destroyed_region_for_snap: HashMap<u64, bool>,
}

impl StoreMeta {
    pub fn new(vote_capacity: usize) -> StoreMeta {
        StoreMeta {
            store_id: None,
            region_ranges: BTreeMap::default(),
            regions: HashMap::default(),
            readers: HashMap::default(),
            pending_votes: RingQueue::with_capacity(vote_capacity),
            pending_snapshot_regions: Vec::default(),
            pending_merge_targets: HashMap::default(),
            targets_map: HashMap::default(),
            atomic_snap_regions: HashMap::default(),
            destroyed_region_for_snap: HashMap::default(),
        }
    }

    #[inline]
    pub fn set_region<EK: KvEngine, ER: RaftEngine>(
        &mut self,
        host: &CoprocessorHost<EK>,
        region: Region,
        peer: &mut crate::store::Peer<EK, ER>,
    ) {
        let prev = self.regions.insert(region.get_id(), region.clone());
        if prev.map_or(true, |r| r.get_id() != region.get_id()) {
            // TODO: may not be a good idea to panic when holding a lock.
            panic!("{} region corrupted", peer.tag);
        }
        let reader = self.readers.get_mut(&region.get_id()).unwrap();
        peer.set_region(host, reader, region);
    }
}

pub struct RaftRouter<EK, ER>
where
    EK: KvEngine,
    ER: RaftEngine,
{
    pub router: BatchRouter<PeerFsm<EK, ER>, StoreFsm>,
}

impl<EK, ER> Clone for RaftRouter<EK, ER>
where
    EK: KvEngine,
    ER: RaftEngine,
{
    fn clone(&self) -> Self {
        RaftRouter {
            router: self.router.clone(),
        }
    }
}

impl<EK, ER> Deref for RaftRouter<EK, ER>
where
    EK: KvEngine,
    ER: RaftEngine,
{
    type Target = BatchRouter<PeerFsm<EK, ER>, StoreFsm>;

    fn deref(&self) -> &BatchRouter<PeerFsm<EK, ER>, StoreFsm> {
        &self.router
    }
}

impl<EK, ER> ApplyNotifier<EK> for RaftRouter<EK, ER>
where
    EK: KvEngine,
    ER: RaftEngine,
{
    fn notify(&self, apply_res: Vec<ApplyRes<EK::Snapshot>>) {
        for r in apply_res {
            self.router.try_send(
                r.region_id,
                PeerMsg::ApplyRes {
                    res: ApplyTaskRes::Apply(r),
                },
            );
        }
    }
    fn notify_one(&self, region_id: u64, msg: PeerMsg<EK>) {
        self.router.try_send(region_id, msg);
    }

    fn clone_box(&self) -> Box<dyn ApplyNotifier<EK>> {
        Box::new(self.clone())
    }
}

impl<EK, ER> RaftRouter<EK, ER>
where
    EK: KvEngine,
    ER: RaftEngine,
{
    pub fn send_raft_message(
        &self,
        mut msg: RaftMessage,
    ) -> std::result::Result<(), TrySendError<RaftMessage>> {
        let id = msg.get_region_id();
        match self.try_send(id, PeerMsg::RaftMessage(msg)) {
            Either::Left(Ok(())) => return Ok(()),
            Either::Left(Err(TrySendError::Full(PeerMsg::RaftMessage(m)))) => {
                return Err(TrySendError::Full(m));
            }
            Either::Left(Err(TrySendError::Disconnected(PeerMsg::RaftMessage(m)))) => {
                return Err(TrySendError::Disconnected(m));
            }
            Either::Right(PeerMsg::RaftMessage(m)) => msg = m,
            _ => unreachable!(),
        }
        match self.send_control(StoreMsg::RaftMessage(msg)) {
            Ok(()) => Ok(()),
            Err(TrySendError::Full(StoreMsg::RaftMessage(m))) => Err(TrySendError::Full(m)),
            Err(TrySendError::Disconnected(StoreMsg::RaftMessage(m))) => {
                Err(TrySendError::Disconnected(m))
            }
            _ => unreachable!(),
        }
    }

    #[inline]
    pub fn send_raft_command(
        &self,
        cmd: RaftCommand<EK::Snapshot>,
    ) -> std::result::Result<(), TrySendError<RaftCommand<EK::Snapshot>>> {
        let region_id = cmd.request.get_header().get_region_id();
        match self.send(region_id, PeerMsg::RaftCommand(cmd)) {
            Ok(()) => Ok(()),
            Err(TrySendError::Full(PeerMsg::RaftCommand(cmd))) => Err(TrySendError::Full(cmd)),
            Err(TrySendError::Disconnected(PeerMsg::RaftCommand(cmd))) => {
                Err(TrySendError::Disconnected(cmd))
            }
            _ => unreachable!(),
        }
    }

    fn report_unreachable(&self, store_id: u64) {
        self.broadcast_normal(|| {
            PeerMsg::SignificantMsg(SignificantMsg::StoreUnreachable { store_id })
        });
    }

    fn report_status_update(&self) {
        self.broadcast_normal(|| PeerMsg::UpdateReplicationMode)
    }

    /// Broadcasts resolved result to all regions.
    pub fn report_resolved(&self, store_id: u64, group_id: u64) {
        self.broadcast_normal(|| {
            PeerMsg::SignificantMsg(SignificantMsg::StoreResolved { store_id, group_id })
        })
    }
}

#[derive(Default)]
pub struct PeerTickBatch {
    pub ticks: Vec<Box<dyn FnOnce() + Send>>,
    pub wait_duration: Duration,
}

impl Clone for PeerTickBatch {
    fn clone(&self) -> PeerTickBatch {
        PeerTickBatch {
            ticks: vec![],
            wait_duration: self.wait_duration,
        }
    }
}

pub struct PollContext<EK, ER, T, C: 'static>
where
    EK: KvEngine,
    ER: RaftEngine,
{
    pub cfg: Config,
    pub store: metapb::Store,
    pub pd_scheduler: FutureScheduler<PdTask<EK>>,
    pub consistency_check_scheduler: Scheduler<ConsistencyCheckTask<EK::Snapshot>>,
    pub split_check_scheduler: Scheduler<SplitCheckTask>,
    // handle Compact, CleanupSST task
    pub cleanup_scheduler: Scheduler<CleanupTask>,
    pub raftlog_gc_scheduler: Scheduler<RaftlogGcTask<ER>>,
    pub region_scheduler: Scheduler<RegionTask<EK::Snapshot>>,
    pub apply_router: ApplyRouter<EK>,
    pub router: RaftRouter<EK, ER>,
    pub importer: Arc<SSTImporter>,
    pub store_meta: Arc<Mutex<StoreMeta>>,
    /// region_id -> (peer_id, is_splitting)
    /// Used for handling race between splitting and creating new peer.
    /// An uninitialized peer can be replaced to the one from splitting iff they are exactly the same peer.
    ///
    /// WARNING:
    /// To avoid deadlock, if you want to use `store_meta` and `pending_create_peers` together,
    /// the lock sequence MUST BE:
    /// 1. lock the store_meta.
    /// 2. lock the pending_create_peers.
    pub pending_create_peers: Arc<Mutex<HashMap<u64, (u64, bool)>>>,
<<<<<<< HEAD
=======
    pub poller_handle: Handle,
>>>>>>> 6c5f0e7e
    pub raft_metrics: RaftMetrics,
    pub snap_mgr: SnapManager,
    pub applying_snap_count: Arc<AtomicUsize>,
    pub coprocessor_host: CoprocessorHost<EK>,
    pub timer: SteadyTimer,
    pub trans: T,
    pub pd_client: Arc<C>,
    pub global_replication_state: Arc<Mutex<GlobalReplicationState>>,
    pub global_stat: GlobalStoreStat,
    pub store_stat: LocalStoreStat,
    pub engines: Engines<EK, ER>,
    pub kv_wb: EK::WriteBatch,
    pub raft_wb: ER::LogBatch,
    pub pending_count: usize,
    pub sync_log: bool,
    pub has_ready: bool,
    pub ready_res: Vec<(Ready, InvokeContext)>,
    pub need_flush_trans: bool,
    pub current_time: Option<Timespec>,
    pub perf_context_statistics: PerfContextStatistics,
    pub tick_batch: Vec<PeerTickBatch>,
    pub node_start_time: Option<TiInstant>,
}

impl<EK, ER, T, C> HandleRaftReadyContext<EK::WriteBatch, ER::LogBatch>
    for PollContext<EK, ER, T, C>
where
    EK: KvEngine,
    ER: RaftEngine,
{
    fn wb_mut(&mut self) -> (&mut EK::WriteBatch, &mut ER::LogBatch) {
        (&mut self.kv_wb, &mut self.raft_wb)
    }

    #[inline]
    fn kv_wb_mut(&mut self) -> &mut EK::WriteBatch {
        &mut self.kv_wb
    }

    #[inline]
    fn raft_wb_mut(&mut self) -> &mut ER::LogBatch {
        &mut self.raft_wb
    }

    #[inline]
    fn sync_log(&self) -> bool {
        self.sync_log
    }

    #[inline]
    fn set_sync_log(&mut self, sync: bool) {
        self.sync_log = sync;
    }
}

impl<EK, ER, T, C> PollContext<EK, ER, T, C>
where
    EK: KvEngine,
    ER: RaftEngine,
{
    #[inline]
    pub fn store_id(&self) -> u64 {
        self.store.get_id()
    }

    /// Timeout is calculated from TiKV start, the node should not become
    /// hibernated if it still within the hibernate timeout, see
    /// https://github.com/tikv/tikv/issues/7747
    pub fn is_hibernate_timeout(&mut self) -> bool {
        let timeout = match self.node_start_time {
            Some(t) => t.elapsed() >= self.cfg.hibernate_timeout.0,
            None => return true,
        };
        if timeout {
            self.node_start_time = None;
        }
        timeout
    }

    pub fn update_ticks_timeout(&mut self) {
        self.tick_batch[PeerTicks::RAFT.bits() as usize].wait_duration =
            self.cfg.raft_base_tick_interval.0;
        self.tick_batch[PeerTicks::RAFT_LOG_GC.bits() as usize].wait_duration =
            self.cfg.raft_log_gc_tick_interval.0;
        self.tick_batch[PeerTicks::PD_HEARTBEAT.bits() as usize].wait_duration =
            self.cfg.pd_heartbeat_tick_interval.0;
        self.tick_batch[PeerTicks::SPLIT_REGION_CHECK.bits() as usize].wait_duration =
            self.cfg.split_region_check_tick_interval.0;
        self.tick_batch[PeerTicks::CHECK_PEER_STALE_STATE.bits() as usize].wait_duration =
            self.cfg.peer_stale_state_check_interval.0;
        self.tick_batch[PeerTicks::CHECK_MERGE.bits() as usize].wait_duration =
            self.cfg.merge_check_tick_interval.0;
    }
}

impl<EK, ER, T: Transport, C> PollContext<EK, ER, T, C>
where
    EK: KvEngine,
    ER: RaftEngine,
{
    #[inline]
    fn schedule_store_tick(&self, tick: StoreTick, timeout: Duration) {
        if !is_zero_duration(&timeout) {
            let mb = self.router.control_mailbox();
            let delay = self.timer.delay(timeout).compat();
            let f = async move {
                match delay.await {
                    Ok(_) => {
                        if let Err(e) = mb.force_send(StoreMsg::Tick(tick)) {
                            info!(
                                "failed to schedule store tick, are we shutting down?";
                                "tick" => ?tick,
                                "err" => ?e
                            );
                        }
                    }
<<<<<<< HEAD
                })
                .map_err(move |e| {
                    panic!("tick {:?} is lost due to timeout error: {:?}", tick, e);
                });
            poll_future_notify(f);
=======
                    Err(e) => {
                        panic!("tick {:?} is lost due to timeout error: {:?}", tick, e);
                    }
                }
            };
            self.poller_handle.spawn(f);
>>>>>>> 6c5f0e7e
        }
    }

    pub fn handle_stale_msg(
        &mut self,
        msg: &RaftMessage,
        cur_epoch: RegionEpoch,
        need_gc: bool,
        target_region: Option<metapb::Region>,
    ) {
        let region_id = msg.get_region_id();
        let from_peer = msg.get_from_peer();
        let to_peer = msg.get_to_peer();
        let msg_type = msg.get_message().get_msg_type();

        if !need_gc {
            info!(
                "raft message is stale, ignore it";
                "region_id" => region_id,
                "current_region_epoch" => ?cur_epoch,
                "msg_type" => ?msg_type,
            );
            self.raft_metrics.message_dropped.stale_msg += 1;
            return;
        }

        info!(
            "raft message is stale, tell to gc";
            "region_id" => region_id,
            "current_region_epoch" => ?cur_epoch,
            "msg_type" => ?msg_type,
        );

        let mut gc_msg = RaftMessage::default();
        gc_msg.set_region_id(region_id);
        gc_msg.set_from_peer(to_peer.clone());
        gc_msg.set_to_peer(from_peer.clone());
        gc_msg.set_region_epoch(cur_epoch);
        if let Some(r) = target_region {
            gc_msg.set_merge_target(r);
        } else {
            gc_msg.set_is_tombstone(true);
        }
        if let Err(e) = self.trans.send(gc_msg) {
            error!(
                "send gc message failed";
                "region_id" => region_id,
                "err" => ?e,
                "error_code" => %e.error_code(),
            );
        }
        self.need_flush_trans = true;
    }
}

struct Store {
    // store id, before start the id is 0.
    id: u64,
    last_compact_checked_key: Key,
    stopped: bool,
    start_time: Option<Timespec>,
    consistency_check_time: HashMap<u64, Instant>,
    last_unreachable_report: HashMap<u64, Instant>,
}

pub struct StoreFsm {
    store: Store,
    receiver: Receiver<StoreMsg>,
}

impl StoreFsm {
    pub fn new(cfg: &Config) -> (LooseBoundedSender<StoreMsg>, Box<StoreFsm>) {
        let (tx, rx) = mpsc::loose_bounded(cfg.notify_capacity);
        let fsm = Box::new(StoreFsm {
            store: Store {
                id: 0,
                last_compact_checked_key: keys::DATA_MIN_KEY.to_vec(),
                stopped: false,
                start_time: None,
                consistency_check_time: HashMap::default(),
                last_unreachable_report: HashMap::default(),
            },
            receiver: rx,
        });
        (tx, fsm)
    }
}

impl Fsm for StoreFsm {
    type Message = StoreMsg;

    #[inline]
    fn is_stopped(&self) -> bool {
        self.store.stopped
    }
}

struct StoreFsmDelegate<
    'a,
    EK: KvEngine + 'static,
    ER: RaftEngine + 'static,
    T: 'static,
    C: 'static,
> {
    fsm: &'a mut StoreFsm,
    ctx: &'a mut PollContext<EK, ER, T, C>,
}

impl<'a, EK: KvEngine + 'static, ER: RaftEngine + 'static, T: Transport, C: PdClient>
    StoreFsmDelegate<'a, EK, ER, T, C>
{
    fn on_tick(&mut self, tick: StoreTick) {
        let t = TiInstant::now_coarse();
        match tick {
            StoreTick::PdStoreHeartbeat => self.on_pd_store_heartbeat_tick(),
            StoreTick::SnapGc => self.on_snap_mgr_gc(),
            StoreTick::CompactLockCf => self.on_compact_lock_cf(),
            StoreTick::CompactCheck => self.on_compact_check_tick(),
            StoreTick::ConsistencyCheck => self.on_consistency_check_tick(),
            StoreTick::CleanupImportSST => self.on_cleanup_import_sst_tick(),
            StoreTick::RaftEnginePurge => self.on_raft_engine_purge_tick(),
        }
        let elapsed = t.elapsed();
        RAFT_EVENT_DURATION
            .get(tick.tag())
            .observe(duration_to_sec(elapsed) as f64);
        slow_log!(
            elapsed,
            "[store {}] handle timeout {:?}",
            self.fsm.store.id,
            tick
        );
    }

    fn handle_msgs(&mut self, msgs: &mut Vec<StoreMsg>) {
        for m in msgs.drain(..) {
            match m {
                StoreMsg::Tick(tick) => self.on_tick(tick),
                StoreMsg::RaftMessage(msg) => {
                    if let Err(e) = self.on_raft_message(msg) {
                        error!(
                            "handle raft message failed";
                            "store_id" => self.fsm.store.id,
                            "error_code" => %e.error_code(),
                            "err" => ?e
                        );
                    }
                }
                StoreMsg::CompactedEvent(event) => self.on_compaction_finished(event),
                StoreMsg::ValidateSSTResult { invalid_ssts } => {
                    self.on_validate_sst_result(invalid_ssts)
                }
                StoreMsg::ClearRegionSizeInRange { start_key, end_key } => {
                    self.clear_region_size_in_range(&start_key, &end_key)
                }
                StoreMsg::StoreUnreachable { store_id } => {
                    self.on_store_unreachable(store_id);
                }
                StoreMsg::Start { store } => self.start(store),
                #[cfg(any(test, feature = "testexport"))]
                StoreMsg::Validate(f) => f(&self.ctx.cfg),
                StoreMsg::UpdateReplicationMode(status) => self.on_update_replication_mode(status),
            }
        }
    }

    fn start(&mut self, store: metapb::Store) {
        if self.fsm.store.start_time.is_some() {
            panic!(
                "[store {}] unable to start again with meta {:?}",
                self.fsm.store.id, store
            );
        }
        self.fsm.store.id = store.get_id();
        self.fsm.store.start_time = Some(time::get_time());
        self.register_cleanup_import_sst_tick();
        self.register_compact_check_tick();
        self.register_pd_store_heartbeat_tick();
        self.register_compact_lock_cf_tick();
        self.register_snap_mgr_gc_tick();
        self.register_consistency_check_tick();
        self.register_raft_engine_purge_tick();
    }
}

pub struct RaftPoller<EK: KvEngine + 'static, ER: RaftEngine + 'static, T: 'static, C: 'static> {
    tag: String,
    store_msg_buf: Vec<StoreMsg>,
    peer_msg_buf: Vec<PeerMsg<EK>>,
    previous_metrics: RaftMetrics,
    timer: TiInstant,
    poll_ctx: PollContext<EK, ER, T, C>,
    messages_per_tick: usize,
    cfg_tracker: Tracker<Config>,
}

impl<EK: KvEngine, ER: RaftEngine, T: Transport, C: PdClient> RaftPoller<EK, ER, T, C> {
    fn handle_raft_ready(&mut self, peers: &mut [Box<PeerFsm<EK, ER>>]) {
        // Only enable the fail point when the store id is equal to 3, which is
        // the id of slow store in tests.
        fail_point!("on_raft_ready", self.poll_ctx.store_id() == 3, |_| {});
        if self.poll_ctx.need_flush_trans
            && (!self.poll_ctx.kv_wb.is_empty() || !self.poll_ctx.raft_wb.is_empty())
        {
            self.poll_ctx.trans.flush();
            self.poll_ctx.need_flush_trans = false;
        }
        let ready_cnt = self.poll_ctx.ready_res.len();
        if ready_cnt != 0 && self.poll_ctx.cfg.early_apply {
            let mut batch_pos = 0;
            let mut ready_res = mem::replace(&mut self.poll_ctx.ready_res, vec![]);
            for (ready, invoke_ctx) in &mut ready_res {
                let region_id = invoke_ctx.region_id;
                if peers[batch_pos].region_id() == region_id {
                } else {
                    while peers[batch_pos].region_id() != region_id {
                        batch_pos += 1;
                    }
                }
                PeerFsmDelegate::new(&mut peers[batch_pos], &mut self.poll_ctx)
                    .handle_raft_ready_apply(ready, invoke_ctx);
            }
            self.poll_ctx.ready_res = ready_res;
        }
        self.poll_ctx.raft_metrics.ready.has_ready_region += ready_cnt as u64;
        fail_point!("raft_before_save");
        if !self.poll_ctx.kv_wb.is_empty() {
            let mut write_opts = WriteOptions::new();
            write_opts.set_sync(true);
            self.poll_ctx
                .engines
                .kv
                .write_opt(&self.poll_ctx.kv_wb, &write_opts)
                .unwrap_or_else(|e| {
                    panic!("{} failed to save append state result: {:?}", self.tag, e);
                });
            let data_size = self.poll_ctx.kv_wb.data_size();
            if data_size > KV_WB_SHRINK_SIZE {
                self.poll_ctx.kv_wb = self.poll_ctx.engines.kv.write_batch_with_cap(4 * 1024);
            } else {
                self.poll_ctx.kv_wb.clear();
            }
        }
        fail_point!("raft_between_save");
        if !self.poll_ctx.raft_wb.is_empty() {
            fail_point!(
                "raft_before_save_on_store_1",
                self.poll_ctx.store_id() == 1,
                |_| {}
            );

            let need_sync = self.poll_ctx.cfg.sync_log || self.poll_ctx.sync_log;
            self.poll_ctx
                .engines
                .raft
                .consume_and_shrink(
                    &mut self.poll_ctx.raft_wb,
                    need_sync,
                    RAFT_WB_SHRINK_SIZE,
                    4 * 1024,
                )
                .unwrap_or_else(|e| {
                    panic!("{} failed to save raft append result: {:?}", self.tag, e);
                });
        }

        report_perf_context!(
            self.poll_ctx.perf_context_statistics,
            STORE_PERF_CONTEXT_TIME_HISTOGRAM_STATIC
        );
        fail_point!("raft_after_save");
        if ready_cnt != 0 {
            let mut batch_pos = 0;
            let mut ready_res = mem::take(&mut self.poll_ctx.ready_res);
            for (ready, invoke_ctx) in ready_res.drain(..) {
                let region_id = invoke_ctx.region_id;
                if peers[batch_pos].region_id() == region_id {
                } else {
                    while peers[batch_pos].region_id() != region_id {
                        batch_pos += 1;
                    }
                }
                PeerFsmDelegate::new(&mut peers[batch_pos], &mut self.poll_ctx)
                    .post_raft_ready_append(ready, invoke_ctx);
            }
        }
        let dur = self.timer.elapsed();
        if !self.poll_ctx.store_stat.is_busy {
            let election_timeout = Duration::from_millis(
                self.poll_ctx.cfg.raft_base_tick_interval.as_millis()
                    * self.poll_ctx.cfg.raft_election_timeout_ticks as u64,
            );
            if dur >= election_timeout {
                self.poll_ctx.store_stat.is_busy = true;
            }
        }

        self.poll_ctx
            .raft_metrics
            .append_log
            .observe(duration_to_sec(dur) as f64);

        slow_log!(
            dur,
            "{} handle {} pending peers include {} ready, {} entries, {} messages and {} \
             snapshots",
            self.tag,
            self.poll_ctx.pending_count,
            ready_cnt,
            self.poll_ctx.raft_metrics.ready.append - self.previous_metrics.ready.append,
            self.poll_ctx.raft_metrics.ready.message - self.previous_metrics.ready.message,
            self.poll_ctx.raft_metrics.ready.snapshot - self.previous_metrics.ready.snapshot
        );
    }

    fn flush_ticks(&mut self) {
        for t in PeerTicks::get_all_ticks() {
            let idx = t.bits() as usize;
            if self.poll_ctx.tick_batch[idx].ticks.is_empty() {
                continue;
            }
            let peer_ticks = std::mem::replace(&mut self.poll_ctx.tick_batch[idx].ticks, vec![]);
            let f = self
                .poll_ctx
                .timer
                .delay(self.poll_ctx.tick_batch[idx].wait_duration)
                .map(move |_| {
                    for tick in peer_ticks {
                        tick();
                    }
                })
                .map_err(|e| {
                    panic!("batch tick failed because: {:?}", e);
                });
            poll_future_notify(f);
        }
    }
}

impl<EK: KvEngine, ER: RaftEngine, T: Transport, C: PdClient> PollHandler<PeerFsm<EK, ER>, StoreFsm>
    for RaftPoller<EK, ER, T, C>
{
    fn begin(&mut self, _batch_size: usize) {
        self.previous_metrics = self.poll_ctx.raft_metrics.clone();
        self.poll_ctx.pending_count = 0;
        self.poll_ctx.sync_log = false;
        self.poll_ctx.has_ready = false;
        self.timer = TiInstant::now_coarse();
        // update config
        self.poll_ctx.perf_context_statistics.start();
        if let Some(incoming) = self.cfg_tracker.any_new() {
            match Ord::cmp(
                &incoming.messages_per_tick,
                &self.poll_ctx.cfg.messages_per_tick,
            ) {
                CmpOrdering::Greater => {
                    self.store_msg_buf.reserve(incoming.messages_per_tick);
                    self.peer_msg_buf.reserve(incoming.messages_per_tick);
                    self.messages_per_tick = incoming.messages_per_tick;
                }
                CmpOrdering::Less => {
                    self.store_msg_buf.shrink_to(incoming.messages_per_tick);
                    self.peer_msg_buf.shrink_to(incoming.messages_per_tick);
                    self.messages_per_tick = incoming.messages_per_tick;
                }
                _ => {}
            }
            self.poll_ctx.cfg = incoming.clone();
        }
    }

    fn handle_control(&mut self, store: &mut StoreFsm) -> Option<usize> {
        let mut expected_msg_count = None;
        while self.store_msg_buf.len() < self.messages_per_tick {
            match store.receiver.try_recv() {
                Ok(msg) => self.store_msg_buf.push(msg),
                Err(TryRecvError::Empty) => {
                    expected_msg_count = Some(0);
                    break;
                }
                Err(TryRecvError::Disconnected) => {
                    store.store.stopped = true;
                    expected_msg_count = Some(0);
                    break;
                }
            }
        }
        let mut delegate = StoreFsmDelegate {
            fsm: store,
            ctx: &mut self.poll_ctx,
        };
        delegate.handle_msgs(&mut self.store_msg_buf);
        expected_msg_count
    }

    fn handle_normal(&mut self, peer: &mut PeerFsm<EK, ER>) -> Option<usize> {
        let mut expected_msg_count = None;

        fail_point!(
            "pause_on_peer_collect_message",
            peer.peer_id() == 1,
            |_| unreachable!()
        );

        while self.peer_msg_buf.len() < self.messages_per_tick {
            match peer.receiver.try_recv() {
                // TODO: we may need a way to optimize the message copy.
                Ok(msg) => {
                    fail_point!(
                        "pause_on_peer_destroy_res",
                        peer.peer_id() == 1
                            && match msg {
                                PeerMsg::ApplyRes {
                                    res: ApplyTaskRes::Destroy { .. },
                                } => true,
                                _ => false,
                            },
                        |_| unreachable!()
                    );
                    self.peer_msg_buf.push(msg);
                }
                Err(TryRecvError::Empty) => {
                    expected_msg_count = Some(0);
                    break;
                }
                Err(TryRecvError::Disconnected) => {
                    peer.stop();
                    expected_msg_count = Some(0);
                    break;
                }
            }
        }
        let mut delegate = PeerFsmDelegate::new(peer, &mut self.poll_ctx);
        delegate.handle_msgs(&mut self.peer_msg_buf);
        delegate.collect_ready();
        expected_msg_count
    }

    fn end(&mut self, peers: &mut [Box<PeerFsm<EK, ER>>]) {
        self.flush_ticks();
        if self.poll_ctx.has_ready {
            self.handle_raft_ready(peers);
        }
        self.poll_ctx.current_time = None;
        self.poll_ctx
            .raft_metrics
            .process_ready
            .observe(duration_to_sec(self.timer.elapsed()) as f64);
        self.poll_ctx.raft_metrics.flush();
        self.poll_ctx.store_stat.flush();
    }

    fn pause(&mut self) {
        if self.poll_ctx.need_flush_trans {
            self.poll_ctx.trans.flush();
            self.poll_ctx.need_flush_trans = false;
        }
    }
}

pub struct RaftPollerBuilder<EK: KvEngine, ER: RaftEngine, T, C> {
    pub cfg: Arc<VersionTrack<Config>>,
    pub store: metapb::Store,
    pd_scheduler: FutureScheduler<PdTask<EK>>,
    consistency_check_scheduler: Scheduler<ConsistencyCheckTask<EK::Snapshot>>,
    split_check_scheduler: Scheduler<SplitCheckTask>,
    cleanup_scheduler: Scheduler<CleanupTask>,
    raftlog_gc_scheduler: Scheduler<RaftlogGcTask<ER>>,
    pub region_scheduler: Scheduler<RegionTask<EK::Snapshot>>,
    apply_router: ApplyRouter<EK>,
    pub router: RaftRouter<EK, ER>,
    pub importer: Arc<SSTImporter>,
    pub store_meta: Arc<Mutex<StoreMeta>>,
    pub pending_create_peers: Arc<Mutex<HashMap<u64, (u64, bool)>>>,
<<<<<<< HEAD
=======
    poller_handle: Handle,
>>>>>>> 6c5f0e7e
    snap_mgr: SnapManager,
    pub coprocessor_host: CoprocessorHost<EK>,
    trans: T,
    pd_client: Arc<C>,
    global_stat: GlobalStoreStat,
    pub engines: Engines<EK, ER>,
    applying_snap_count: Arc<AtomicUsize>,
    global_replication_state: Arc<Mutex<GlobalReplicationState>>,
}

impl<EK: KvEngine, ER: RaftEngine, T, C> RaftPollerBuilder<EK, ER, T, C> {
    /// Initialize this store. It scans the db engine, loads all regions
    /// and their peers from it, and schedules snapshot worker if necessary.
    /// WARN: This store should not be used before initialized.
    fn init(&mut self) -> Result<Vec<SenderFsmPair<EK, ER>>> {
        // Scan region meta to get saved regions.
        let start_key = keys::REGION_META_MIN_KEY;
        let end_key = keys::REGION_META_MAX_KEY;
        let kv_engine = self.engines.kv.clone();
        let store_id = self.store.get_id();
        let mut total_count = 0;
        let mut tombstone_count = 0;
        let mut applying_count = 0;
        let mut region_peers = vec![];

        let t = Instant::now();
        let mut kv_wb = self.engines.kv.write_batch();
        let mut raft_wb = self.engines.raft.log_batch(4 * 1024);
        let mut applying_regions = vec![];
        let mut merging_count = 0;
        let mut meta = self.store_meta.lock().unwrap();
        let mut replication_state = self.global_replication_state.lock().unwrap();
        kv_engine.scan_cf(CF_RAFT, start_key, end_key, false, |key, value| {
            let (region_id, suffix) = box_try!(keys::decode_region_meta_key(key));
            if suffix != keys::REGION_STATE_SUFFIX {
                return Ok(true);
            }

            total_count += 1;

            let mut local_state = RegionLocalState::default();
            local_state.merge_from_bytes(value)?;

            let region = local_state.get_region();
            if local_state.get_state() == PeerState::Tombstone {
                tombstone_count += 1;
                debug!("region is tombstone"; "region" => ?region, "store_id" => store_id);
                self.clear_stale_meta(&mut kv_wb, &mut raft_wb, &local_state);
                return Ok(true);
            }
            if local_state.get_state() == PeerState::Applying {
                // in case of restart happen when we just write region state to Applying,
                // but not write raft_local_state to raft rocksdb in time.
                box_try!(peer_storage::recover_from_applying_state(
                    &self.engines,
                    &mut raft_wb,
                    region_id
                ));
                applying_count += 1;
                applying_regions.push(region.clone());
                return Ok(true);
            }

            let (tx, mut peer) = box_try!(PeerFsm::create(
                store_id,
                &self.cfg.value(),
                self.region_scheduler.clone(),
                self.engines.clone(),
                region,
            ));
            peer.peer.init_replication_mode(&mut *replication_state);
            if local_state.get_state() == PeerState::Merging {
                info!("region is merging"; "region" => ?region, "store_id" => store_id);
                merging_count += 1;
                peer.set_pending_merge_state(local_state.get_merge_state().to_owned());
            }
            meta.region_ranges.insert(enc_end_key(region), region_id);
            meta.regions.insert(region_id, region.clone());
            // No need to check duplicated here, because we use region id as the key
            // in DB.
            region_peers.push((tx, peer));
            self.coprocessor_host.on_region_changed(
                region,
                RegionChangeEvent::Create,
                StateRole::Follower,
            );
            Ok(true)
        })?;

        if !kv_wb.is_empty() {
            self.engines.kv.write(&kv_wb).unwrap();
            self.engines.kv.sync_wal().unwrap();
        }
        if !raft_wb.is_empty() {
            self.engines.raft.consume(&mut raft_wb, true).unwrap();
        }

        // schedule applying snapshot after raft writebatch were written.
        for region in applying_regions {
            info!("region is applying snapshot"; "region" => ?region, "store_id" => store_id);
            let (tx, mut peer) = PeerFsm::create(
                store_id,
                &self.cfg.value(),
                self.region_scheduler.clone(),
                self.engines.clone(),
                &region,
            )?;
            peer.peer.init_replication_mode(&mut *replication_state);
            peer.schedule_applying_snapshot();
            meta.region_ranges
                .insert(enc_end_key(&region), region.get_id());
            meta.regions.insert(region.get_id(), region);
            region_peers.push((tx, peer));
        }

        info!(
            "start store";
            "store_id" => store_id,
            "region_count" => total_count,
            "tombstone_count" => tombstone_count,
            "applying_count" =>  applying_count,
            "merge_count" => merging_count,
            "takes" => ?t.elapsed(),
        );

        self.clear_stale_data(&meta)?;

        Ok(region_peers)
    }

    fn clear_stale_meta(
        &self,
        kv_wb: &mut EK::WriteBatch,
        raft_wb: &mut ER::LogBatch,
        origin_state: &RegionLocalState,
    ) {
        let rid = origin_state.get_region().get_id();
        let raft_state = match self.engines.raft.get_raft_state(rid).unwrap() {
            // it has been cleaned up.
            None => return,
            Some(value) => value,
        };
        peer_storage::clear_meta(&self.engines, kv_wb, raft_wb, rid, &raft_state).unwrap();
        let key = keys::region_state_key(rid);
        kv_wb.put_msg_cf(CF_RAFT, &key, origin_state).unwrap();
    }

    /// `clear_stale_data` clean up all possible garbage data.
    fn clear_stale_data(&self, meta: &StoreMeta) -> Result<()> {
        let t = Instant::now();

        let mut ranges = Vec::new();
        let mut last_start_key = keys::data_key(b"");
        for region_id in meta.region_ranges.values() {
            let region = &meta.regions[region_id];
            let start_key = keys::enc_start_key(region);
            ranges.push((last_start_key, start_key));
            last_start_key = keys::enc_end_key(region);
        }
        ranges.push((last_start_key, keys::DATA_MAX_KEY.to_vec()));

        self.engines.kv.roughly_cleanup_ranges(&ranges)?;

        info!(
            "cleans up garbage data";
            "store_id" => self.store.get_id(),
            "garbage_range_count" => ranges.len(),
            "takes" => ?t.elapsed()
        );

        Ok(())
    }
}

impl<EK, ER, T, C> HandlerBuilder<PeerFsm<EK, ER>, StoreFsm> for RaftPollerBuilder<EK, ER, T, C>
where
    EK: KvEngine + 'static,
    ER: RaftEngine + 'static,
    T: Transport + 'static,
    C: PdClient + 'static,
{
    type Handler = RaftPoller<EK, ER, T, C>;

    fn build(&mut self) -> RaftPoller<EK, ER, T, C> {
        let mut ctx = PollContext {
            cfg: self.cfg.value().clone(),
            store: self.store.clone(),
            pd_scheduler: self.pd_scheduler.clone(),
            consistency_check_scheduler: self.consistency_check_scheduler.clone(),
            split_check_scheduler: self.split_check_scheduler.clone(),
            region_scheduler: self.region_scheduler.clone(),
            apply_router: self.apply_router.clone(),
            router: self.router.clone(),
            cleanup_scheduler: self.cleanup_scheduler.clone(),
            raftlog_gc_scheduler: self.raftlog_gc_scheduler.clone(),
            importer: self.importer.clone(),
            store_meta: self.store_meta.clone(),
            pending_create_peers: self.pending_create_peers.clone(),
<<<<<<< HEAD
=======
            poller_handle: self.poller_handle.clone(),
>>>>>>> 6c5f0e7e
            raft_metrics: RaftMetrics::default(),
            snap_mgr: self.snap_mgr.clone(),
            applying_snap_count: self.applying_snap_count.clone(),
            coprocessor_host: self.coprocessor_host.clone(),
            timer: SteadyTimer::default(),
            trans: self.trans.clone(),
            pd_client: self.pd_client.clone(),
            global_replication_state: self.global_replication_state.clone(),
            global_stat: self.global_stat.clone(),
            store_stat: self.global_stat.local(),
            engines: self.engines.clone(),
            kv_wb: self.engines.kv.write_batch(),
            raft_wb: self.engines.raft.log_batch(4 * 1024),
            pending_count: 0,
            sync_log: false,
            has_ready: false,
            ready_res: Vec::new(),
            need_flush_trans: false,
            current_time: None,
            perf_context_statistics: PerfContextStatistics::new(self.cfg.value().perf_level),
            tick_batch: vec![PeerTickBatch::default(); 256],
            node_start_time: Some(TiInstant::now_coarse()),
        };
        ctx.update_ticks_timeout();
        let tag = format!("[store {}]", ctx.store.get_id());
        RaftPoller {
            tag: tag.clone(),
            store_msg_buf: Vec::with_capacity(ctx.cfg.messages_per_tick),
            peer_msg_buf: Vec::with_capacity(ctx.cfg.messages_per_tick),
            previous_metrics: ctx.raft_metrics.clone(),
            timer: TiInstant::now_coarse(),
            messages_per_tick: ctx.cfg.messages_per_tick,
            poll_ctx: ctx,
            cfg_tracker: self.cfg.clone().tracker(tag),
        }
    }
}

struct Workers<EK: KvEngine, ER: RaftEngine> {
    pd_worker: FutureWorker<PdTask<EK>>,
    consistency_check_worker: Worker<ConsistencyCheckTask<EK::Snapshot>>,
    split_check_worker: Worker<SplitCheckTask>,
    // handle Compact, CleanupSST task
    cleanup_worker: Worker<CleanupTask>,
    raftlog_gc_worker: Worker<RaftlogGcTask<ER>>,
    region_worker: Worker<RegionTask<EK::Snapshot>>,
    coprocessor_host: CoprocessorHost<EK>,
<<<<<<< HEAD
=======
    future_poller: Runtime,
>>>>>>> 6c5f0e7e
}

pub struct RaftBatchSystem<EK: KvEngine, ER: RaftEngine> {
    system: BatchSystem<PeerFsm<EK, ER>, StoreFsm>,
    apply_router: ApplyRouter<EK>,
    apply_system: ApplyBatchSystem<EK>,
    router: RaftRouter<EK, ER>,
    workers: Option<Workers<EK, ER>>,
}

impl<EK: KvEngine, ER: RaftEngine> RaftBatchSystem<EK, ER> {
    pub fn router(&self) -> RaftRouter<EK, ER> {
        self.router.clone()
    }

    pub fn apply_router(&self) -> ApplyRouter<EK> {
        self.apply_router.clone()
    }

    // TODO: reduce arguments
    pub fn spawn<T: Transport + 'static, C: PdClient + 'static>(
        &mut self,
        meta: metapb::Store,
        cfg: Arc<VersionTrack<Config>>,
        engines: Engines<EK, ER>,
        trans: T,
        pd_client: Arc<C>,
        mgr: SnapManager,
        pd_worker: FutureWorker<PdTask<EK>>,
        store_meta: Arc<Mutex<StoreMeta>>,
        mut coprocessor_host: CoprocessorHost<EK>,
        importer: Arc<SSTImporter>,
        split_check_worker: Worker<SplitCheckTask>,
        auto_split_controller: AutoSplitController,
        global_replication_state: Arc<Mutex<GlobalReplicationState>>,
        concurrency_manager: ConcurrencyManager,
    ) -> Result<()> {
        assert!(self.workers.is_none());
        // TODO: we can get cluster meta regularly too later.

        // TODO load coprocessors from configuration
        coprocessor_host
            .registry
            .register_admin_observer(100, BoxAdminObserver::new(SplitObserver));

        let workers = Workers {
            split_check_worker,
            region_worker: Worker::new("snapshot-worker"),
            pd_worker,
            consistency_check_worker: Worker::new("consistency-check"),
            cleanup_worker: Worker::new("cleanup-worker"),
            raftlog_gc_worker: Worker::new("raft-gc-worker"),
<<<<<<< HEAD
            coprocessor_host,
=======
            coprocessor_host: coprocessor_host.clone(),
            future_poller: runtime::Builder::new()
                .threaded_scheduler()
                .thread_name("future-poller")
                .core_threads(cfg.value().future_poll_size)
                .build()
                .unwrap(),
>>>>>>> 6c5f0e7e
        };
        let mut builder = RaftPollerBuilder {
            cfg,
            store: meta,
            engines,
            router: self.router.clone(),
            split_check_scheduler: workers.split_check_worker.scheduler(),
            region_scheduler: workers.region_worker.scheduler(),
            pd_scheduler: workers.pd_worker.scheduler(),
            consistency_check_scheduler: workers.consistency_check_worker.scheduler(),
            cleanup_scheduler: workers.cleanup_worker.scheduler(),
            raftlog_gc_scheduler: workers.raftlog_gc_worker.scheduler(),
            apply_router: self.apply_router.clone(),
            trans,
            pd_client,
            coprocessor_host: coprocessor_host.clone(),
            importer,
            snap_mgr: mgr,
            global_replication_state,
            global_stat: GlobalStoreStat::default(),
            store_meta,
            pending_create_peers: Arc::new(Mutex::new(HashMap::default())),
            applying_snap_count: Arc::new(AtomicUsize::new(0)),
<<<<<<< HEAD
=======
            poller_handle: workers.future_poller.handle().clone(),
>>>>>>> 6c5f0e7e
        };
        let region_peers = builder.init()?;
        let engine = builder.engines.kv.clone();
        if engine.support_write_batch_vec() {
            self.start_system::<T, C, <EK as WriteBatchExt>::WriteBatchVec>(
                workers,
                region_peers,
                builder,
                auto_split_controller,
                coprocessor_host,
                concurrency_manager,
            )?;
        } else {
            self.start_system::<T, C, <EK as WriteBatchExt>::WriteBatch>(
                workers,
                region_peers,
                builder,
                auto_split_controller,
                coprocessor_host,
                concurrency_manager,
            )?;
        }
        Ok(())
    }

    fn start_system<T: Transport + 'static, C: PdClient + 'static, W: WriteBatch<EK> + 'static>(
        &mut self,
        mut workers: Workers<EK, ER>,
        region_peers: Vec<SenderFsmPair<EK, ER>>,
        builder: RaftPollerBuilder<EK, ER, T, C>,
        auto_split_controller: AutoSplitController,
        coprocessor_host: CoprocessorHost<EK>,
        concurrency_manager: ConcurrencyManager,
    ) -> Result<()> {
        builder.snap_mgr.init()?;

        let engines = builder.engines.clone();
        let snap_mgr = builder.snap_mgr.clone();
        let cfg = builder.cfg.value().clone();
        let store = builder.store.clone();
        let pd_client = builder.pd_client.clone();
        let importer = builder.importer.clone();

        let apply_poller_builder = ApplyPollerBuilder::<EK, W>::new(
            &builder,
            Box::new(self.router.clone()),
            self.apply_router.clone(),
        );
        self.apply_system
            .schedule_all(region_peers.iter().map(|pair| pair.1.get_peer()));

        {
            let mut meta = builder.store_meta.lock().unwrap();
            for (_, peer_fsm) in &region_peers {
                let peer = peer_fsm.get_peer();
                meta.readers
                    .insert(peer_fsm.region_id(), ReadDelegate::from_peer(peer));
            }
        }

        let router = Mutex::new(self.router.clone());
        pd_client.handle_reconnect(move || {
            router
                .lock()
                .unwrap()
                .broadcast_normal(|| PeerMsg::HeartbeatPd);
        });

        let tag = format!("raftstore-{}", store.get_id());
        self.system.spawn(tag, builder);
        let mut mailboxes = Vec::with_capacity(region_peers.len());
        let mut address = Vec::with_capacity(region_peers.len());
        for (tx, fsm) in region_peers {
            address.push(fsm.region_id());
            mailboxes.push((fsm.region_id(), BasicMailbox::new(tx, fsm)));
        }
        self.router.register_all(mailboxes);

        // Make sure Msg::Start is the first message each FSM received.
        for addr in address {
            self.router.force_send(addr, PeerMsg::Start).unwrap();
        }
        self.router
            .send_control(StoreMsg::Start {
                store: store.clone(),
            })
            .unwrap();

        self.apply_system
            .spawn("apply".to_owned(), apply_poller_builder);

        let region_runner = RegionRunner::new(
            engines.clone(),
            snap_mgr,
            cfg.snap_apply_batch_size.0 as usize,
            cfg.use_delete_range,
            workers.coprocessor_host.clone(),
            self.router(),
        );
        let timer = region_runner.new_timer();
        box_try!(workers.region_worker.start_with_timer(region_runner, timer));

        let raftlog_gc_runner = RaftlogGcRunner::new(self.router());
        box_try!(workers.raftlog_gc_worker.start(raftlog_gc_runner));

        let compact_runner = CompactRunner::new(engines.kv.clone());
        let cleanup_sst_runner = CleanupSSTRunner::new(
            store.get_id(),
            self.router.clone(),
            Arc::clone(&importer),
            Arc::clone(&pd_client),
        );
        let cleanup_runner = CleanupRunner::new(compact_runner, cleanup_sst_runner);
        box_try!(workers.cleanup_worker.start(cleanup_runner));

        let pd_runner = PdRunner::new(
            store.get_id(),
            Arc::clone(&pd_client),
            self.router.clone(),
            engines.kv,
            workers.pd_worker.scheduler(),
            cfg.pd_store_heartbeat_tick_interval.0,
            auto_split_controller,
            concurrency_manager,
        );
        box_try!(workers.pd_worker.start(pd_runner));

        let consistency_check_runner =
            ConsistencyCheckRunner::<EK, _>::new(self.router.clone(), coprocessor_host);
        box_try!(workers
            .consistency_check_worker
            .start(consistency_check_runner));

        if let Err(e) = sys_util::thread::set_priority(sys_util::HIGH_PRI) {
            warn!("set thread priority for raftstore failed"; "error" => ?e);
        }
        self.workers = Some(workers);
        Ok(())
    }

    pub fn shutdown(&mut self) {
        if self.workers.is_none() {
            return;
        }
        let mut workers = self.workers.take().unwrap();
        // Wait all workers finish.
        let mut handles: Vec<Option<thread::JoinHandle<()>>> = vec![];
        handles.push(workers.split_check_worker.stop());
        handles.push(workers.region_worker.stop());
        handles.push(workers.pd_worker.stop());
        handles.push(workers.consistency_check_worker.stop());
        handles.push(workers.cleanup_worker.stop());
        handles.push(workers.raftlog_gc_worker.stop());
        self.apply_system.shutdown();
        self.system.shutdown();
        for h in handles {
            if let Some(h) = h {
                h.join().unwrap();
            }
        }
        workers.coprocessor_host.shutdown();
<<<<<<< HEAD
=======
        workers
            .future_poller
            .shutdown_timeout(Duration::from_nanos(0));
>>>>>>> 6c5f0e7e
    }
}

pub fn create_raft_batch_system<EK: KvEngine, ER: RaftEngine>(
    cfg: &Config,
) -> (RaftRouter<EK, ER>, RaftBatchSystem<EK, ER>) {
    let (store_tx, store_fsm) = StoreFsm::new(cfg);
    let (apply_router, apply_system) = create_apply_batch_system(&cfg);
    let (router, system) =
        batch_system::create_system(&cfg.store_batch_system, store_tx, store_fsm);
    let raft_router = RaftRouter { router };
    let system = RaftBatchSystem {
        system,
        workers: None,
        apply_router,
        apply_system,
        router: raft_router.clone(),
    };
    (raft_router, system)
}

#[derive(Debug, PartialEq)]
enum CheckMsgStatus {
    // The message is the first request vote message to an existing peer.
    FirstRequestVote,
    // The message can be dropped silently
    DropMsg,
    // Try to create the peer
    NewPeer,
    // Try to create the peer which is the first one of this region on local store.
    NewPeerFirst,
}

impl<'a, EK: KvEngine, ER: RaftEngine, T: Transport, C: PdClient>
    StoreFsmDelegate<'a, EK, ER, T, C>
{
    /// Checks if the message is targeting a stale peer.
    fn check_msg(&mut self, msg: &RaftMessage) -> Result<CheckMsgStatus> {
        let region_id = msg.get_region_id();
        let from_epoch = msg.get_region_epoch();
        let msg_type = msg.get_message().get_msg_type();
        let from_store_id = msg.get_from_peer().get_store_id();
        let to_peer_id = msg.get_to_peer().get_id();

        // Check if the target peer is tombstone.
        let state_key = keys::region_state_key(region_id);
        let local_state: RegionLocalState =
            match self.ctx.engines.kv.get_msg_cf(CF_RAFT, &state_key)? {
                Some(state) => state,
                None => return Ok(CheckMsgStatus::NewPeerFirst),
            };

        if local_state.get_state() != PeerState::Tombstone {
            // Maybe split, but not registered yet.
            if !util::is_first_vote_msg(msg.get_message()) {
                self.ctx.raft_metrics.message_dropped.region_nonexistent += 1;
                return Err(box_err!(
                    "[region {}] region not exist but not tombstone: {:?}",
                    region_id,
                    local_state
                ));
            }
            info!(
                "region doesn't exist yet, wait for it to be split";
                "region_id" => region_id
            );
            return Ok(CheckMsgStatus::FirstRequestVote);
        }
        debug!(
            "region is in tombstone state";
            "region_id" => region_id,
            "region_local_state" => ?local_state,
        );
        let region = local_state.get_region();
        let region_epoch = region.get_region_epoch();
        if local_state.has_merge_state() {
            info!(
                "merged peer receives a stale message";
                "region_id" => region_id,
                "current_region_epoch" => ?region_epoch,
                "msg_type" => ?msg_type,
            );

            let merge_target = if let Some(peer) = util::find_peer(region, from_store_id) {
                // Maybe the target is promoted from learner to voter, but the follower
                // doesn't know it. So we only compare peer id.
                assert_eq!(peer.get_id(), msg.get_from_peer().get_id());
                // Let stale peer decides whether it should wait for merging or just remove
                // itself.
                Some(local_state.get_merge_state().get_target().to_owned())
            } else {
                // If a peer is isolated before prepare_merge and conf remove, it should just
                // remove itself.
                None
            };
            self.ctx
                .handle_stale_msg(msg, region_epoch.clone(), true, merge_target);
            return Ok(CheckMsgStatus::DropMsg);
        }
        // The region in this peer is already destroyed
        if util::is_epoch_stale(from_epoch, region_epoch) {
            self.ctx.raft_metrics.message_dropped.region_tombstone_peer += 1;
            info!(
                "tombstone peer receives a stale message";
                "region_id" => region_id,
                "from_region_epoch" => ?from_epoch,
                "current_region_epoch" => ?region_epoch,
                "msg_type" => ?msg_type,
            );
            let mut need_gc_msg = util::is_vote_msg(msg.get_message());
            if msg.has_extra_msg() {
                // A learner can't vote so it sends the check-stale-peer msg to others to find out whether
                // it is removed due to conf change or merge.
                need_gc_msg |=
                    msg.get_extra_msg().get_type() == ExtraMessageType::MsgCheckStalePeer;
                // For backward compatibility
                need_gc_msg |= msg.get_extra_msg().get_type() == ExtraMessageType::MsgRegionWakeUp;
            }
            let not_exist = util::find_peer(region, from_store_id).is_none();
            self.ctx
                .handle_stale_msg(msg, region_epoch.clone(), need_gc_msg && not_exist, None);

            if need_gc_msg && !not_exist {
                let mut send_msg = RaftMessage::default();
                send_msg.set_region_id(region_id);
                send_msg.set_from_peer(msg.get_to_peer().clone());
                send_msg.set_to_peer(msg.get_from_peer().clone());
                send_msg.set_region_epoch(region_epoch.clone());
                let extra_msg = send_msg.mut_extra_msg();
                extra_msg.set_type(ExtraMessageType::MsgCheckStalePeerResponse);
                extra_msg.set_check_peers(region.get_peers().into());
                if let Err(e) = self.ctx.trans.send(send_msg) {
                    error!(
                        "send check stale peer response message failed";
                        "region_id" => region_id,
                        "error_code" => %e.error_code(),
                        "err" => ?e
                    );
                }
                self.ctx.need_flush_trans = true;
            }

            return Ok(CheckMsgStatus::DropMsg);
        }
        // A tombstone peer may not apply the conf change log which removes itself.
        // In this case, the local epoch is stale and the local peer can be found from region.
        // We can compare the local peer id with to_peer_id to verify whether it is correct to create a new peer.
        if let Some(local_peer_id) =
            util::find_peer(region, self.ctx.store_id()).map(|r| r.get_id())
        {
            if to_peer_id <= local_peer_id {
                self.ctx.raft_metrics.message_dropped.region_tombstone_peer += 1;
                info!(
                    "tombstone peer receives a stale message, local_peer_id >= to_peer_id in msg";
                    "region_id" => region_id,
                    "local_peer_id" => local_peer_id,
                    "to_peer_id" => to_peer_id,
                    "msg_type" => ?msg_type
                );
                return Ok(CheckMsgStatus::DropMsg);
            }
        }
        Ok(CheckMsgStatus::NewPeer)
    }

    fn on_raft_message(&mut self, mut msg: RaftMessage) -> Result<()> {
        let region_id = msg.get_region_id();
        match self.ctx.router.send(region_id, PeerMsg::RaftMessage(msg)) {
            Ok(()) | Err(TrySendError::Full(_)) => return Ok(()),
            Err(TrySendError::Disconnected(_)) if self.ctx.router.is_shutdown() => return Ok(()),
            Err(TrySendError::Disconnected(PeerMsg::RaftMessage(m))) => msg = m,
            e => panic!(
                "[store {}] [region {}] unexpected redirect error: {:?}",
                self.fsm.store.id, region_id, e
            ),
        }

        debug!(
            "handle raft message";
            "from_peer_id" => msg.get_from_peer().get_id(),
            "to_peer_id" => msg.get_to_peer().get_id(),
            "store_id" => self.fsm.store.id,
            "region_id" => region_id,
            "msg_type" => ?msg.get_message().get_msg_type(),
        );

        if msg.get_to_peer().get_store_id() != self.ctx.store_id() {
            warn!(
                "store not match, ignore it";
                "store_id" => self.ctx.store_id(),
                "to_store_id" => msg.get_to_peer().get_store_id(),
                "region_id" => region_id,
            );
            self.ctx.raft_metrics.message_dropped.mismatch_store_id += 1;
            return Ok(());
        }

        if !msg.has_region_epoch() {
            error!(
                "missing epoch in raft message, ignore it";
                "region_id" => region_id,
            );
            self.ctx.raft_metrics.message_dropped.mismatch_region_epoch += 1;
            return Ok(());
        }
        if msg.get_is_tombstone() || msg.has_merge_target() {
            // Target tombstone peer doesn't exist, so ignore it.
            return Ok(());
        }
        let check_msg_status = self.check_msg(&msg)?;
        let is_first_request_vote = match check_msg_status {
            CheckMsgStatus::DropMsg => return Ok(()),
            CheckMsgStatus::FirstRequestVote => true,
            CheckMsgStatus::NewPeer | CheckMsgStatus::NewPeerFirst => {
                if !self.maybe_create_peer(
                    region_id,
                    &msg,
                    check_msg_status == CheckMsgStatus::NewPeerFirst,
                )? {
                    if !util::is_first_vote_msg(msg.get_message()) {
                        // Can not create peer from the message and it's not the
                        // first request vote message.
                        return Ok(());
                    }
                    true
                } else {
                    false
                }
            }
        };
        if is_first_request_vote {
            // To void losing request vote messages, either put it to
            // pending_votes or force send.
            let mut store_meta = self.ctx.store_meta.lock().unwrap();
            if !store_meta.regions.contains_key(&region_id) {
                store_meta.pending_votes.push(msg);
                return Ok(());
            }
            if let Err(e) = self
                .ctx
                .router
                .force_send(region_id, PeerMsg::RaftMessage(msg))
            {
                warn!("handle first request vote failed"; "region_id" => region_id, "error" => ?e);
            }
            return Ok(());
        }

        let _ = self.ctx.router.send(region_id, PeerMsg::RaftMessage(msg));
        Ok(())
    }

    /// If target peer doesn't exist, create it.
    ///
    /// return false to indicate that target peer is in invalid state or
    /// doesn't exist and can't be created.
    fn maybe_create_peer(
        &mut self,
        region_id: u64,
        msg: &RaftMessage,
        is_local_first: bool,
    ) -> Result<bool> {
        if !is_initial_msg(msg.get_message()) {
            let msg_type = msg.get_message().get_msg_type();
            debug!(
                "target peer doesn't exist, stale message";
                "target_peer" => ?msg.get_to_peer(),
                "region_id" => region_id,
                "msg_type" => ?msg_type,
            );
            self.ctx.raft_metrics.message_dropped.stale_msg += 1;
            return Ok(false);
        }

        if is_local_first {
            let mut pending_create_peers = self.ctx.pending_create_peers.lock().unwrap();
            if pending_create_peers.contains_key(&region_id) {
                return Ok(false);
            }
            pending_create_peers.insert(region_id, (msg.get_to_peer().get_id(), false));
        }

        let res = self.maybe_create_peer_internal(region_id, &msg, is_local_first);
        // If failed, i.e. Err or Ok(false), remove this peer data from `pending_create_peers`.
        if res.as_ref().map_or(true, |b| !*b) && is_local_first {
            let mut pending_create_peers = self.ctx.pending_create_peers.lock().unwrap();
            if let Some(status) = pending_create_peers.get(&region_id) {
                if *status == (msg.get_to_peer().get_id(), false) {
                    pending_create_peers.remove(&region_id);
                }
            }
        }
        res
    }

    fn maybe_create_peer_internal(
        &mut self,
        region_id: u64,
        msg: &RaftMessage,
        is_local_first: bool,
    ) -> Result<bool> {
        if is_local_first {
            if self
                .ctx
                .engines
                .kv
                .get_value_cf(CF_RAFT, &keys::region_state_key(region_id))?
                .is_some()
            {
                return Ok(false);
            }
        }

        let target = msg.get_to_peer();

        let mut meta = self.ctx.store_meta.lock().unwrap();
        if meta.regions.contains_key(&region_id) {
            return Ok(true);
        }

        if is_local_first {
            let pending_create_peers = self.ctx.pending_create_peers.lock().unwrap();
            match pending_create_peers.get(&region_id) {
                Some(status) if *status == (msg.get_to_peer().get_id(), false) => (),
                // If changed, it means this peer has been/will be replaced from the new one from splitting.
                _ => return Ok(false),
            }
            // Note that `StoreMeta` lock is held and status is (peer_id, false) in `pending_create_peers` now.
            // If this peer is created from splitting latter and then status in `pending_create_peers` is changed,
            // that peer creation in `on_ready_split_region` must be executed **after** current peer creation
            // because of the `StoreMeta` lock.
        }

        let mut is_overlapped = false;
        let mut regions_to_destroy = vec![];
        for (_, id) in meta.region_ranges.range((
            Excluded(data_key(msg.get_start_key())),
            Unbounded::<Vec<u8>>,
        )) {
            let exist_region = &meta.regions[&id];
            if enc_start_key(exist_region) >= data_end_key(msg.get_end_key()) {
                break;
            }

            debug!(
                "msg is overlapped with exist region";
                "region_id" => region_id,
                "msg" => ?msg,
                "exist_region" => ?exist_region,
            );
            let (can_destroy, merge_to_this_peer) = maybe_destroy_source(
                &meta,
                region_id,
                target.get_id(),
                exist_region.get_id(),
                msg.get_region_epoch().to_owned(),
            );
            if can_destroy {
                if !merge_to_this_peer {
                    regions_to_destroy.push(exist_region.get_id());
                } else {
                    error!(
                        "A new peer has a merge source peer";
                        "region_id" => region_id,
                        "peer_id" => target.get_id(),
                        "source_region" => ?exist_region,
                    );
                    if self.ctx.cfg.dev_assert {
                        panic!("something is wrong, maybe PD do not ensure all target peers exist before merging");
                    }
                }
                continue;
            }
            is_overlapped = true;
            if msg.get_region_epoch().get_version() > exist_region.get_region_epoch().get_version()
            {
                // If new region's epoch version is greater than exist region's, the exist region
                // may has been merged/splitted already.
                let _ = self.ctx.router.force_send(
                    exist_region.get_id(),
                    PeerMsg::CasualMessage(CasualMessage::RegionOverlapped),
                );
            }
        }

        if is_overlapped {
            self.ctx.raft_metrics.message_dropped.region_overlap += 1;
            return Ok(false);
        }

        for id in regions_to_destroy {
            self.ctx
                .router
                .force_send(
                    id,
                    PeerMsg::SignificantMsg(SignificantMsg::MergeResult {
                        target_region_id: region_id,
                        target: target.clone(),
                        result: MergeResultKind::Stale,
                    }),
                )
                .unwrap();
        }

        // New created peers should know it's learner or not.
        let (tx, mut peer) = PeerFsm::replicate(
            self.ctx.store_id(),
            &self.ctx.cfg,
            self.ctx.region_scheduler.clone(),
            self.ctx.engines.clone(),
            region_id,
            target.clone(),
        )?;

        // WARNING: The checking code must be above this line.
        // Now all checking passed

        let mut replication_state = self.ctx.global_replication_state.lock().unwrap();
        peer.peer.init_replication_mode(&mut *replication_state);
        drop(replication_state);

        peer.peer.local_first_replicate = is_local_first;

        // Following snapshot may overlap, should insert into region_ranges after
        // snapshot is applied.
        meta.regions
            .insert(region_id, peer.get_peer().region().to_owned());

        let mailbox = BasicMailbox::new(tx, peer);
        self.ctx.router.register(region_id, mailbox);
        self.ctx
            .router
            .force_send(region_id, PeerMsg::Start)
            .unwrap();
        Ok(true)
    }

    fn on_compaction_finished(&mut self, event: CompactedEvent) {
        // If size declining is trivial, skip.
        let total_bytes_declined = if event.total_input_bytes > event.total_output_bytes {
            event.total_input_bytes - event.total_output_bytes
        } else {
            0
        };
        if total_bytes_declined < self.ctx.cfg.region_split_check_diff.0
            || total_bytes_declined * 10 < event.total_input_bytes
        {
            return;
        }

        let output_level_str = event.output_level.to_string();
        COMPACTION_DECLINED_BYTES
            .with_label_values(&[&output_level_str])
            .observe(total_bytes_declined as f64);

        // self.cfg.region_split_check_diff.0 / 16 is an experienced value.
        let mut region_declined_bytes = {
            let meta = self.ctx.store_meta.lock().unwrap();
            calc_region_declined_bytes(
                event,
                &meta.region_ranges,
                self.ctx.cfg.region_split_check_diff.0 / 16,
            )
        };

        COMPACTION_RELATED_REGION_COUNT
            .with_label_values(&[&output_level_str])
            .observe(region_declined_bytes.len() as f64);

        for (region_id, declined_bytes) in region_declined_bytes.drain(..) {
            let _ = self.ctx.router.send(
                region_id,
                PeerMsg::CasualMessage(CasualMessage::CompactionDeclinedBytes {
                    bytes: declined_bytes,
                }),
            );
        }
    }

    fn register_compact_check_tick(&self) {
        self.ctx.schedule_store_tick(
            StoreTick::CompactCheck,
            self.ctx.cfg.region_compact_check_interval.0,
        )
    }

    fn on_compact_check_tick(&mut self) {
        self.register_compact_check_tick();
        if self.ctx.cleanup_scheduler.is_busy() {
            debug!(
                "compact worker is busy, check space redundancy next time";
                "store_id" => self.fsm.store.id,
            );
            return;
        }

        if self
            .ctx
            .engines
            .kv
            .auto_compactions_is_disabled()
            .expect("cf")
        {
            debug!(
                "skip compact check when disabled auto compactions";
                "store_id" => self.fsm.store.id,
            );
            return;
        }

        // Start from last checked key.
        let mut ranges_need_check =
            Vec::with_capacity(self.ctx.cfg.region_compact_check_step as usize + 1);
        ranges_need_check.push(self.fsm.store.last_compact_checked_key.clone());

        let largest_key = {
            let meta = self.ctx.store_meta.lock().unwrap();
            if meta.region_ranges.is_empty() {
                debug!(
                    "there is no range need to check";
                    "store_id" => self.fsm.store.id
                );
                return;
            }

            // Collect continuous ranges.
            let left_ranges = meta.region_ranges.range((
                Excluded(self.fsm.store.last_compact_checked_key.clone()),
                Unbounded::<Key>,
            ));
            ranges_need_check.extend(
                left_ranges
                    .take(self.ctx.cfg.region_compact_check_step as usize)
                    .map(|(k, _)| k.to_owned()),
            );

            // Update last_compact_checked_key.
            meta.region_ranges.keys().last().unwrap().to_vec()
        };

        let last_key = ranges_need_check.last().unwrap().clone();
        if last_key == largest_key {
            // Range [largest key, DATA_MAX_KEY) also need to check.
            if last_key != keys::DATA_MAX_KEY.to_vec() {
                ranges_need_check.push(keys::DATA_MAX_KEY.to_vec());
            }
            // Next task will start from the very beginning.
            self.fsm.store.last_compact_checked_key = keys::DATA_MIN_KEY.to_vec();
        } else {
            self.fsm.store.last_compact_checked_key = last_key;
        }

        // Schedule the task.
        let cf_names = vec![CF_DEFAULT.to_owned(), CF_WRITE.to_owned()];
        if let Err(e) = self.ctx.cleanup_scheduler.schedule(CleanupTask::Compact(
            CompactTask::CheckAndCompact {
                cf_names,
                ranges: ranges_need_check,
                tombstones_num_threshold: self.ctx.cfg.region_compact_min_tombstones,
                tombstones_percent_threshold: self.ctx.cfg.region_compact_tombstones_percent,
            },
        )) {
            error!(
                "schedule space check task failed";
                "store_id" => self.fsm.store.id,
                "err" => ?e,
            );
        }
    }

    fn store_heartbeat_pd(&mut self) {
        let mut stats = StoreStats::default();

        let used_size = self.ctx.snap_mgr.get_total_snap_size();
        stats.set_used_size(used_size);
        stats.set_store_id(self.ctx.store_id());
        {
            let meta = self.ctx.store_meta.lock().unwrap();
            stats.set_region_count(meta.regions.len() as u32);
        }

        let snap_stats = self.ctx.snap_mgr.stats();
        stats.set_sending_snap_count(snap_stats.sending_count as u32);
        stats.set_receiving_snap_count(snap_stats.receiving_count as u32);
        STORE_SNAPSHOT_TRAFFIC_GAUGE_VEC
            .with_label_values(&["sending"])
            .set(snap_stats.sending_count as i64);
        STORE_SNAPSHOT_TRAFFIC_GAUGE_VEC
            .with_label_values(&["receiving"])
            .set(snap_stats.receiving_count as i64);

        let apply_snapshot_count = self.ctx.applying_snap_count.load(Ordering::SeqCst);
        stats.set_applying_snap_count(apply_snapshot_count as u32);
        STORE_SNAPSHOT_TRAFFIC_GAUGE_VEC
            .with_label_values(&["applying"])
            .set(apply_snapshot_count as i64);

        stats.set_start_time(self.fsm.store.start_time.unwrap().sec as u32);

        // report store write flow to pd
        stats.set_bytes_written(
            self.ctx
                .global_stat
                .stat
                .engine_total_bytes_written
                .swap(0, Ordering::SeqCst),
        );
        stats.set_keys_written(
            self.ctx
                .global_stat
                .stat
                .engine_total_keys_written
                .swap(0, Ordering::SeqCst),
        );

        stats.set_is_busy(
            self.ctx
                .global_stat
                .stat
                .is_busy
                .swap(false, Ordering::SeqCst),
        );

        let store_info = StoreInfo {
            engine: self.ctx.engines.kv.clone(),
            capacity: self.ctx.cfg.capacity.0,
        };

        let task = PdTask::StoreHeartbeat { stats, store_info };
        if let Err(e) = self.ctx.pd_scheduler.schedule(task) {
            error!("notify pd failed";
                "store_id" => self.fsm.store.id,
                "err" => ?e
            );
        }
    }

    fn on_pd_store_heartbeat_tick(&mut self) {
        self.store_heartbeat_pd();
        self.register_pd_store_heartbeat_tick();
    }

    fn handle_snap_mgr_gc(&mut self) -> Result<()> {
        fail_point!("peer_2_handle_snap_mgr_gc", self.fsm.store.id == 2, |_| Ok(
            ()
        ));
        let snap_keys = self.ctx.snap_mgr.list_idle_snap()?;
        if snap_keys.is_empty() {
            return Ok(());
        }
        let (mut last_region_id, mut keys) = (0, vec![]);
        let schedule_gc_snap = |region_id: u64, snaps| -> Result<()> {
            debug!(
                "schedule snap gc";
                "store_id" => self.fsm.store.id,
                "region_id" => region_id,
            );
            let gc_snap = PeerMsg::CasualMessage(CasualMessage::GcSnap { snaps });
            match self.ctx.router.send(region_id, gc_snap) {
                Ok(()) => Ok(()),
                Err(TrySendError::Disconnected(_)) if self.ctx.router.is_shutdown() => Ok(()),
                Err(TrySendError::Disconnected(PeerMsg::CasualMessage(
                    CasualMessage::GcSnap { snaps },
                ))) => {
                    // The snapshot exists because MsgAppend has been rejected. So the
                    // peer must have been exist. But now it's disconnected, so the peer
                    // has to be destroyed instead of being created.
                    info!(
                        "region is disconnected, remove snaps";
                        "region_id" => region_id,
                        "snaps" => ?snaps,
                    );
                    for (key, is_sending) in snaps {
                        let snap = if is_sending {
                            self.ctx.snap_mgr.get_snapshot_for_sending(&key)?
                        } else {
                            self.ctx.snap_mgr.get_snapshot_for_applying(&key)?
                        };
                        self.ctx
                            .snap_mgr
                            .delete_snapshot(&key, snap.as_ref(), false);
                    }
                    Ok(())
                }
                Err(TrySendError::Full(_)) => Ok(()),
                Err(TrySendError::Disconnected(_)) => unreachable!(),
            }
        };
        for (key, is_sending) in snap_keys {
            if last_region_id == key.region_id {
                keys.push((key, is_sending));
                continue;
            }

            if !keys.is_empty() {
                schedule_gc_snap(last_region_id, keys)?;
                keys = vec![];
            }

            last_region_id = key.region_id;
            keys.push((key, is_sending));
        }
        if !keys.is_empty() {
            schedule_gc_snap(last_region_id, keys)?;
        }
        Ok(())
    }

    fn on_snap_mgr_gc(&mut self) {
        if let Err(e) = self.handle_snap_mgr_gc() {
            error!(
                "handle gc snap failed";
                "store_id" => self.fsm.store.id,
                "error_code" => %e.error_code(),
                "err" => ?e
            );
        }
        self.register_snap_mgr_gc_tick();
    }

    fn on_compact_lock_cf(&mut self) {
        // Create a compact lock cf task(compact whole range) and schedule directly.
        let lock_cf_bytes_written = self
            .ctx
            .global_stat
            .stat
            .lock_cf_bytes_written
            .load(Ordering::SeqCst);
        if lock_cf_bytes_written > self.ctx.cfg.lock_cf_compact_bytes_threshold.0 {
            self.ctx
                .global_stat
                .stat
                .lock_cf_bytes_written
                .fetch_sub(lock_cf_bytes_written, Ordering::SeqCst);

            let task = CompactTask::Compact {
                cf_name: String::from(CF_LOCK),
                start_key: None,
                end_key: None,
            };
            if let Err(e) = self
                .ctx
                .cleanup_scheduler
                .schedule(CleanupTask::Compact(task))
            {
                error!(
                    "schedule compact lock cf task failed";
                    "store_id" => self.fsm.store.id,
                    "err" => ?e,
                );
            }
        }

        self.register_compact_lock_cf_tick();
    }

    fn register_pd_store_heartbeat_tick(&self) {
        self.ctx.schedule_store_tick(
            StoreTick::PdStoreHeartbeat,
            self.ctx.cfg.pd_store_heartbeat_tick_interval.0,
        );
    }

    fn register_snap_mgr_gc_tick(&self) {
        self.ctx
            .schedule_store_tick(StoreTick::SnapGc, self.ctx.cfg.snap_mgr_gc_tick_interval.0)
    }

    fn register_compact_lock_cf_tick(&self) {
        self.ctx.schedule_store_tick(
            StoreTick::CompactLockCf,
            self.ctx.cfg.lock_cf_compact_interval.0,
        )
    }
}

impl<'a, EK: KvEngine, ER: RaftEngine, T: Transport, C: PdClient>
    StoreFsmDelegate<'a, EK, ER, T, C>
{
    fn on_validate_sst_result(&mut self, ssts: Vec<SstMeta>) {
        if ssts.is_empty() {
            return;
        }
        // A stale peer can still ingest a stale SST before it is
        // destroyed. We need to make sure that no stale peer exists.
        let mut delete_ssts = Vec::new();
        {
            let meta = self.ctx.store_meta.lock().unwrap();
            for sst in ssts {
                if !meta.regions.contains_key(&sst.get_region_id()) {
                    delete_ssts.push(sst);
                }
            }
        }
        if delete_ssts.is_empty() {
            return;
        }

        let task = CleanupSSTTask::DeleteSST { ssts: delete_ssts };
        if let Err(e) = self
            .ctx
            .cleanup_scheduler
            .schedule(CleanupTask::CleanupSST(task))
        {
            error!(
                "schedule to delete ssts failed";
                "store_id" => self.fsm.store.id,
                "err" => ?e,
            );
        }
    }

    fn on_cleanup_import_sst(&mut self) -> Result<()> {
        let mut delete_ssts = Vec::new();
        let mut validate_ssts = Vec::new();

        let ssts = box_try!(self.ctx.importer.list_ssts());
        if ssts.is_empty() {
            return Ok(());
        }
        {
            let meta = self.ctx.store_meta.lock().unwrap();
            for sst in ssts {
                if let Some(r) = meta.regions.get(&sst.get_region_id()) {
                    let region_epoch = r.get_region_epoch();
                    if util::is_epoch_stale(sst.get_region_epoch(), region_epoch) {
                        // If the SST epoch is stale, it will not be ingested anymore.
                        delete_ssts.push(sst);
                    }
                } else {
                    // If the peer doesn't exist, we need to validate the SST through PD.
                    validate_ssts.push(sst);
                }
            }
        }

        if !delete_ssts.is_empty() {
            let task = CleanupSSTTask::DeleteSST { ssts: delete_ssts };
            if let Err(e) = self
                .ctx
                .cleanup_scheduler
                .schedule(CleanupTask::CleanupSST(task))
            {
                error!(
                    "schedule to delete ssts failed";
                    "store_id" => self.fsm.store.id,
                    "err" => ?e
                );
            }
        }

        if !validate_ssts.is_empty() {
            let task = CleanupSSTTask::ValidateSST {
                ssts: validate_ssts,
            };
            if let Err(e) = self
                .ctx
                .cleanup_scheduler
                .schedule(CleanupTask::CleanupSST(task))
            {
                error!(
                   "schedule to validate ssts failed";
                   "store_id" => self.fsm.store.id,
                   "err" => ?e,
                );
            }
        }

        Ok(())
    }

    fn register_consistency_check_tick(&mut self) {
        self.ctx.schedule_store_tick(
            StoreTick::ConsistencyCheck,
            self.ctx.cfg.consistency_check_interval.0,
        )
    }

    fn on_consistency_check_tick(&mut self) {
        self.register_consistency_check_tick();
        if self.ctx.consistency_check_scheduler.is_busy() {
            return;
        }
        let (mut target_region_id, mut oldest) = (0, Instant::now());
        let target_peer = {
            let meta = self.ctx.store_meta.lock().unwrap();
            for region_id in meta.regions.keys() {
                match self.fsm.store.consistency_check_time.get(region_id) {
                    Some(time) => {
                        if *time < oldest {
                            oldest = *time;
                            target_region_id = *region_id;
                        }
                    }
                    None => {
                        target_region_id = *region_id;
                        break;
                    }
                }
            }
            if target_region_id == 0 {
                return;
            }
            match util::find_peer(&meta.regions[&target_region_id], self.ctx.store_id()) {
                None => return,
                Some(p) => p.clone(),
            }
        };
        info!(
            "scheduling consistency check for region";
            "store_id" => self.fsm.store.id,
            "region_id" => target_region_id,
        );
        self.fsm
            .store
            .consistency_check_time
            .insert(target_region_id, Instant::now());
        let mut request = new_admin_request(target_region_id, target_peer);
        let mut admin = AdminRequest::default();
        admin.set_cmd_type(AdminCmdType::ComputeHash);
        self.ctx
            .coprocessor_host
            .on_prepropose_compute_hash(admin.mut_compute_hash());
        request.set_admin_request(admin);

        let _ = self.ctx.router.send(
            target_region_id,
            PeerMsg::RaftCommand(RaftCommand::new(request, Callback::None)),
        );
    }

    fn on_cleanup_import_sst_tick(&mut self) {
        if let Err(e) = self.on_cleanup_import_sst() {
            error!(
                "cleanup import sst failed";
                "store_id" => self.fsm.store.id,
                "err" => ?e,
                "error_code" => %e.error_code(),
            );
        }
        self.register_cleanup_import_sst_tick();
    }

    fn register_cleanup_import_sst_tick(&self) {
        self.ctx.schedule_store_tick(
            StoreTick::CleanupImportSST,
            self.ctx.cfg.cleanup_import_sst_interval.0,
        )
    }

    fn clear_region_size_in_range(&mut self, start_key: &[u8], end_key: &[u8]) {
        let start_key = data_key(start_key);
        let end_key = data_end_key(end_key);

        let mut regions = vec![];
        {
            let meta = self.ctx.store_meta.lock().unwrap();
            for (_, region_id) in meta
                .region_ranges
                .range((Excluded(start_key), Included(end_key)))
            {
                regions.push(*region_id);
            }
        }
        for region_id in regions {
            let _ = self.ctx.router.send(
                region_id,
                PeerMsg::CasualMessage(CasualMessage::ClearRegionSize),
            );
        }
    }

    fn on_store_unreachable(&mut self, store_id: u64) {
        let now = Instant::now();
        if self
            .fsm
            .store
            .last_unreachable_report
            .get(&store_id)
            .map_or(UNREACHABLE_BACKOFF, |t| now.duration_since(*t))
            < UNREACHABLE_BACKOFF
        {
            return;
        }
        info!(
            "broadcasting unreachable";
            "store_id" => self.fsm.store.id,
            "unreachable_store_id" => store_id,
        );
        self.fsm.store.last_unreachable_report.insert(store_id, now);
        // It's possible to acquire the lock and only send notification to
        // involved regions. However loop over all the regions can take a
        // lot of time, which may block other operations.
        self.ctx.router.report_unreachable(store_id);
    }

    fn on_update_replication_mode(&mut self, status: ReplicationStatus) {
        let mut state = self.ctx.global_replication_state.lock().unwrap();
        if state.status().mode == status.mode {
            if status.get_mode() == ReplicationMode::Majority {
                return;
            }
            let exist_dr = state.status().get_dr_auto_sync();
            let dr = status.get_dr_auto_sync();
            if exist_dr.state_id == dr.state_id && exist_dr.state == dr.state {
                return;
            }
        }
        info!("updating replication mode"; "status" => ?status);
        state.set_status(status);
        drop(state);
        self.ctx.router.report_status_update()
    }

    fn register_raft_engine_purge_tick(&self) {
        self.ctx.schedule_store_tick(
            StoreTick::RaftEnginePurge,
            self.ctx.cfg.raft_engine_purge_interval.0,
        )
    }

    fn on_raft_engine_purge_tick(&self) {
        let raft_engine = self.ctx.engines.raft.clone();
        let scheduler = &self.ctx.raftlog_gc_scheduler;
        let _ = scheduler.schedule(RaftlogGcTask::Purge { raft_engine });
        self.register_raft_engine_purge_tick();
    }
}

fn calc_region_declined_bytes(
    event: CompactedEvent,
    region_ranges: &BTreeMap<Key, u64>,
    bytes_threshold: u64,
) -> Vec<(u64, u64)> {
    // Calculate influenced regions.
    let mut influenced_regions = vec![];
    for (end_key, region_id) in
        region_ranges.range((Excluded(event.start_key), Included(event.end_key.clone())))
    {
        influenced_regions.push((region_id, end_key.clone()));
    }
    if let Some((end_key, region_id)) = region_ranges
        .range((Included(event.end_key), Unbounded))
        .next()
    {
        influenced_regions.push((region_id, end_key.clone()));
    }

    // Calculate declined bytes for each region.
    // `end_key` in influenced_regions are in incremental order.
    let mut region_declined_bytes = vec![];
    let mut last_end_key: Vec<u8> = vec![];
    for (region_id, end_key) in influenced_regions {
        let mut old_size = 0;
        for prop in &event.input_props {
            old_size += prop.get_approximate_size_in_range(&last_end_key, &end_key);
        }
        let mut new_size = 0;
        for prop in &event.output_props {
            new_size += prop.get_approximate_size_in_range(&last_end_key, &end_key);
        }
        last_end_key = end_key;

        // Filter some trivial declines for better performance.
        if old_size > new_size && old_size - new_size > bytes_threshold {
            region_declined_bytes.push((*region_id, old_size - new_size));
        }
    }

    region_declined_bytes
}

#[cfg(test)]
mod tests {
    use engine_rocks::RangeOffsets;
    use engine_rocks::RangeProperties;

    use super::*;

    #[test]
    fn test_calc_region_declined_bytes() {
        let prop = RangeProperties {
            offsets: vec![
                (
                    b"a".to_vec(),
                    RangeOffsets {
                        size: 4 * 1024,
                        keys: 1,
                    },
                ),
                (
                    b"b".to_vec(),
                    RangeOffsets {
                        size: 8 * 1024,
                        keys: 2,
                    },
                ),
                (
                    b"c".to_vec(),
                    RangeOffsets {
                        size: 12 * 1024,
                        keys: 3,
                    },
                ),
            ],
        };
        let event = CompactedEvent {
            cf: "default".to_owned(),
            output_level: 3,
            total_input_bytes: 12 * 1024,
            total_output_bytes: 0,
            start_key: prop.smallest_key().unwrap(),
            end_key: prop.largest_key().unwrap(),
            input_props: vec![prop],
            output_props: vec![],
        };

        let mut region_ranges = BTreeMap::new();
        region_ranges.insert(b"a".to_vec(), 1);
        region_ranges.insert(b"b".to_vec(), 2);
        region_ranges.insert(b"c".to_vec(), 3);

        let declined_bytes = calc_region_declined_bytes(event, &region_ranges, 1024);
        let expected_declined_bytes = vec![(2, 8192), (3, 4096)];
        assert_eq!(declined_bytes, expected_declined_bytes);
    }
}<|MERGE_RESOLUTION|>--- conflicted
+++ resolved
@@ -24,10 +24,7 @@
 use protobuf::Message;
 use raft::{Ready, StateRole};
 use time::{self, Timespec};
-<<<<<<< HEAD
-=======
 use tokio::runtime::{self, Handle, Runtime};
->>>>>>> 6c5f0e7e
 
 use engine_rocks::CompactedEvent;
 use engine_traits::{RaftEngine, RaftLogBatch};
@@ -316,10 +313,6 @@
     /// 1. lock the store_meta.
     /// 2. lock the pending_create_peers.
     pub pending_create_peers: Arc<Mutex<HashMap<u64, (u64, bool)>>>,
-<<<<<<< HEAD
-=======
-    pub poller_handle: Handle,
->>>>>>> 6c5f0e7e
     pub raft_metrics: RaftMetrics,
     pub snap_mgr: SnapManager,
     pub applying_snap_count: Arc<AtomicUsize>,
@@ -436,20 +429,11 @@
                             );
                         }
                     }
-<<<<<<< HEAD
                 })
                 .map_err(move |e| {
                     panic!("tick {:?} is lost due to timeout error: {:?}", tick, e);
                 });
             poll_future_notify(f);
-=======
-                    Err(e) => {
-                        panic!("tick {:?} is lost due to timeout error: {:?}", tick, e);
-                    }
-                }
-            };
-            self.poller_handle.spawn(f);
->>>>>>> 6c5f0e7e
         }
     }
 
@@ -924,10 +908,6 @@
     pub importer: Arc<SSTImporter>,
     pub store_meta: Arc<Mutex<StoreMeta>>,
     pub pending_create_peers: Arc<Mutex<HashMap<u64, (u64, bool)>>>,
-<<<<<<< HEAD
-=======
-    poller_handle: Handle,
->>>>>>> 6c5f0e7e
     snap_mgr: SnapManager,
     pub coprocessor_host: CoprocessorHost<EK>,
     trans: T,
@@ -1126,10 +1106,6 @@
             importer: self.importer.clone(),
             store_meta: self.store_meta.clone(),
             pending_create_peers: self.pending_create_peers.clone(),
-<<<<<<< HEAD
-=======
-            poller_handle: self.poller_handle.clone(),
->>>>>>> 6c5f0e7e
             raft_metrics: RaftMetrics::default(),
             snap_mgr: self.snap_mgr.clone(),
             applying_snap_count: self.applying_snap_count.clone(),
@@ -1177,10 +1153,6 @@
     raftlog_gc_worker: Worker<RaftlogGcTask<ER>>,
     region_worker: Worker<RegionTask<EK::Snapshot>>,
     coprocessor_host: CoprocessorHost<EK>,
-<<<<<<< HEAD
-=======
-    future_poller: Runtime,
->>>>>>> 6c5f0e7e
 }
 
 pub struct RaftBatchSystem<EK: KvEngine, ER: RaftEngine> {
@@ -1233,17 +1205,7 @@
             consistency_check_worker: Worker::new("consistency-check"),
             cleanup_worker: Worker::new("cleanup-worker"),
             raftlog_gc_worker: Worker::new("raft-gc-worker"),
-<<<<<<< HEAD
-            coprocessor_host,
-=======
             coprocessor_host: coprocessor_host.clone(),
-            future_poller: runtime::Builder::new()
-                .threaded_scheduler()
-                .thread_name("future-poller")
-                .core_threads(cfg.value().future_poll_size)
-                .build()
-                .unwrap(),
->>>>>>> 6c5f0e7e
         };
         let mut builder = RaftPollerBuilder {
             cfg,
@@ -1267,10 +1229,6 @@
             store_meta,
             pending_create_peers: Arc::new(Mutex::new(HashMap::default())),
             applying_snap_count: Arc::new(AtomicUsize::new(0)),
-<<<<<<< HEAD
-=======
-            poller_handle: workers.future_poller.handle().clone(),
->>>>>>> 6c5f0e7e
         };
         let region_peers = builder.init()?;
         let engine = builder.engines.kv.clone();
@@ -1432,12 +1390,6 @@
             }
         }
         workers.coprocessor_host.shutdown();
-<<<<<<< HEAD
-=======
-        workers
-            .future_poller
-            .shutdown_timeout(Duration::from_nanos(0));
->>>>>>> 6c5f0e7e
     }
 }
 
