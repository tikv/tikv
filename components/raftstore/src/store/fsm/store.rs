// Copyright 2016 TiKV Project Authors. Licensed under Apache-2.0.

// #[PerformanceCriticalPath]
use std::{
    cell::Cell,
    cmp::{Ord, Ordering as CmpOrdering},
    collections::{
        BTreeMap,
        Bound::{Excluded, Included, Unbounded},
    },
    mem,
    ops::{Deref, DerefMut},
    sync::{atomic::Ordering, Arc, Mutex},
    time::{Duration, Instant},
    u64,
};

use batch_system::{
    BasicMailbox, BatchRouter, BatchSystem, Config as BatchSystemConfig, Fsm, HandleResult,
    HandlerBuilder, PollHandler, Priority,
};
use causal_ts::CausalTsProviderImpl;
use collections::{HashMap, HashMapEntry, HashSet};
use concurrency_manager::ConcurrencyManager;
use crossbeam::channel::{TryRecvError, TrySendError};
use engine_traits::{
    CompactedEvent, DeleteStrategy, Engines, KvEngine, Mutable, PerfContextKind, RaftEngine,
    RaftLogBatch, Range, WriteBatch, WriteOptions, CF_DEFAULT, CF_LOCK, CF_RAFT, CF_WRITE,
};
use fail::fail_point;
use futures::{compat::Future01CompatExt, FutureExt};
use grpcio_health::HealthService;
use keys::{self, data_end_key, data_key, enc_end_key, enc_start_key};
use kvproto::{
    import_sstpb::{SstMeta, SwitchMode},
    metapb::{self, Region, RegionEpoch},
    pdpb::{self, QueryStats, StoreStats},
    raft_cmdpb::{AdminCmdType, AdminRequest},
    raft_serverpb::{ExtraMessage, ExtraMessageType, PeerState, RaftMessage, RegionLocalState},
    replication_modepb::{ReplicationMode, ReplicationStatus},
};
use pd_client::{Feature, FeatureGate, PdClient};
use protobuf::Message;
use raft::StateRole;
use resource_control::{channel::unbounded, ResourceGroupManager};
use resource_metering::CollectorRegHandle;
use sst_importer::SstImporter;
use tikv_alloc::trace::TraceEvent;
use tikv_util::{
    box_try,
    config::{Tracker, VersionTrack},
    debug, defer, error,
    future::poll_future_notify,
    info, is_zero_duration,
    mpsc::{self, LooseBoundedSender, Receiver},
    slow_log,
    store::{find_peer, region_on_stores},
    sys as sys_util,
    sys::disk::{get_disk_status, DiskUsage},
    time::{duration_to_sec, Instant as TiInstant},
    timer::SteadyTimer,
    warn,
    worker::{LazyWorker, Scheduler, Worker},
    Either, RingQueue,
};
use time::{self, Timespec};

use crate::{
    bytes_capacity,
    coprocessor::{CoprocessorHost, RegionChangeEvent, RegionChangeReason},
    store::{
        async_io::{
            read::{ReadRunner, ReadTask},
            write::{StoreWriters, StoreWritersContext, Worker as WriteWorker, WriteMsg},
            write_router::WriteSenders,
        },
        config::Config,
        fsm::{
            create_apply_batch_system,
            metrics::*,
            peer::{
                maybe_destroy_source, new_admin_request, PeerFsm, PeerFsmDelegate, SenderFsmPair,
            },
            ApplyBatchSystem, ApplyNotifier, ApplyPollerBuilder, ApplyRes, ApplyRouter,
            ApplyTaskRes,
        },
        local_metrics::RaftMetrics,
        memory::*,
        metrics::*,
        peer_storage,
        transport::Transport,
        util,
        util::{is_initial_msg, RegionReadProgressRegistry},
        worker::{
            AutoSplitController, CleanupRunner, CleanupSstRunner, CleanupSstTask, CleanupTask,
            CompactRunner, CompactTask, ConsistencyCheckRunner, ConsistencyCheckTask,
            GcSnapshotRunner, GcSnapshotTask, PdRunner, RaftlogGcRunner, RaftlogGcTask,
            ReadDelegate, RefreshConfigRunner, RefreshConfigTask, RegionRunner, RegionTask,
            SplitCheckTask,
        },
        Callback, CasualMessage, GlobalReplicationState, InspectedRaftMessage, MergeResultKind,
        PdTask, PeerMsg, PeerTick, RaftCommand, SignificantMsg, SnapManager, StoreMsg, StoreTick,
    },
    Error, Result,
};

type Key = Vec<u8>;

pub const PENDING_MSG_CAP: usize = 100;
pub const ENTRY_CACHE_EVICT_TICK_DURATION: Duration = Duration::from_secs(1);
pub const MULTI_FILES_SNAPSHOT_FEATURE: Feature = Feature::require(6, 1, 0); // it only makes sense for large region

pub struct StoreInfo<EK, ER> {
    pub kv_engine: EK,
    pub raft_engine: ER,
    pub capacity: u64,
}

/// A trait that provide the meta information that can be accessed outside
/// of raftstore.
pub trait StoreRegionMeta: Send {
    fn store_id(&self) -> u64;
    fn region_read_progress(&self) -> &RegionReadProgressRegistry;
    fn search_region(&self, start_key: &[u8], end_key: &[u8], visitor: impl FnMut(&Region));
}

pub struct StoreMeta {
    pub store_id: Option<u64>,
    /// region_end_key -> region_id
    pub region_ranges: BTreeMap<Vec<u8>, u64>,
    /// region_id -> region
    pub regions: HashMap<u64, Region>,
    /// region_id -> reader
    pub readers: HashMap<u64, ReadDelegate>,
    /// `MsgRequestPreVote`, `MsgRequestVote` or `MsgAppend` messages from newly
    /// split Regions shouldn't be dropped if there is no such Region in this
    /// store now. So the messages are recorded temporarily and will be handled
    /// later.
    pub pending_msgs: RingQueue<RaftMessage>,
    /// The regions with pending snapshots.
    pub pending_snapshot_regions: Vec<Region>,
    /// A marker used to indicate the peer of a Region has received a merge
    /// target message and waits to be destroyed. target_region_id ->
    /// (source_region_id -> merge_target_region)
    pub pending_merge_targets: HashMap<u64, HashMap<u64, metapb::Region>>,
    /// An inverse mapping of `pending_merge_targets` used to let source peer
    /// help target peer to clean up related entry. source_region_id ->
    /// target_region_id
    pub targets_map: HashMap<u64, u64>,
    /// `atomic_snap_regions` and `destroyed_region_for_snap` are used for
    /// making destroy overlapped regions and apply snapshot atomically.
    /// region_id -> wait_destroy_regions_map(source_region_id -> is_ready)
    /// A target peer must wait for all source peer to ready before applying
    /// snapshot.
    pub atomic_snap_regions: HashMap<u64, HashMap<u64, bool>>,
    /// source_region_id -> need_atomic
    /// Used for reminding the source peer to switch to ready in
    /// `atomic_snap_regions`.
    pub destroyed_region_for_snap: HashMap<u64, bool>,
    /// region_id -> `RegionReadProgress`
    pub region_read_progress: RegionReadProgressRegistry,
    /// record sst_file_name -> (sst_smallest_key, sst_largest_key)
    pub damaged_ranges: HashMap<String, (Vec<u8>, Vec<u8>)>,
}

impl StoreRegionMeta for StoreMeta {
    #[inline]
    fn store_id(&self) -> u64 {
        self.store_id.unwrap()
    }

    #[inline]
    fn search_region(&self, start_key: &[u8], end_key: &[u8], mut visitor: impl FnMut(&Region)) {
        let start_key = data_key(start_key);
        for (_, id) in self
            .region_ranges
            .range((Excluded(start_key), Unbounded::<Vec<u8>>))
        {
            let region = &self.regions[id];
            if end_key.is_empty() || end_key > region.get_start_key() {
                visitor(region);
            } else {
                break;
            }
        }
    }

    #[inline]
    fn region_read_progress(&self) -> &RegionReadProgressRegistry {
        &self.region_read_progress
    }
}

impl StoreMeta {
    pub fn new(vote_capacity: usize) -> StoreMeta {
        StoreMeta {
            store_id: None,
            region_ranges: BTreeMap::default(),
            regions: HashMap::default(),
            readers: HashMap::default(),
            pending_msgs: RingQueue::with_capacity(vote_capacity),
            pending_snapshot_regions: Vec::default(),
            pending_merge_targets: HashMap::default(),
            targets_map: HashMap::default(),
            atomic_snap_regions: HashMap::default(),
            destroyed_region_for_snap: HashMap::default(),
            region_read_progress: RegionReadProgressRegistry::new(),
            damaged_ranges: HashMap::default(),
        }
    }

    #[inline]
    pub fn set_region<EK: KvEngine, ER: RaftEngine>(
        &mut self,
        host: &CoprocessorHost<EK>,
        region: Region,
        peer: &mut crate::store::Peer<EK, ER>,
        reason: RegionChangeReason,
    ) {
        let prev = self.regions.insert(region.get_id(), region.clone());
        if prev.map_or(true, |r| r.get_id() != region.get_id()) {
            // TODO: may not be a good idea to panic when holding a lock.
            panic!("{} region corrupted", peer.tag);
        }
        let reader = self.readers.get_mut(&region.get_id()).unwrap();
        peer.set_region(host, reader, region, reason);
    }

    /// Update damaged ranges and return true if overlap exists.
    ///
    /// Condition:
    /// end_key > file.smallestkey
    /// start_key <= file.largestkey
    pub fn update_overlap_damaged_ranges(&mut self, fname: &str, start: &[u8], end: &[u8]) -> bool {
        // `region_ranges` is promised to have no overlap so just check the first
        // region.
        if let Some((_, id)) = self
            .region_ranges
            .range((Excluded(start.to_owned()), Unbounded::<Vec<u8>>))
            .next()
        {
            let region = &self.regions[id];
            if keys::enc_start_key(region).as_slice() <= end {
                if let HashMapEntry::Vacant(v) = self.damaged_ranges.entry(fname.to_owned()) {
                    v.insert((start.to_owned(), end.to_owned()));
                }
                return true;
            }
        }

        // It's OK to remove the range here before deleting real file.
        let _ = self.damaged_ranges.remove(fname);
        false
    }

    /// Get all region ids overlapping damaged ranges.
    pub fn get_all_damaged_region_ids(&self) -> HashSet<u64> {
        let mut ids = HashSet::default();
        for (_fname, (start, end)) in self.damaged_ranges.iter() {
            for (_, id) in self
                .region_ranges
                .range((Excluded(start.clone()), Unbounded::<Vec<u8>>))
            {
                let region = &self.regions[id];
                if &keys::enc_start_key(region) <= end {
                    ids.insert(*id);
                } else {
                    // `region_ranges` is promised to have no overlap.
                    break;
                }
            }
        }
        if !ids.is_empty() {
            warn!(
                "detected damaged regions overlapping damaged file ranges";
                "id" => ?&ids,
            );
        }
        ids
    }

    fn overlap_damaged_range(&self, start_key: &Vec<u8>, end_key: &Vec<u8>) -> bool {
        for (_fname, (file_start, file_end)) in self.damaged_ranges.iter() {
            if file_end >= start_key && file_start < end_key {
                return true;
            }
        }
        false
    }
}

pub struct RaftRouter<EK, ER>
where
    EK: KvEngine,
    ER: RaftEngine,
{
    pub router: BatchRouter<PeerFsm<EK, ER>, StoreFsm<EK>>,
}

impl<EK, ER> Clone for RaftRouter<EK, ER>
where
    EK: KvEngine,
    ER: RaftEngine,
{
    fn clone(&self) -> Self {
        RaftRouter {
            router: self.router.clone(),
        }
    }
}

impl<EK, ER> Deref for RaftRouter<EK, ER>
where
    EK: KvEngine,
    ER: RaftEngine,
{
    type Target = BatchRouter<PeerFsm<EK, ER>, StoreFsm<EK>>;

    fn deref(&self) -> &BatchRouter<PeerFsm<EK, ER>, StoreFsm<EK>> {
        &self.router
    }
}

impl<EK, ER> ApplyNotifier<EK> for RaftRouter<EK, ER>
where
    EK: KvEngine,
    ER: RaftEngine,
{
    fn notify(&self, apply_res: Vec<ApplyRes<EK::Snapshot>>) {
        for r in apply_res {
            let region_id = r.region_id;
            if let Err(e) = self.router.force_send(
                region_id,
                PeerMsg::ApplyRes {
                    res: ApplyTaskRes::Apply(r),
                },
            ) {
                error!("failed to send apply result"; "region_id" => region_id, "err" => ?e);
            }
        }
    }
    fn notify_one(&self, region_id: u64, msg: PeerMsg<EK>) {
        if let Err(e) = self.router.force_send(region_id, msg) {
            error!("failed to notify apply msg"; "region_id" => region_id, "err" => ?e);
        }
    }

    fn clone_box(&self) -> Box<dyn ApplyNotifier<EK>> {
        Box::new(self.clone())
    }
}

impl<EK, ER> RaftRouter<EK, ER>
where
    EK: KvEngine,
    ER: RaftEngine,
{
    pub fn send_raft_message(
        &self,
        msg: RaftMessage,
    ) -> std::result::Result<(), TrySendError<RaftMessage>> {
        fail_point!("send_raft_message_full", |_| Err(TrySendError::Full(
            RaftMessage::default()
        )));

        let id = msg.get_region_id();

        let mut heap_size = 0;
        for e in msg.get_message().get_entries() {
            heap_size += bytes_capacity(&e.data) + bytes_capacity(&e.context);
        }
        let peer_msg = PeerMsg::RaftMessage(InspectedRaftMessage { heap_size, msg });
        let event = TraceEvent::Add(heap_size);
        let send_failed = Cell::new(true);

        MEMTRACE_RAFT_MESSAGES.trace(event);
        defer!(if send_failed.get() {
            MEMTRACE_RAFT_MESSAGES.trace(TraceEvent::Sub(heap_size));
        });

        let store_msg = match self.try_send(id, peer_msg) {
            Either::Left(Ok(())) => {
                fail_point!("memtrace_raft_messages_overflow_check_send");
                send_failed.set(false);
                return Ok(());
            }
            Either::Left(Err(TrySendError::Full(PeerMsg::RaftMessage(im)))) => {
                return Err(TrySendError::Full(im.msg));
            }
            Either::Left(Err(TrySendError::Disconnected(PeerMsg::RaftMessage(im)))) => {
                return Err(TrySendError::Disconnected(im.msg));
            }
            Either::Right(PeerMsg::RaftMessage(im)) => StoreMsg::RaftMessage(im),
            _ => unreachable!(),
        };
        match self.send_control(store_msg) {
            Ok(()) => {
                send_failed.set(false);
                Ok(())
            }
            Err(TrySendError::Full(StoreMsg::RaftMessage(im))) => Err(TrySendError::Full(im.msg)),
            Err(TrySendError::Disconnected(StoreMsg::RaftMessage(im))) => {
                Err(TrySendError::Disconnected(im.msg))
            }
            _ => unreachable!(),
        }
    }

    #[inline]
    pub fn send_raft_command(
        &self,
        cmd: RaftCommand<EK::Snapshot>,
    ) -> std::result::Result<(), TrySendError<RaftCommand<EK::Snapshot>>> {
        let region_id = cmd.request.get_header().get_region_id();
        match self.send(region_id, PeerMsg::RaftCommand(cmd)) {
            Ok(()) => Ok(()),
            Err(TrySendError::Full(PeerMsg::RaftCommand(cmd))) => Err(TrySendError::Full(cmd)),
            Err(TrySendError::Disconnected(PeerMsg::RaftCommand(cmd))) => {
                Err(TrySendError::Disconnected(cmd))
            }
            _ => unreachable!(),
        }
    }

    fn report_unreachable(&self, store_id: u64) {
        self.broadcast_normal(|| {
            PeerMsg::SignificantMsg(SignificantMsg::StoreUnreachable { store_id })
        });
    }

    fn report_status_update(&self) {
        self.broadcast_normal(|| PeerMsg::UpdateReplicationMode)
    }

    /// Broadcasts resolved result to all regions.
    pub fn report_resolved(&self, store_id: u64, group_id: u64) {
        self.broadcast_normal(|| {
            PeerMsg::SignificantMsg(SignificantMsg::StoreResolved { store_id, group_id })
        })
    }

    pub fn register(&self, region_id: u64, mailbox: BasicMailbox<PeerFsm<EK, ER>>) {
        self.router.register(region_id, mailbox);
        self.update_trace();
    }

    pub fn register_all(&self, mailboxes: Vec<(u64, BasicMailbox<PeerFsm<EK, ER>>)>) {
        self.router.register_all(mailboxes);
        self.update_trace();
    }

    pub fn close(&self, region_id: u64) {
        self.router.close(region_id);
        self.update_trace();
    }

    pub fn clear_cache(&self) {
        self.router.clear_cache();
    }

    fn update_trace(&self) {
        let router_trace = self.router.trace();
        MEMTRACE_RAFT_ROUTER_ALIVE.trace(TraceEvent::Reset(router_trace.alive));
        MEMTRACE_RAFT_ROUTER_LEAK.trace(TraceEvent::Reset(router_trace.leak));
    }
}

#[derive(Default)]
pub struct PeerTickBatch {
    pub ticks: Vec<Box<dyn FnOnce() + Send>>,
    pub wait_duration: Duration,
}

impl PeerTickBatch {
    #[inline]
    pub fn schedule(&mut self, timer: &SteadyTimer) {
        if self.ticks.is_empty() {
            return;
        }
        let peer_ticks = mem::take(&mut self.ticks);
        let f = timer.delay(self.wait_duration).compat().map(move |_| {
            for tick in peer_ticks {
                tick();
            }
        });
        poll_future_notify(f);
    }
}

impl Clone for PeerTickBatch {
    fn clone(&self) -> PeerTickBatch {
        PeerTickBatch {
            ticks: vec![],
            wait_duration: self.wait_duration,
        }
    }
}

pub struct PollContext<EK, ER, T>
where
    EK: KvEngine,
    ER: RaftEngine,
{
    pub cfg: Config,
    pub store: metapb::Store,
    pub pd_scheduler: Scheduler<PdTask<EK, ER>>,
    pub consistency_check_scheduler: Scheduler<ConsistencyCheckTask<EK::Snapshot>>,
    pub split_check_scheduler: Scheduler<SplitCheckTask>,
    // handle Compact, CleanupSst task
    pub cleanup_scheduler: Scheduler<CleanupTask>,
    pub raftlog_gc_scheduler: Scheduler<RaftlogGcTask>,
    pub raftlog_fetch_scheduler: Scheduler<ReadTask<EK>>,
    pub region_scheduler: Scheduler<RegionTask<EK::Snapshot>>,
    pub apply_router: ApplyRouter<EK>,
    pub router: RaftRouter<EK, ER>,
    pub importer: Arc<SstImporter>,
    pub store_meta: Arc<Mutex<StoreMeta>>,
    pub feature_gate: FeatureGate,
    /// region_id -> (peer_id, is_splitting)
    /// Used for handling race between splitting and creating new peer.
    /// An uninitialized peer can be replaced to the one from splitting iff they
    /// are exactly the same peer.
    ///
    /// WARNING:
    /// To avoid deadlock, if you want to use `store_meta` and
    /// `pending_create_peers` together, the lock sequence MUST BE:
    /// 1. lock the store_meta.
    /// 2. lock the pending_create_peers.
    pub pending_create_peers: Arc<Mutex<HashMap<u64, (u64, bool)>>>,
    pub raft_metrics: RaftMetrics,
    pub snap_mgr: SnapManager,
    pub coprocessor_host: CoprocessorHost<EK>,
    pub timer: SteadyTimer,
    pub trans: T,
    /// WARNING:
    /// To avoid deadlock, if you want to use `store_meta` and
    /// `global_replication_state` together, the lock sequence MUST BE:
    /// 1. lock the store_meta.
    /// 2. lock the global_replication_state.
    pub global_replication_state: Arc<Mutex<GlobalReplicationState>>,
    pub global_stat: GlobalStoreStat,
    pub store_stat: LocalStoreStat,
    pub engines: Engines<EK, ER>,
    pub pending_count: usize,
    pub ready_count: usize,
    pub has_ready: bool,
    pub current_time: Option<Timespec>,
    pub raft_perf_context: ER::PerfContext,
    pub kv_perf_context: EK::PerfContext,
    pub tick_batch: Vec<PeerTickBatch>,
    pub node_start_time: Option<TiInstant>,
    /// Disk usage for the store itself.
    pub self_disk_usage: DiskUsage,

    // TODO: how to remove offlined stores?
    /// Disk usage for other stores. The store itself is not included.
    /// Only contains items which is not `DiskUsage::Normal`.
    pub store_disk_usages: HashMap<u64, DiskUsage>,
    pub write_senders: WriteSenders<EK, ER>,
    pub sync_write_worker: Option<WriteWorker<EK, ER, RaftRouter<EK, ER>, T>>,
    pub pending_latency_inspect: Vec<util::LatencyInspector>,
}

impl<EK, ER, T> PollContext<EK, ER, T>
where
    EK: KvEngine,
    ER: RaftEngine,
{
    #[inline]
    pub fn store_id(&self) -> u64 {
        self.store.get_id()
    }

    pub fn update_ticks_timeout(&mut self) {
        self.tick_batch[PeerTick::Raft as usize].wait_duration = self.cfg.raft_base_tick_interval.0;
        self.tick_batch[PeerTick::RaftLogGc as usize].wait_duration =
            self.cfg.raft_log_gc_tick_interval.0;
        self.tick_batch[PeerTick::EntryCacheEvict as usize].wait_duration =
            ENTRY_CACHE_EVICT_TICK_DURATION;
        self.tick_batch[PeerTick::PdHeartbeat as usize].wait_duration =
            self.cfg.pd_heartbeat_tick_interval.0;
        self.tick_batch[PeerTick::SplitRegionCheck as usize].wait_duration =
            self.cfg.split_region_check_tick_interval.0;
        self.tick_batch[PeerTick::CheckPeerStaleState as usize].wait_duration =
            self.cfg.peer_stale_state_check_interval.0;
        self.tick_batch[PeerTick::CheckMerge as usize].wait_duration =
            self.cfg.merge_check_tick_interval.0;
        self.tick_batch[PeerTick::CheckLeaderLease as usize].wait_duration =
            self.cfg.check_leader_lease_interval.0;
        self.tick_batch[PeerTick::ReactivateMemoryLock as usize].wait_duration =
            self.cfg.reactive_memory_lock_tick_interval.0;
        self.tick_batch[PeerTick::ReportBuckets as usize].wait_duration =
            self.cfg.report_region_buckets_tick_interval.0;
        self.tick_batch[PeerTick::CheckLongUncommitted as usize].wait_duration =
            self.cfg.check_long_uncommitted_interval.0;
        self.tick_batch[PeerTick::CheckPeersAvailability as usize].wait_duration =
            self.cfg.check_peers_availability_interval.0;
        self.tick_batch[PeerTick::RequestSnapshot as usize].wait_duration =
            self.cfg.check_request_snapshot_interval.0;
        // TODO: make it reasonable
        self.tick_batch[PeerTick::RequestVoterReplicatedIndex as usize].wait_duration =
            self.cfg.raft_log_gc_tick_interval.0 * 2;
    }
}

impl<EK, ER, T: Transport> PollContext<EK, ER, T>
where
    EK: KvEngine,
    ER: RaftEngine,
{
    #[inline]
    fn schedule_store_tick(&self, tick: StoreTick, timeout: Duration) {
        if !is_zero_duration(&timeout) {
            let mb = self.router.control_mailbox();
            let delay = self.timer.delay(timeout).compat().map(move |_| {
                if let Err(e) = mb.force_send(StoreMsg::Tick(tick)) {
                    info!(
                        "failed to schedule store tick, are we shutting down?";
                        "tick" => ?tick,
                        "err" => ?e
                    );
                }
            });
            poll_future_notify(delay);
        }
    }

    pub fn handle_stale_msg(
        &mut self,
        msg: &RaftMessage,
        cur_epoch: RegionEpoch,
        target_region: Option<metapb::Region>,
    ) {
        let region_id = msg.get_region_id();
        let from_peer = msg.get_from_peer();
        let to_peer = msg.get_to_peer();
        let msg_type = msg.get_message().get_msg_type();

        info!(
            "raft message is stale, tell to gc";
            "region_id" => region_id,
            "current_region_epoch" => ?cur_epoch,
            "msg_type" => ?msg_type,
        );

        self.raft_metrics.message_dropped.stale_msg.inc();

        let mut gc_msg = RaftMessage::default();
        gc_msg.set_region_id(region_id);
        gc_msg.set_from_peer(to_peer.clone());
        gc_msg.set_to_peer(from_peer.clone());
        gc_msg.set_region_epoch(cur_epoch);
        if let Some(r) = target_region {
            gc_msg.set_merge_target(r);
        } else {
            gc_msg.set_is_tombstone(true);
        }
        if let Err(e) = self.trans.send(gc_msg) {
            error!(?e;
                "send gc message failed";
                "region_id" => region_id,
            );
        }
    }
}

struct Store {
    // store id, before start the id is 0.
    id: u64,
    last_compact_checked_key: Key,
    stopped: bool,
    start_time: Option<Timespec>,
    consistency_check_time: HashMap<u64, Instant>,
    last_unreachable_report: HashMap<u64, Instant>,
}

pub struct StoreFsm<EK>
where
    EK: KvEngine,
{
    store: Store,
    receiver: Receiver<StoreMsg<EK>>,
}

impl<EK> StoreFsm<EK>
where
    EK: KvEngine,
{
    pub fn new(cfg: &Config) -> (LooseBoundedSender<StoreMsg<EK>>, Box<StoreFsm<EK>>) {
        let (tx, rx) = mpsc::loose_bounded(cfg.notify_capacity);
        let fsm = Box::new(StoreFsm {
            store: Store {
                id: 0,
                last_compact_checked_key: keys::DATA_MIN_KEY.to_vec(),
                stopped: false,
                start_time: None,
                consistency_check_time: HashMap::default(),
                last_unreachable_report: HashMap::default(),
            },
            receiver: rx,
        });
        (tx, fsm)
    }
}

impl<EK> Fsm for StoreFsm<EK>
where
    EK: KvEngine,
{
    type Message = StoreMsg<EK>;

    #[inline]
    fn is_stopped(&self) -> bool {
        self.store.stopped
    }
}

struct StoreFsmDelegate<'a, EK: KvEngine + 'static, ER: RaftEngine + 'static, T: 'static> {
    fsm: &'a mut StoreFsm<EK>,
    ctx: &'a mut PollContext<EK, ER, T>,
}

impl<'a, EK: KvEngine + 'static, ER: RaftEngine + 'static, T: Transport>
    StoreFsmDelegate<'a, EK, ER, T>
{
    fn on_tick(&mut self, tick: StoreTick) {
        let timer = TiInstant::now_coarse();
        match tick {
            StoreTick::PdStoreHeartbeat => self.on_pd_store_heartbeat_tick(),
            StoreTick::SnapGc => self.on_snap_mgr_gc(),
            StoreTick::CompactLockCf => self.on_compact_lock_cf(),
            StoreTick::CompactCheck => self.on_compact_check_tick(),
            StoreTick::ConsistencyCheck => self.on_consistency_check_tick(),
            StoreTick::CleanupImportSst => self.on_cleanup_import_sst_tick(),
        }
        let elapsed = timer.saturating_elapsed();
        self.ctx
            .raft_metrics
            .event_time
            .get(tick.tag())
            .observe(duration_to_sec(elapsed));
        slow_log!(
            elapsed,
            "[store {}] handle timeout {:?}",
            self.fsm.store.id,
            tick
        );
    }

    fn handle_msgs(&mut self, msgs: &mut Vec<StoreMsg<EK>>) {
        let timer = TiInstant::now_coarse();
        for m in msgs.drain(..) {
            match m {
                StoreMsg::Tick(tick) => self.on_tick(tick),
                StoreMsg::RaftMessage(msg) => {
                    if !self.ctx.coprocessor_host.on_raft_message(&msg.msg) {
                        continue;
                    }
                    if let Err(e) = self.on_raft_message(msg) {
                        if matches!(&e, Error::RegionNotRegistered { .. }) {
                            // This may happen in normal cases when add-peer runs slowly
                            // occasionally after a region split. Avoid printing error
                            // log here, which may confuse users.
                            info!("handle raft message failed";
                                "err" => ?e,
                                "store_id" => self.fsm.store.id,
                            );
                        } else {
                            error!(?e;
                                "handle raft message failed";
                                "store_id" => self.fsm.store.id,
                            );
                        }
                    }
                }
                StoreMsg::CompactedEvent(event) => self.on_compaction_finished(event),
                StoreMsg::ValidateSstResult { invalid_ssts } => {
                    self.on_validate_sst_result(invalid_ssts)
                }
                StoreMsg::ClearRegionSizeInRange { start_key, end_key } => {
                    self.clear_region_size_in_range(&start_key, &end_key)
                }
                StoreMsg::StoreUnreachable { store_id } => {
                    self.on_store_unreachable(store_id);
                }
                StoreMsg::Start { store } => self.start(store),
                StoreMsg::UpdateReplicationMode(status) => self.on_update_replication_mode(status),
                #[cfg(any(test, feature = "testexport"))]
                StoreMsg::Validate(f) => f(&self.ctx.cfg),
                StoreMsg::LatencyInspect {
                    send_time,
                    mut inspector,
                } => {
                    inspector.record_store_wait(send_time.saturating_elapsed());
                    self.ctx.pending_latency_inspect.push(inspector);
                }
                StoreMsg::UnsafeRecoveryReport(report) => self.store_heartbeat_pd(Some(report)),
                StoreMsg::UnsafeRecoveryCreatePeer { syncer, create } => {
                    self.on_unsafe_recovery_create_peer(create);
                    drop(syncer);
                }
                StoreMsg::GcSnapshotFinish => self.register_snap_mgr_gc_tick(),
                StoreMsg::AwakenRegions { abnormal_stores } => {
                    self.on_wake_up_regions(abnormal_stores);
                }
            }
        }
        self.ctx
            .raft_metrics
            .event_time
            .store_msg
            .observe(timer.saturating_elapsed_secs());
    }

    fn start(&mut self, store: metapb::Store) {
        if self.fsm.store.start_time.is_some() {
            panic!(
                "[store {}] unable to start again with meta {:?}",
                self.fsm.store.id, store
            );
        }
        self.fsm.store.id = store.get_id();
        self.fsm.store.start_time = Some(time::get_time());
        self.register_cleanup_import_sst_tick();
        self.register_compact_check_tick();
        self.register_pd_store_heartbeat_tick();
        self.register_compact_lock_cf_tick();
        self.register_snap_mgr_gc_tick();
        self.register_consistency_check_tick();
    }
}

pub struct RaftPoller<EK: KvEngine + 'static, ER: RaftEngine + 'static, T: 'static> {
    tag: String,
    store_msg_buf: Vec<StoreMsg<EK>>,
    peer_msg_buf: Vec<PeerMsg<EK>>,
    timer: TiInstant,
    poll_ctx: PollContext<EK, ER, T>,
    messages_per_tick: usize,
    cfg_tracker: Tracker<Config>,
    trace_event: TraceEvent,
    last_flush_time: TiInstant,
    need_flush_events: bool,

    // previous metrics count
    previous_append: u64,
    previous_message: u64,
    previous_snapshot: u64,
}

impl<EK: KvEngine, ER: RaftEngine, T: Transport> RaftPoller<EK, ER, T> {
    fn flush_events(&mut self) {
        self.flush_ticks();
        self.poll_ctx.raft_metrics.maybe_flush();
        self.poll_ctx.store_stat.flush();

        MEMTRACE_PEERS.trace(mem::take(&mut self.trace_event));
    }

    fn flush_ticks(&mut self) {
        for t in PeerTick::get_all_ticks() {
            let idx = *t as usize;
            self.poll_ctx.tick_batch[idx].schedule(&self.poll_ctx.timer);
        }
    }
}

impl<EK: KvEngine, ER: RaftEngine, T: Transport> PollHandler<PeerFsm<EK, ER>, StoreFsm<EK>>
    for RaftPoller<EK, ER, T>
{
    fn begin<F>(&mut self, _batch_size: usize, update_cfg: F)
    where
        for<'a> F: FnOnce(&'a BatchSystemConfig),
    {
        fail_point!("begin_raft_poller");
        self.previous_append = self.poll_ctx.raft_metrics.ready.append.get();
        self.previous_message = self.poll_ctx.raft_metrics.ready.message.get();
        self.previous_snapshot = self.poll_ctx.raft_metrics.ready.snapshot.get();
        self.poll_ctx.pending_count = 0;
        self.poll_ctx.ready_count = 0;
        self.poll_ctx.has_ready = false;
        self.poll_ctx.self_disk_usage = get_disk_status(self.poll_ctx.store.get_id());
        self.timer = TiInstant::now();
        // update config
        if let Some(incoming) = self.cfg_tracker.any_new() {
            match Ord::cmp(
                &incoming.messages_per_tick,
                &self.poll_ctx.cfg.messages_per_tick,
            ) {
                CmpOrdering::Greater => {
                    self.store_msg_buf.reserve(incoming.messages_per_tick);
                    self.peer_msg_buf.reserve(incoming.messages_per_tick);
                    self.messages_per_tick = incoming.messages_per_tick;
                }
                CmpOrdering::Less => {
                    self.store_msg_buf.shrink_to(incoming.messages_per_tick);
                    self.peer_msg_buf.shrink_to(incoming.messages_per_tick);
                    self.messages_per_tick = incoming.messages_per_tick;
                }
                _ => {}
            }
            self.poll_ctx
                .snap_mgr
                .set_max_per_file_size(incoming.max_snapshot_file_raw_size.0);
            self.poll_ctx.cfg = incoming.clone();
            self.poll_ctx.raft_metrics.waterfall_metrics = self.poll_ctx.cfg.waterfall_metrics;
            self.poll_ctx.update_ticks_timeout();
            update_cfg(&incoming.store_batch_system);
        }
        // update store writers if necessary
        self.poll_ctx.write_senders.refresh();
    }

    fn handle_control(&mut self, store: &mut StoreFsm<EK>) -> Option<usize> {
        let mut expected_msg_count = None;
        while self.store_msg_buf.len() < self.messages_per_tick {
            match store.receiver.try_recv() {
                Ok(msg) => self.store_msg_buf.push(msg),
                Err(TryRecvError::Empty) => {
                    expected_msg_count = Some(0);
                    break;
                }
                Err(TryRecvError::Disconnected) => {
                    store.store.stopped = true;
                    expected_msg_count = Some(0);
                    break;
                }
            }
        }
        let mut delegate = StoreFsmDelegate {
            fsm: store,
            ctx: &mut self.poll_ctx,
        };
        delegate.handle_msgs(&mut self.store_msg_buf);
        expected_msg_count
    }

    fn handle_normal(
        &mut self,
        peer: &mut impl DerefMut<Target = PeerFsm<EK, ER>>,
    ) -> HandleResult {
        let mut handle_result = HandleResult::KeepProcessing;

        fail_point!(
            "pause_on_peer_collect_message",
            peer.peer_id() == 1,
            |_| unreachable!()
        );

        fail_point!(
            "on_peer_collect_message_2",
            peer.peer_id() == 2,
            |_| unreachable!()
        );

        while self.peer_msg_buf.len() < self.messages_per_tick {
            match peer.receiver.try_recv() {
                // TODO: we may need a way to optimize the message copy.
                Ok(msg) => {
                    fail_point!(
                        "pause_on_peer_destroy_res",
                        peer.peer_id() == 1
                            && matches!(
                                msg,
                                PeerMsg::ApplyRes {
                                    res: ApplyTaskRes::Destroy { .. },
                                }
                            ),
                        |_| unreachable!()
                    );
                    self.peer_msg_buf.push(msg);
                }
                Err(TryRecvError::Empty) => {
                    handle_result = HandleResult::stop_at(0, false);
                    break;
                }
                Err(TryRecvError::Disconnected) => {
                    peer.stop();
                    handle_result = HandleResult::stop_at(0, false);
                    break;
                }
            }
        }

        let mut delegate = PeerFsmDelegate::new(peer, &mut self.poll_ctx);
        delegate.handle_msgs(&mut self.peer_msg_buf);
        // No readiness is generated and using sync write, skipping calling ready and
        // release early.
        if !delegate.collect_ready() && self.poll_ctx.sync_write_worker.is_some() {
            if let HandleResult::StopAt { skip_end, .. } = &mut handle_result {
                *skip_end = true;
            }
        }

        handle_result
    }

    fn light_end(&mut self, peers: &mut [Option<impl DerefMut<Target = PeerFsm<EK, ER>>>]) {
        for peer in peers.iter_mut().flatten() {
            peer.update_memory_trace(&mut self.trace_event);
        }

        if let Some(write_worker) = &mut self.poll_ctx.sync_write_worker {
            if self.poll_ctx.trans.need_flush() && !write_worker.is_empty() {
                self.poll_ctx.trans.flush();
            }

            self.flush_events();
        } else {
            let now = TiInstant::now();

            if self.poll_ctx.trans.need_flush() {
                self.poll_ctx.trans.flush();
            }

            if now.saturating_duration_since(self.last_flush_time) >= Duration::from_millis(1) {
                self.last_flush_time = now;
                self.need_flush_events = false;
                self.flush_events();
            } else {
                self.need_flush_events = true;
            }
        }
    }

    fn end(&mut self, peers: &mut [Option<impl DerefMut<Target = PeerFsm<EK, ER>>>]) {
        if self.poll_ctx.has_ready {
            // Only enable the fail point when the store id is equal to 3, which is
            // the id of slow store in tests.
            fail_point!("on_raft_ready", self.poll_ctx.store_id() == 3, |_| {});
        }
        let mut latency_inspect = std::mem::take(&mut self.poll_ctx.pending_latency_inspect);
        let mut dur = self.timer.saturating_elapsed();

        for inspector in &mut latency_inspect {
            inspector.record_store_process(dur);
        }
        let write_begin = TiInstant::now();
        if let Some(write_worker) = &mut self.poll_ctx.sync_write_worker {
            if self.poll_ctx.has_ready {
                write_worker.write_to_db(false);

                for mut inspector in latency_inspect {
                    inspector.record_store_write(write_begin.saturating_elapsed());
                    inspector.finish();
                }

                for peer in peers.iter_mut().flatten() {
                    PeerFsmDelegate::new(peer, &mut self.poll_ctx).post_raft_ready_append();
                }
            } else {
                for inspector in latency_inspect {
                    inspector.finish();
                }
            }
        } else {
<<<<<<< HEAD
            // Use the valid size of async-ios for generating `writer_id` when the local
            // senders haven't been updated by `poller.begin().
            let writer_id = rand::random::<usize>()
                % std::cmp::min(
                    self.poll_ctx.cfg.store_io_pool_size,
                    self.poll_ctx.write_senders.size(),
                );
            if let Err(err) = self.poll_ctx.write_senders.try_send(
                writer_id,
=======
            let writer_id = rand::random::<usize>() % self.poll_ctx.cfg.store_io_pool_size;
            if let Err(err) = self.poll_ctx.write_senders[writer_id].try_send(
>>>>>>> 8484ecec
                WriteMsg::LatencyInspect {
                    send_time: write_begin,
                    inspector: latency_inspect,
                },
<<<<<<< HEAD
=======
                0,
>>>>>>> 8484ecec
            ) {
                warn!("send latency inspecting to write workers failed"; "err" => ?err);
            }
        }
        dur = self.timer.saturating_elapsed();
        if self.poll_ctx.has_ready {
            if !self.poll_ctx.store_stat.is_busy {
                let election_timeout = Duration::from_millis(
                    self.poll_ctx.cfg.raft_base_tick_interval.as_millis()
                        * self.poll_ctx.cfg.raft_election_timeout_ticks as u64,
                );
                if dur >= election_timeout {
                    self.poll_ctx.store_stat.is_busy = true;
                }
            }

            slow_log!(
                dur,
                "{} handle {} pending peers include {} ready, {} entries, {} messages and {} \
                 snapshots",
                self.tag,
                self.poll_ctx.pending_count,
                self.poll_ctx.ready_count,
                self.poll_ctx
                    .raft_metrics
                    .ready
                    .append
                    .get()
                    .saturating_sub(self.previous_append),
                self.poll_ctx
                    .raft_metrics
                    .ready
                    .message
                    .get()
                    .saturating_sub(self.previous_message),
                self.poll_ctx
                    .raft_metrics
                    .ready
                    .snapshot
                    .get()
                    .saturating_sub(self.previous_snapshot),
            );
        }

        self.poll_ctx.current_time = None;
        self.poll_ctx
            .raft_metrics
            .process_ready
            .observe(duration_to_sec(dur));
    }

    fn pause(&mut self) {
        if self.poll_ctx.sync_write_worker.is_some() {
            if self.poll_ctx.trans.need_flush() {
                self.poll_ctx.trans.flush();
            }
        } else {
            if self.poll_ctx.trans.need_flush() {
                self.poll_ctx.trans.flush();
            }
            if self.need_flush_events {
                self.last_flush_time = TiInstant::now();
                self.need_flush_events = false;
                self.flush_events();
            }
        }
    }
}

pub struct RaftPollerBuilder<EK: KvEngine, ER: RaftEngine, T> {
    pub cfg: Arc<VersionTrack<Config>>,
    pub store: metapb::Store,
    pd_scheduler: Scheduler<PdTask<EK, ER>>,
    consistency_check_scheduler: Scheduler<ConsistencyCheckTask<EK::Snapshot>>,
    split_check_scheduler: Scheduler<SplitCheckTask>,
    cleanup_scheduler: Scheduler<CleanupTask>,
    raftlog_gc_scheduler: Scheduler<RaftlogGcTask>,
    raftlog_fetch_scheduler: Scheduler<ReadTask<EK>>,
    pub region_scheduler: Scheduler<RegionTask<EK::Snapshot>>,
    apply_router: ApplyRouter<EK>,
    pub router: RaftRouter<EK, ER>,
    pub importer: Arc<SstImporter>,
    pub store_meta: Arc<Mutex<StoreMeta>>,
    pub pending_create_peers: Arc<Mutex<HashMap<u64, (u64, bool)>>>,
    snap_mgr: SnapManager,
    pub coprocessor_host: CoprocessorHost<EK>,
    trans: T,
    global_stat: GlobalStoreStat,
    pub engines: Engines<EK, ER>,
    global_replication_state: Arc<Mutex<GlobalReplicationState>>,
    feature_gate: FeatureGate,
    write_senders: WriteSenders<EK, ER>,
}

impl<EK: KvEngine, ER: RaftEngine, T> RaftPollerBuilder<EK, ER, T> {
    /// Initialize this store. It scans the db engine, loads all regions
    /// and their peers from it, and schedules snapshot worker if necessary.
    /// WARN: This store should not be used before initialized.
    fn init(&mut self) -> Result<Vec<SenderFsmPair<EK, ER>>> {
        // Scan region meta to get saved regions.
        let start_key = keys::REGION_META_MIN_KEY;
        let end_key = keys::REGION_META_MAX_KEY;
        let kv_engine = self.engines.kv.clone();
        let store_id = self.store.get_id();
        let mut total_count = 0;
        let mut tombstone_count = 0;
        let mut applying_count = 0;
        let mut region_peers = vec![];

        let t = TiInstant::now();
        let mut kv_wb = self.engines.kv.write_batch();
        let mut raft_wb = self.engines.raft.log_batch(4 * 1024);
        let mut applying_regions = vec![];
        let mut merging_count = 0;
        let mut meta = self.store_meta.lock().unwrap();
        let mut replication_state = self.global_replication_state.lock().unwrap();
        kv_engine.scan(CF_RAFT, start_key, end_key, false, |key, value| {
            let (region_id, suffix) = box_try!(keys::decode_region_meta_key(key));
            if suffix != keys::REGION_STATE_SUFFIX {
                return Ok(true);
            }

            total_count += 1;

            let mut local_state = RegionLocalState::default();
            local_state.merge_from_bytes(value)?;

            let region = local_state.get_region();
            if local_state.get_state() == PeerState::Tombstone {
                tombstone_count += 1;
                debug!("region is tombstone"; "region" => ?region, "store_id" => store_id);
                self.clear_stale_meta(&mut kv_wb, &mut raft_wb, &local_state);
                return Ok(true);
            }
            if local_state.get_state() == PeerState::Applying {
                // in case of restart happen when we just write region state to Applying,
                // but not write raft_local_state to raft rocksdb in time.
                box_try!(peer_storage::recover_from_applying_state(
                    &self.engines,
                    &mut raft_wb,
                    region_id
                ));
                applying_count += 1;
                applying_regions.push(region.clone());
                return Ok(true);
            }

            let (tx, mut peer) = box_try!(PeerFsm::create(
                store_id,
                &self.cfg.value(),
                self.region_scheduler.clone(),
                self.raftlog_fetch_scheduler.clone(),
                self.engines.clone(),
                region,
                local_state.get_state() == PeerState::Unavailable,
            ));
            peer.peer.init_replication_mode(&mut replication_state);
            if local_state.get_state() == PeerState::Merging {
                info!("region is merging"; "region" => ?region, "store_id" => store_id);
                merging_count += 1;
                peer.set_pending_merge_state(local_state.get_merge_state().to_owned());
            }
            meta.region_ranges.insert(enc_end_key(region), region_id);
            meta.regions.insert(region_id, region.clone());
            meta.region_read_progress
                .insert(region_id, peer.peer.read_progress.clone());
            // No need to check duplicated here, because we use region id as the key
            // in DB.
            region_peers.push((tx, peer));
            self.coprocessor_host.on_region_changed(
                region,
                RegionChangeEvent::Create,
                StateRole::Follower,
            );
            Ok(true)
        })?;

        if !kv_wb.is_empty() {
            kv_wb.write().unwrap();
            self.engines.kv.sync_wal().unwrap();
        }
        if !raft_wb.is_empty() {
            self.engines.raft.consume(&mut raft_wb, true).unwrap();
        }

        // schedule applying snapshot after raft writebatch were written.
        for region in applying_regions {
            info!("region is applying snapshot"; "region" => ?region, "store_id" => store_id);
            let (tx, mut peer) = PeerFsm::create(
                store_id,
                &self.cfg.value(),
                self.region_scheduler.clone(),
                self.raftlog_fetch_scheduler.clone(),
                self.engines.clone(),
                &region,
                false,
            )?;
            peer.peer.init_replication_mode(&mut replication_state);
            peer.schedule_applying_snapshot();
            meta.region_ranges
                .insert(enc_end_key(&region), region.get_id());
            meta.region_read_progress
                .insert(region.get_id(), peer.peer.read_progress.clone());
            meta.regions.insert(region.get_id(), region);
            region_peers.push((tx, peer));
        }

        info!(
            "start store";
            "store_id" => store_id,
            "region_count" => total_count,
            "tombstone_count" => tombstone_count,
            "applying_count" =>  applying_count,
            "merge_count" => merging_count,
            "takes" => ?t.saturating_elapsed(),
        );

        self.clear_stale_data(&meta)?;

        Ok(region_peers)
    }

    fn clear_stale_meta(
        &self,
        kv_wb: &mut EK::WriteBatch,
        raft_wb: &mut ER::LogBatch,
        origin_state: &RegionLocalState,
    ) {
        let rid = origin_state.get_region().get_id();
        let raft_state = match self.engines.raft.get_raft_state(rid).unwrap() {
            // it has been cleaned up.
            None => return,
            Some(value) => value,
        };
        peer_storage::clear_meta(&self.engines, kv_wb, raft_wb, rid, 0, &raft_state).unwrap();
        let key = keys::region_state_key(rid);
        kv_wb.put_msg_cf(CF_RAFT, &key, origin_state).unwrap();
    }

    /// `clear_stale_data` clean up all possible garbage data.
    fn clear_stale_data(&self, meta: &StoreMeta) -> Result<()> {
        let t = TiInstant::now();

        let mut ranges = Vec::new();
        let mut last_start_key = keys::data_key(b"");
        for region_id in meta.region_ranges.values() {
            let region = &meta.regions[region_id];
            let start_key = keys::enc_start_key(region);
            ranges.push((last_start_key, start_key));
            last_start_key = keys::enc_end_key(region);
        }
        ranges.push((last_start_key, keys::DATA_MAX_KEY.to_vec()));
        let ranges: Vec<_> = ranges
            .iter()
            .map(|(start, end)| Range::new(start, end))
            .collect();

        self.engines
            .kv
            .delete_ranges_cfs(DeleteStrategy::DeleteFiles, &ranges)?;

        info!(
            "cleans up garbage data";
            "store_id" => self.store.get_id(),
            "garbage_range_count" => ranges.len(),
            "takes" => ?t.saturating_elapsed()
        );

        Ok(())
    }
}

impl<EK, ER, T> HandlerBuilder<PeerFsm<EK, ER>, StoreFsm<EK>> for RaftPollerBuilder<EK, ER, T>
where
    EK: KvEngine + 'static,
    ER: RaftEngine + 'static,
    T: Transport + 'static,
{
    type Handler = RaftPoller<EK, ER, T>;

    fn build(&mut self, _: Priority) -> RaftPoller<EK, ER, T> {
        let sync_write_worker = if self.write_senders.is_empty() {
            let (_, rx) = unbounded(None);
            Some(WriteWorker::new(
                self.store.get_id(),
                "sync-writer".to_string(),
                self.engines.raft.clone(),
                Some(self.engines.kv.clone()),
                rx,
                self.router.clone(),
                self.trans.clone(),
                &self.cfg,
            ))
        } else {
            None
        };
        let mut ctx = PollContext {
            cfg: self.cfg.value().clone(),
            store: self.store.clone(),
            pd_scheduler: self.pd_scheduler.clone(),
            consistency_check_scheduler: self.consistency_check_scheduler.clone(),
            split_check_scheduler: self.split_check_scheduler.clone(),
            region_scheduler: self.region_scheduler.clone(),
            apply_router: self.apply_router.clone(),
            router: self.router.clone(),
            cleanup_scheduler: self.cleanup_scheduler.clone(),
            raftlog_fetch_scheduler: self.raftlog_fetch_scheduler.clone(),
            raftlog_gc_scheduler: self.raftlog_gc_scheduler.clone(),
            importer: self.importer.clone(),
            store_meta: self.store_meta.clone(),
            pending_create_peers: self.pending_create_peers.clone(),
            raft_metrics: RaftMetrics::new(self.cfg.value().waterfall_metrics),
            snap_mgr: self.snap_mgr.clone(),
            coprocessor_host: self.coprocessor_host.clone(),
            timer: SteadyTimer::default(),
            trans: self.trans.clone(),
            global_replication_state: self.global_replication_state.clone(),
            global_stat: self.global_stat.clone(),
            store_stat: self.global_stat.local(),
            engines: self.engines.clone(),
            pending_count: 0,
            ready_count: 0,
            has_ready: false,
            current_time: None,
            raft_perf_context: ER::get_perf_context(
                self.cfg.value().perf_level,
                PerfContextKind::RaftstoreStore,
            ),
            kv_perf_context: EK::get_perf_context(
                self.cfg.value().perf_level,
                PerfContextKind::RaftstoreStore,
            ),
            tick_batch: vec![PeerTickBatch::default(); PeerTick::VARIANT_COUNT],
            node_start_time: Some(TiInstant::now_coarse()),
            feature_gate: self.feature_gate.clone(),
            self_disk_usage: DiskUsage::Normal,
            store_disk_usages: Default::default(),
            write_senders: self.write_senders.clone(),
            sync_write_worker,
            pending_latency_inspect: vec![],
        };
        ctx.update_ticks_timeout();
        let tag = format!("[store {}]", ctx.store.get_id());
        RaftPoller {
            tag: tag.clone(),
            store_msg_buf: Vec::with_capacity(ctx.cfg.messages_per_tick),
            peer_msg_buf: Vec::with_capacity(ctx.cfg.messages_per_tick),
            timer: TiInstant::now(),
            messages_per_tick: ctx.cfg.messages_per_tick,
            poll_ctx: ctx,
            cfg_tracker: self.cfg.clone().tracker(tag),
            trace_event: TraceEvent::default(),
            last_flush_time: TiInstant::now(),
            need_flush_events: false,
            previous_append: 0,
            previous_message: 0,
            previous_snapshot: 0,
        }
    }
}

impl<EK, ER, T> Clone for RaftPollerBuilder<EK, ER, T>
where
    EK: KvEngine,
    ER: RaftEngine,
    T: Clone,
{
    fn clone(&self) -> Self {
        RaftPollerBuilder {
            cfg: self.cfg.clone(),
            store: self.store.clone(),
            pd_scheduler: self.pd_scheduler.clone(),
            consistency_check_scheduler: self.consistency_check_scheduler.clone(),
            split_check_scheduler: self.split_check_scheduler.clone(),
            cleanup_scheduler: self.cleanup_scheduler.clone(),
            raftlog_gc_scheduler: self.raftlog_gc_scheduler.clone(),
            raftlog_fetch_scheduler: self.raftlog_fetch_scheduler.clone(),
            region_scheduler: self.region_scheduler.clone(),
            apply_router: self.apply_router.clone(),
            router: self.router.clone(),
            importer: self.importer.clone(),
            store_meta: self.store_meta.clone(),
            pending_create_peers: self.pending_create_peers.clone(),
            snap_mgr: self.snap_mgr.clone(),
            coprocessor_host: self.coprocessor_host.clone(),
            trans: self.trans.clone(),
            global_stat: self.global_stat.clone(),
            engines: self.engines.clone(),
            global_replication_state: self.global_replication_state.clone(),
            feature_gate: self.feature_gate.clone(),
            write_senders: self.write_senders.clone(),
        }
    }
}

struct Workers<EK: KvEngine, ER: RaftEngine> {
    pd_worker: LazyWorker<PdTask<EK, ER>>,
    background_worker: Worker,

    // Both of cleanup tasks and region tasks get their own workers, instead of reusing
    // background_workers. This is because the underlying compact_range call is a
    // blocking operation, which can take an extensive amount of time.
    cleanup_worker: Worker,
    region_worker: Worker,
    // Used for calling `manual_purge` if the specific engine implementation requires it
    // (`need_manual_purge`).
    purge_worker: Option<Worker>,

    raftlog_fetch_worker: Worker,

    coprocessor_host: CoprocessorHost<EK>,

    refresh_config_worker: LazyWorker<RefreshConfigTask>,
}

pub struct RaftBatchSystem<EK: KvEngine, ER: RaftEngine> {
    system: BatchSystem<PeerFsm<EK, ER>, StoreFsm<EK>>,
    apply_router: ApplyRouter<EK>,
    apply_system: ApplyBatchSystem<EK>,
    router: RaftRouter<EK, ER>,
    workers: Option<Workers<EK, ER>>,
    store_writers: StoreWriters<EK, ER>,
}

impl<EK: KvEngine, ER: RaftEngine> RaftBatchSystem<EK, ER> {
    pub fn router(&self) -> RaftRouter<EK, ER> {
        self.router.clone()
    }

    pub fn apply_router(&self) -> ApplyRouter<EK> {
        self.apply_router.clone()
    }

    pub fn refresh_config_scheduler(&mut self) -> Scheduler<RefreshConfigTask> {
        assert!(self.workers.is_some());
        self.workers
            .as_ref()
            .unwrap()
            .refresh_config_worker
            .scheduler()
    }

    // TODO: reduce arguments
    pub fn spawn<T: Transport + 'static, C: PdClient + 'static>(
        &mut self,
        meta: metapb::Store,
        cfg: Arc<VersionTrack<Config>>,
        engines: Engines<EK, ER>,
        trans: T,
        pd_client: Arc<C>,
        mgr: SnapManager,
        pd_worker: LazyWorker<PdTask<EK, ER>>,
        store_meta: Arc<Mutex<StoreMeta>>,
        coprocessor_host: CoprocessorHost<EK>,
        importer: Arc<SstImporter>,
        split_check_scheduler: Scheduler<SplitCheckTask>,
        background_worker: Worker,
        auto_split_controller: AutoSplitController,
        global_replication_state: Arc<Mutex<GlobalReplicationState>>,
        concurrency_manager: ConcurrencyManager,
        collector_reg_handle: CollectorRegHandle,
        health_service: Option<HealthService>,
        causal_ts_provider: Option<Arc<CausalTsProviderImpl>>, // used for rawkv apiv2
    ) -> Result<()> {
        assert!(self.workers.is_none());
        // TODO: we can get cluster meta regularly too later.
        let purge_worker = if engines.raft.need_manual_purge()
            && !cfg.value().raft_engine_purge_interval.0.is_zero()
        {
            let worker = Worker::new("purge-worker");
            let raft_clone = engines.raft.clone();
            let router_clone = self.router();
            worker.spawn_interval_task(cfg.value().raft_engine_purge_interval.0, move || {
                match raft_clone.manual_purge() {
                    Ok(regions) => {
                        for region_id in regions {
                            let _ = router_clone.send(
                                region_id,
                                PeerMsg::CasualMessage(CasualMessage::ForceCompactRaftLogs),
                            );
                        }
                    }
                    Err(e) => {
                        warn!("purge expired files"; "err" => %e);
                    }
                };
            });
            Some(worker)
        } else {
            None
        };

        let workers = Workers {
            pd_worker,
            background_worker,
            cleanup_worker: Worker::new("cleanup-worker"),
            region_worker: Worker::new("region-worker"),
            purge_worker,
            raftlog_fetch_worker: Worker::new("raftlog-fetch-worker"),
            coprocessor_host: coprocessor_host.clone(),
            refresh_config_worker: LazyWorker::new("refreash-config-worker"),
        };
        mgr.init()?;
        let region_runner = RegionRunner::new(
            engines.kv.clone(),
            mgr.clone(),
            cfg.clone(),
            workers.coprocessor_host.clone(),
            self.router(),
            Some(Arc::clone(&pd_client)),
        );
        let region_scheduler = workers
            .region_worker
            .start_with_timer("snapshot-worker", region_runner);

        let raftlog_gc_runner = RaftlogGcRunner::new(
            engines.clone(),
            cfg.value().raft_log_compact_sync_interval.0,
        );
        let raftlog_gc_scheduler = workers
            .background_worker
            .start_with_timer("raft-gc-worker", raftlog_gc_runner);

        let raftlog_fetch_scheduler = workers.raftlog_fetch_worker.start(
            "raftlog-fetch-worker",
            ReadRunner::new(self.router.clone(), engines.raft.clone()),
        );

        let compact_runner = CompactRunner::new(engines.kv.clone());
        let cleanup_sst_runner = CleanupSstRunner::new(
            meta.get_id(),
            self.router.clone(),
            Arc::clone(&importer),
            Arc::clone(&pd_client),
        );
        let gc_snapshot_runner = GcSnapshotRunner::new(
            meta.get_id(),
            self.router.clone(), // RaftRouter
            mgr.clone(),
        );
        let cleanup_runner =
            CleanupRunner::new(compact_runner, cleanup_sst_runner, gc_snapshot_runner);
        let cleanup_scheduler = workers
            .cleanup_worker
            .start("cleanup-worker", cleanup_runner);
        let consistency_check_runner =
            ConsistencyCheckRunner::<EK, _>::new(self.router.clone(), coprocessor_host.clone());
        let consistency_check_scheduler = workers
            .background_worker
            .start("consistency-check", consistency_check_runner);

        self.store_writers.spawn(
            meta.get_id(),
            engines.raft.clone(),
            Some(engines.kv.clone()),
            &self.router,
            &trans,
            &cfg,
        )?;

        let region_read_progress = store_meta.lock().unwrap().region_read_progress.clone();
        let mut builder = RaftPollerBuilder {
            cfg,
            store: meta,
            engines,
            router: self.router.clone(),
            split_check_scheduler,
            region_scheduler,
            pd_scheduler: workers.pd_worker.scheduler(),
            consistency_check_scheduler,
            cleanup_scheduler,
            raftlog_gc_scheduler,
            raftlog_fetch_scheduler,
            apply_router: self.apply_router.clone(),
            trans,
            coprocessor_host,
            importer,
            snap_mgr: mgr.clone(),
            global_replication_state,
            global_stat: GlobalStoreStat::default(),
            store_meta,
            pending_create_peers: Arc::new(Mutex::new(HashMap::default())),
            feature_gate: pd_client.feature_gate().clone(),
            write_senders: self.store_writers.senders(),
        };
        let region_peers = builder.init()?;
        self.start_system::<T, C>(
            workers,
            region_peers,
            builder,
            auto_split_controller,
            concurrency_manager,
            mgr,
            pd_client,
            collector_reg_handle,
            region_read_progress,
            health_service,
            causal_ts_provider,
        )?;
        Ok(())
    }

    fn start_system<T: Transport + 'static, C: PdClient + 'static>(
        &mut self,
        mut workers: Workers<EK, ER>,
        region_peers: Vec<SenderFsmPair<EK, ER>>,
        builder: RaftPollerBuilder<EK, ER, T>,
        auto_split_controller: AutoSplitController,
        concurrency_manager: ConcurrencyManager,
        snap_mgr: SnapManager,
        pd_client: Arc<C>,
        collector_reg_handle: CollectorRegHandle,
        region_read_progress: RegionReadProgressRegistry,
        health_service: Option<HealthService>,
        causal_ts_provider: Option<Arc<CausalTsProviderImpl>>, // used for rawkv apiv2
    ) -> Result<()> {
        let cfg = builder.cfg.value().clone();
        let store = builder.store.clone();

        let apply_poller_builder = ApplyPollerBuilder::<EK>::new(
            &builder,
            Box::new(self.router.clone()),
            self.apply_router.clone(),
        );
        self.apply_system
            .schedule_all(region_peers.iter().map(|pair| pair.1.get_peer()));

        {
            let mut meta = builder.store_meta.lock().unwrap();
            for (_, peer_fsm) in &region_peers {
                let peer = peer_fsm.get_peer();
                meta.readers
                    .insert(peer_fsm.region_id(), ReadDelegate::from_peer(peer));
            }
        }

        let router = Mutex::new(self.router.clone());
        pd_client.handle_reconnect(move || {
            router
                .lock()
                .unwrap()
                .broadcast_normal(|| PeerMsg::HeartbeatPd);
        });

        let (raft_builder, apply_builder) = (builder.clone(), apply_poller_builder.clone());

        let tag = format!("raftstore-{}", store.get_id());
        let coprocessor_host = builder.coprocessor_host.clone();
        self.system.spawn(tag, builder);
        let mut mailboxes = Vec::with_capacity(region_peers.len());
        let mut address = Vec::with_capacity(region_peers.len());
        for (tx, fsm) in region_peers {
            address.push(fsm.region_id());
            mailboxes.push((
                fsm.region_id(),
                BasicMailbox::new(tx, fsm, self.router.state_cnt().clone()),
            ));
        }
        self.router.register_all(mailboxes);

        // Make sure Msg::Start is the first message each FSM received.
        for addr in address {
            self.router.force_send(addr, PeerMsg::Start).unwrap();
        }
        self.router
            .send_control(StoreMsg::Start {
                store: store.clone(),
            })
            .unwrap();

        self.apply_system
            .spawn("apply".to_owned(), apply_poller_builder);

        let refresh_config_runner = RefreshConfigRunner::new(
            StoreWritersContext {
                store_id: store.get_id(),
                notifier: self.router.clone(),
                raft_engine: raft_builder.engines.raft.clone(),
                kv_engine: Some(raft_builder.engines.kv.clone()),
                transfer: raft_builder.trans.clone(),
                cfg: raft_builder.cfg.clone(),
            },
            self.store_writers.clone(),
            self.apply_router.router.clone(),
            self.router.router.clone(),
            self.apply_system.build_pool_state(apply_builder),
            self.system.build_pool_state(raft_builder),
        );
        assert!(workers.refresh_config_worker.start(refresh_config_runner));

        let pd_runner = PdRunner::new(
            &cfg,
            store.get_id(),
            Arc::clone(&pd_client),
            self.router.clone(),
            workers.pd_worker.scheduler(),
            auto_split_controller,
            concurrency_manager,
            snap_mgr,
            workers.pd_worker.remote(),
            collector_reg_handle,
            region_read_progress,
            health_service,
            coprocessor_host,
            causal_ts_provider,
        );
        assert!(workers.pd_worker.start_with_timer(pd_runner));

        if let Err(e) = sys_util::thread::set_priority(sys_util::HIGH_PRI) {
            warn!("set thread priority for raftstore failed"; "error" => ?e);
        }
        self.workers = Some(workers);
        // This router will not be accessed again, free all caches.
        self.router.clear_cache();
        Ok(())
    }

    pub fn shutdown(&mut self) {
        if self.workers.is_none() {
            return;
        }
        let mut workers = self.workers.take().unwrap();
        // Wait all workers finish.
        workers.pd_worker.stop();

        self.apply_system.shutdown();
        MEMTRACE_APPLY_ROUTER_ALIVE.trace(TraceEvent::Reset(0));
        MEMTRACE_APPLY_ROUTER_LEAK.trace(TraceEvent::Reset(0));

        fail_point!("after_shutdown_apply");

        self.system.shutdown();
        self.store_writers.shutdown();
        MEMTRACE_RAFT_ROUTER_ALIVE.trace(TraceEvent::Reset(0));
        MEMTRACE_RAFT_ROUTER_LEAK.trace(TraceEvent::Reset(0));

        workers.coprocessor_host.shutdown();
        workers.cleanup_worker.stop();
        workers.region_worker.stop();
        workers.background_worker.stop();
        if let Some(w) = workers.purge_worker {
            w.stop();
        }
        workers.refresh_config_worker.stop();
        workers.raftlog_fetch_worker.stop();
    }
}

pub fn create_raft_batch_system<EK: KvEngine, ER: RaftEngine>(
    cfg: &Config,
    resource_manager: &Option<Arc<ResourceGroupManager>>,
) -> (RaftRouter<EK, ER>, RaftBatchSystem<EK, ER>) {
    let (store_tx, store_fsm) = StoreFsm::new(cfg);
    let (apply_router, apply_system) = create_apply_batch_system(
        cfg,
        resource_manager
            .as_ref()
            .map(|m| m.derive_controller("apply".to_owned(), false)),
    );
    let (router, system) = batch_system::create_system(
        &cfg.store_batch_system,
        store_tx,
        store_fsm,
        None, // Do not do priority scheduling for store batch system
    );
    let raft_router = RaftRouter { router };
    let system = RaftBatchSystem {
        system,
        workers: None,
        apply_router,
        apply_system,
        router: raft_router.clone(),
        store_writers: StoreWriters::new(
            resource_manager
                .as_ref()
                .map(|m| m.derive_controller("store-writer".to_owned(), false)),
        ),
    };
    (raft_router, system)
}

#[derive(Debug, PartialEq)]
enum CheckMsgStatus {
    // The message is the first message to an existing peer.
    FirstRequest,
    // The message can be dropped silently
    DropMsg,
    // Try to create the peer
    NewPeer,
    // Try to create the peer which is the first one of this region on local store.
    NewPeerFirst,
}

impl<'a, EK: KvEngine, ER: RaftEngine, T: Transport> StoreFsmDelegate<'a, EK, ER, T> {
    /// Checks if the message is targeting a stale peer.
    fn check_msg(&mut self, msg: &RaftMessage) -> Result<CheckMsgStatus> {
        let region_id = msg.get_region_id();
        let from_epoch = msg.get_region_epoch();
        let msg_type = msg.get_message().get_msg_type();
        let from_store_id = msg.get_from_peer().get_store_id();
        let to_peer_id = msg.get_to_peer().get_id();

        // Check if the target peer is tombstone.
        let state_key = keys::region_state_key(region_id);
        let local_state: RegionLocalState =
            match self.ctx.engines.kv.get_msg_cf(CF_RAFT, &state_key)? {
                Some(state) => state,
                None => return Ok(CheckMsgStatus::NewPeerFirst),
            };

        if local_state.get_state() != PeerState::Tombstone {
            // Maybe split, but not registered yet.
            if !util::is_first_message(msg.get_message()) {
                self.ctx
                    .raft_metrics
                    .message_dropped
                    .region_nonexistent
                    .inc();
                return Err(Error::RegionNotRegistered {
                    region_id,
                    local_state,
                });
            }
            info!(
                "region doesn't exist yet, wait for it to be split";
                "region_id" => region_id
            );
            return Ok(CheckMsgStatus::FirstRequest);
        }
        debug!(
            "region is in tombstone state";
            "region_id" => region_id,
            "region_local_state" => ?local_state,
        );
        let region = local_state.get_region();
        let region_epoch = region.get_region_epoch();
        if local_state.has_merge_state() {
            info!(
                "merged peer receives a stale message";
                "region_id" => region_id,
                "current_region_epoch" => ?region_epoch,
                "msg_type" => ?msg_type,
            );

            let merge_target = if let Some(peer) = find_peer(region, from_store_id) {
                // Maybe the target is promoted from learner to voter, but the follower
                // doesn't know it. So we only compare peer id.
                if peer.get_id() < msg.get_from_peer().get_id() {
                    panic!(
                        "peer id increased after region is merged, message peer id {}, local peer id {}, region {:?}",
                        msg.get_from_peer().get_id(),
                        peer.get_id(),
                        region
                    );
                }
                // Let stale peer decides whether it should wait for merging or just remove
                // itself.
                Some(local_state.get_merge_state().get_target().to_owned())
            } else {
                // If a peer is isolated before prepare_merge and conf remove, it should just
                // remove itself.
                None
            };
            self.ctx
                .handle_stale_msg(msg, region_epoch.clone(), merge_target);
            return Ok(CheckMsgStatus::DropMsg);
        }
        // The region in this peer is already destroyed
        if util::is_epoch_stale(from_epoch, region_epoch) {
            self.ctx
                .raft_metrics
                .message_dropped
                .region_tombstone_peer
                .inc();
            info!(
                "tombstone peer receives a stale message";
                "region_id" => region_id,
                "from_region_epoch" => ?from_epoch,
                "current_region_epoch" => ?region_epoch,
                "msg_type" => ?msg_type,
            );
            if find_peer(region, from_store_id).is_none() {
                self.ctx.handle_stale_msg(msg, region_epoch.clone(), None);
            } else {
                let mut need_gc_msg = util::is_vote_msg(msg.get_message());
                if msg.has_extra_msg() {
                    // A learner can't vote so it sends the check-stale-peer msg to others to find
                    // out whether it is removed due to conf change or merge.
                    need_gc_msg |=
                        msg.get_extra_msg().get_type() == ExtraMessageType::MsgCheckStalePeer;
                    // For backward compatibility
                    need_gc_msg |=
                        msg.get_extra_msg().get_type() == ExtraMessageType::MsgRegionWakeUp;
                }
                if need_gc_msg {
                    let mut send_msg = RaftMessage::default();
                    send_msg.set_region_id(region_id);
                    send_msg.set_from_peer(msg.get_to_peer().clone());
                    send_msg.set_to_peer(msg.get_from_peer().clone());
                    send_msg.set_region_epoch(region_epoch.clone());
                    let extra_msg = send_msg.mut_extra_msg();
                    extra_msg.set_type(ExtraMessageType::MsgCheckStalePeerResponse);
                    extra_msg.set_check_peers(region.get_peers().into());
                    if let Err(e) = self.ctx.trans.send(send_msg) {
                        error!(?e;
                            "send check stale peer response message failed";
                            "region_id" => region_id,
                        );
                    }
                }
            }

            return Ok(CheckMsgStatus::DropMsg);
        }
        // A tombstone peer may not apply the conf change log which removes itself.
        // In this case, the local epoch is stale and the local peer can be found from
        // region. We can compare the local peer id with to_peer_id to verify whether it
        // is correct to create a new peer.
        if let Some(local_peer_id) = find_peer(region, self.ctx.store_id()).map(|r| r.get_id()) {
            if to_peer_id <= local_peer_id {
                self.ctx
                    .raft_metrics
                    .message_dropped
                    .region_tombstone_peer
                    .inc();
                info!(
                    "tombstone peer receives a stale message, local_peer_id >= to_peer_id in msg";
                    "region_id" => region_id,
                    "local_peer_id" => local_peer_id,
                    "to_peer_id" => to_peer_id,
                    "msg_type" => ?msg_type
                );
                return Ok(CheckMsgStatus::DropMsg);
            }
        }
        Ok(CheckMsgStatus::NewPeer)
    }

    fn on_raft_message(&mut self, msg: InspectedRaftMessage) -> Result<()> {
        let (heap_size, forwarded) = (msg.heap_size, Cell::new(false));
        defer!(if !forwarded.get() {
            MEMTRACE_RAFT_MESSAGES.trace(TraceEvent::Sub(heap_size));
        });

        let region_id = msg.msg.get_region_id();
        let msg = match self.ctx.router.send(region_id, PeerMsg::RaftMessage(msg)) {
            Ok(()) => {
                forwarded.set(true);
                return Ok(());
            }
            Err(TrySendError::Full(_)) => return Ok(()),
            Err(TrySendError::Disconnected(_)) if self.ctx.router.is_shutdown() => return Ok(()),
            Err(TrySendError::Disconnected(PeerMsg::RaftMessage(im))) => im.msg,
            Err(_) => unreachable!(),
        };

        debug!(
            "handle raft message";
            "from_peer_id" => msg.get_from_peer().get_id(),
            "to_peer_id" => msg.get_to_peer().get_id(),
            "store_id" => self.fsm.store.id,
            "region_id" => region_id,
            "msg_type" => %util::MsgType(&msg),
        );

        if msg.get_to_peer().get_store_id() != self.ctx.store_id() {
            warn!(
                "store not match, ignore it";
                "store_id" => self.ctx.store_id(),
                "to_store_id" => msg.get_to_peer().get_store_id(),
                "region_id" => region_id,
            );
            self.ctx
                .raft_metrics
                .message_dropped
                .mismatch_store_id
                .inc();
            return Ok(());
        }

        if !msg.has_region_epoch() {
            error!(
                "missing epoch in raft message, ignore it";
                "region_id" => region_id,
            );
            self.ctx
                .raft_metrics
                .message_dropped
                .mismatch_region_epoch
                .inc();
            return Ok(());
        }
        if msg.get_is_tombstone() || msg.has_merge_target() {
            // Target tombstone peer doesn't exist, so ignore it.
            return Ok(());
        }
        let check_msg_status = self.check_msg(&msg)?;
        let is_first_request = match check_msg_status {
            CheckMsgStatus::DropMsg => return Ok(()),
            CheckMsgStatus::FirstRequest => true,
            CheckMsgStatus::NewPeer | CheckMsgStatus::NewPeerFirst => {
                if self.maybe_create_peer(
                    region_id,
                    &msg,
                    check_msg_status == CheckMsgStatus::NewPeerFirst,
                )? {
                    // Peer created, send the message again.
                    let peer_msg = PeerMsg::RaftMessage(InspectedRaftMessage { heap_size, msg });
                    if self.ctx.router.send(region_id, peer_msg).is_ok() {
                        forwarded.set(true);
                    }
                    return Ok(());
                }
                // Can't create peer, see if we should keep this message
                util::is_first_message(msg.get_message())
            }
        };
        if is_first_request {
            // To void losing messages, either put it to pending_msg or force send.
            let mut store_meta = self.ctx.store_meta.lock().unwrap();
            if !store_meta.regions.contains_key(&region_id) {
                // Save one pending message for a peer is enough, remove
                // the previous pending message of this peer
                store_meta
                    .pending_msgs
                    .swap_remove_front(|m| m.get_to_peer() == msg.get_to_peer());

                store_meta.pending_msgs.push(msg);
            } else {
                drop(store_meta);
                let peer_msg = PeerMsg::RaftMessage(InspectedRaftMessage { heap_size, msg });
                if let Err(e) = self.ctx.router.force_send(region_id, peer_msg) {
                    warn!("handle first request failed"; "region_id" => region_id, "error" => ?e);
                } else {
                    forwarded.set(true);
                }
            }
        }
        Ok(())
    }

    /// If target peer doesn't exist, create it.
    ///
    /// return false to indicate that target peer is in invalid state or
    /// doesn't exist and can't be created.
    fn maybe_create_peer(
        &mut self,
        region_id: u64,
        msg: &RaftMessage,
        is_local_first: bool,
    ) -> Result<bool> {
        if !is_initial_msg(msg.get_message()) {
            let msg_type = msg.get_message().get_msg_type();
            debug!(
                "target peer doesn't exist, stale message";
                "target_peer" => ?msg.get_to_peer(),
                "region_id" => region_id,
                "msg_type" => ?msg_type,
            );
            self.ctx.raft_metrics.message_dropped.stale_msg.inc();
            return Ok(false);
        }

        if is_local_first {
            let mut pending_create_peers = self.ctx.pending_create_peers.lock().unwrap();
            if pending_create_peers.contains_key(&region_id) {
                return Ok(false);
            }
            pending_create_peers.insert(region_id, (msg.get_to_peer().get_id(), false));
        }

        let res = self.maybe_create_peer_internal(region_id, msg, is_local_first);
        // If failed, i.e. Err or Ok(false), remove this peer data from
        // `pending_create_peers`.
        if res.as_ref().map_or(true, |b| !*b) && is_local_first {
            let mut pending_create_peers = self.ctx.pending_create_peers.lock().unwrap();
            if let Some(status) = pending_create_peers.get(&region_id) {
                if *status == (msg.get_to_peer().get_id(), false) {
                    pending_create_peers.remove(&region_id);
                }
            }
        }
        res
    }

    fn maybe_create_peer_internal(
        &mut self,
        region_id: u64,
        msg: &RaftMessage,
        is_local_first: bool,
    ) -> Result<bool> {
        if is_local_first
            && self
                .ctx
                .engines
                .kv
                .get_value_cf(CF_RAFT, &keys::region_state_key(region_id))?
                .is_some()
        {
            return Ok(false);
        }

        let target = msg.get_to_peer();

        let mut meta = self.ctx.store_meta.lock().unwrap();
        if meta.regions.contains_key(&region_id) {
            return Ok(true);
        }
        fail_point!("after_acquire_store_meta_on_maybe_create_peer_internal");

        if is_local_first {
            let pending_create_peers = self.ctx.pending_create_peers.lock().unwrap();
            match pending_create_peers.get(&region_id) {
                Some(status) if *status == (msg.get_to_peer().get_id(), false) => (),
                // If changed, it means this peer has been/will be replaced from the new one from
                // splitting.
                _ => return Ok(false),
            }
            // Note that `StoreMeta` lock is held and status is (peer_id, false)
            // in `pending_create_peers` now. If this peer is created from
            // splitting latter and then status in `pending_create_peers` is
            // changed, that peer creation in `on_ready_split_region` must be
            // executed **after** current peer creation because of the
            // `StoreMeta` lock.
        }

        if meta.overlap_damaged_range(
            &data_key(msg.get_start_key()),
            &data_end_key(msg.get_end_key()),
        ) {
            warn!(
                "Damaged region overlapped and reject to create peer";
                "peer_id" => ?target,
                "region_id" => &region_id,
            );
            return Ok(false);
        }

        let mut is_overlapped = false;
        let mut regions_to_destroy = vec![];
        for (key, id) in meta.region_ranges.range((
            Excluded(data_key(msg.get_start_key())),
            Unbounded::<Vec<u8>>,
        )) {
            let exist_region = match meta.regions.get(id) {
                Some(r) => r,
                None => panic!(
                    "meta corrupted: no region for {} {} when creating {} {:?}",
                    id,
                    log_wrappers::Value::key(key),
                    region_id,
                    msg,
                ),
            };
            if enc_start_key(exist_region) >= data_end_key(msg.get_end_key()) {
                break;
            }

            debug!(
                "msg is overlapped with exist region";
                "region_id" => region_id,
                "msg" => ?msg,
                "exist_region" => ?exist_region,
            );
            let (can_destroy, merge_to_this_peer) = maybe_destroy_source(
                &meta,
                region_id,
                target.get_id(),
                exist_region.get_id(),
                msg.get_region_epoch().to_owned(),
            );
            if can_destroy {
                if !merge_to_this_peer {
                    regions_to_destroy.push(exist_region.get_id());
                } else {
                    error!(
                        "A new peer has a merge source peer";
                        "region_id" => region_id,
                        "peer_id" => target.get_id(),
                        "source_region" => ?exist_region,
                    );
                    if self.ctx.cfg.dev_assert {
                        panic!(
                            "something is wrong, maybe PD do not ensure all target peers exist before merging"
                        );
                    }
                }
                continue;
            }
            is_overlapped = true;
            if msg.get_region_epoch().get_version() > exist_region.get_region_epoch().get_version()
            {
                // If new region's epoch version is greater than exist region's, the exist
                // region may has been merged/splitted already.
                let _ = self.ctx.router.force_send(
                    exist_region.get_id(),
                    PeerMsg::CasualMessage(CasualMessage::RegionOverlapped),
                );
            }
        }

        if is_overlapped {
            self.ctx.raft_metrics.message_dropped.region_overlap.inc();
            return Ok(false);
        }

        for id in regions_to_destroy {
            self.ctx
                .router
                .force_send(
                    id,
                    PeerMsg::SignificantMsg(SignificantMsg::MergeResult {
                        target_region_id: region_id,
                        target: target.clone(),
                        result: MergeResultKind::Stale,
                    }),
                )
                .unwrap();
        }

        // New created peers should know it's learner or not.
        let (tx, mut peer) = PeerFsm::replicate(
            self.ctx.store_id(),
            &self.ctx.cfg,
            self.ctx.region_scheduler.clone(),
            self.ctx.raftlog_fetch_scheduler.clone(),
            self.ctx.engines.clone(),
            region_id,
            target.clone(),
        )?;

        // WARNING: The checking code must be above this line.
        // Now all checking passed

        let mut replication_state = self.ctx.global_replication_state.lock().unwrap();
        peer.peer.init_replication_mode(&mut replication_state);
        drop(replication_state);

        peer.peer.local_first_replicate = is_local_first;

        // Following snapshot may overlap, should insert into region_ranges after
        // snapshot is applied.
        meta.regions
            .insert(region_id, peer.get_peer().region().to_owned());
        meta.region_read_progress
            .insert(region_id, peer.peer.read_progress.clone());

        let mailbox = BasicMailbox::new(tx, peer, self.ctx.router.state_cnt().clone());
        self.ctx.router.register(region_id, mailbox);
        self.ctx
            .router
            .force_send(region_id, PeerMsg::Start)
            .unwrap();
        Ok(true)
    }

    fn on_compaction_finished(&mut self, event: EK::CompactedEvent) {
        if event.is_size_declining_trivial(self.ctx.cfg.region_split_check_diff().0) {
            return;
        }

        let output_level_str = event.output_level_label();
        COMPACTION_DECLINED_BYTES
            .with_label_values(&[&output_level_str])
            .observe(event.total_bytes_declined() as f64);

        // self.cfg.region_split_check_diff.0 / 16 is an experienced value.
        let mut region_declined_bytes = {
            let meta = self.ctx.store_meta.lock().unwrap();
            event.calc_ranges_declined_bytes(
                &meta.region_ranges,
                self.ctx.cfg.region_split_check_diff().0 / 16,
            )
        };

        COMPACTION_RELATED_REGION_COUNT
            .with_label_values(&[&output_level_str])
            .observe(region_declined_bytes.len() as f64);

        for (region_id, declined_bytes) in region_declined_bytes.drain(..) {
            let _ = self.ctx.router.send(
                region_id,
                PeerMsg::CasualMessage(CasualMessage::CompactionDeclinedBytes {
                    bytes: declined_bytes,
                }),
            );
        }
    }

    fn register_compact_check_tick(&self) {
        self.ctx.schedule_store_tick(
            StoreTick::CompactCheck,
            self.ctx.cfg.region_compact_check_interval.0,
        )
    }

    fn on_compact_check_tick(&mut self) {
        self.register_compact_check_tick();
        if self.ctx.cleanup_scheduler.is_busy() {
            debug!(
                "compact worker is busy, check space redundancy next time";
                "store_id" => self.fsm.store.id,
            );
            return;
        }

        if self
            .ctx
            .engines
            .kv
            .auto_compactions_is_disabled()
            .expect("cf")
        {
            debug!(
                "skip compact check when disabled auto compactions";
                "store_id" => self.fsm.store.id,
            );
            return;
        }

        // Start from last checked key.
        let mut ranges_need_check =
            Vec::with_capacity(self.ctx.cfg.region_compact_check_step as usize + 1);
        ranges_need_check.push(self.fsm.store.last_compact_checked_key.clone());

        let largest_key = {
            let meta = self.ctx.store_meta.lock().unwrap();
            if meta.region_ranges.is_empty() {
                debug!(
                    "there is no range need to check";
                    "store_id" => self.fsm.store.id
                );
                return;
            }

            // Collect continuous ranges.
            let left_ranges = meta.region_ranges.range((
                Excluded(self.fsm.store.last_compact_checked_key.clone()),
                Unbounded::<Key>,
            ));
            ranges_need_check.extend(
                left_ranges
                    .take(self.ctx.cfg.region_compact_check_step as usize)
                    .map(|(k, _)| k.to_owned()),
            );

            // Update last_compact_checked_key.
            meta.region_ranges.keys().last().unwrap().to_vec()
        };

        let last_key = ranges_need_check.last().unwrap().clone();
        if last_key == largest_key {
            // Range [largest key, DATA_MAX_KEY) also need to check.
            if last_key != keys::DATA_MAX_KEY.to_vec() {
                ranges_need_check.push(keys::DATA_MAX_KEY.to_vec());
            }
            // Next task will start from the very beginning.
            self.fsm.store.last_compact_checked_key = keys::DATA_MIN_KEY.to_vec();
        } else {
            self.fsm.store.last_compact_checked_key = last_key;
        }

        // Schedule the task.
        let cf_names = vec![CF_DEFAULT.to_owned(), CF_WRITE.to_owned()];
        if let Err(e) = self.ctx.cleanup_scheduler.schedule(CleanupTask::Compact(
            CompactTask::CheckAndCompact {
                cf_names,
                ranges: ranges_need_check,
                tombstones_num_threshold: self.ctx.cfg.region_compact_min_tombstones,
                tombstones_percent_threshold: self.ctx.cfg.region_compact_tombstones_percent,
            },
        )) {
            error!(
                "schedule space check task failed";
                "store_id" => self.fsm.store.id,
                "err" => ?e,
            );
        }
    }

    fn store_heartbeat_pd(&mut self, report: Option<pdpb::StoreReport>) {
        let mut stats = StoreStats::default();

        stats.set_store_id(self.ctx.store_id());
        {
            let meta = self.ctx.store_meta.lock().unwrap();
            stats.set_region_count(meta.regions.len() as u32);

            if !meta.damaged_ranges.is_empty() {
                let damaged_regions_id = meta.get_all_damaged_region_ids().into_iter().collect();
                stats.set_damaged_regions_id(damaged_regions_id);
            }
        }

        let snap_stats = self.ctx.snap_mgr.stats();
        stats.set_sending_snap_count(snap_stats.sending_count as u32);
        stats.set_receiving_snap_count(snap_stats.receiving_count as u32);
        STORE_SNAPSHOT_TRAFFIC_GAUGE_VEC
            .with_label_values(&["sending"])
            .set(snap_stats.sending_count as i64);
        STORE_SNAPSHOT_TRAFFIC_GAUGE_VEC
            .with_label_values(&["receiving"])
            .set(snap_stats.receiving_count as i64);

        stats.set_start_time(self.fsm.store.start_time.unwrap().sec as u32);

        // report store write flow to pd
        stats.set_bytes_written(
            self.ctx
                .global_stat
                .stat
                .engine_total_bytes_written
                .swap(0, Ordering::SeqCst),
        );
        stats.set_keys_written(
            self.ctx
                .global_stat
                .stat
                .engine_total_keys_written
                .swap(0, Ordering::SeqCst),
        );

        stats.set_is_busy(
            self.ctx
                .global_stat
                .stat
                .is_busy
                .swap(false, Ordering::SeqCst),
        );

        let mut query_stats = QueryStats::default();
        query_stats.set_put(
            self.ctx
                .global_stat
                .stat
                .engine_total_query_put
                .swap(0, Ordering::SeqCst),
        );
        query_stats.set_delete(
            self.ctx
                .global_stat
                .stat
                .engine_total_query_delete
                .swap(0, Ordering::SeqCst),
        );
        query_stats.set_delete_range(
            self.ctx
                .global_stat
                .stat
                .engine_total_query_delete_range
                .swap(0, Ordering::SeqCst),
        );
        stats.set_query_stats(query_stats);

        let store_info = Some(StoreInfo {
            kv_engine: self.ctx.engines.kv.clone(),
            raft_engine: self.ctx.engines.raft.clone(),
            capacity: self.ctx.cfg.capacity.0,
        });

        let task = PdTask::StoreHeartbeat {
            stats,
            store_info,
            report,
            dr_autosync_status: self
                .ctx
                .global_replication_state
                .lock()
                .unwrap()
                .store_dr_autosync_status(),
        };
        if let Err(e) = self.ctx.pd_scheduler.schedule(task) {
            error!("notify pd failed";
                "store_id" => self.fsm.store.id,
                "err" => ?e
            );
        }
    }

    fn on_pd_store_heartbeat_tick(&mut self) {
        self.store_heartbeat_pd(None);
        self.register_pd_store_heartbeat_tick();
    }

    fn on_snap_mgr_gc(&mut self) {
        // refresh multi_snapshot_files enable flag
        self.ctx.snap_mgr.set_enable_multi_snapshot_files(
            self.ctx
                .feature_gate
                .can_enable(MULTI_FILES_SNAPSHOT_FEATURE),
        );

        if let Err(e) = self
            .ctx
            .cleanup_scheduler
            .schedule(CleanupTask::GcSnapshot(GcSnapshotTask::GcSnapshot))
        {
            error!(
                "schedule to delete ssts failed";
                "store_id" => self.fsm.store.id,
                "err" => ?e,
            );
        }
    }

    fn on_compact_lock_cf(&mut self) {
        // Create a compact lock cf task(compact whole range) and schedule directly.
        let lock_cf_bytes_written = self
            .ctx
            .global_stat
            .stat
            .lock_cf_bytes_written
            .load(Ordering::SeqCst);
        if lock_cf_bytes_written > self.ctx.cfg.lock_cf_compact_bytes_threshold.0 {
            self.ctx
                .global_stat
                .stat
                .lock_cf_bytes_written
                .fetch_sub(lock_cf_bytes_written, Ordering::SeqCst);

            let task = CompactTask::Compact {
                cf_name: String::from(CF_LOCK),
                start_key: None,
                end_key: None,
            };
            if let Err(e) = self
                .ctx
                .cleanup_scheduler
                .schedule(CleanupTask::Compact(task))
            {
                error!(
                    "schedule compact lock cf task failed";
                    "store_id" => self.fsm.store.id,
                    "err" => ?e,
                );
            }
        }

        self.register_compact_lock_cf_tick();
    }

    fn on_wake_up_regions(&self, abnormal_stores: Vec<u64>) {
        info!("try to wake up all hibernated regions in this store";
            "to_all" => abnormal_stores.is_empty());
        let meta = self.ctx.store_meta.lock().unwrap();
        for region_id in meta.regions.keys() {
            let region = &meta.regions[region_id];
            // Check whether the current region is not found on abnormal stores. If so,
            // this region is not the target to be awaken.
            if !region_on_stores(region, &abnormal_stores) {
                continue;
            }
            let peer = {
                match find_peer(region, self.ctx.store_id()) {
                    None => continue,
                    Some(p) => p.clone(),
                }
            };
            {
                // Send MsgRegionWakeUp to Peer for awakening hibernated regions.
                let mut message = RaftMessage::default();
                message.set_region_id(*region_id);
                message.set_from_peer(peer.clone());
                message.set_to_peer(peer);
                message.set_region_epoch(region.get_region_epoch().clone());
                let mut msg = ExtraMessage::default();
                msg.set_type(ExtraMessageType::MsgRegionWakeUp);
                msg.forcely_awaken = true;
                message.set_extra_msg(msg);
                if let Err(e) = self.ctx.router.send_raft_message(message) {
                    error!(
                        "send awaken region message failed";
                        "region_id" => region_id,
                        "err" => ?e
                    );
                }
            }
        }
    }

    fn register_pd_store_heartbeat_tick(&self) {
        self.ctx.schedule_store_tick(
            StoreTick::PdStoreHeartbeat,
            self.ctx.cfg.pd_store_heartbeat_tick_interval.0,
        );
    }

    fn register_snap_mgr_gc_tick(&self) {
        self.ctx
            .schedule_store_tick(StoreTick::SnapGc, self.ctx.cfg.snap_mgr_gc_tick_interval.0)
    }

    fn register_compact_lock_cf_tick(&self) {
        self.ctx.schedule_store_tick(
            StoreTick::CompactLockCf,
            self.ctx.cfg.lock_cf_compact_interval.0,
        )
    }
}

impl<'a, EK: KvEngine, ER: RaftEngine, T: Transport> StoreFsmDelegate<'a, EK, ER, T> {
    fn on_validate_sst_result(&mut self, ssts: Vec<SstMeta>) {
        if ssts.is_empty() || self.ctx.importer.get_mode() == SwitchMode::Import {
            return;
        }
        // A stale peer can still ingest a stale Sst before it is
        // destroyed. We need to make sure that no stale peer exists.
        let mut delete_ssts = Vec::new();
        {
            let meta = self.ctx.store_meta.lock().unwrap();
            for sst in ssts {
                if !meta.regions.contains_key(&sst.get_region_id()) {
                    delete_ssts.push(sst);
                }
            }
        }
        if delete_ssts.is_empty() {
            return;
        }

        let task = CleanupSstTask::DeleteSst { ssts: delete_ssts };
        if let Err(e) = self
            .ctx
            .cleanup_scheduler
            .schedule(CleanupTask::CleanupSst(task))
        {
            error!(
                "schedule to delete ssts failed";
                "store_id" => self.fsm.store.id,
                "err" => ?e,
            );
        }
    }

    fn on_cleanup_import_sst(&mut self) -> Result<()> {
        let mut delete_ssts = Vec::new();
        let mut validate_ssts = Vec::new();

        let ssts = box_try!(self.ctx.importer.list_ssts());
        if ssts.is_empty() {
            return Ok(());
        }
        {
            let meta = self.ctx.store_meta.lock().unwrap();
            for sst in ssts {
                if let Some(r) = meta.regions.get(&sst.get_region_id()) {
                    let region_epoch = r.get_region_epoch();
                    if util::is_epoch_stale(sst.get_region_epoch(), region_epoch) {
                        // If the SST epoch is stale, it will not be ingested anymore.
                        delete_ssts.push(sst);
                    }
                } else {
                    // If the peer doesn't exist, we need to validate the SST through PD.
                    validate_ssts.push(sst);
                }
            }
        }

        if !delete_ssts.is_empty() {
            let task = CleanupSstTask::DeleteSst { ssts: delete_ssts };
            if let Err(e) = self
                .ctx
                .cleanup_scheduler
                .schedule(CleanupTask::CleanupSst(task))
            {
                error!(
                    "schedule to delete ssts failed";
                    "store_id" => self.fsm.store.id,
                    "err" => ?e
                );
            }
        }

        // When there is an import job running, the region which this sst belongs may
        // has not been split from the origin region because the apply thread is so busy
        // that it can not apply SplitRequest as soon as possible. So we can not
        // delete this sst file.
        if !validate_ssts.is_empty() && self.ctx.importer.get_mode() != SwitchMode::Import {
            let task = CleanupSstTask::ValidateSst {
                ssts: validate_ssts,
            };
            if let Err(e) = self
                .ctx
                .cleanup_scheduler
                .schedule(CleanupTask::CleanupSst(task))
            {
                error!(
                   "schedule to validate ssts failed";
                   "store_id" => self.fsm.store.id,
                   "err" => ?e,
                );
            }
        }

        Ok(())
    }

    fn register_consistency_check_tick(&mut self) {
        self.ctx.schedule_store_tick(
            StoreTick::ConsistencyCheck,
            self.ctx.cfg.consistency_check_interval.0,
        )
    }

    fn on_consistency_check_tick(&mut self) {
        self.register_consistency_check_tick();
        if self.ctx.consistency_check_scheduler.is_busy() {
            return;
        }
        let (mut target_region_id, mut oldest) = (0, Instant::now());
        let target_peer = {
            let meta = self.ctx.store_meta.lock().unwrap();
            for region_id in meta.regions.keys() {
                match self.fsm.store.consistency_check_time.get(region_id) {
                    Some(time) => {
                        if *time < oldest {
                            oldest = *time;
                            target_region_id = *region_id;
                        }
                    }
                    None => {
                        target_region_id = *region_id;
                        break;
                    }
                }
            }
            if target_region_id == 0 {
                return;
            }
            match find_peer(&meta.regions[&target_region_id], self.ctx.store_id()) {
                None => return,
                Some(p) => p.clone(),
            }
        };
        info!(
            "scheduling consistency check for region";
            "store_id" => self.fsm.store.id,
            "region_id" => target_region_id,
        );
        self.fsm
            .store
            .consistency_check_time
            .insert(target_region_id, Instant::now());
        let mut request = new_admin_request(target_region_id, target_peer);
        let mut admin = AdminRequest::default();
        admin.set_cmd_type(AdminCmdType::ComputeHash);
        self.ctx
            .coprocessor_host
            .on_prepropose_compute_hash(admin.mut_compute_hash());
        request.set_admin_request(admin);

        let _ = self.ctx.router.send(
            target_region_id,
            PeerMsg::RaftCommand(RaftCommand::new(request, Callback::None)),
        );
    }

    fn on_cleanup_import_sst_tick(&mut self) {
        if let Err(e) = self.on_cleanup_import_sst() {
            error!(?e;
                "cleanup import sst failed";
                "store_id" => self.fsm.store.id,
            );
        }
        self.register_cleanup_import_sst_tick();
    }

    fn register_cleanup_import_sst_tick(&self) {
        self.ctx.schedule_store_tick(
            StoreTick::CleanupImportSst,
            self.ctx.cfg.cleanup_import_sst_interval.0,
        )
    }

    fn clear_region_size_in_range(&mut self, start_key: &[u8], end_key: &[u8]) {
        let start_key = data_key(start_key);
        let end_key = data_end_key(end_key);

        let mut regions = vec![];
        {
            let meta = self.ctx.store_meta.lock().unwrap();
            for (_, region_id) in meta
                .region_ranges
                .range((Excluded(start_key), Included(end_key)))
            {
                regions.push(*region_id);
            }
        }
        for region_id in regions {
            let _ = self.ctx.router.send(
                region_id,
                PeerMsg::CasualMessage(CasualMessage::ClearRegionSize),
            );
        }
    }

    fn on_store_unreachable(&mut self, store_id: u64) {
        let now = Instant::now();
        let unreachable_backoff = self.ctx.cfg.unreachable_backoff.0;
        if self
            .fsm
            .store
            .last_unreachable_report
            .get(&store_id)
            .map_or(unreachable_backoff, |t| now.saturating_duration_since(*t))
            < unreachable_backoff
        {
            return;
        }
        info!(
            "broadcasting unreachable";
            "store_id" => self.fsm.store.id,
            "unreachable_store_id" => store_id,
        );
        self.fsm.store.last_unreachable_report.insert(store_id, now);
        // It's possible to acquire the lock and only send notification to
        // involved regions. However loop over all the regions can take a
        // lot of time, which may block other operations.
        self.ctx.router.report_unreachable(store_id);
    }

    fn on_update_replication_mode(&mut self, status: ReplicationStatus) {
        let mut state = self.ctx.global_replication_state.lock().unwrap();
        if state.status().mode == status.mode {
            if status.get_mode() == ReplicationMode::Majority {
                return;
            }
            let exist_dr = state.status().get_dr_auto_sync();
            let dr = status.get_dr_auto_sync();
            if exist_dr.state_id == dr.state_id && exist_dr.state == dr.state {
                return;
            }
        }
        let store_allowlist = match status.get_mode() {
            ReplicationMode::DrAutoSync => {
                status.get_dr_auto_sync().get_available_stores().to_vec()
            }
            _ => vec![],
        };

        info!("updating replication mode"; "status" => ?status);
        state.set_status(status);
        drop(state);
        self.ctx.trans.set_store_allowlist(store_allowlist);
        self.ctx.router.report_status_update()
    }

    fn on_unsafe_recovery_create_peer(&self, region: Region) {
        info!("Unsafe recovery, creating a peer"; "peer" => ?region);
        let mut meta = self.ctx.store_meta.lock().unwrap();
        if let Some((_, id)) = meta
            .region_ranges
            .range((
                Excluded(data_key(region.get_start_key())),
                Unbounded::<Vec<u8>>,
            ))
            .next()
        {
            let exist_region = &meta.regions[id];
            if enc_start_key(exist_region) < data_end_key(region.get_end_key()) {
                if exist_region.get_id() == region.get_id() {
                    warn!(
                        "Unsafe recovery, region has already been created.";
                        "region" => ?region,
                        "exist_region" => ?exist_region,
                    );
                    return;
                } else {
                    error!(
                        "Unsafe recovery, region to be created overlaps with an existing region";
                        "region" => ?region,
                        "exist_region" => ?exist_region,
                    );
                    return;
                }
            }
        }
        let (sender, mut peer) = match PeerFsm::create(
            self.ctx.store.get_id(),
            &self.ctx.cfg,
            self.ctx.region_scheduler.clone(),
            self.ctx.raftlog_fetch_scheduler.clone(),
            self.ctx.engines.clone(),
            &region,
            false,
        ) {
            Ok((sender, peer)) => (sender, peer),
            Err(e) => {
                error!(
                    "Unsafe recovery, fail to create peer fsm";
                    "region" => ?region,
                    "err" => ?e,
                );
                return;
            }
        };
        let mut replication_state = self.ctx.global_replication_state.lock().unwrap();
        peer.peer.init_replication_mode(&mut replication_state);
        drop(replication_state);
        peer.peer.activate(self.ctx);

        let start_key = keys::enc_start_key(&region);
        let end_key = keys::enc_end_key(&region);
        if meta
            .regions
            .insert(region.get_id(), region.clone())
            .is_some()
            || meta
                .region_ranges
                .insert(end_key.clone(), region.get_id())
                .is_some()
            || meta
                .readers
                .insert(region.get_id(), ReadDelegate::from_peer(peer.get_peer()))
                .is_some()
            || meta
                .region_read_progress
                .insert(region.get_id(), peer.peer.read_progress.clone())
                .is_some()
        {
            panic!(
                "Unsafe recovery, key conflicts while inserting region {:?} into store meta",
                region,
            );
        }
        drop(meta);

        if let Err(e) = self.ctx.engines.kv.delete_ranges_cfs(
            DeleteStrategy::DeleteByKey,
            &[Range::new(&start_key, &end_key)],
        ) {
            panic!(
                "Unsafe recovery, fail to clean up stale data while creating the new region {:?}, the error is {:?}",
                region, e,
            );
        }
        let mut kv_wb = self.ctx.engines.kv.write_batch();
        if let Err(e) = peer_storage::write_peer_state(&mut kv_wb, &region, PeerState::Normal, None)
        {
            panic!(
                "Unsafe recovery, fail to add peer state for {:?} into write batch, the error is {:?}",
                region, e,
            );
        }
        let mut write_opts = WriteOptions::new();
        write_opts.set_sync(true);
        if let Err(e) = kv_wb.write_opt(&write_opts) {
            panic!(
                "Unsafe recovery, fail to write to disk while creating peer {:?}, the error is {:?}",
                region, e,
            );
        }

        let mailbox = BasicMailbox::new(sender, peer, self.ctx.router.state_cnt().clone());
        self.ctx.router.register(region.get_id(), mailbox);
        self.ctx
            .router
            .force_send(region.get_id(), PeerMsg::Start)
            .unwrap();
    }
}

#[cfg(test)]
mod tests {
    use engine_rocks::{RangeOffsets, RangeProperties, RocksCompactedEvent};

    use super::*;

    #[test]
    fn test_calc_region_declined_bytes() {
        let prop = RangeProperties {
            offsets: vec![
                (
                    b"a".to_vec(),
                    RangeOffsets {
                        size: 4 * 1024,
                        keys: 1,
                    },
                ),
                (
                    b"b".to_vec(),
                    RangeOffsets {
                        size: 8 * 1024,
                        keys: 2,
                    },
                ),
                (
                    b"c".to_vec(),
                    RangeOffsets {
                        size: 12 * 1024,
                        keys: 3,
                    },
                ),
            ],
        };
        let event = RocksCompactedEvent {
            cf: "default".to_owned(),
            output_level: 3,
            total_input_bytes: 12 * 1024,
            total_output_bytes: 0,
            start_key: prop.smallest_key().unwrap(),
            end_key: prop.largest_key().unwrap(),
            input_props: vec![prop],
            output_props: vec![],
        };

        let mut region_ranges = BTreeMap::new();
        region_ranges.insert(b"a".to_vec(), 1);
        region_ranges.insert(b"b".to_vec(), 2);
        region_ranges.insert(b"c".to_vec(), 3);

        let declined_bytes = event.calc_ranges_declined_bytes(&region_ranges, 1024);
        let expected_declined_bytes = vec![(2, 8192), (3, 4096)];
        assert_eq!(declined_bytes, expected_declined_bytes);
    }
}<|MERGE_RESOLUTION|>--- conflicted
+++ resolved
@@ -1054,7 +1054,6 @@
                 }
             }
         } else {
-<<<<<<< HEAD
             // Use the valid size of async-ios for generating `writer_id` when the local
             // senders haven't been updated by `poller.begin().
             let writer_id = rand::random::<usize>()
@@ -1062,20 +1061,12 @@
                     self.poll_ctx.cfg.store_io_pool_size,
                     self.poll_ctx.write_senders.size(),
                 );
-            if let Err(err) = self.poll_ctx.write_senders.try_send(
-                writer_id,
-=======
-            let writer_id = rand::random::<usize>() % self.poll_ctx.cfg.store_io_pool_size;
             if let Err(err) = self.poll_ctx.write_senders[writer_id].try_send(
->>>>>>> 8484ecec
                 WriteMsg::LatencyInspect {
                     send_time: write_begin,
                     inspector: latency_inspect,
                 },
-<<<<<<< HEAD
-=======
                 0,
->>>>>>> 8484ecec
             ) {
                 warn!("send latency inspecting to write workers failed"; "err" => ?err);
             }
