// Copyright 2016 TiKV Project Authors. Licensed under Apache-2.0.

// #[PerformanceCriticalPath]
use std::cell::Cell;
use std::cmp::{Ord, Ordering as CmpOrdering};
use std::collections::BTreeMap;
use std::collections::Bound::{Excluded, Included, Unbounded};
use std::ops::{Deref, DerefMut};
use std::sync::atomic::{AtomicUsize, Ordering};
use std::sync::{Arc, Mutex};
use std::time::{Duration, Instant};
use std::{mem, u64};

use batch_system::{
    BasicMailbox, BatchRouter, BatchSystem, Fsm, HandleResult, HandlerBuilder, PollHandler,
    Priority,
};
use crossbeam::channel::{unbounded, Sender, TryRecvError, TrySendError};
use engine_traits::{Engines, KvEngine, Mutable, PerfContextKind, WriteBatch, WriteBatchExt};
use engine_traits::{CF_DEFAULT, CF_LOCK, CF_RAFT, CF_WRITE};
use fail::fail_point;
use futures::compat::Future01CompatExt;
use futures::FutureExt;
use kvproto::import_sstpb::SstMeta;
use kvproto::import_sstpb::SwitchMode;
use kvproto::metapb::{self, Region, RegionEpoch};
use kvproto::pdpb::QueryStats;
use kvproto::pdpb::StoreStats;
use kvproto::raft_cmdpb::{AdminCmdType, AdminRequest};
use kvproto::raft_serverpb::{ExtraMessageType, PeerState, RaftMessage, RegionLocalState};
use kvproto::replication_modepb::{ReplicationMode, ReplicationStatus};
use protobuf::Message;
use raft::StateRole;
use time::{self, Timespec};

use collections::HashMap;
use engine_traits::CompactedEvent;
use engine_traits::{RaftEngine, RaftLogBatch, WriteOptions};
use keys::{self, data_end_key, data_key, enc_end_key, enc_start_key};
use pd_client::{FeatureGate, PdClient};
use sst_importer::SSTImporter;
use tikv_alloc::trace::TraceEvent;
use tikv_util::config::{Tracker, VersionTrack};
use tikv_util::mpsc::{self, LooseBoundedSender, Receiver};
use tikv_util::sys::disk::{get_disk_status, DiskUsage};
use tikv_util::time::{duration_to_sec, Instant as TiInstant};
use tikv_util::timer::SteadyTimer;
use tikv_util::worker::{LazyWorker, Scheduler, Worker};
use tikv_util::{
    box_err, box_try, debug, defer, error, info, is_zero_duration, slow_log, sys as sys_util, warn,
    Either, RingQueue,
};

use crate::bytes_capacity;
use crate::coprocessor::split_observer::SplitObserver;
use crate::coprocessor::{BoxAdminObserver, CoprocessorHost, RegionChangeEvent};
use crate::store::async_io::write::{StoreWriters, Worker as WriteWorker, WriteMsg};
use crate::store::config::Config;
use crate::store::fsm::metrics::*;
use crate::store::fsm::peer::{
    maybe_destroy_source, new_admin_request, PeerFsm, PeerFsmDelegate, SenderFsmPair,
};
use crate::store::fsm::ApplyNotifier;
use crate::store::fsm::ApplyTaskRes;
use crate::store::fsm::{
    create_apply_batch_system, ApplyBatchSystem, ApplyPollerBuilder, ApplyRes, ApplyRouter,
};
use crate::store::local_metrics::{RaftMetrics, RaftReadyMetrics};
use crate::store::memory::*;
use crate::store::metrics::*;
use crate::store::peer_storage;
use crate::store::transport::Transport;
use crate::store::util::{is_initial_msg, RegionReadProgressRegistry};
use crate::store::worker::{
    AutoSplitController, CleanupRunner, CleanupSSTRunner, CleanupSSTTask, CleanupTask,
    CompactRunner, CompactTask, ConsistencyCheckRunner, ConsistencyCheckTask, PdRunner,
    RaftlogGcRunner, RaftlogGcTask, ReadDelegate, RefreshConfigRunner, RefreshConfigTask,
    RegionRunner, RegionTask, SplitCheckTask,
};
use crate::store::{
    util, Callback, CasualMessage, GlobalReplicationState, InspectedRaftMessage, MergeResultKind,
    PdTask, PeerMsg, PeerTick, RaftCommand, SignificantMsg, SnapManager, StoreMsg, StoreTick,
};
use crate::Result;
use concurrency_manager::ConcurrencyManager;
use resource_metering::CollectorRegHandle;
use tikv_util::future::poll_future_notify;

type Key = Vec<u8>;

pub const PENDING_MSG_CAP: usize = 100;
const UNREACHABLE_BACKOFF: Duration = Duration::from_secs(10);
const ENTRY_CACHE_EVICT_TICK_DURATION: Duration = Duration::from_secs(1);

pub struct StoreInfo<EK, ER> {
    pub kv_engine: EK,
    pub raft_engine: ER,
    pub capacity: u64,
}

pub struct StoreMeta {
    /// store id
    pub store_id: Option<u64>,
    /// region_end_key -> region_id
    pub region_ranges: BTreeMap<Vec<u8>, u64>,
    /// region_id -> region
    pub regions: HashMap<u64, Region>,
    /// region_id -> reader
    pub readers: HashMap<u64, ReadDelegate>,
    /// region_id -> (term, leader_peer_id)
    pub leaders: HashMap<u64, (u64, u64)>,
    /// `MsgRequestPreVote`, `MsgRequestVote` or `MsgAppend` messages from newly split Regions shouldn't be
    /// dropped if there is no such Region in this store now. So the messages are recorded temporarily and
    /// will be handled later.
    pub pending_msgs: RingQueue<RaftMessage>,
    /// The regions with pending snapshots.
    pub pending_snapshot_regions: Vec<Region>,
    /// A marker used to indicate the peer of a Region has received a merge target message and waits to be destroyed.
    /// target_region_id -> (source_region_id -> merge_target_region)
    pub pending_merge_targets: HashMap<u64, HashMap<u64, metapb::Region>>,
    /// An inverse mapping of `pending_merge_targets` used to let source peer help target peer to clean up related entry.
    /// source_region_id -> target_region_id
    pub targets_map: HashMap<u64, u64>,
    /// `atomic_snap_regions` and `destroyed_region_for_snap` are used for making destroy overlapped regions
    /// and apply snapshot atomically.
    /// region_id -> wait_destroy_regions_map(source_region_id -> is_ready)
    /// A target peer must wait for all source peer to ready before applying snapshot.
    pub atomic_snap_regions: HashMap<u64, HashMap<u64, bool>>,
    /// source_region_id -> need_atomic
    /// Used for reminding the source peer to switch to ready in `atomic_snap_regions`.
    pub destroyed_region_for_snap: HashMap<u64, bool>,
    /// region_id -> `RegionReadProgress`
    pub region_read_progress: RegionReadProgressRegistry,
}

impl StoreMeta {
    pub fn new(vote_capacity: usize) -> StoreMeta {
        StoreMeta {
            store_id: None,
            region_ranges: BTreeMap::default(),
            regions: HashMap::default(),
            readers: HashMap::default(),
            leaders: HashMap::default(),
            pending_msgs: RingQueue::with_capacity(vote_capacity),
            pending_snapshot_regions: Vec::default(),
            pending_merge_targets: HashMap::default(),
            targets_map: HashMap::default(),
            atomic_snap_regions: HashMap::default(),
            destroyed_region_for_snap: HashMap::default(),
            region_read_progress: RegionReadProgressRegistry::new(),
        }
    }

    #[inline]
    pub fn set_region<EK: KvEngine, ER: RaftEngine>(
        &mut self,
        host: &CoprocessorHost<EK>,
        region: Region,
        peer: &mut crate::store::Peer<EK, ER>,
    ) {
        let prev = self.regions.insert(region.get_id(), region.clone());
        if prev.map_or(true, |r| r.get_id() != region.get_id()) {
            // TODO: may not be a good idea to panic when holding a lock.
            panic!("{} region corrupted", peer.tag);
        }
        let reader = self.readers.get_mut(&region.get_id()).unwrap();
        peer.set_region(host, reader, region);
    }
}

pub struct RaftRouter<EK, ER>
where
    EK: KvEngine,
    ER: RaftEngine,
{
    pub router: BatchRouter<PeerFsm<EK, ER>, StoreFsm<EK>>,
}

impl<EK, ER> Clone for RaftRouter<EK, ER>
where
    EK: KvEngine,
    ER: RaftEngine,
{
    fn clone(&self) -> Self {
        RaftRouter {
            router: self.router.clone(),
        }
    }
}

impl<EK, ER> Deref for RaftRouter<EK, ER>
where
    EK: KvEngine,
    ER: RaftEngine,
{
    type Target = BatchRouter<PeerFsm<EK, ER>, StoreFsm<EK>>;

    fn deref(&self) -> &BatchRouter<PeerFsm<EK, ER>, StoreFsm<EK>> {
        &self.router
    }
}

impl<EK, ER> ApplyNotifier<EK> for RaftRouter<EK, ER>
where
    EK: KvEngine,
    ER: RaftEngine,
{
    fn notify(&self, apply_res: Vec<ApplyRes<EK::Snapshot>>) {
        for r in apply_res {
            self.router.try_send(
                r.region_id,
                PeerMsg::ApplyRes {
                    res: ApplyTaskRes::Apply(r),
                },
            );
        }
    }
    fn notify_one(&self, region_id: u64, msg: PeerMsg<EK>) {
        self.router.try_send(region_id, msg);
    }

    fn clone_box(&self) -> Box<dyn ApplyNotifier<EK>> {
        Box::new(self.clone())
    }
}

impl<EK, ER> RaftRouter<EK, ER>
where
    EK: KvEngine,
    ER: RaftEngine,
{
    pub fn send_raft_message(
        &self,
        msg: RaftMessage,
    ) -> std::result::Result<(), TrySendError<RaftMessage>> {
        fail_point!("send_raft_message_full", |_| Err(TrySendError::Full(
            RaftMessage::default()
        )));

        let id = msg.get_region_id();

        let mut heap_size = 0;
        for e in msg.get_message().get_entries() {
            heap_size += bytes_capacity(&e.data) + bytes_capacity(&e.context);
        }
        let peer_msg = PeerMsg::RaftMessage(InspectedRaftMessage { heap_size, msg });
        let event = TraceEvent::Add(heap_size);

        let store_msg = match self.try_send(id, peer_msg) {
            Either::Left(Ok(())) => {
                MEMTRACE_RAFT_MESSAGES.trace(event);
                return Ok(());
            }
            Either::Left(Err(TrySendError::Full(PeerMsg::RaftMessage(im)))) => {
                return Err(TrySendError::Full(im.msg));
            }
            Either::Left(Err(TrySendError::Disconnected(PeerMsg::RaftMessage(im)))) => {
                return Err(TrySendError::Disconnected(im.msg));
            }
            Either::Right(PeerMsg::RaftMessage(im)) => StoreMsg::RaftMessage(im),
            _ => unreachable!(),
        };
        match self.send_control(store_msg) {
            Ok(()) => {
                MEMTRACE_RAFT_MESSAGES.trace(event);
                Ok(())
            }
            Err(TrySendError::Full(StoreMsg::RaftMessage(im))) => Err(TrySendError::Full(im.msg)),
            Err(TrySendError::Disconnected(StoreMsg::RaftMessage(im))) => {
                Err(TrySendError::Disconnected(im.msg))
            }
            _ => unreachable!(),
        }
    }

    #[inline]
    pub fn send_raft_command(
        &self,
        cmd: RaftCommand<EK::Snapshot>,
    ) -> std::result::Result<(), TrySendError<RaftCommand<EK::Snapshot>>> {
        let region_id = cmd.request.get_header().get_region_id();
        match self.send(region_id, PeerMsg::RaftCommand(cmd)) {
            Ok(()) => Ok(()),
            Err(TrySendError::Full(PeerMsg::RaftCommand(cmd))) => Err(TrySendError::Full(cmd)),
            Err(TrySendError::Disconnected(PeerMsg::RaftCommand(cmd))) => {
                Err(TrySendError::Disconnected(cmd))
            }
            _ => unreachable!(),
        }
    }

    fn report_unreachable(&self, store_id: u64) {
        self.broadcast_normal(|| {
            PeerMsg::SignificantMsg(SignificantMsg::StoreUnreachable { store_id })
        });
    }

    fn report_status_update(&self) {
        self.broadcast_normal(|| PeerMsg::UpdateReplicationMode)
    }

    /// Broadcasts resolved result to all regions.
    pub fn report_resolved(&self, store_id: u64, group_id: u64) {
        self.broadcast_normal(|| {
            PeerMsg::SignificantMsg(SignificantMsg::StoreResolved { store_id, group_id })
        })
    }

    pub fn register(&self, region_id: u64, mailbox: BasicMailbox<PeerFsm<EK, ER>>) {
        self.router.register(region_id, mailbox);
        self.update_trace();
    }

    pub fn register_all(&self, mailboxes: Vec<(u64, BasicMailbox<PeerFsm<EK, ER>>)>) {
        self.router.register_all(mailboxes);
        self.update_trace();
    }

    pub fn close(&self, region_id: u64) {
        self.router.close(region_id);
        self.update_trace();
    }

    pub fn clear_cache(&self) {
        self.router.clear_cache();
    }

    fn update_trace(&self) {
        let router_trace = self.router.trace();
        MEMTRACE_RAFT_ROUTER_ALIVE.trace(TraceEvent::Reset(router_trace.alive));
        MEMTRACE_RAFT_ROUTER_LEAK.trace(TraceEvent::Reset(router_trace.leak));
    }
}

#[derive(Default)]
pub struct PeerTickBatch {
    pub ticks: Vec<Box<dyn FnOnce() + Send>>,
    pub wait_duration: Duration,
}

impl Clone for PeerTickBatch {
    fn clone(&self) -> PeerTickBatch {
        PeerTickBatch {
            ticks: vec![],
            wait_duration: self.wait_duration,
        }
    }
}

pub struct PollContext<EK, ER, T>
where
    EK: KvEngine,
    ER: RaftEngine,
{
    pub cfg: Config,
    pub store: metapb::Store,
    pub pd_scheduler: Scheduler<PdTask<EK, ER>>,
    pub consistency_check_scheduler: Scheduler<ConsistencyCheckTask<EK::Snapshot>>,
    pub split_check_scheduler: Scheduler<SplitCheckTask>,
    // handle Compact, CleanupSST task
    pub cleanup_scheduler: Scheduler<CleanupTask>,
    pub raftlog_gc_scheduler: Scheduler<RaftlogGcTask>,
    pub region_scheduler: Scheduler<RegionTask<EK::Snapshot>>,
    pub apply_router: ApplyRouter<EK>,
    pub router: RaftRouter<EK, ER>,
    pub importer: Arc<SSTImporter>,
    pub store_meta: Arc<Mutex<StoreMeta>>,
    pub feature_gate: FeatureGate,
    /// region_id -> (peer_id, is_splitting)
    /// Used for handling race between splitting and creating new peer.
    /// An uninitialized peer can be replaced to the one from splitting iff they are exactly the same peer.
    ///
    /// WARNING:
    /// To avoid deadlock, if you want to use `store_meta` and `pending_create_peers` together,
    /// the lock sequence MUST BE:
    /// 1. lock the store_meta.
    /// 2. lock the pending_create_peers.
    pub pending_create_peers: Arc<Mutex<HashMap<u64, (u64, bool)>>>,
    pub raft_metrics: RaftMetrics,
    pub snap_mgr: SnapManager,
    pub coprocessor_host: CoprocessorHost<EK>,
    pub timer: SteadyTimer,
    pub trans: T,
    /// WARNING:
    /// To avoid deadlock, if you want to use `store_meta` and `global_replication_state` together,
    /// the lock sequence MUST BE:
    /// 1. lock the store_meta.
    /// 2. lock the global_replication_state.
    pub global_replication_state: Arc<Mutex<GlobalReplicationState>>,
    pub global_stat: GlobalStoreStat,
    pub store_stat: LocalStoreStat,
    pub engines: Engines<EK, ER>,
    pub pending_count: usize,
    pub ready_count: usize,
    pub has_ready: bool,
    pub current_time: Option<Timespec>,
    pub perf_context: EK::PerfContext,
    pub tick_batch: Vec<PeerTickBatch>,
    pub node_start_time: Option<TiInstant>,
    /// Disk usage for the store itself.
    pub self_disk_usage: DiskUsage,

    // TODO: how to remove offlined stores?
    /// Disk usage for other stores. The store itself is not included.
    /// Only contains items which is not `DiskUsage::Normal`.
    pub store_disk_usages: HashMap<u64, DiskUsage>,
    pub write_senders: Vec<Sender<WriteMsg<EK, ER>>>,
    pub sync_write_worker: Option<WriteWorker<EK, ER, RaftRouter<EK, ER>, T>>,
    pub io_reschedule_concurrent_count: Arc<AtomicUsize>,
    pub pending_latency_inspect: Vec<util::LatencyInspector>,
}

impl<EK, ER, T> PollContext<EK, ER, T>
where
    EK: KvEngine,
    ER: RaftEngine,
{
    #[inline]
    pub fn store_id(&self) -> u64 {
        self.store.get_id()
    }

    pub fn update_ticks_timeout(&mut self) {
        self.tick_batch[PeerTick::Raft as usize].wait_duration = self.cfg.raft_base_tick_interval.0;
        self.tick_batch[PeerTick::RaftLogGc as usize].wait_duration =
            self.cfg.raft_log_gc_tick_interval.0;
        self.tick_batch[PeerTick::EntryCacheEvict as usize].wait_duration =
            ENTRY_CACHE_EVICT_TICK_DURATION;
        self.tick_batch[PeerTick::PdHeartbeat as usize].wait_duration =
            self.cfg.pd_heartbeat_tick_interval.0;
        self.tick_batch[PeerTick::SplitRegionCheck as usize].wait_duration =
            self.cfg.split_region_check_tick_interval.0;
        self.tick_batch[PeerTick::CheckPeerStaleState as usize].wait_duration =
            self.cfg.peer_stale_state_check_interval.0;
        self.tick_batch[PeerTick::CheckMerge as usize].wait_duration =
            self.cfg.merge_check_tick_interval.0;
<<<<<<< HEAD
        self.tick_batch[PeerTicks::REPORT_REGION_FLOW.bits() as usize].wait_duration =
            self.cfg.report_region_flow_interval.0;
=======
        self.tick_batch[PeerTick::CheckLeaderLease as usize].wait_duration =
            self.cfg.check_leader_lease_interval.0;
>>>>>>> 83d173a2
    }
}

impl<EK, ER, T: Transport> PollContext<EK, ER, T>
where
    EK: KvEngine,
    ER: RaftEngine,
{
    #[inline]
    fn schedule_store_tick(&self, tick: StoreTick, timeout: Duration) {
        if !is_zero_duration(&timeout) {
            let mb = self.router.control_mailbox();
            let delay = self.timer.delay(timeout).compat().map(move |_| {
                if let Err(e) = mb.force_send(StoreMsg::Tick(tick)) {
                    info!(
                        "failed to schedule store tick, are we shutting down?";
                        "tick" => ?tick,
                        "err" => ?e
                    );
                }
            });
            poll_future_notify(delay);
        }
    }

    pub fn handle_stale_msg(
        &mut self,
        msg: &RaftMessage,
        cur_epoch: RegionEpoch,
        target_region: Option<metapb::Region>,
    ) {
        let region_id = msg.get_region_id();
        let from_peer = msg.get_from_peer();
        let to_peer = msg.get_to_peer();
        let msg_type = msg.get_message().get_msg_type();

        info!(
            "raft message is stale, tell to gc";
            "region_id" => region_id,
            "current_region_epoch" => ?cur_epoch,
            "msg_type" => ?msg_type,
        );

        self.raft_metrics.message_dropped.stale_msg += 1;

        let mut gc_msg = RaftMessage::default();
        gc_msg.set_region_id(region_id);
        gc_msg.set_from_peer(to_peer.clone());
        gc_msg.set_to_peer(from_peer.clone());
        gc_msg.set_region_epoch(cur_epoch);
        if let Some(r) = target_region {
            gc_msg.set_merge_target(r);
        } else {
            gc_msg.set_is_tombstone(true);
        }
        if let Err(e) = self.trans.send(gc_msg) {
            error!(?e;
                "send gc message failed";
                "region_id" => region_id,
            );
        }
    }
}

struct Store {
    // store id, before start the id is 0.
    id: u64,
    last_compact_checked_key: Key,
    stopped: bool,
    start_time: Option<Timespec>,
    consistency_check_time: HashMap<u64, Instant>,
    last_unreachable_report: HashMap<u64, Instant>,
}

pub struct StoreFsm<EK>
where
    EK: KvEngine,
{
    store: Store,
    receiver: Receiver<StoreMsg<EK>>,
}

impl<EK> StoreFsm<EK>
where
    EK: KvEngine,
{
    pub fn new(cfg: &Config) -> (LooseBoundedSender<StoreMsg<EK>>, Box<StoreFsm<EK>>) {
        let (tx, rx) = mpsc::loose_bounded(cfg.notify_capacity);
        let fsm = Box::new(StoreFsm {
            store: Store {
                id: 0,
                last_compact_checked_key: keys::DATA_MIN_KEY.to_vec(),
                stopped: false,
                start_time: None,
                consistency_check_time: HashMap::default(),
                last_unreachable_report: HashMap::default(),
            },
            receiver: rx,
        });
        (tx, fsm)
    }
}

impl<EK> Fsm for StoreFsm<EK>
where
    EK: KvEngine,
{
    type Message = StoreMsg<EK>;

    #[inline]
    fn is_stopped(&self) -> bool {
        self.store.stopped
    }
}

struct StoreFsmDelegate<'a, EK: KvEngine + 'static, ER: RaftEngine + 'static, T: 'static> {
    fsm: &'a mut StoreFsm<EK>,
    ctx: &'a mut PollContext<EK, ER, T>,
}

impl<'a, EK: KvEngine + 'static, ER: RaftEngine + 'static, T: Transport>
    StoreFsmDelegate<'a, EK, ER, T>
{
    fn on_tick(&mut self, tick: StoreTick) {
        let t = TiInstant::now_coarse();
        match tick {
            StoreTick::PdStoreHeartbeat => self.on_pd_store_heartbeat_tick(),
            StoreTick::SnapGc => self.on_snap_mgr_gc(),
            StoreTick::CompactLockCf => self.on_compact_lock_cf(),
            StoreTick::CompactCheck => self.on_compact_check_tick(),
            StoreTick::ConsistencyCheck => self.on_consistency_check_tick(),
            StoreTick::CleanupImportSST => self.on_cleanup_import_sst_tick(),
        }
        let elapsed = t.saturating_elapsed();
        RAFT_EVENT_DURATION
            .get(tick.tag())
            .observe(duration_to_sec(elapsed) as f64);
        slow_log!(
            elapsed,
            "[store {}] handle timeout {:?}",
            self.fsm.store.id,
            tick
        );
    }

    fn handle_msgs(&mut self, msgs: &mut Vec<StoreMsg<EK>>) {
        for m in msgs.drain(..) {
            match m {
                StoreMsg::Tick(tick) => self.on_tick(tick),
                StoreMsg::RaftMessage(msg) => {
                    if let Err(e) = self.on_raft_message(msg) {
                        error!(?e;
                            "handle raft message failed";
                            "store_id" => self.fsm.store.id,
                        );
                    }
                }
                StoreMsg::CompactedEvent(event) => self.on_compaction_finished(event),
                StoreMsg::ValidateSSTResult { invalid_ssts } => {
                    self.on_validate_sst_result(invalid_ssts)
                }
                StoreMsg::ClearRegionSizeInRange { start_key, end_key } => {
                    self.clear_region_size_in_range(&start_key, &end_key)
                }
                StoreMsg::StoreUnreachable { store_id } => {
                    self.on_store_unreachable(store_id);
                }
                StoreMsg::Start { store } => self.start(store),
                StoreMsg::UpdateReplicationMode(status) => self.on_update_replication_mode(status),
                #[cfg(any(test, feature = "testexport"))]
                StoreMsg::Validate(f) => f(&self.ctx.cfg),
                StoreMsg::LatencyInspect {
                    send_time,
                    mut inspector,
                } => {
                    inspector.record_store_wait(send_time.saturating_elapsed());
                    self.ctx.pending_latency_inspect.push(inspector);
                }
                StoreMsg::CreatePeer(region) => self.on_create_peer(region),
            }
        }
    }

    fn start(&mut self, store: metapb::Store) {
        if self.fsm.store.start_time.is_some() {
            panic!(
                "[store {}] unable to start again with meta {:?}",
                self.fsm.store.id, store
            );
        }
        self.fsm.store.id = store.get_id();
        self.fsm.store.start_time = Some(time::get_time());
        self.register_cleanup_import_sst_tick();
        self.register_compact_check_tick();
        self.register_pd_store_heartbeat_tick();
        self.register_compact_lock_cf_tick();
        self.register_snap_mgr_gc_tick();
        self.register_consistency_check_tick();
    }
}

pub struct RaftPoller<EK: KvEngine + 'static, ER: RaftEngine + 'static, T: 'static> {
    tag: String,
    store_msg_buf: Vec<StoreMsg<EK>>,
    peer_msg_buf: Vec<PeerMsg<EK>>,
    previous_metrics: RaftReadyMetrics,
    timer: TiInstant,
    poll_ctx: PollContext<EK, ER, T>,
    messages_per_tick: usize,
    cfg_tracker: Tracker<Config>,
    trace_event: TraceEvent,
    last_flush_time: TiInstant,
    need_flush_events: bool,
}

impl<EK: KvEngine, ER: RaftEngine, T: Transport> RaftPoller<EK, ER, T> {
    fn flush_events(&mut self) {
        self.flush_ticks();
        self.poll_ctx.raft_metrics.flush();
        self.poll_ctx.store_stat.flush();

        MEMTRACE_PEERS.trace(mem::take(&mut self.trace_event));
    }

    fn flush_ticks(&mut self) {
        for t in PeerTick::get_all_ticks() {
            let idx = *t as usize;
            if self.poll_ctx.tick_batch[idx].ticks.is_empty() {
                continue;
            }
            let peer_ticks = mem::take(&mut self.poll_ctx.tick_batch[idx].ticks);
            let f = self
                .poll_ctx
                .timer
                .delay(self.poll_ctx.tick_batch[idx].wait_duration)
                .compat()
                .map(move |_| {
                    for tick in peer_ticks {
                        tick();
                    }
                });
            poll_future_notify(f);
        }
    }
}

impl<EK: KvEngine, ER: RaftEngine, T: Transport> PollHandler<PeerFsm<EK, ER>, StoreFsm<EK>>
    for RaftPoller<EK, ER, T>
{
    fn begin(&mut self, _batch_size: usize) {
        self.previous_metrics = self.poll_ctx.raft_metrics.ready.clone();
        self.poll_ctx.pending_count = 0;
        self.poll_ctx.ready_count = 0;
        self.poll_ctx.has_ready = false;
        self.poll_ctx.self_disk_usage = get_disk_status(self.poll_ctx.store.get_id());
        self.timer = TiInstant::now();
        // update config
        if let Some(incoming) = self.cfg_tracker.any_new() {
            match Ord::cmp(
                &incoming.messages_per_tick,
                &self.poll_ctx.cfg.messages_per_tick,
            ) {
                CmpOrdering::Greater => {
                    self.store_msg_buf.reserve(incoming.messages_per_tick);
                    self.peer_msg_buf.reserve(incoming.messages_per_tick);
                    self.messages_per_tick = incoming.messages_per_tick;
                }
                CmpOrdering::Less => {
                    self.store_msg_buf.shrink_to(incoming.messages_per_tick);
                    self.peer_msg_buf.shrink_to(incoming.messages_per_tick);
                    self.messages_per_tick = incoming.messages_per_tick;
                }
                _ => {}
            }
            self.poll_ctx.cfg = incoming.clone();
            self.poll_ctx.raft_metrics.waterfall_metrics = self.poll_ctx.cfg.waterfall_metrics;
            self.poll_ctx.update_ticks_timeout();
        }
    }

    fn handle_control(&mut self, store: &mut StoreFsm<EK>) -> Option<usize> {
        let mut expected_msg_count = None;
        while self.store_msg_buf.len() < self.messages_per_tick {
            match store.receiver.try_recv() {
                Ok(msg) => self.store_msg_buf.push(msg),
                Err(TryRecvError::Empty) => {
                    expected_msg_count = Some(0);
                    break;
                }
                Err(TryRecvError::Disconnected) => {
                    store.store.stopped = true;
                    expected_msg_count = Some(0);
                    break;
                }
            }
        }
        let mut delegate = StoreFsmDelegate {
            fsm: store,
            ctx: &mut self.poll_ctx,
        };
        delegate.handle_msgs(&mut self.store_msg_buf);
        expected_msg_count
    }

    fn handle_normal(
        &mut self,
        peer: &mut impl DerefMut<Target = PeerFsm<EK, ER>>,
    ) -> HandleResult {
        let mut handle_result = HandleResult::KeepProcessing;

        fail_point!(
            "pause_on_peer_collect_message",
            peer.peer_id() == 1,
            |_| unreachable!()
        );

        fail_point!(
            "on_peer_collect_message_2",
            peer.peer_id() == 2,
            |_| unreachable!()
        );

        while self.peer_msg_buf.len() < self.messages_per_tick {
            match peer.receiver.try_recv() {
                // TODO: we may need a way to optimize the message copy.
                Ok(msg) => {
                    fail_point!(
                        "pause_on_peer_destroy_res",
                        peer.peer_id() == 1
                            && matches!(
                                msg,
                                PeerMsg::ApplyRes {
                                    res: ApplyTaskRes::Destroy { .. },
                                }
                            ),
                        |_| unreachable!()
                    );
                    self.peer_msg_buf.push(msg);
                }
                Err(TryRecvError::Empty) => {
                    handle_result = HandleResult::stop_at(0, false);
                    break;
                }
                Err(TryRecvError::Disconnected) => {
                    peer.stop();
                    handle_result = HandleResult::stop_at(0, false);
                    break;
                }
            }
        }

        let mut delegate = PeerFsmDelegate::new(peer, &mut self.poll_ctx);
        delegate.handle_msgs(&mut self.peer_msg_buf);
        // No readiness is generated and using sync write, skipping calling ready and release early.
        if !delegate.collect_ready() && self.poll_ctx.sync_write_worker.is_some() {
            if let HandleResult::StopAt { skip_end, .. } = &mut handle_result {
                *skip_end = true;
            }
        }

        handle_result
    }

    fn light_end(&mut self, peers: &mut [Option<impl DerefMut<Target = PeerFsm<EK, ER>>>]) {
        for peer in peers.iter_mut().flatten() {
            peer.update_memory_trace(&mut self.trace_event);
        }

        if let Some(write_worker) = &mut self.poll_ctx.sync_write_worker {
            if self.poll_ctx.trans.need_flush() && !write_worker.is_empty() {
                self.poll_ctx.trans.flush();
            }

            self.flush_events();
        } else {
            let now = TiInstant::now();

            if self.poll_ctx.trans.need_flush() {
                self.poll_ctx.trans.flush();
            }

            if now.saturating_duration_since(self.last_flush_time) >= Duration::from_millis(1) {
                self.last_flush_time = now;
                self.need_flush_events = false;
                self.flush_events();
            } else {
                self.need_flush_events = true;
            }
        }
    }

    fn end(&mut self, peers: &mut [Option<impl DerefMut<Target = PeerFsm<EK, ER>>>]) {
        let dur = if self.poll_ctx.has_ready {
            // Only enable the fail point when the store id is equal to 3, which is
            // the id of slow store in tests.
            fail_point!("on_raft_ready", self.poll_ctx.store_id() == 3, |_| {});

            if let Some(write_worker) = &mut self.poll_ctx.sync_write_worker {
                write_worker.write_to_db(false);

                for peer in peers.iter_mut().flatten() {
                    PeerFsmDelegate::new(peer, &mut self.poll_ctx).post_raft_ready_append();
                }
            }

            let dur = self.timer.saturating_elapsed();
            if !self.poll_ctx.store_stat.is_busy {
                let election_timeout = Duration::from_millis(
                    self.poll_ctx.cfg.raft_base_tick_interval.as_millis()
                        * self.poll_ctx.cfg.raft_election_timeout_ticks as u64,
                );
                if dur >= election_timeout {
                    self.poll_ctx.store_stat.is_busy = true;
                }
            }

            slow_log!(
                dur,
                "{} handle {} pending peers include {} ready, {} entries, {} messages and {} \
                 snapshots",
                self.tag,
                self.poll_ctx.pending_count,
                self.poll_ctx.ready_count,
                self.poll_ctx.raft_metrics.ready.append - self.previous_metrics.append,
                self.poll_ctx.raft_metrics.ready.message - self.previous_metrics.message,
                self.poll_ctx.raft_metrics.ready.snapshot - self.previous_metrics.snapshot
            );
            dur
        } else {
            self.timer.saturating_elapsed()
        };

        self.poll_ctx.current_time = None;
        self.poll_ctx
            .raft_metrics
            .process_ready
            .observe(duration_to_sec(dur));

        if !self.poll_ctx.pending_latency_inspect.is_empty() {
            let mut latency_inspect = std::mem::take(&mut self.poll_ctx.pending_latency_inspect);
            for inspector in &mut latency_inspect {
                inspector.record_store_process(dur);
            }
            if self.poll_ctx.sync_write_worker.is_some() {
                for mut inspector in latency_inspect {
                    inspector.record_store_write(dur);
                    inspector.finish();
                }
            } else {
                let now = TiInstant::now();
                let writer_id = rand::random::<usize>() % self.poll_ctx.cfg.store_io_pool_size;
                if let Err(err) =
                    self.poll_ctx.write_senders[writer_id].try_send(WriteMsg::LatencyInspect {
                        send_time: now,
                        inspector: latency_inspect,
                    })
                {
                    warn!("send latency inspecting to write workers failed"; "err" => ?err);
                }
            }
        }
    }

    fn pause(&mut self) {
        if self.poll_ctx.sync_write_worker.is_some() {
            if self.poll_ctx.trans.need_flush() {
                self.poll_ctx.trans.flush();
            }
        } else {
            if self.poll_ctx.trans.need_flush() {
                self.poll_ctx.trans.flush();
            }
            if self.need_flush_events {
                self.last_flush_time = TiInstant::now();
                self.need_flush_events = false;
                self.flush_events();
            }
        }
    }
}

pub struct RaftPollerBuilder<EK: KvEngine, ER: RaftEngine, T> {
    pub cfg: Arc<VersionTrack<Config>>,
    pub store: metapb::Store,
    pd_scheduler: Scheduler<PdTask<EK, ER>>,
    consistency_check_scheduler: Scheduler<ConsistencyCheckTask<EK::Snapshot>>,
    split_check_scheduler: Scheduler<SplitCheckTask>,
    cleanup_scheduler: Scheduler<CleanupTask>,
    raftlog_gc_scheduler: Scheduler<RaftlogGcTask>,
    pub region_scheduler: Scheduler<RegionTask<EK::Snapshot>>,
    apply_router: ApplyRouter<EK>,
    pub router: RaftRouter<EK, ER>,
    pub importer: Arc<SSTImporter>,
    pub store_meta: Arc<Mutex<StoreMeta>>,
    pub pending_create_peers: Arc<Mutex<HashMap<u64, (u64, bool)>>>,
    snap_mgr: SnapManager,
    pub coprocessor_host: CoprocessorHost<EK>,
    trans: T,
    global_stat: GlobalStoreStat,
    pub engines: Engines<EK, ER>,
    global_replication_state: Arc<Mutex<GlobalReplicationState>>,
    feature_gate: FeatureGate,
    write_senders: Vec<Sender<WriteMsg<EK, ER>>>,
    io_reschedule_concurrent_count: Arc<AtomicUsize>,
}

impl<EK: KvEngine, ER: RaftEngine, T> RaftPollerBuilder<EK, ER, T> {
    /// Initialize this store. It scans the db engine, loads all regions
    /// and their peers from it, and schedules snapshot worker if necessary.
    /// WARN: This store should not be used before initialized.
    fn init(&mut self) -> Result<Vec<SenderFsmPair<EK, ER>>> {
        // Scan region meta to get saved regions.
        let start_key = keys::REGION_META_MIN_KEY;
        let end_key = keys::REGION_META_MAX_KEY;
        let kv_engine = self.engines.kv.clone();
        let store_id = self.store.get_id();
        let mut total_count = 0;
        let mut tombstone_count = 0;
        let mut applying_count = 0;
        let mut region_peers = vec![];

        let t = TiInstant::now();
        let mut kv_wb = self.engines.kv.write_batch();
        let mut raft_wb = self.engines.raft.log_batch(4 * 1024);
        let mut applying_regions = vec![];
        let mut merging_count = 0;
        let mut meta = self.store_meta.lock().unwrap();
        let mut replication_state = self.global_replication_state.lock().unwrap();
        kv_engine.scan_cf(CF_RAFT, start_key, end_key, false, |key, value| {
            let (region_id, suffix) = box_try!(keys::decode_region_meta_key(key));
            if suffix != keys::REGION_STATE_SUFFIX {
                return Ok(true);
            }

            total_count += 1;

            let mut local_state = RegionLocalState::default();
            local_state.merge_from_bytes(value)?;

            let region = local_state.get_region();
            if local_state.get_state() == PeerState::Tombstone {
                tombstone_count += 1;
                debug!("region is tombstone"; "region" => ?region, "store_id" => store_id);
                self.clear_stale_meta(&mut kv_wb, &mut raft_wb, &local_state);
                return Ok(true);
            }
            if local_state.get_state() == PeerState::Applying {
                // in case of restart happen when we just write region state to Applying,
                // but not write raft_local_state to raft rocksdb in time.
                box_try!(peer_storage::recover_from_applying_state(
                    &self.engines,
                    &mut raft_wb,
                    region_id
                ));
                applying_count += 1;
                applying_regions.push(region.clone());
                return Ok(true);
            }

            let (tx, mut peer) = box_try!(PeerFsm::create(
                store_id,
                &self.cfg.value(),
                self.region_scheduler.clone(),
                self.engines.clone(),
                region,
            ));
            peer.peer.init_replication_mode(&mut *replication_state);
            if local_state.get_state() == PeerState::Merging {
                info!("region is merging"; "region" => ?region, "store_id" => store_id);
                merging_count += 1;
                peer.set_pending_merge_state(local_state.get_merge_state().to_owned());
            }
            meta.region_ranges.insert(enc_end_key(region), region_id);
            meta.regions.insert(region_id, region.clone());
            meta.region_read_progress
                .insert(region_id, peer.peer.read_progress.clone());
            // No need to check duplicated here, because we use region id as the key
            // in DB.
            region_peers.push((tx, peer));
            self.coprocessor_host.on_region_changed(
                region,
                RegionChangeEvent::Create,
                StateRole::Follower,
            );
            Ok(true)
        })?;

        if !kv_wb.is_empty() {
            kv_wb.write().unwrap();
            self.engines.kv.sync_wal().unwrap();
        }
        if !raft_wb.is_empty() {
            self.engines.raft.consume(&mut raft_wb, true).unwrap();
        }

        // schedule applying snapshot after raft writebatch were written.
        for region in applying_regions {
            info!("region is applying snapshot"; "region" => ?region, "store_id" => store_id);
            let (tx, mut peer) = PeerFsm::create(
                store_id,
                &self.cfg.value(),
                self.region_scheduler.clone(),
                self.engines.clone(),
                &region,
            )?;
            peer.peer.init_replication_mode(&mut *replication_state);
            peer.schedule_applying_snapshot();
            meta.region_ranges
                .insert(enc_end_key(&region), region.get_id());
            meta.region_read_progress
                .insert(region.get_id(), peer.peer.read_progress.clone());
            meta.regions.insert(region.get_id(), region);
            region_peers.push((tx, peer));
        }

        info!(
            "start store";
            "store_id" => store_id,
            "region_count" => total_count,
            "tombstone_count" => tombstone_count,
            "applying_count" =>  applying_count,
            "merge_count" => merging_count,
            "takes" => ?t.saturating_elapsed(),
        );

        self.clear_stale_data(&meta)?;

        Ok(region_peers)
    }

    fn clear_stale_meta(
        &self,
        kv_wb: &mut EK::WriteBatch,
        raft_wb: &mut ER::LogBatch,
        origin_state: &RegionLocalState,
    ) {
        let rid = origin_state.get_region().get_id();
        let raft_state = match self.engines.raft.get_raft_state(rid).unwrap() {
            // it has been cleaned up.
            None => return,
            Some(value) => value,
        };
        peer_storage::clear_meta(&self.engines, kv_wb, raft_wb, rid, &raft_state).unwrap();
        let key = keys::region_state_key(rid);
        kv_wb.put_msg_cf(CF_RAFT, &key, origin_state).unwrap();
    }

    /// `clear_stale_data` clean up all possible garbage data.
    fn clear_stale_data(&self, meta: &StoreMeta) -> Result<()> {
        let t = TiInstant::now();

        let mut ranges = Vec::new();
        let mut last_start_key = keys::data_key(b"");
        for region_id in meta.region_ranges.values() {
            let region = &meta.regions[region_id];
            let start_key = keys::enc_start_key(region);
            ranges.push((last_start_key, start_key));
            last_start_key = keys::enc_end_key(region);
        }
        ranges.push((last_start_key, keys::DATA_MAX_KEY.to_vec()));

        self.engines.kv.roughly_cleanup_ranges(&ranges)?;

        info!(
            "cleans up garbage data";
            "store_id" => self.store.get_id(),
            "garbage_range_count" => ranges.len(),
            "takes" => ?t.saturating_elapsed()
        );

        Ok(())
    }
}

impl<EK, ER, T> HandlerBuilder<PeerFsm<EK, ER>, StoreFsm<EK>> for RaftPollerBuilder<EK, ER, T>
where
    EK: KvEngine + 'static,
    ER: RaftEngine + 'static,
    T: Transport + 'static,
{
    type Handler = RaftPoller<EK, ER, T>;

    fn build(&mut self, _: Priority) -> RaftPoller<EK, ER, T> {
        let sync_write_worker = if self.write_senders.is_empty() {
            let (_, rx) = unbounded();
            Some(WriteWorker::new(
                self.store.get_id(),
                "sync-writer".to_string(),
                self.engines.clone(),
                rx,
                self.router.clone(),
                self.trans.clone(),
                &self.cfg,
            ))
        } else {
            None
        };
        let mut ctx = PollContext {
            cfg: self.cfg.value().clone(),
            store: self.store.clone(),
            pd_scheduler: self.pd_scheduler.clone(),
            consistency_check_scheduler: self.consistency_check_scheduler.clone(),
            split_check_scheduler: self.split_check_scheduler.clone(),
            region_scheduler: self.region_scheduler.clone(),
            apply_router: self.apply_router.clone(),
            router: self.router.clone(),
            cleanup_scheduler: self.cleanup_scheduler.clone(),
            raftlog_gc_scheduler: self.raftlog_gc_scheduler.clone(),
            importer: self.importer.clone(),
            store_meta: self.store_meta.clone(),
            pending_create_peers: self.pending_create_peers.clone(),
            raft_metrics: RaftMetrics::new(self.cfg.value().waterfall_metrics),
            snap_mgr: self.snap_mgr.clone(),
            coprocessor_host: self.coprocessor_host.clone(),
            timer: SteadyTimer::default(),
            trans: self.trans.clone(),
            global_replication_state: self.global_replication_state.clone(),
            global_stat: self.global_stat.clone(),
            store_stat: self.global_stat.local(),
            engines: self.engines.clone(),
            pending_count: 0,
            ready_count: 0,
            has_ready: false,
            current_time: None,
            perf_context: self
                .engines
                .kv
                .get_perf_context(self.cfg.value().perf_level, PerfContextKind::RaftstoreStore),
            tick_batch: vec![PeerTickBatch::default(); PeerTick::VARIANT_COUNT],
            node_start_time: Some(TiInstant::now_coarse()),
            feature_gate: self.feature_gate.clone(),
            self_disk_usage: DiskUsage::Normal,
            store_disk_usages: Default::default(),
            write_senders: self.write_senders.clone(),
            sync_write_worker,
            io_reschedule_concurrent_count: self.io_reschedule_concurrent_count.clone(),
            pending_latency_inspect: vec![],
        };
        ctx.update_ticks_timeout();
        let tag = format!("[store {}]", ctx.store.get_id());
        RaftPoller {
            tag: tag.clone(),
            store_msg_buf: Vec::with_capacity(ctx.cfg.messages_per_tick),
            peer_msg_buf: Vec::with_capacity(ctx.cfg.messages_per_tick),
            previous_metrics: ctx.raft_metrics.ready.clone(),
            timer: TiInstant::now(),
            messages_per_tick: ctx.cfg.messages_per_tick,
            poll_ctx: ctx,
            cfg_tracker: self.cfg.clone().tracker(tag),
            trace_event: TraceEvent::default(),
            last_flush_time: TiInstant::now(),
            need_flush_events: false,
        }
    }
}

impl<EK, ER, T> Clone for RaftPollerBuilder<EK, ER, T>
where
    EK: KvEngine,
    ER: RaftEngine,
    T: Clone,
{
    fn clone(&self) -> Self {
        RaftPollerBuilder {
            cfg: self.cfg.clone(),
            store: self.store.clone(),
            pd_scheduler: self.pd_scheduler.clone(),
            consistency_check_scheduler: self.consistency_check_scheduler.clone(),
            split_check_scheduler: self.split_check_scheduler.clone(),
            cleanup_scheduler: self.cleanup_scheduler.clone(),
            raftlog_gc_scheduler: self.raftlog_gc_scheduler.clone(),
            region_scheduler: self.region_scheduler.clone(),
            apply_router: self.apply_router.clone(),
            router: self.router.clone(),
            importer: self.importer.clone(),
            store_meta: self.store_meta.clone(),
            pending_create_peers: self.pending_create_peers.clone(),
            snap_mgr: self.snap_mgr.clone(),
            coprocessor_host: self.coprocessor_host.clone(),
            trans: self.trans.clone(),
            global_stat: self.global_stat.clone(),
            engines: self.engines.clone(),
            global_replication_state: self.global_replication_state.clone(),
            feature_gate: self.feature_gate.clone(),
            write_senders: self.write_senders.clone(),
            io_reschedule_concurrent_count: self.io_reschedule_concurrent_count.clone(),
        }
    }
}

struct Workers<EK: KvEngine, ER: RaftEngine> {
    pd_worker: LazyWorker<PdTask<EK, ER>>,
    background_worker: Worker,

    // Both of cleanup tasks and region tasks get their own workers, instead of reusing
    // background_workers. This is because the underlying compact_range call is a
    // blocking operation, which can take an extensive amount of time.
    cleanup_worker: Worker,
    region_worker: Worker,
    // Used for calling `purge_expired_files`, which can be time-consuming for certain
    // engine implementations.
    purge_worker: Worker,

    coprocessor_host: CoprocessorHost<EK>,

    refresh_config_worker: LazyWorker<RefreshConfigTask>,
}

pub struct RaftBatchSystem<EK: KvEngine, ER: RaftEngine> {
    system: BatchSystem<PeerFsm<EK, ER>, StoreFsm<EK>>,
    apply_router: ApplyRouter<EK>,
    apply_system: ApplyBatchSystem<EK>,
    router: RaftRouter<EK, ER>,
    workers: Option<Workers<EK, ER>>,
    store_writers: StoreWriters<EK, ER>,
}

impl<EK: KvEngine, ER: RaftEngine> RaftBatchSystem<EK, ER> {
    pub fn router(&self) -> RaftRouter<EK, ER> {
        self.router.clone()
    }

    pub fn apply_router(&self) -> ApplyRouter<EK> {
        self.apply_router.clone()
    }

    pub fn refresh_config_scheduler(&mut self) -> Scheduler<RefreshConfigTask> {
        assert!(!self.workers.is_none());
        self.workers
            .as_ref()
            .unwrap()
            .refresh_config_worker
            .scheduler()
    }

    // TODO: reduce arguments
    pub fn spawn<T: Transport + 'static, C: PdClient + 'static>(
        &mut self,
        meta: metapb::Store,
        cfg: Arc<VersionTrack<Config>>,
        engines: Engines<EK, ER>,
        trans: T,
        pd_client: Arc<C>,
        mgr: SnapManager,
        pd_worker: LazyWorker<PdTask<EK, ER>>,
        store_meta: Arc<Mutex<StoreMeta>>,
        mut coprocessor_host: CoprocessorHost<EK>,
        importer: Arc<SSTImporter>,
        split_check_scheduler: Scheduler<SplitCheckTask>,
        background_worker: Worker,
        auto_split_controller: AutoSplitController,
        global_replication_state: Arc<Mutex<GlobalReplicationState>>,
        concurrency_manager: ConcurrencyManager,
        collector_reg_handle: CollectorRegHandle,
    ) -> Result<()> {
        assert!(self.workers.is_none());
        // TODO: we can get cluster meta regularly too later.

        // TODO load coprocessors from configuration
        coprocessor_host
            .registry
            .register_admin_observer(100, BoxAdminObserver::new(SplitObserver));

        let workers = Workers {
            pd_worker,
            background_worker,
            cleanup_worker: Worker::new("cleanup-worker"),
            region_worker: Worker::new("region-worker"),
            purge_worker: Worker::new("purge-worker"),
            coprocessor_host: coprocessor_host.clone(),
            refresh_config_worker: LazyWorker::new("refreash-config-worker"),
        };
        mgr.init()?;
        let region_runner = RegionRunner::new(
            engines.kv.clone(),
            mgr.clone(),
            cfg.value().snap_apply_batch_size.0 as usize,
            cfg.value().use_delete_range,
            cfg.value().snap_generator_pool_size,
            workers.coprocessor_host.clone(),
            self.router(),
        );
        let region_scheduler = workers
            .region_worker
            .start_with_timer("snapshot-worker", region_runner);

        let raftlog_gc_runner = RaftlogGcRunner::new(
            engines.clone(),
            cfg.value().raft_log_compact_sync_interval.0,
        );
        let raftlog_gc_scheduler = workers
            .background_worker
            .start_with_timer("raft-gc-worker", raftlog_gc_runner);
        let router_clone = self.router();
        let engines_clone = engines.clone();
        workers.purge_worker.spawn_interval_task(
            cfg.value().raft_engine_purge_interval.0,
            move || {
                match engines_clone.raft.purge_expired_files() {
                    Ok(regions) => {
                        for region_id in regions {
                            let _ = router_clone.send(
                                region_id,
                                PeerMsg::CasualMessage(CasualMessage::ForceCompactRaftLogs),
                            );
                        }
                    }
                    Err(e) => {
                        warn!("purge expired files"; "err" => %e);
                    }
                };
            },
        );
        let compact_runner = CompactRunner::new(engines.kv.clone());
        let cleanup_sst_runner = CleanupSSTRunner::new(
            meta.get_id(),
            self.router.clone(),
            Arc::clone(&importer),
            Arc::clone(&pd_client),
        );
        let cleanup_runner = CleanupRunner::new(compact_runner, cleanup_sst_runner);
        let cleanup_scheduler = workers
            .cleanup_worker
            .start("cleanup-worker", cleanup_runner);
        let consistency_check_runner =
            ConsistencyCheckRunner::<EK, _>::new(self.router.clone(), coprocessor_host.clone());
        let consistency_check_scheduler = workers
            .background_worker
            .start("consistency-check", consistency_check_runner);

        self.store_writers
            .spawn(meta.get_id(), &engines, &self.router, &trans, &cfg)?;

        let mut builder = RaftPollerBuilder {
            cfg,
            store: meta,
            engines,
            router: self.router.clone(),
            split_check_scheduler,
            region_scheduler,
            pd_scheduler: workers.pd_worker.scheduler(),
            consistency_check_scheduler,
            cleanup_scheduler,
            raftlog_gc_scheduler,
            apply_router: self.apply_router.clone(),
            trans,
            coprocessor_host,
            importer,
            snap_mgr: mgr.clone(),
            global_replication_state,
            global_stat: GlobalStoreStat::default(),
            store_meta,
            pending_create_peers: Arc::new(Mutex::new(HashMap::default())),
            feature_gate: pd_client.feature_gate().clone(),
            write_senders: self.store_writers.senders().clone(),
            io_reschedule_concurrent_count: Arc::new(AtomicUsize::new(0)),
        };
        let region_peers = builder.init()?;
        let engine = builder.engines.kv.clone();
        if engine.support_write_batch_vec() {
            self.start_system::<T, C, <EK as WriteBatchExt>::WriteBatchVec>(
                workers,
                region_peers,
                builder,
                auto_split_controller,
                concurrency_manager,
                mgr,
                pd_client,
                collector_reg_handle,
            )?;
        } else {
            self.start_system::<T, C, <EK as WriteBatchExt>::WriteBatch>(
                workers,
                region_peers,
                builder,
                auto_split_controller,
                concurrency_manager,
                mgr,
                pd_client,
                collector_reg_handle,
            )?;
        }
        Ok(())
    }

    fn start_system<T: Transport + 'static, C: PdClient + 'static, W: WriteBatch<EK> + 'static>(
        &mut self,
        mut workers: Workers<EK, ER>,
        region_peers: Vec<SenderFsmPair<EK, ER>>,
        builder: RaftPollerBuilder<EK, ER, T>,
        auto_split_controller: AutoSplitController,
        concurrency_manager: ConcurrencyManager,
        snap_mgr: SnapManager,
        pd_client: Arc<C>,
        collector_reg_handle: CollectorRegHandle,
    ) -> Result<()> {
        let cfg = builder.cfg.value().clone();
        let store = builder.store.clone();

        let apply_poller_builder = ApplyPollerBuilder::<EK, W>::new(
            &builder,
            Box::new(self.router.clone()),
            self.apply_router.clone(),
        );
        self.apply_system
            .schedule_all(region_peers.iter().map(|pair| pair.1.get_peer()));

        {
            let mut meta = builder.store_meta.lock().unwrap();
            for (_, peer_fsm) in &region_peers {
                let peer = peer_fsm.get_peer();
                meta.readers
                    .insert(peer_fsm.region_id(), ReadDelegate::from_peer(peer));
            }
        }

        let router = Mutex::new(self.router.clone());
        pd_client.handle_reconnect(move || {
            router
                .lock()
                .unwrap()
                .broadcast_normal(|| PeerMsg::HeartbeatPd);
        });

        let (raft_builder, apply_builder) = (builder.clone(), apply_poller_builder.clone());

        let tag = format!("raftstore-{}", store.get_id());
        self.system.spawn(tag, builder);
        let mut mailboxes = Vec::with_capacity(region_peers.len());
        let mut address = Vec::with_capacity(region_peers.len());
        for (tx, fsm) in region_peers {
            address.push(fsm.region_id());
            mailboxes.push((
                fsm.region_id(),
                BasicMailbox::new(tx, fsm, self.router.state_cnt().clone()),
            ));
        }
        self.router.register_all(mailboxes);

        // Make sure Msg::Start is the first message each FSM received.
        for addr in address {
            self.router.force_send(addr, PeerMsg::Start).unwrap();
        }
        self.router
            .send_control(StoreMsg::Start {
                store: store.clone(),
            })
            .unwrap();

        self.apply_system
            .spawn("apply".to_owned(), apply_poller_builder);

        let refresh_config_runner = RefreshConfigRunner::new(
            self.apply_router.router.clone(),
            self.router.router.clone(),
            self.apply_system.build_pool_state(apply_builder),
            self.system.build_pool_state(raft_builder),
        );
        assert!(workers.refresh_config_worker.start(refresh_config_runner));

        let pd_runner = PdRunner::new(
            &cfg,
            store.get_id(),
            Arc::clone(&pd_client),
            self.router.clone(),
            workers.pd_worker.scheduler(),
            cfg.pd_store_heartbeat_tick_interval.0,
            auto_split_controller,
            concurrency_manager,
            snap_mgr,
            workers.pd_worker.remote(),
            collector_reg_handle,
        );
        assert!(workers.pd_worker.start_with_timer(pd_runner));

        if let Err(e) = sys_util::thread::set_priority(sys_util::HIGH_PRI) {
            warn!("set thread priority for raftstore failed"; "error" => ?e);
        }
        self.workers = Some(workers);
        // This router will not be accessed again, free all caches.
        self.router.clear_cache();
        Ok(())
    }

    pub fn shutdown(&mut self) {
        if self.workers.is_none() {
            return;
        }
        let mut workers = self.workers.take().unwrap();
        // Wait all workers finish.
        workers.pd_worker.stop();

        self.apply_system.shutdown();
        MEMTRACE_APPLY_ROUTER_ALIVE.trace(TraceEvent::Reset(0));
        MEMTRACE_APPLY_ROUTER_LEAK.trace(TraceEvent::Reset(0));

        fail_point!("after_shutdown_apply");

        self.system.shutdown();
        self.store_writers.shutdown();
        MEMTRACE_RAFT_ROUTER_ALIVE.trace(TraceEvent::Reset(0));
        MEMTRACE_RAFT_ROUTER_LEAK.trace(TraceEvent::Reset(0));

        workers.coprocessor_host.shutdown();
        workers.cleanup_worker.stop();
        workers.region_worker.stop();
        workers.background_worker.stop();
        workers.purge_worker.stop();
        workers.refresh_config_worker.stop();
    }
}

pub fn create_raft_batch_system<EK: KvEngine, ER: RaftEngine>(
    cfg: &Config,
) -> (RaftRouter<EK, ER>, RaftBatchSystem<EK, ER>) {
    let (store_tx, store_fsm) = StoreFsm::new(cfg);
    let (apply_router, apply_system) = create_apply_batch_system(cfg);
    let (router, system) =
        batch_system::create_system(&cfg.store_batch_system, store_tx, store_fsm);
    let raft_router = RaftRouter { router };
    let system = RaftBatchSystem {
        system,
        workers: None,
        apply_router,
        apply_system,
        router: raft_router.clone(),
        store_writers: StoreWriters::new(),
    };
    (raft_router, system)
}

#[derive(Debug, PartialEq)]
enum CheckMsgStatus {
    // The message is the first message to an existing peer.
    FirstRequest,
    // The message can be dropped silently
    DropMsg,
    // Try to create the peer
    NewPeer,
    // Try to create the peer which is the first one of this region on local store.
    NewPeerFirst,
}

impl<'a, EK: KvEngine, ER: RaftEngine, T: Transport> StoreFsmDelegate<'a, EK, ER, T> {
    /// Checks if the message is targeting a stale peer.
    fn check_msg(&mut self, msg: &RaftMessage) -> Result<CheckMsgStatus> {
        let region_id = msg.get_region_id();
        let from_epoch = msg.get_region_epoch();
        let msg_type = msg.get_message().get_msg_type();
        let from_store_id = msg.get_from_peer().get_store_id();
        let to_peer_id = msg.get_to_peer().get_id();

        // Check if the target peer is tombstone.
        let state_key = keys::region_state_key(region_id);
        let local_state: RegionLocalState =
            match self.ctx.engines.kv.get_msg_cf(CF_RAFT, &state_key)? {
                Some(state) => state,
                None => return Ok(CheckMsgStatus::NewPeerFirst),
            };

        if local_state.get_state() != PeerState::Tombstone {
            // Maybe split, but not registered yet.
            if !util::is_first_message(msg.get_message()) {
                self.ctx.raft_metrics.message_dropped.region_nonexistent += 1;
                return Err(box_err!(
                    "[region {}] region not exist but not tombstone: {:?}",
                    region_id,
                    local_state
                ));
            }
            info!(
                "region doesn't exist yet, wait for it to be split";
                "region_id" => region_id
            );
            return Ok(CheckMsgStatus::FirstRequest);
        }
        debug!(
            "region is in tombstone state";
            "region_id" => region_id,
            "region_local_state" => ?local_state,
        );
        let region = local_state.get_region();
        let region_epoch = region.get_region_epoch();
        if local_state.has_merge_state() {
            info!(
                "merged peer receives a stale message";
                "region_id" => region_id,
                "current_region_epoch" => ?region_epoch,
                "msg_type" => ?msg_type,
            );

            let merge_target = if let Some(peer) = util::find_peer(region, from_store_id) {
                // Maybe the target is promoted from learner to voter, but the follower
                // doesn't know it. So we only compare peer id.
                assert_eq!(peer.get_id(), msg.get_from_peer().get_id());
                // Let stale peer decides whether it should wait for merging or just remove
                // itself.
                Some(local_state.get_merge_state().get_target().to_owned())
            } else {
                // If a peer is isolated before prepare_merge and conf remove, it should just
                // remove itself.
                None
            };
            self.ctx
                .handle_stale_msg(msg, region_epoch.clone(), merge_target);
            return Ok(CheckMsgStatus::DropMsg);
        }
        // The region in this peer is already destroyed
        if util::is_epoch_stale(from_epoch, region_epoch) {
            self.ctx.raft_metrics.message_dropped.region_tombstone_peer += 1;
            info!(
                "tombstone peer receives a stale message";
                "region_id" => region_id,
                "from_region_epoch" => ?from_epoch,
                "current_region_epoch" => ?region_epoch,
                "msg_type" => ?msg_type,
            );
            if util::find_peer(region, from_store_id).is_none() {
                self.ctx.handle_stale_msg(msg, region_epoch.clone(), None);
            } else {
                let mut need_gc_msg = util::is_vote_msg(msg.get_message());
                if msg.has_extra_msg() {
                    // A learner can't vote so it sends the check-stale-peer msg to others to find out whether
                    // it is removed due to conf change or merge.
                    need_gc_msg |=
                        msg.get_extra_msg().get_type() == ExtraMessageType::MsgCheckStalePeer;
                    // For backward compatibility
                    need_gc_msg |=
                        msg.get_extra_msg().get_type() == ExtraMessageType::MsgRegionWakeUp;
                }
                if need_gc_msg {
                    let mut send_msg = RaftMessage::default();
                    send_msg.set_region_id(region_id);
                    send_msg.set_from_peer(msg.get_to_peer().clone());
                    send_msg.set_to_peer(msg.get_from_peer().clone());
                    send_msg.set_region_epoch(region_epoch.clone());
                    let extra_msg = send_msg.mut_extra_msg();
                    extra_msg.set_type(ExtraMessageType::MsgCheckStalePeerResponse);
                    extra_msg.set_check_peers(region.get_peers().into());
                    if let Err(e) = self.ctx.trans.send(send_msg) {
                        error!(?e;
                            "send check stale peer response message failed";
                            "region_id" => region_id,
                        );
                    }
                }
            }

            return Ok(CheckMsgStatus::DropMsg);
        }
        // A tombstone peer may not apply the conf change log which removes itself.
        // In this case, the local epoch is stale and the local peer can be found from region.
        // We can compare the local peer id with to_peer_id to verify whether it is correct to create a new peer.
        if let Some(local_peer_id) =
            util::find_peer(region, self.ctx.store_id()).map(|r| r.get_id())
        {
            if to_peer_id <= local_peer_id {
                self.ctx.raft_metrics.message_dropped.region_tombstone_peer += 1;
                info!(
                    "tombstone peer receives a stale message, local_peer_id >= to_peer_id in msg";
                    "region_id" => region_id,
                    "local_peer_id" => local_peer_id,
                    "to_peer_id" => to_peer_id,
                    "msg_type" => ?msg_type
                );
                return Ok(CheckMsgStatus::DropMsg);
            }
        }
        Ok(CheckMsgStatus::NewPeer)
    }

    fn on_raft_message(&mut self, msg: InspectedRaftMessage) -> Result<()> {
        let (heap_size, forwarded) = (msg.heap_size, Cell::new(false));
        defer!(if !forwarded.get() {
            MEMTRACE_RAFT_MESSAGES.trace(TraceEvent::Sub(heap_size));
        });

        let region_id = msg.msg.get_region_id();
        let msg = match self.ctx.router.send(region_id, PeerMsg::RaftMessage(msg)) {
            Ok(()) => {
                forwarded.set(true);
                return Ok(());
            }
            Err(TrySendError::Full(_)) => return Ok(()),
            Err(TrySendError::Disconnected(_)) if self.ctx.router.is_shutdown() => return Ok(()),
            Err(TrySendError::Disconnected(PeerMsg::RaftMessage(im))) => im.msg,
            Err(_) => unreachable!(),
        };

        debug!(
            "handle raft message";
            "from_peer_id" => msg.get_from_peer().get_id(),
            "to_peer_id" => msg.get_to_peer().get_id(),
            "store_id" => self.fsm.store.id,
            "region_id" => region_id,
            "msg_type" => %util::MsgType(&msg),
        );

        if msg.get_to_peer().get_store_id() != self.ctx.store_id() {
            warn!(
                "store not match, ignore it";
                "store_id" => self.ctx.store_id(),
                "to_store_id" => msg.get_to_peer().get_store_id(),
                "region_id" => region_id,
            );
            self.ctx.raft_metrics.message_dropped.mismatch_store_id += 1;
            return Ok(());
        }

        if !msg.has_region_epoch() {
            error!(
                "missing epoch in raft message, ignore it";
                "region_id" => region_id,
            );
            self.ctx.raft_metrics.message_dropped.mismatch_region_epoch += 1;
            return Ok(());
        }
        if msg.get_is_tombstone() || msg.has_merge_target() {
            // Target tombstone peer doesn't exist, so ignore it.
            return Ok(());
        }
        let check_msg_status = self.check_msg(&msg)?;
        let is_first_request = match check_msg_status {
            CheckMsgStatus::DropMsg => return Ok(()),
            CheckMsgStatus::FirstRequest => true,
            CheckMsgStatus::NewPeer | CheckMsgStatus::NewPeerFirst => {
                if self.maybe_create_peer(
                    region_id,
                    &msg,
                    check_msg_status == CheckMsgStatus::NewPeerFirst,
                )? {
                    // Peer created, send the message again.
                    let peer_msg = PeerMsg::RaftMessage(InspectedRaftMessage { heap_size, msg });
                    if self.ctx.router.send(region_id, peer_msg).is_ok() {
                        forwarded.set(true);
                    }
                    return Ok(());
                }
                // Can't create peer, see if we should keep this message
                util::is_first_message(msg.get_message())
            }
        };
        if is_first_request {
            // To void losing messages, either put it to pending_msg or force send.
            let mut store_meta = self.ctx.store_meta.lock().unwrap();
            if !store_meta.regions.contains_key(&region_id) {
                // Save one pending message for a peer is enough, remove
                // the previous pending message of this peer
                store_meta
                    .pending_msgs
                    .swap_remove_front(|m| m.get_to_peer() == msg.get_to_peer());

                store_meta.pending_msgs.push(msg);
            } else {
                drop(store_meta);
                let peer_msg = PeerMsg::RaftMessage(InspectedRaftMessage { heap_size, msg });
                if let Err(e) = self.ctx.router.force_send(region_id, peer_msg) {
                    warn!("handle first request failed"; "region_id" => region_id, "error" => ?e);
                } else {
                    forwarded.set(true);
                }
            }
        }
        Ok(())
    }

    /// If target peer doesn't exist, create it.
    ///
    /// return false to indicate that target peer is in invalid state or
    /// doesn't exist and can't be created.
    fn maybe_create_peer(
        &mut self,
        region_id: u64,
        msg: &RaftMessage,
        is_local_first: bool,
    ) -> Result<bool> {
        if !is_initial_msg(msg.get_message()) {
            let msg_type = msg.get_message().get_msg_type();
            debug!(
                "target peer doesn't exist, stale message";
                "target_peer" => ?msg.get_to_peer(),
                "region_id" => region_id,
                "msg_type" => ?msg_type,
            );
            self.ctx.raft_metrics.message_dropped.stale_msg += 1;
            return Ok(false);
        }

        if is_local_first {
            let mut pending_create_peers = self.ctx.pending_create_peers.lock().unwrap();
            if pending_create_peers.contains_key(&region_id) {
                return Ok(false);
            }
            pending_create_peers.insert(region_id, (msg.get_to_peer().get_id(), false));
        }

        let res = self.maybe_create_peer_internal(region_id, msg, is_local_first);
        // If failed, i.e. Err or Ok(false), remove this peer data from `pending_create_peers`.
        if res.as_ref().map_or(true, |b| !*b) && is_local_first {
            let mut pending_create_peers = self.ctx.pending_create_peers.lock().unwrap();
            if let Some(status) = pending_create_peers.get(&region_id) {
                if *status == (msg.get_to_peer().get_id(), false) {
                    pending_create_peers.remove(&region_id);
                }
            }
        }
        res
    }

    fn maybe_create_peer_internal(
        &mut self,
        region_id: u64,
        msg: &RaftMessage,
        is_local_first: bool,
    ) -> Result<bool> {
        if is_local_first
            && self
                .ctx
                .engines
                .kv
                .get_value_cf(CF_RAFT, &keys::region_state_key(region_id))?
                .is_some()
        {
            return Ok(false);
        }

        let target = msg.get_to_peer();

        let mut meta = self.ctx.store_meta.lock().unwrap();
        if meta.regions.contains_key(&region_id) {
            return Ok(true);
        }
        fail_point!("after_acquire_store_meta_on_maybe_create_peer_internal");

        if is_local_first {
            let pending_create_peers = self.ctx.pending_create_peers.lock().unwrap();
            match pending_create_peers.get(&region_id) {
                Some(status) if *status == (msg.get_to_peer().get_id(), false) => (),
                // If changed, it means this peer has been/will be replaced from the new one from splitting.
                _ => return Ok(false),
            }
            // Note that `StoreMeta` lock is held and status is (peer_id, false) in `pending_create_peers` now.
            // If this peer is created from splitting latter and then status in `pending_create_peers` is changed,
            // that peer creation in `on_ready_split_region` must be executed **after** current peer creation
            // because of the `StoreMeta` lock.
        }

        let mut is_overlapped = false;
        let mut regions_to_destroy = vec![];
        for (_, id) in meta.region_ranges.range((
            Excluded(data_key(msg.get_start_key())),
            Unbounded::<Vec<u8>>,
        )) {
            let exist_region = &meta.regions[id];
            if enc_start_key(exist_region) >= data_end_key(msg.get_end_key()) {
                break;
            }

            debug!(
                "msg is overlapped with exist region";
                "region_id" => region_id,
                "msg" => ?msg,
                "exist_region" => ?exist_region,
            );
            let (can_destroy, merge_to_this_peer) = maybe_destroy_source(
                &meta,
                region_id,
                target.get_id(),
                exist_region.get_id(),
                msg.get_region_epoch().to_owned(),
            );
            if can_destroy {
                if !merge_to_this_peer {
                    regions_to_destroy.push(exist_region.get_id());
                } else {
                    error!(
                        "A new peer has a merge source peer";
                        "region_id" => region_id,
                        "peer_id" => target.get_id(),
                        "source_region" => ?exist_region,
                    );
                    if self.ctx.cfg.dev_assert {
                        panic!(
                            "something is wrong, maybe PD do not ensure all target peers exist before merging"
                        );
                    }
                }
                continue;
            }
            is_overlapped = true;
            if msg.get_region_epoch().get_version() > exist_region.get_region_epoch().get_version()
            {
                // If new region's epoch version is greater than exist region's, the exist region
                // may has been merged/splitted already.
                let _ = self.ctx.router.force_send(
                    exist_region.get_id(),
                    PeerMsg::CasualMessage(CasualMessage::RegionOverlapped),
                );
            }
        }

        if is_overlapped {
            self.ctx.raft_metrics.message_dropped.region_overlap += 1;
            return Ok(false);
        }

        for id in regions_to_destroy {
            self.ctx
                .router
                .force_send(
                    id,
                    PeerMsg::SignificantMsg(SignificantMsg::MergeResult {
                        target_region_id: region_id,
                        target: target.clone(),
                        result: MergeResultKind::Stale,
                    }),
                )
                .unwrap();
        }

        // New created peers should know it's learner or not.
        let (tx, mut peer) = PeerFsm::replicate(
            self.ctx.store_id(),
            &self.ctx.cfg,
            self.ctx.region_scheduler.clone(),
            self.ctx.engines.clone(),
            region_id,
            target.clone(),
        )?;

        // WARNING: The checking code must be above this line.
        // Now all checking passed

        let mut replication_state = self.ctx.global_replication_state.lock().unwrap();
        peer.peer.init_replication_mode(&mut *replication_state);
        drop(replication_state);

        peer.peer.local_first_replicate = is_local_first;

        // Following snapshot may overlap, should insert into region_ranges after
        // snapshot is applied.
        meta.regions
            .insert(region_id, peer.get_peer().region().to_owned());
        meta.region_read_progress
            .insert(region_id, peer.peer.read_progress.clone());

        let mailbox = BasicMailbox::new(tx, peer, self.ctx.router.state_cnt().clone());
        self.ctx.router.register(region_id, mailbox);
        self.ctx
            .router
            .force_send(region_id, PeerMsg::Start)
            .unwrap();
        Ok(true)
    }

    fn on_compaction_finished(&mut self, event: EK::CompactedEvent) {
        if event.is_size_declining_trivial(self.ctx.cfg.region_split_check_diff.0) {
            return;
        }

        let output_level_str = event.output_level_label();
        COMPACTION_DECLINED_BYTES
            .with_label_values(&[&output_level_str])
            .observe(event.total_bytes_declined() as f64);

        // self.cfg.region_split_check_diff.0 / 16 is an experienced value.
        let mut region_declined_bytes = {
            let meta = self.ctx.store_meta.lock().unwrap();
            event.calc_ranges_declined_bytes(
                &meta.region_ranges,
                self.ctx.cfg.region_split_check_diff.0 / 16,
            )
        };

        COMPACTION_RELATED_REGION_COUNT
            .with_label_values(&[&output_level_str])
            .observe(region_declined_bytes.len() as f64);

        for (region_id, declined_bytes) in region_declined_bytes.drain(..) {
            let _ = self.ctx.router.send(
                region_id,
                PeerMsg::CasualMessage(CasualMessage::CompactionDeclinedBytes {
                    bytes: declined_bytes,
                }),
            );
        }
    }

    fn register_compact_check_tick(&self) {
        self.ctx.schedule_store_tick(
            StoreTick::CompactCheck,
            self.ctx.cfg.region_compact_check_interval.0,
        )
    }

    fn on_compact_check_tick(&mut self) {
        self.register_compact_check_tick();
        if self.ctx.cleanup_scheduler.is_busy() {
            debug!(
                "compact worker is busy, check space redundancy next time";
                "store_id" => self.fsm.store.id,
            );
            return;
        }

        if self
            .ctx
            .engines
            .kv
            .auto_compactions_is_disabled()
            .expect("cf")
        {
            debug!(
                "skip compact check when disabled auto compactions";
                "store_id" => self.fsm.store.id,
            );
            return;
        }

        // Start from last checked key.
        let mut ranges_need_check =
            Vec::with_capacity(self.ctx.cfg.region_compact_check_step as usize + 1);
        ranges_need_check.push(self.fsm.store.last_compact_checked_key.clone());

        let largest_key = {
            let meta = self.ctx.store_meta.lock().unwrap();
            if meta.region_ranges.is_empty() {
                debug!(
                    "there is no range need to check";
                    "store_id" => self.fsm.store.id
                );
                return;
            }

            // Collect continuous ranges.
            let left_ranges = meta.region_ranges.range((
                Excluded(self.fsm.store.last_compact_checked_key.clone()),
                Unbounded::<Key>,
            ));
            ranges_need_check.extend(
                left_ranges
                    .take(self.ctx.cfg.region_compact_check_step as usize)
                    .map(|(k, _)| k.to_owned()),
            );

            // Update last_compact_checked_key.
            meta.region_ranges.keys().last().unwrap().to_vec()
        };

        let last_key = ranges_need_check.last().unwrap().clone();
        if last_key == largest_key {
            // Range [largest key, DATA_MAX_KEY) also need to check.
            if last_key != keys::DATA_MAX_KEY.to_vec() {
                ranges_need_check.push(keys::DATA_MAX_KEY.to_vec());
            }
            // Next task will start from the very beginning.
            self.fsm.store.last_compact_checked_key = keys::DATA_MIN_KEY.to_vec();
        } else {
            self.fsm.store.last_compact_checked_key = last_key;
        }

        // Schedule the task.
        let cf_names = vec![CF_DEFAULT.to_owned(), CF_WRITE.to_owned()];
        if let Err(e) = self.ctx.cleanup_scheduler.schedule(CleanupTask::Compact(
            CompactTask::CheckAndCompact {
                cf_names,
                ranges: ranges_need_check,
                tombstones_num_threshold: self.ctx.cfg.region_compact_min_tombstones,
                tombstones_percent_threshold: self.ctx.cfg.region_compact_tombstones_percent,
            },
        )) {
            error!(
                "schedule space check task failed";
                "store_id" => self.fsm.store.id,
                "err" => ?e,
            );
        }
    }

    fn store_heartbeat_pd(&mut self) {
        let mut stats = StoreStats::default();

        stats.set_store_id(self.ctx.store_id());
        {
            let meta = self.ctx.store_meta.lock().unwrap();
            stats.set_region_count(meta.regions.len() as u32);
        }

        let snap_stats = self.ctx.snap_mgr.stats();
        stats.set_sending_snap_count(snap_stats.sending_count as u32);
        stats.set_receiving_snap_count(snap_stats.receiving_count as u32);
        STORE_SNAPSHOT_TRAFFIC_GAUGE_VEC
            .with_label_values(&["sending"])
            .set(snap_stats.sending_count as i64);
        STORE_SNAPSHOT_TRAFFIC_GAUGE_VEC
            .with_label_values(&["receiving"])
            .set(snap_stats.receiving_count as i64);

        stats.set_start_time(self.fsm.store.start_time.unwrap().sec as u32);

        // report store write flow to pd
        stats.set_bytes_written(
            self.ctx
                .global_stat
                .stat
                .engine_total_bytes_written
                .swap(0, Ordering::SeqCst),
        );
        stats.set_keys_written(
            self.ctx
                .global_stat
                .stat
                .engine_total_keys_written
                .swap(0, Ordering::SeqCst),
        );

        stats.set_is_busy(
            self.ctx
                .global_stat
                .stat
                .is_busy
                .swap(false, Ordering::SeqCst),
        );

        let mut query_stats = QueryStats::default();
        query_stats.set_put(
            self.ctx
                .global_stat
                .stat
                .engine_total_query_put
                .swap(0, Ordering::SeqCst),
        );
        query_stats.set_delete(
            self.ctx
                .global_stat
                .stat
                .engine_total_query_delete
                .swap(0, Ordering::SeqCst),
        );
        query_stats.set_delete_range(
            self.ctx
                .global_stat
                .stat
                .engine_total_query_delete_range
                .swap(0, Ordering::SeqCst),
        );
        stats.set_query_stats(query_stats);

        let store_info = StoreInfo {
            kv_engine: self.ctx.engines.kv.clone(),
            raft_engine: self.ctx.engines.raft.clone(),
            capacity: self.ctx.cfg.capacity.0,
        };

        let task = PdTask::StoreHeartbeat {
            stats,
            store_info,
            send_detailed_report: false,
        };
        if let Err(e) = self.ctx.pd_scheduler.schedule(task) {
            error!("notify pd failed";
                "store_id" => self.fsm.store.id,
                "err" => ?e
            );
        }
    }

    fn on_pd_store_heartbeat_tick(&mut self) {
        self.store_heartbeat_pd();
        self.register_pd_store_heartbeat_tick();
    }

    fn handle_snap_mgr_gc(&mut self) -> Result<()> {
        fail_point!("peer_2_handle_snap_mgr_gc", self.fsm.store.id == 2, |_| Ok(
            ()
        ));
        let snap_keys = self.ctx.snap_mgr.list_idle_snap()?;
        if snap_keys.is_empty() {
            return Ok(());
        }
        let (mut last_region_id, mut keys) = (0, vec![]);
        let schedule_gc_snap = |region_id: u64, snaps| -> Result<()> {
            debug!(
                "schedule snap gc";
                "store_id" => self.fsm.store.id,
                "region_id" => region_id,
            );

            let gc_snap = PeerMsg::CasualMessage(CasualMessage::GcSnap { snaps });
            match self.ctx.router.send(region_id, gc_snap) {
                Ok(()) => Ok(()),
                Err(TrySendError::Disconnected(_)) if self.ctx.router.is_shutdown() => Ok(()),
                Err(TrySendError::Disconnected(PeerMsg::CasualMessage(
                    CasualMessage::GcSnap { snaps },
                ))) => {
                    // The snapshot exists because MsgAppend has been rejected. So the
                    // peer must have been exist. But now it's disconnected, so the peer
                    // has to be destroyed instead of being created.
                    info!(
                        "region is disconnected, remove snaps";
                        "region_id" => region_id,
                        "snaps" => ?snaps,
                    );
                    for (key, is_sending) in snaps {
                        let snap = match self.ctx.snap_mgr.get_snapshot_for_gc(&key, is_sending) {
                            Ok(snap) => snap,
                            Err(e) => {
                                error!(%e;
                                    "failed to load snapshot";
                                    "snapshot" => ?key,
                                );
                                continue;
                            }
                        };
                        self.ctx
                            .snap_mgr
                            .delete_snapshot(&key, snap.as_ref(), false);
                    }
                    Ok(())
                }
                Err(TrySendError::Full(_)) => Ok(()),
                Err(TrySendError::Disconnected(_)) => unreachable!(),
            }
        };
        for (key, is_sending) in snap_keys {
            if last_region_id == key.region_id {
                keys.push((key, is_sending));
                continue;
            }

            if !keys.is_empty() {
                schedule_gc_snap(last_region_id, keys)?;
                keys = vec![];
            }

            last_region_id = key.region_id;
            keys.push((key, is_sending));
        }
        if !keys.is_empty() {
            schedule_gc_snap(last_region_id, keys)?;
        }
        Ok(())
    }

    fn on_snap_mgr_gc(&mut self) {
        if let Err(e) = self.handle_snap_mgr_gc() {
            error!(?e;
                "handle gc snap failed";
                "store_id" => self.fsm.store.id,
            );
        }
        self.register_snap_mgr_gc_tick();
    }

    fn on_compact_lock_cf(&mut self) {
        // Create a compact lock cf task(compact whole range) and schedule directly.
        let lock_cf_bytes_written = self
            .ctx
            .global_stat
            .stat
            .lock_cf_bytes_written
            .load(Ordering::SeqCst);
        if lock_cf_bytes_written > self.ctx.cfg.lock_cf_compact_bytes_threshold.0 {
            self.ctx
                .global_stat
                .stat
                .lock_cf_bytes_written
                .fetch_sub(lock_cf_bytes_written, Ordering::SeqCst);

            let task = CompactTask::Compact {
                cf_name: String::from(CF_LOCK),
                start_key: None,
                end_key: None,
            };
            if let Err(e) = self
                .ctx
                .cleanup_scheduler
                .schedule(CleanupTask::Compact(task))
            {
                error!(
                    "schedule compact lock cf task failed";
                    "store_id" => self.fsm.store.id,
                    "err" => ?e,
                );
            }
        }

        self.register_compact_lock_cf_tick();
    }

    fn register_pd_store_heartbeat_tick(&self) {
        self.ctx.schedule_store_tick(
            StoreTick::PdStoreHeartbeat,
            self.ctx.cfg.pd_store_heartbeat_tick_interval.0,
        );
    }

    fn register_snap_mgr_gc_tick(&self) {
        self.ctx
            .schedule_store_tick(StoreTick::SnapGc, self.ctx.cfg.snap_mgr_gc_tick_interval.0)
    }

    fn register_compact_lock_cf_tick(&self) {
        self.ctx.schedule_store_tick(
            StoreTick::CompactLockCf,
            self.ctx.cfg.lock_cf_compact_interval.0,
        )
    }
}

impl<'a, EK: KvEngine, ER: RaftEngine, T: Transport> StoreFsmDelegate<'a, EK, ER, T> {
    fn on_validate_sst_result(&mut self, ssts: Vec<SstMeta>) {
        if ssts.is_empty() || self.ctx.importer.get_mode() == SwitchMode::Import {
            return;
        }
        // A stale peer can still ingest a stale SST before it is
        // destroyed. We need to make sure that no stale peer exists.
        let mut delete_ssts = Vec::new();
        {
            let meta = self.ctx.store_meta.lock().unwrap();
            for sst in ssts {
                if !meta.regions.contains_key(&sst.get_region_id()) {
                    delete_ssts.push(sst);
                }
            }
        }
        if delete_ssts.is_empty() {
            return;
        }

        let task = CleanupSSTTask::DeleteSST { ssts: delete_ssts };
        if let Err(e) = self
            .ctx
            .cleanup_scheduler
            .schedule(CleanupTask::CleanupSST(task))
        {
            error!(
                "schedule to delete ssts failed";
                "store_id" => self.fsm.store.id,
                "err" => ?e,
            );
        }
    }

    fn on_cleanup_import_sst(&mut self) -> Result<()> {
        let mut delete_ssts = Vec::new();
        let mut validate_ssts = Vec::new();

        let ssts = box_try!(self.ctx.importer.list_ssts());
        if ssts.is_empty() {
            return Ok(());
        }
        {
            let meta = self.ctx.store_meta.lock().unwrap();
            for sst in ssts {
                if let Some(r) = meta.regions.get(&sst.get_region_id()) {
                    let region_epoch = r.get_region_epoch();
                    if util::is_epoch_stale(sst.get_region_epoch(), region_epoch) {
                        // If the SST epoch is stale, it will not be ingested anymore.
                        delete_ssts.push(sst);
                    }
                } else {
                    // If the peer doesn't exist, we need to validate the SST through PD.
                    validate_ssts.push(sst);
                }
            }
        }

        if !delete_ssts.is_empty() {
            let task = CleanupSSTTask::DeleteSST { ssts: delete_ssts };
            if let Err(e) = self
                .ctx
                .cleanup_scheduler
                .schedule(CleanupTask::CleanupSST(task))
            {
                error!(
                    "schedule to delete ssts failed";
                    "store_id" => self.fsm.store.id,
                    "err" => ?e
                );
            }
        }

        // When there is an import job running, the region which this sst belongs may has not been
        //  split from the origin region because the apply thread is so busy that it can not apply
        //  SplitRequest as soon as possible. So we can not delete this sst file.
        if !validate_ssts.is_empty() && self.ctx.importer.get_mode() != SwitchMode::Import {
            let task = CleanupSSTTask::ValidateSST {
                ssts: validate_ssts,
            };
            if let Err(e) = self
                .ctx
                .cleanup_scheduler
                .schedule(CleanupTask::CleanupSST(task))
            {
                error!(
                   "schedule to validate ssts failed";
                   "store_id" => self.fsm.store.id,
                   "err" => ?e,
                );
            }
        }

        Ok(())
    }

    fn register_consistency_check_tick(&mut self) {
        self.ctx.schedule_store_tick(
            StoreTick::ConsistencyCheck,
            self.ctx.cfg.consistency_check_interval.0,
        )
    }

    fn on_consistency_check_tick(&mut self) {
        self.register_consistency_check_tick();
        if self.ctx.consistency_check_scheduler.is_busy() {
            return;
        }
        let (mut target_region_id, mut oldest) = (0, Instant::now());
        let target_peer = {
            let meta = self.ctx.store_meta.lock().unwrap();
            for region_id in meta.regions.keys() {
                match self.fsm.store.consistency_check_time.get(region_id) {
                    Some(time) => {
                        if *time < oldest {
                            oldest = *time;
                            target_region_id = *region_id;
                        }
                    }
                    None => {
                        target_region_id = *region_id;
                        break;
                    }
                }
            }
            if target_region_id == 0 {
                return;
            }
            match util::find_peer(&meta.regions[&target_region_id], self.ctx.store_id()) {
                None => return,
                Some(p) => p.clone(),
            }
        };
        info!(
            "scheduling consistency check for region";
            "store_id" => self.fsm.store.id,
            "region_id" => target_region_id,
        );
        self.fsm
            .store
            .consistency_check_time
            .insert(target_region_id, Instant::now());
        let mut request = new_admin_request(target_region_id, target_peer);
        let mut admin = AdminRequest::default();
        admin.set_cmd_type(AdminCmdType::ComputeHash);
        self.ctx
            .coprocessor_host
            .on_prepropose_compute_hash(admin.mut_compute_hash());
        request.set_admin_request(admin);

        let _ = self.ctx.router.send(
            target_region_id,
            PeerMsg::RaftCommand(RaftCommand::new(request, Callback::None)),
        );
    }

    fn on_cleanup_import_sst_tick(&mut self) {
        if let Err(e) = self.on_cleanup_import_sst() {
            error!(?e;
                "cleanup import sst failed";
                "store_id" => self.fsm.store.id,
            );
        }
        self.register_cleanup_import_sst_tick();
    }

    fn register_cleanup_import_sst_tick(&self) {
        self.ctx.schedule_store_tick(
            StoreTick::CleanupImportSST,
            self.ctx.cfg.cleanup_import_sst_interval.0,
        )
    }

    fn clear_region_size_in_range(&mut self, start_key: &[u8], end_key: &[u8]) {
        let start_key = data_key(start_key);
        let end_key = data_end_key(end_key);

        let mut regions = vec![];
        {
            let meta = self.ctx.store_meta.lock().unwrap();
            for (_, region_id) in meta
                .region_ranges
                .range((Excluded(start_key), Included(end_key)))
            {
                regions.push(*region_id);
            }
        }
        for region_id in regions {
            let _ = self.ctx.router.send(
                region_id,
                PeerMsg::CasualMessage(CasualMessage::ClearRegionSize),
            );
        }
    }

    fn on_store_unreachable(&mut self, store_id: u64) {
        let now = Instant::now();
        if self
            .fsm
            .store
            .last_unreachable_report
            .get(&store_id)
            .map_or(UNREACHABLE_BACKOFF, |t| now.saturating_duration_since(*t))
            < UNREACHABLE_BACKOFF
        {
            return;
        }
        info!(
            "broadcasting unreachable";
            "store_id" => self.fsm.store.id,
            "unreachable_store_id" => store_id,
        );
        self.fsm.store.last_unreachable_report.insert(store_id, now);
        // It's possible to acquire the lock and only send notification to
        // involved regions. However loop over all the regions can take a
        // lot of time, which may block other operations.
        self.ctx.router.report_unreachable(store_id);
    }

    fn on_update_replication_mode(&mut self, status: ReplicationStatus) {
        let mut state = self.ctx.global_replication_state.lock().unwrap();
        if state.status().mode == status.mode {
            if status.get_mode() == ReplicationMode::Majority {
                return;
            }
            let exist_dr = state.status().get_dr_auto_sync();
            let dr = status.get_dr_auto_sync();
            if exist_dr.state_id == dr.state_id && exist_dr.state == dr.state {
                return;
            }
        }
        info!("updating replication mode"; "status" => ?status);
        state.set_status(status);
        drop(state);
        self.ctx.router.report_status_update()
    }

    fn on_create_peer(&self, region: Region) {
        info!("creating a peer"; "peer" => ?region);
        let mut kv_wb = self.ctx.engines.kv.write_batch();
        let region_state_key = keys::region_state_key(region.get_id());
        match self
            .ctx
            .engines
            .kv
            .get_msg_cf::<RegionLocalState>(CF_RAFT, &region_state_key)
        {
            Ok(Some(region_state)) => {
                info!(
                    "target region already exists, existing region: {:?}, want to create: {:?}",
                    region_state, region
                );
                return;
            }
            Ok(None) => {}
            Err(e) => {
                panic!("cannot determine whether {:?} exists, err {:?}", region, e)
            }
        };
        peer_storage::write_peer_state(&mut kv_wb, &region, PeerState::Normal, None)
            .unwrap_or_else(|e| {
                panic!(
                    "fail to add peer state into write batch while creating {:?} err {:?}",
                    region, e
                )
            });
        let mut write_opts = WriteOptions::new();
        write_opts.set_sync(true);
        if let Err(e) = kv_wb.write_opt(&write_opts) {
            panic!("fail to write while creating {:?} err {:?}", region, e);
        }
        let (sender, mut peer) = match PeerFsm::create(
            self.ctx.store.get_id(),
            &self.ctx.cfg,
            self.ctx.region_scheduler.clone(),
            self.ctx.engines.clone(),
            &region,
        ) {
            Ok((sender, peer)) => (sender, peer),
            Err(e) => {
                panic!(
                    "fail to create peer fsm while creating {:?} err {:?}",
                    region, e
                );
            }
        };
        let mut replication_state = self.ctx.global_replication_state.lock().unwrap();
        peer.peer.init_replication_mode(&mut *replication_state);
        peer.peer.activate(self.ctx);
        let mut meta = self.ctx.store_meta.lock().unwrap();
        for (_, id) in meta.region_ranges.range((
            Excluded(data_key(region.get_start_key())),
            Unbounded::<Vec<u8>>,
        )) {
            let exist_region = &meta.regions[id];
            if enc_start_key(exist_region) >= data_end_key(region.get_end_key()) {
                break;
            }
            panic!(
                "{:?} is overlapped with an existing region {:?}",
                region, exist_region
            );
        }
        if meta
            .region_ranges
            .insert(enc_end_key(&region), region.get_id())
            .is_some()
            || meta
                .readers
                .insert(region.get_id(), ReadDelegate::from_peer(peer.get_peer()))
                .is_some()
            || meta
                .region_read_progress
                .insert(region.get_id(), peer.peer.read_progress.clone())
                .is_some()
        {
            panic!(
                "key conflicts while insert region {:?} into store meta",
                region
            );
        }
        let mailbox = BasicMailbox::new(sender, peer, self.ctx.router.state_cnt().clone());
        self.ctx.router.register(region.get_id(), mailbox);
        self.ctx
            .router
            .force_send(region.get_id(), PeerMsg::Start)
            .unwrap();
    }
}

#[cfg(test)]
mod tests {
    use engine_rocks::RangeOffsets;
    use engine_rocks::RangeProperties;
    use engine_rocks::RocksCompactedEvent;

    use super::*;

    #[test]
    fn test_calc_region_declined_bytes() {
        let prop = RangeProperties {
            offsets: vec![
                (
                    b"a".to_vec(),
                    RangeOffsets {
                        size: 4 * 1024,
                        keys: 1,
                    },
                ),
                (
                    b"b".to_vec(),
                    RangeOffsets {
                        size: 8 * 1024,
                        keys: 2,
                    },
                ),
                (
                    b"c".to_vec(),
                    RangeOffsets {
                        size: 12 * 1024,
                        keys: 3,
                    },
                ),
            ],
        };
        let event = RocksCompactedEvent {
            cf: "default".to_owned(),
            output_level: 3,
            total_input_bytes: 12 * 1024,
            total_output_bytes: 0,
            start_key: prop.smallest_key().unwrap(),
            end_key: prop.largest_key().unwrap(),
            input_props: vec![prop],
            output_props: vec![],
        };

        let mut region_ranges = BTreeMap::new();
        region_ranges.insert(b"a".to_vec(), 1);
        region_ranges.insert(b"b".to_vec(), 2);
        region_ranges.insert(b"c".to_vec(), 3);

        let declined_bytes = event.calc_ranges_declined_bytes(&region_ranges, 1024);
        let expected_declined_bytes = vec![(2, 8192), (3, 4096)];
        assert_eq!(declined_bytes, expected_declined_bytes);
    }
}<|MERGE_RESOLUTION|>--- conflicted
+++ resolved
@@ -434,13 +434,10 @@
             self.cfg.peer_stale_state_check_interval.0;
         self.tick_batch[PeerTick::CheckMerge as usize].wait_duration =
             self.cfg.merge_check_tick_interval.0;
-<<<<<<< HEAD
-        self.tick_batch[PeerTicks::REPORT_REGION_FLOW.bits() as usize].wait_duration =
-            self.cfg.report_region_flow_interval.0;
-=======
         self.tick_batch[PeerTick::CheckLeaderLease as usize].wait_duration =
             self.cfg.check_leader_lease_interval.0;
->>>>>>> 83d173a2
+        self.tick_batch[PeerTick::ReportRegionFlow as usize].wait_duration =
+            self.cfg.report_region_flow_interval.0;
     }
 }
 
