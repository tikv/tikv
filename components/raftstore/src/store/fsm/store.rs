// Copyright 2016 TiKV Project Authors. Licensed under Apache-2.0.

// #[PerformanceCriticalPath]
use std::cell::Cell;
use std::cmp::{Ord, Ordering as CmpOrdering};
use std::collections::BTreeMap;
use std::collections::Bound::{Excluded, Included, Unbounded};
use std::ops::Deref;
use std::sync::atomic::{AtomicUsize, Ordering};
use std::sync::{Arc, Mutex};
use std::time::{Duration, Instant};
use std::{mem, u64};

use batch_system::{
    BasicMailbox, BatchRouter, BatchSystem, Fsm, HandlerBuilder, PollHandler, Priority,
};
use crossbeam::channel::{Sender, TryRecvError, TrySendError};
use engine_traits::{Engines, KvEngine, Mutable, PerfContextKind, WriteBatch, WriteBatchExt};
use engine_traits::{CF_DEFAULT, CF_LOCK, CF_RAFT, CF_WRITE};
use fail::fail_point;
use futures::compat::Future01CompatExt;
use futures::FutureExt;
use kvproto::import_sstpb::SstMeta;
use kvproto::import_sstpb::SwitchMode;
use kvproto::metapb::{self, Region, RegionEpoch};
use kvproto::pdpb::QueryStats;
use kvproto::pdpb::StoreStats;
use kvproto::raft_cmdpb::{AdminCmdType, AdminRequest};
use kvproto::raft_serverpb::{ExtraMessageType, PeerState, RaftMessage, RegionLocalState};
use kvproto::replication_modepb::{ReplicationMode, ReplicationStatus};
use protobuf::Message;
use raft::StateRole;
use time::{self, Timespec};

use collections::HashMap;
use engine_traits::CompactedEvent;
use engine_traits::{RaftEngine, RaftLogBatch, WriteOptions};
use keys::{self, data_end_key, data_key, enc_end_key, enc_start_key};
use pd_client::{FeatureGate, PdClient};
use sst_importer::SSTImporter;
use tikv_alloc::trace::TraceEvent;
use tikv_util::config::{Tracker, VersionTrack};
use tikv_util::mpsc::{self, LooseBoundedSender, Receiver};
use tikv_util::sys::disk::{get_disk_status, DiskUsage};
use tikv_util::time::{duration_to_sec, Instant as TiInstant};
use tikv_util::timer::SteadyTimer;
use tikv_util::worker::{LazyWorker, Scheduler, Worker};
use tikv_util::{
    box_err, box_try, debug, defer, error, info, is_zero_duration, slow_log, sys as sys_util, warn,
    Either, RingQueue,
};

use crate::bytes_capacity;
use crate::coprocessor::split_observer::SplitObserver;
use crate::coprocessor::{BoxAdminObserver, CoprocessorHost, RegionChangeEvent};
use crate::store::async_io::write::{StoreWriters, WriteMsg};
use crate::store::config::Config;
use crate::store::fsm::metrics::*;
use crate::store::fsm::peer::{
    maybe_destroy_source, new_admin_request, PeerFsm, PeerFsmDelegate, SenderFsmPair,
};
use crate::store::fsm::ApplyNotifier;
use crate::store::fsm::ApplyTaskRes;
use crate::store::fsm::{
    create_apply_batch_system, ApplyBatchSystem, ApplyPollerBuilder, ApplyRes, ApplyRouter,
};
use crate::store::local_metrics::{RaftMetrics, RaftReadyMetrics};
use crate::store::memory::*;
use crate::store::metrics::*;
use crate::store::peer_storage;
use crate::store::transport::Transport;
use crate::store::util::{is_initial_msg, RegionReadProgressRegistry};
use crate::store::worker::{
    AutoSplitController, CleanupRunner, CleanupSSTRunner, CleanupSSTTask, CleanupTask,
    CompactRunner, CompactTask, ConsistencyCheckRunner, ConsistencyCheckTask, PdRunner,
    RaftlogGcRunner, RaftlogGcTask, ReadDelegate, RegionRunner, RegionTask, SplitCheckTask,
};
use crate::store::{
    util, Callback, CasualMessage, GlobalReplicationState, InspectedRaftMessage, MergeResultKind,
    PdTask, PeerMsg, PeerTicks, RaftCommand, SignificantMsg, SnapManager, StoreMsg, StoreTick,
};
use crate::Result;
use concurrency_manager::ConcurrencyManager;
use tikv_util::future::poll_future_notify;

type Key = Vec<u8>;

pub const PENDING_MSG_CAP: usize = 100;
const UNREACHABLE_BACKOFF: Duration = Duration::from_secs(10);
const ENTRY_CACHE_EVICT_TICK_DURATION: Duration = Duration::from_secs(1);

pub struct StoreInfo<EK, ER> {
    pub kv_engine: EK,
    pub raft_engine: ER,
    pub capacity: u64,
}

pub struct StoreMeta {
    /// store id
    pub store_id: Option<u64>,
    /// region_end_key -> region_id
    pub region_ranges: BTreeMap<Vec<u8>, u64>,
    /// region_id -> region
    pub regions: HashMap<u64, Region>,
    /// region_id -> reader
    pub readers: HashMap<u64, ReadDelegate>,
    /// region_id -> (term, leader_peer_id)
    pub leaders: HashMap<u64, (u64, u64)>,
    /// `MsgRequestPreVote`, `MsgRequestVote` or `MsgAppend` messages from newly split Regions shouldn't be
    /// dropped if there is no such Region in this store now. So the messages are recorded temporarily and
    /// will be handled later.
    pub pending_msgs: RingQueue<RaftMessage>,
    /// The regions with pending snapshots.
    pub pending_snapshot_regions: Vec<Region>,
    /// A marker used to indicate the peer of a Region has received a merge target message and waits to be destroyed.
    /// target_region_id -> (source_region_id -> merge_target_region)
    pub pending_merge_targets: HashMap<u64, HashMap<u64, metapb::Region>>,
    /// An inverse mapping of `pending_merge_targets` used to let source peer help target peer to clean up related entry.
    /// source_region_id -> target_region_id
    pub targets_map: HashMap<u64, u64>,
    /// `atomic_snap_regions` and `destroyed_region_for_snap` are used for making destroy overlapped regions
    /// and apply snapshot atomically.
    /// region_id -> wait_destroy_regions_map(source_region_id -> is_ready)
    /// A target peer must wait for all source peer to ready before applying snapshot.
    pub atomic_snap_regions: HashMap<u64, HashMap<u64, bool>>,
    /// source_region_id -> need_atomic
    /// Used for reminding the source peer to switch to ready in `atomic_snap_regions`.
    pub destroyed_region_for_snap: HashMap<u64, bool>,
    /// region_id -> `RegionReadProgress`
    pub region_read_progress: RegionReadProgressRegistry,
}

impl StoreMeta {
    pub fn new(vote_capacity: usize) -> StoreMeta {
        StoreMeta {
            store_id: None,
            region_ranges: BTreeMap::default(),
            regions: HashMap::default(),
            readers: HashMap::default(),
            leaders: HashMap::default(),
            pending_msgs: RingQueue::with_capacity(vote_capacity),
            pending_snapshot_regions: Vec::default(),
            pending_merge_targets: HashMap::default(),
            targets_map: HashMap::default(),
            atomic_snap_regions: HashMap::default(),
            destroyed_region_for_snap: HashMap::default(),
            region_read_progress: RegionReadProgressRegistry::new(),
        }
    }

    #[inline]
    pub fn set_region<EK: KvEngine, ER: RaftEngine>(
        &mut self,
        host: &CoprocessorHost<EK>,
        region: Region,
        peer: &mut crate::store::Peer<EK, ER>,
    ) {
        let prev = self.regions.insert(region.get_id(), region.clone());
        if prev.map_or(true, |r| r.get_id() != region.get_id()) {
            // TODO: may not be a good idea to panic when holding a lock.
            panic!("{} region corrupted", peer.tag);
        }
        let reader = self.readers.get_mut(&region.get_id()).unwrap();
        peer.set_region(host, reader, region);
    }
}

pub struct RaftRouter<EK, ER>
where
    EK: KvEngine,
    ER: RaftEngine,
{
    pub router: BatchRouter<PeerFsm<EK, ER>, StoreFsm<EK>>,
}

impl<EK, ER> Clone for RaftRouter<EK, ER>
where
    EK: KvEngine,
    ER: RaftEngine,
{
    fn clone(&self) -> Self {
        RaftRouter {
            router: self.router.clone(),
        }
    }
}

impl<EK, ER> Deref for RaftRouter<EK, ER>
where
    EK: KvEngine,
    ER: RaftEngine,
{
    type Target = BatchRouter<PeerFsm<EK, ER>, StoreFsm<EK>>;

    fn deref(&self) -> &BatchRouter<PeerFsm<EK, ER>, StoreFsm<EK>> {
        &self.router
    }
}

impl<EK, ER> ApplyNotifier<EK> for RaftRouter<EK, ER>
where
    EK: KvEngine,
    ER: RaftEngine,
{
    fn notify(&self, apply_res: Vec<ApplyRes<EK::Snapshot>>) {
        for r in apply_res {
            self.router.try_send(
                r.region_id,
                PeerMsg::ApplyRes {
                    res: ApplyTaskRes::Apply(r),
                },
            );
        }
    }
    fn notify_one(&self, region_id: u64, msg: PeerMsg<EK>) {
        self.router.try_send(region_id, msg);
    }

    fn clone_box(&self) -> Box<dyn ApplyNotifier<EK>> {
        Box::new(self.clone())
    }
}

impl<EK, ER> RaftRouter<EK, ER>
where
    EK: KvEngine,
    ER: RaftEngine,
{
    pub fn send_raft_message(
        &self,
        msg: RaftMessage,
    ) -> std::result::Result<(), TrySendError<RaftMessage>> {
        fail_point!("send_raft_message_full", |_| Err(TrySendError::Full(
            RaftMessage::default()
        )));

        let id = msg.get_region_id();

        let mut heap_size = 0;
        for e in msg.get_message().get_entries() {
            heap_size += bytes_capacity(&e.data) + bytes_capacity(&e.context);
        }
        let peer_msg = PeerMsg::RaftMessage(InspectedRaftMessage { heap_size, msg });
        let event = TraceEvent::Add(heap_size);

        let store_msg = match self.try_send(id, peer_msg) {
            Either::Left(Ok(())) => {
                MEMTRACE_RAFT_MESSAGES.trace(event);
                return Ok(());
            }
            Either::Left(Err(TrySendError::Full(PeerMsg::RaftMessage(im)))) => {
                return Err(TrySendError::Full(im.msg));
            }
            Either::Left(Err(TrySendError::Disconnected(PeerMsg::RaftMessage(im)))) => {
                return Err(TrySendError::Disconnected(im.msg));
            }
            Either::Right(PeerMsg::RaftMessage(im)) => StoreMsg::RaftMessage(im),
            _ => unreachable!(),
        };
        match self.send_control(store_msg) {
            Ok(()) => {
                MEMTRACE_RAFT_MESSAGES.trace(event);
                Ok(())
            }
            Err(TrySendError::Full(StoreMsg::RaftMessage(im))) => Err(TrySendError::Full(im.msg)),
            Err(TrySendError::Disconnected(StoreMsg::RaftMessage(im))) => {
                Err(TrySendError::Disconnected(im.msg))
            }
            _ => unreachable!(),
        }
    }

    #[inline]
    pub fn send_raft_command(
        &self,
        cmd: RaftCommand<EK::Snapshot>,
    ) -> std::result::Result<(), TrySendError<RaftCommand<EK::Snapshot>>> {
        let region_id = cmd.request.get_header().get_region_id();
        match self.send(region_id, PeerMsg::RaftCommand(cmd)) {
            Ok(()) => Ok(()),
            Err(TrySendError::Full(PeerMsg::RaftCommand(cmd))) => Err(TrySendError::Full(cmd)),
            Err(TrySendError::Disconnected(PeerMsg::RaftCommand(cmd))) => {
                Err(TrySendError::Disconnected(cmd))
            }
            _ => unreachable!(),
        }
    }

    fn report_unreachable(&self, store_id: u64) {
        self.broadcast_normal(|| {
            PeerMsg::SignificantMsg(SignificantMsg::StoreUnreachable { store_id })
        });
    }

    fn report_status_update(&self) {
        self.broadcast_normal(|| PeerMsg::UpdateReplicationMode)
    }

    /// Broadcasts resolved result to all regions.
    pub fn report_resolved(&self, store_id: u64, group_id: u64) {
        self.broadcast_normal(|| {
            PeerMsg::SignificantMsg(SignificantMsg::StoreResolved { store_id, group_id })
        })
    }

    pub fn register(&self, region_id: u64, mailbox: BasicMailbox<PeerFsm<EK, ER>>) {
        self.router.register(region_id, mailbox);
        self.update_trace();
    }

    pub fn register_all(&self, mailboxes: Vec<(u64, BasicMailbox<PeerFsm<EK, ER>>)>) {
        self.router.register_all(mailboxes);
        self.update_trace();
    }

    pub fn close(&self, region_id: u64) {
        self.router.close(region_id);
        self.update_trace();
    }

    pub fn clear_cache(&self) {
        self.router.clear_cache();
    }

    fn update_trace(&self) {
        let router_trace = self.router.trace();
        MEMTRACE_RAFT_ROUTER_ALIVE.trace(TraceEvent::Reset(router_trace.alive));
        MEMTRACE_RAFT_ROUTER_LEAK.trace(TraceEvent::Reset(router_trace.leak));
    }
}

#[derive(Default)]
pub struct PeerTickBatch {
    pub ticks: Vec<Box<dyn FnOnce() + Send>>,
    pub wait_duration: Duration,
}

impl Clone for PeerTickBatch {
    fn clone(&self) -> PeerTickBatch {
        PeerTickBatch {
            ticks: vec![],
            wait_duration: self.wait_duration,
        }
    }
}

pub struct PollContext<EK, ER, T>
where
    EK: KvEngine,
    ER: RaftEngine,
{
    pub cfg: Config,
    pub store: metapb::Store,
    pub pd_scheduler: Scheduler<PdTask<EK, ER>>,
    pub consistency_check_scheduler: Scheduler<ConsistencyCheckTask<EK::Snapshot>>,
    pub split_check_scheduler: Scheduler<SplitCheckTask>,
    // handle Compact, CleanupSST task
    pub cleanup_scheduler: Scheduler<CleanupTask>,
    pub raftlog_gc_scheduler: Scheduler<RaftlogGcTask>,
    pub region_scheduler: Scheduler<RegionTask<EK::Snapshot>>,
    pub apply_router: ApplyRouter<EK>,
    pub router: RaftRouter<EK, ER>,
    pub importer: Arc<SSTImporter>,
    pub store_meta: Arc<Mutex<StoreMeta>>,
    pub feature_gate: FeatureGate,
    /// region_id -> (peer_id, is_splitting)
    /// Used for handling race between splitting and creating new peer.
    /// An uninitialized peer can be replaced to the one from splitting iff they are exactly the same peer.
    ///
    /// WARNING:
    /// To avoid deadlock, if you want to use `store_meta` and `pending_create_peers` together,
    /// the lock sequence MUST BE:
    /// 1. lock the store_meta.
    /// 2. lock the pending_create_peers.
    pub pending_create_peers: Arc<Mutex<HashMap<u64, (u64, bool)>>>,
    pub raft_metrics: RaftMetrics,
    pub snap_mgr: SnapManager,
    pub coprocessor_host: CoprocessorHost<EK>,
    pub timer: SteadyTimer,
    pub trans: T,
    /// WARNING:
    /// To avoid deadlock, if you want to use `store_meta` and `global_replication_state` together,
    /// the lock sequence MUST BE:
    /// 1. lock the store_meta.
    /// 2. lock the global_replication_state.
    pub global_replication_state: Arc<Mutex<GlobalReplicationState>>,
    pub global_stat: GlobalStoreStat,
    pub store_stat: LocalStoreStat,
    pub engines: Engines<EK, ER>,
    pub pending_count: usize,
    pub ready_count: usize,
    pub has_ready: bool,
    pub current_time: Option<Timespec>,
    pub perf_context: EK::PerfContext,
    pub tick_batch: Vec<PeerTickBatch>,
    pub node_start_time: Option<TiInstant>,
    /// Disk usage for the store itself.
    pub self_disk_usage: DiskUsage,

    // TODO: how to remove offlined stores?
    /// Disk usage for other stores. The store itself is not included.
    /// Only contains items which is not `DiskUsage::Normal`.
    pub store_disk_usages: HashMap<u64, DiskUsage>,
    pub write_senders: Vec<Sender<WriteMsg<EK, ER>>>,
    pub io_reschedule_concurrent_count: Arc<AtomicUsize>,
    pub pending_latency_inspect: Vec<util::LatencyInspector>,
}

impl<EK, ER, T> PollContext<EK, ER, T>
where
    EK: KvEngine,
    ER: RaftEngine,
{
    #[inline]
    pub fn store_id(&self) -> u64 {
        self.store.get_id()
    }

    pub fn update_ticks_timeout(&mut self) {
        self.tick_batch[PeerTicks::RAFT.bits() as usize].wait_duration =
            self.cfg.raft_base_tick_interval.0;
        self.tick_batch[PeerTicks::RAFT_LOG_GC.bits() as usize].wait_duration =
            self.cfg.raft_log_gc_tick_interval.0;
        self.tick_batch[PeerTicks::ENTRY_CACHE_EVICT.bits() as usize].wait_duration =
            ENTRY_CACHE_EVICT_TICK_DURATION;
        self.tick_batch[PeerTicks::PD_HEARTBEAT.bits() as usize].wait_duration =
            self.cfg.pd_heartbeat_tick_interval.0;
        self.tick_batch[PeerTicks::SPLIT_REGION_CHECK.bits() as usize].wait_duration =
            self.cfg.split_region_check_tick_interval.0;
        self.tick_batch[PeerTicks::CHECK_PEER_STALE_STATE.bits() as usize].wait_duration =
            self.cfg.peer_stale_state_check_interval.0;
        self.tick_batch[PeerTicks::CHECK_MERGE.bits() as usize].wait_duration =
            self.cfg.merge_check_tick_interval.0;
    }
}

impl<EK, ER, T: Transport> PollContext<EK, ER, T>
where
    EK: KvEngine,
    ER: RaftEngine,
{
    #[inline]
    fn schedule_store_tick(&self, tick: StoreTick, timeout: Duration) {
        if !is_zero_duration(&timeout) {
            let mb = self.router.control_mailbox();
            let delay = self.timer.delay(timeout).compat().map(move |_| {
                if let Err(e) = mb.force_send(StoreMsg::Tick(tick)) {
                    info!(
                        "failed to schedule store tick, are we shutting down?";
                        "tick" => ?tick,
                        "err" => ?e
                    );
                }
            });
            poll_future_notify(delay);
        }
    }

    pub fn handle_stale_msg(
        &mut self,
        msg: &RaftMessage,
        cur_epoch: RegionEpoch,
        target_region: Option<metapb::Region>,
    ) {
        let region_id = msg.get_region_id();
        let from_peer = msg.get_from_peer();
        let to_peer = msg.get_to_peer();
        let msg_type = msg.get_message().get_msg_type();

        info!(
            "raft message is stale, tell to gc";
            "region_id" => region_id,
            "current_region_epoch" => ?cur_epoch,
            "msg_type" => ?msg_type,
        );

        self.raft_metrics.message_dropped.stale_msg += 1;

        let mut gc_msg = RaftMessage::default();
        gc_msg.set_region_id(region_id);
        gc_msg.set_from_peer(to_peer.clone());
        gc_msg.set_to_peer(from_peer.clone());
        gc_msg.set_region_epoch(cur_epoch);
        if let Some(r) = target_region {
            gc_msg.set_merge_target(r);
        } else {
            gc_msg.set_is_tombstone(true);
        }
        if let Err(e) = self.trans.send(gc_msg) {
            error!(?e;
                "send gc message failed";
                "region_id" => region_id,
            );
        }
    }
}

struct Store {
    // store id, before start the id is 0.
    id: u64,
    last_compact_checked_key: Key,
    stopped: bool,
    start_time: Option<Timespec>,
    consistency_check_time: HashMap<u64, Instant>,
    last_unreachable_report: HashMap<u64, Instant>,
}

pub struct StoreFsm<EK>
where
    EK: KvEngine,
{
    store: Store,
    receiver: Receiver<StoreMsg<EK>>,
}

impl<EK> StoreFsm<EK>
where
    EK: KvEngine,
{
    pub fn new(cfg: &Config) -> (LooseBoundedSender<StoreMsg<EK>>, Box<StoreFsm<EK>>) {
        let (tx, rx) = mpsc::loose_bounded(cfg.notify_capacity);
        let fsm = Box::new(StoreFsm {
            store: Store {
                id: 0,
                last_compact_checked_key: keys::DATA_MIN_KEY.to_vec(),
                stopped: false,
                start_time: None,
                consistency_check_time: HashMap::default(),
                last_unreachable_report: HashMap::default(),
            },
            receiver: rx,
        });
        (tx, fsm)
    }
}

impl<EK> Fsm for StoreFsm<EK>
where
    EK: KvEngine,
{
    type Message = StoreMsg<EK>;

    #[inline]
    fn is_stopped(&self) -> bool {
        self.store.stopped
    }
}

struct StoreFsmDelegate<'a, EK: KvEngine + 'static, ER: RaftEngine + 'static, T: 'static> {
    fsm: &'a mut StoreFsm<EK>,
    ctx: &'a mut PollContext<EK, ER, T>,
}

impl<'a, EK: KvEngine + 'static, ER: RaftEngine + 'static, T: Transport>
    StoreFsmDelegate<'a, EK, ER, T>
{
    fn on_tick(&mut self, tick: StoreTick) {
        let t = TiInstant::now_coarse();
        match tick {
            StoreTick::PdStoreHeartbeat => self.on_pd_store_heartbeat_tick(),
            StoreTick::SnapGc => self.on_snap_mgr_gc(),
            StoreTick::CompactLockCf => self.on_compact_lock_cf(),
            StoreTick::CompactCheck => self.on_compact_check_tick(),
            StoreTick::ConsistencyCheck => self.on_consistency_check_tick(),
            StoreTick::CleanupImportSST => self.on_cleanup_import_sst_tick(),
            StoreTick::RaftEnginePurge => self.on_raft_engine_purge_tick(),
        }
        let elapsed = t.saturating_elapsed();
        RAFT_EVENT_DURATION
            .get(tick.tag())
            .observe(duration_to_sec(elapsed) as f64);
        slow_log!(
            elapsed,
            "[store {}] handle timeout {:?}",
            self.fsm.store.id,
            tick
        );
    }

    fn handle_msgs(&mut self, msgs: &mut Vec<StoreMsg<EK>>) {
        for m in msgs.drain(..) {
            match m {
                StoreMsg::Tick(tick) => self.on_tick(tick),
                StoreMsg::RaftMessage(msg) => {
                    if let Err(e) = self.on_raft_message(msg) {
                        error!(?e;
                            "handle raft message failed";
                            "store_id" => self.fsm.store.id,
                        );
                    }
                }
                StoreMsg::CompactedEvent(event) => self.on_compaction_finished(event),
                StoreMsg::ValidateSSTResult { invalid_ssts } => {
                    self.on_validate_sst_result(invalid_ssts)
                }
                StoreMsg::ClearRegionSizeInRange { start_key, end_key } => {
                    self.clear_region_size_in_range(&start_key, &end_key)
                }
                StoreMsg::StoreUnreachable { store_id } => {
                    self.on_store_unreachable(store_id);
                }
                StoreMsg::Start { store } => self.start(store),
                StoreMsg::UpdateReplicationMode(status) => self.on_update_replication_mode(status),
                #[cfg(any(test, feature = "testexport"))]
                StoreMsg::Validate(f) => f(&self.ctx.cfg),
                StoreMsg::LatencyInspect {
                    send_time,
                    mut inspector,
                } => {
                    inspector.record_store_wait(send_time.saturating_elapsed());
                    self.ctx.pending_latency_inspect.push(inspector);
                }
                StoreMsg::CreatePeer(region) => self.on_create_peer(region),
            }
        }
    }

    fn start(&mut self, store: metapb::Store) {
        if self.fsm.store.start_time.is_some() {
            panic!(
                "[store {}] unable to start again with meta {:?}",
                self.fsm.store.id, store
            );
        }
        self.fsm.store.id = store.get_id();
        self.fsm.store.start_time = Some(time::get_time());
        self.register_cleanup_import_sst_tick();
        self.register_compact_check_tick();
        self.register_pd_store_heartbeat_tick();
        self.register_compact_lock_cf_tick();
        self.register_snap_mgr_gc_tick();
        self.register_consistency_check_tick();
        self.register_raft_engine_purge_tick();
    }
}

pub struct RaftPoller<EK: KvEngine + 'static, ER: RaftEngine + 'static, T: 'static> {
    tag: String,
    store_msg_buf: Vec<StoreMsg<EK>>,
    peer_msg_buf: Vec<PeerMsg<EK>>,
    previous_metrics: RaftReadyMetrics,
    timer: TiInstant,
    poll_ctx: PollContext<EK, ER, T>,
    messages_per_tick: usize,
    cfg_tracker: Tracker<Config>,
    trace_event: TraceEvent,
    last_flush_time: TiInstant,
    need_flush_events: bool,
    last_flush_msg_time: TiInstant,
}

impl<EK: KvEngine, ER: RaftEngine, T: Transport> RaftPoller<EK, ER, T> {
    fn flush_events(&mut self) {
        self.flush_ticks();
        self.poll_ctx.raft_metrics.flush();
        self.poll_ctx.store_stat.flush();

        MEMTRACE_PEERS.trace(mem::take(&mut self.trace_event));
    }

    fn flush_ticks(&mut self) {
        for t in PeerTicks::get_all_ticks() {
            let idx = t.bits() as usize;
            if self.poll_ctx.tick_batch[idx].ticks.is_empty() {
                continue;
            }
            let peer_ticks = mem::take(&mut self.poll_ctx.tick_batch[idx].ticks);
            let f = self
                .poll_ctx
                .timer
                .delay(self.poll_ctx.tick_batch[idx].wait_duration)
                .compat()
                .map(move |_| {
                    for tick in peer_ticks {
                        tick();
                    }
                });
            poll_future_notify(f);
        }
    }
}

impl<EK: KvEngine, ER: RaftEngine, T: Transport> PollHandler<PeerFsm<EK, ER>, StoreFsm<EK>>
    for RaftPoller<EK, ER, T>
{
    fn begin(&mut self, _batch_size: usize) {
        self.previous_metrics = self.poll_ctx.raft_metrics.ready.clone();
        self.poll_ctx.pending_count = 0;
        self.poll_ctx.ready_count = 0;
        self.poll_ctx.has_ready = false;
        self.poll_ctx.self_disk_usage = get_disk_status(self.poll_ctx.store.get_id());
        self.timer = TiInstant::now();
        // update config
        if let Some(incoming) = self.cfg_tracker.any_new() {
            match Ord::cmp(
                &incoming.messages_per_tick,
                &self.poll_ctx.cfg.messages_per_tick,
            ) {
                CmpOrdering::Greater => {
                    self.store_msg_buf.reserve(incoming.messages_per_tick);
                    self.peer_msg_buf.reserve(incoming.messages_per_tick);
                    self.messages_per_tick = incoming.messages_per_tick;
                }
                CmpOrdering::Less => {
                    self.store_msg_buf.shrink_to(incoming.messages_per_tick);
                    self.peer_msg_buf.shrink_to(incoming.messages_per_tick);
                    self.messages_per_tick = incoming.messages_per_tick;
                }
                _ => {}
            }
            self.poll_ctx.cfg = incoming.clone();
            self.poll_ctx.raft_metrics.waterfall_metrics = self.poll_ctx.cfg.waterfall_metrics;
            self.poll_ctx.update_ticks_timeout();
        }
    }

    fn handle_control(&mut self, store: &mut StoreFsm<EK>) -> Option<usize> {
        let mut expected_msg_count = None;
        while self.store_msg_buf.len() < self.messages_per_tick {
            match store.receiver.try_recv() {
                Ok(msg) => self.store_msg_buf.push(msg),
                Err(TryRecvError::Empty) => {
                    expected_msg_count = Some(0);
                    break;
                }
                Err(TryRecvError::Disconnected) => {
                    store.store.stopped = true;
                    expected_msg_count = Some(0);
                    break;
                }
            }
        }
        let mut delegate = StoreFsmDelegate {
            fsm: store,
            ctx: &mut self.poll_ctx,
        };
        delegate.handle_msgs(&mut self.store_msg_buf);
        expected_msg_count
    }

    fn handle_normal(&mut self, peer: &mut PeerFsm<EK, ER>) -> Option<usize> {
        let mut expected_msg_count = None;

        fail_point!(
            "pause_on_peer_collect_message",
            peer.peer_id() == 1,
            |_| unreachable!()
        );

        fail_point!(
            "on_peer_collect_message_2",
            peer.peer_id() == 2,
            |_| unreachable!()
        );

        while self.peer_msg_buf.len() < self.messages_per_tick {
            match peer.receiver.try_recv() {
                // TODO: we may need a way to optimize the message copy.
                Ok(msg) => {
                    fail_point!(
                        "pause_on_peer_destroy_res",
                        peer.peer_id() == 1
                            && matches!(
                                msg,
                                PeerMsg::ApplyRes {
                                    res: ApplyTaskRes::Destroy { .. },
                                }
                            ),
                        |_| unreachable!()
                    );
                    self.peer_msg_buf.push(msg);
                }
                Err(TryRecvError::Empty) => {
                    expected_msg_count = Some(0);
                    break;
                }
                Err(TryRecvError::Disconnected) => {
                    peer.stop();
                    expected_msg_count = Some(0);
                    break;
                }
            }
        }
        let mut delegate = PeerFsmDelegate::new(peer, &mut self.poll_ctx);
        delegate.handle_msgs(&mut self.peer_msg_buf);
        expected_msg_count
    }

    fn end(&mut self, peers: &mut [Box<PeerFsm<EK, ER>>]) {
        for peer in peers {
            peer.update_memory_trace(&mut self.trace_event);
        }

        let now = TiInstant::now();
        if self.poll_ctx.trans.need_flush()
            && now.saturating_duration_since(self.last_flush_msg_time)
                >= Duration::from_micros(self.poll_ctx.cfg.raft_msg_flush_interval_us)
        {
            self.last_flush_msg_time = now;
            self.poll_ctx.trans.flush();
        }

        let dur = now.saturating_duration_since(self.timer);
        if self.poll_ctx.has_ready {
            // Only enable the fail point when the store id is equal to 3, which is
            // the id of slow store in tests.
            fail_point!("on_raft_ready", self.poll_ctx.store_id() == 3, |_| {});

            if !self.poll_ctx.store_stat.is_busy {
                let election_timeout = Duration::from_millis(
                    self.poll_ctx.cfg.raft_base_tick_interval.as_millis()
                        * self.poll_ctx.cfg.raft_election_timeout_ticks as u64,
                );
                if dur >= election_timeout {
                    self.poll_ctx.store_stat.is_busy = true;
                }
            }

            slow_log!(
                dur,
                "{} handle {} pending peers include {} ready, {} entries, {} messages and {} \
                 snapshots",
                self.tag,
                self.poll_ctx.pending_count,
                self.poll_ctx.ready_count,
                self.poll_ctx.raft_metrics.ready.append - self.previous_metrics.append,
                self.poll_ctx.raft_metrics.ready.message - self.previous_metrics.message,
                self.poll_ctx.raft_metrics.ready.snapshot - self.previous_metrics.snapshot
            );
        }

        self.poll_ctx.current_time = None;
        self.poll_ctx
            .raft_metrics
            .process_ready
            .observe(duration_to_sec(dur));

<<<<<<< HEAD
        if now.saturating_duration_since(self.last_flush_time) >= Duration::from_millis(1) {
            self.last_flush_time = now;
            self.need_flush_events = false;
            self.flush_events();
        } else {
            self.need_flush_events = true;
=======
        for mut inspector in std::mem::take(&mut self.poll_ctx.pending_latency_inspect) {
            inspector.record_store_process(self.timer.saturating_elapsed());
            let writer_id = rand::random::<usize>() % self.poll_ctx.cfg.store_io_pool_size;
            if let Err(err) =
                self.poll_ctx.write_senders[writer_id].try_send(WriteMsg::LatencyInspect {
                    send_time: TiInstant::now(),
                    inspector,
                })
            {
                warn!("send latency inspecting to write workers failed"; "err" => ?err);
            }
        }

        for peer in peers {
            peer.update_memory_trace(&mut self.trace_event);
>>>>>>> 7586420a
        }
    }

    fn pause(&mut self) {
        if self.poll_ctx.trans.need_flush() {
            self.poll_ctx.trans.flush();
        }
        if self.need_flush_events {
            self.flush_events();
        }
    }
}

pub struct RaftPollerBuilder<EK: KvEngine, ER: RaftEngine, T> {
    pub cfg: Arc<VersionTrack<Config>>,
    pub store: metapb::Store,
    pd_scheduler: Scheduler<PdTask<EK, ER>>,
    consistency_check_scheduler: Scheduler<ConsistencyCheckTask<EK::Snapshot>>,
    split_check_scheduler: Scheduler<SplitCheckTask>,
    cleanup_scheduler: Scheduler<CleanupTask>,
    raftlog_gc_scheduler: Scheduler<RaftlogGcTask>,
    pub region_scheduler: Scheduler<RegionTask<EK::Snapshot>>,
    apply_router: ApplyRouter<EK>,
    pub router: RaftRouter<EK, ER>,
    pub importer: Arc<SSTImporter>,
    pub store_meta: Arc<Mutex<StoreMeta>>,
    pub pending_create_peers: Arc<Mutex<HashMap<u64, (u64, bool)>>>,
    snap_mgr: SnapManager,
    pub coprocessor_host: CoprocessorHost<EK>,
    trans: T,
    global_stat: GlobalStoreStat,
    pub engines: Engines<EK, ER>,
    global_replication_state: Arc<Mutex<GlobalReplicationState>>,
    feature_gate: FeatureGate,
    write_senders: Vec<Sender<WriteMsg<EK, ER>>>,
    io_reschedule_concurrent_count: Arc<AtomicUsize>,
}

impl<EK: KvEngine, ER: RaftEngine, T> RaftPollerBuilder<EK, ER, T> {
    /// Initialize this store. It scans the db engine, loads all regions
    /// and their peers from it, and schedules snapshot worker if necessary.
    /// WARN: This store should not be used before initialized.
    fn init(&mut self) -> Result<Vec<SenderFsmPair<EK, ER>>> {
        // Scan region meta to get saved regions.
        let start_key = keys::REGION_META_MIN_KEY;
        let end_key = keys::REGION_META_MAX_KEY;
        let kv_engine = self.engines.kv.clone();
        let store_id = self.store.get_id();
        let mut total_count = 0;
        let mut tombstone_count = 0;
        let mut applying_count = 0;
        let mut region_peers = vec![];

        let t = TiInstant::now();
        let mut kv_wb = self.engines.kv.write_batch();
        let mut raft_wb = self.engines.raft.log_batch(4 * 1024);
        let mut applying_regions = vec![];
        let mut merging_count = 0;
        let mut meta = self.store_meta.lock().unwrap();
        let mut replication_state = self.global_replication_state.lock().unwrap();
        kv_engine.scan_cf(CF_RAFT, start_key, end_key, false, |key, value| {
            let (region_id, suffix) = box_try!(keys::decode_region_meta_key(key));
            if suffix != keys::REGION_STATE_SUFFIX {
                return Ok(true);
            }

            total_count += 1;

            let mut local_state = RegionLocalState::default();
            local_state.merge_from_bytes(value)?;

            let region = local_state.get_region();
            if local_state.get_state() == PeerState::Tombstone {
                tombstone_count += 1;
                debug!("region is tombstone"; "region" => ?region, "store_id" => store_id);
                self.clear_stale_meta(&mut kv_wb, &mut raft_wb, &local_state);
                return Ok(true);
            }
            if local_state.get_state() == PeerState::Applying {
                // in case of restart happen when we just write region state to Applying,
                // but not write raft_local_state to raft rocksdb in time.
                box_try!(peer_storage::recover_from_applying_state(
                    &self.engines,
                    &mut raft_wb,
                    region_id
                ));
                applying_count += 1;
                applying_regions.push(region.clone());
                return Ok(true);
            }

            let (tx, mut peer) = box_try!(PeerFsm::create(
                store_id,
                &self.cfg.value(),
                self.region_scheduler.clone(),
                self.engines.clone(),
                region,
            ));
            peer.peer.init_replication_mode(&mut *replication_state);
            if local_state.get_state() == PeerState::Merging {
                info!("region is merging"; "region" => ?region, "store_id" => store_id);
                merging_count += 1;
                peer.set_pending_merge_state(local_state.get_merge_state().to_owned());
            }
            meta.region_ranges.insert(enc_end_key(region), region_id);
            meta.regions.insert(region_id, region.clone());
            meta.region_read_progress
                .insert(region_id, peer.peer.read_progress.clone());
            // No need to check duplicated here, because we use region id as the key
            // in DB.
            region_peers.push((tx, peer));
            self.coprocessor_host.on_region_changed(
                region,
                RegionChangeEvent::Create,
                StateRole::Follower,
            );
            Ok(true)
        })?;

        if !kv_wb.is_empty() {
            kv_wb.write().unwrap();
            self.engines.kv.sync_wal().unwrap();
        }
        if !raft_wb.is_empty() {
            self.engines.raft.consume(&mut raft_wb, true).unwrap();
        }

        // schedule applying snapshot after raft writebatch were written.
        for region in applying_regions {
            info!("region is applying snapshot"; "region" => ?region, "store_id" => store_id);
            let (tx, mut peer) = PeerFsm::create(
                store_id,
                &self.cfg.value(),
                self.region_scheduler.clone(),
                self.engines.clone(),
                &region,
            )?;
            peer.peer.init_replication_mode(&mut *replication_state);
            peer.schedule_applying_snapshot();
            meta.region_ranges
                .insert(enc_end_key(&region), region.get_id());
            meta.region_read_progress
                .insert(region.get_id(), peer.peer.read_progress.clone());
            meta.regions.insert(region.get_id(), region);
            region_peers.push((tx, peer));
        }

        info!(
            "start store";
            "store_id" => store_id,
            "region_count" => total_count,
            "tombstone_count" => tombstone_count,
            "applying_count" =>  applying_count,
            "merge_count" => merging_count,
            "takes" => ?t.saturating_elapsed(),
        );

        self.clear_stale_data(&meta)?;

        Ok(region_peers)
    }

    fn clear_stale_meta(
        &self,
        kv_wb: &mut EK::WriteBatch,
        raft_wb: &mut ER::LogBatch,
        origin_state: &RegionLocalState,
    ) {
        let rid = origin_state.get_region().get_id();
        let raft_state = match self.engines.raft.get_raft_state(rid).unwrap() {
            // it has been cleaned up.
            None => return,
            Some(value) => value,
        };
        peer_storage::clear_meta(&self.engines, kv_wb, raft_wb, rid, &raft_state).unwrap();
        let key = keys::region_state_key(rid);
        kv_wb.put_msg_cf(CF_RAFT, &key, origin_state).unwrap();
    }

    /// `clear_stale_data` clean up all possible garbage data.
    fn clear_stale_data(&self, meta: &StoreMeta) -> Result<()> {
        let t = TiInstant::now();

        let mut ranges = Vec::new();
        let mut last_start_key = keys::data_key(b"");
        for region_id in meta.region_ranges.values() {
            let region = &meta.regions[region_id];
            let start_key = keys::enc_start_key(region);
            ranges.push((last_start_key, start_key));
            last_start_key = keys::enc_end_key(region);
        }
        ranges.push((last_start_key, keys::DATA_MAX_KEY.to_vec()));

        self.engines.kv.roughly_cleanup_ranges(&ranges)?;

        info!(
            "cleans up garbage data";
            "store_id" => self.store.get_id(),
            "garbage_range_count" => ranges.len(),
            "takes" => ?t.saturating_elapsed()
        );

        Ok(())
    }
}

impl<EK, ER, T> HandlerBuilder<PeerFsm<EK, ER>, StoreFsm<EK>> for RaftPollerBuilder<EK, ER, T>
where
    EK: KvEngine + 'static,
    ER: RaftEngine + 'static,
    T: Transport + 'static,
{
    type Handler = RaftPoller<EK, ER, T>;

    fn build(&mut self, _: Priority) -> RaftPoller<EK, ER, T> {
        let mut ctx = PollContext {
            cfg: self.cfg.value().clone(),
            store: self.store.clone(),
            pd_scheduler: self.pd_scheduler.clone(),
            consistency_check_scheduler: self.consistency_check_scheduler.clone(),
            split_check_scheduler: self.split_check_scheduler.clone(),
            region_scheduler: self.region_scheduler.clone(),
            apply_router: self.apply_router.clone(),
            router: self.router.clone(),
            cleanup_scheduler: self.cleanup_scheduler.clone(),
            raftlog_gc_scheduler: self.raftlog_gc_scheduler.clone(),
            importer: self.importer.clone(),
            store_meta: self.store_meta.clone(),
            pending_create_peers: self.pending_create_peers.clone(),
            raft_metrics: RaftMetrics::new(self.cfg.value().waterfall_metrics),
            snap_mgr: self.snap_mgr.clone(),
            coprocessor_host: self.coprocessor_host.clone(),
            timer: SteadyTimer::default(),
            trans: self.trans.clone(),
            global_replication_state: self.global_replication_state.clone(),
            global_stat: self.global_stat.clone(),
            store_stat: self.global_stat.local(),
            engines: self.engines.clone(),
            pending_count: 0,
            ready_count: 0,
            has_ready: false,
            current_time: None,
            perf_context: self
                .engines
                .kv
                .get_perf_context(self.cfg.value().perf_level, PerfContextKind::RaftstoreStore),
            tick_batch: vec![PeerTickBatch::default(); 256],
            node_start_time: Some(TiInstant::now_coarse()),
            feature_gate: self.feature_gate.clone(),
            self_disk_usage: DiskUsage::Normal,
            store_disk_usages: Default::default(),
            write_senders: self.write_senders.clone(),
            io_reschedule_concurrent_count: self.io_reschedule_concurrent_count.clone(),
            pending_latency_inspect: vec![],
        };
        ctx.update_ticks_timeout();
        let tag = format!("[store {}]", ctx.store.get_id());
        RaftPoller {
            tag: tag.clone(),
            store_msg_buf: Vec::with_capacity(ctx.cfg.messages_per_tick),
            peer_msg_buf: Vec::with_capacity(ctx.cfg.messages_per_tick),
            previous_metrics: ctx.raft_metrics.ready.clone(),
            timer: TiInstant::now(),
            messages_per_tick: ctx.cfg.messages_per_tick,
            poll_ctx: ctx,
            cfg_tracker: self.cfg.clone().tracker(tag),
            trace_event: TraceEvent::default(),
            last_flush_time: TiInstant::now(),
            need_flush_events: false,
            last_flush_msg_time: TiInstant::now(),
        }
    }
}

struct Workers<EK: KvEngine, ER: RaftEngine> {
    pd_worker: LazyWorker<PdTask<EK, ER>>,
    background_worker: Worker,

    // Both of cleanup tasks and region tasks get their own workers, instead of reusing
    // background_workers. This is because the underlying compact_range call is a
    // blocking operation, which can take an extensive amount of time.
    cleanup_worker: Worker,
    region_worker: Worker,

    coprocessor_host: CoprocessorHost<EK>,
}

pub struct RaftBatchSystem<EK: KvEngine, ER: RaftEngine> {
    system: BatchSystem<PeerFsm<EK, ER>, StoreFsm<EK>>,
    apply_router: ApplyRouter<EK>,
    apply_system: ApplyBatchSystem<EK>,
    router: RaftRouter<EK, ER>,
    workers: Option<Workers<EK, ER>>,
    store_writers: StoreWriters<EK, ER>,
}

impl<EK: KvEngine, ER: RaftEngine> RaftBatchSystem<EK, ER> {
    pub fn router(&self) -> RaftRouter<EK, ER> {
        self.router.clone()
    }

    pub fn apply_router(&self) -> ApplyRouter<EK> {
        self.apply_router.clone()
    }

    // TODO: reduce arguments
    pub fn spawn<T: Transport + 'static, C: PdClient + 'static>(
        &mut self,
        meta: metapb::Store,
        cfg: Arc<VersionTrack<Config>>,
        engines: Engines<EK, ER>,
        trans: T,
        pd_client: Arc<C>,
        mgr: SnapManager,
        pd_worker: LazyWorker<PdTask<EK, ER>>,
        store_meta: Arc<Mutex<StoreMeta>>,
        mut coprocessor_host: CoprocessorHost<EK>,
        importer: Arc<SSTImporter>,
        split_check_scheduler: Scheduler<SplitCheckTask>,
        background_worker: Worker,
        auto_split_controller: AutoSplitController,
        global_replication_state: Arc<Mutex<GlobalReplicationState>>,
        concurrency_manager: ConcurrencyManager,
    ) -> Result<()> {
        assert!(self.workers.is_none());
        // TODO: we can get cluster meta regularly too later.

        // TODO load coprocessors from configuration
        coprocessor_host
            .registry
            .register_admin_observer(100, BoxAdminObserver::new(SplitObserver));

        let workers = Workers {
            pd_worker,
            background_worker,
            cleanup_worker: Worker::new("cleanup-worker"),
            region_worker: Worker::new("region-worker"),
            coprocessor_host: coprocessor_host.clone(),
        };
        mgr.init()?;
        let region_runner = RegionRunner::new(
            engines.kv.clone(),
            mgr.clone(),
            cfg.value().snap_apply_batch_size.0 as usize,
            cfg.value().use_delete_range,
            workers.coprocessor_host.clone(),
            self.router(),
        );
        let region_scheduler = workers
            .region_worker
            .start_with_timer("snapshot-worker", region_runner);

        let raftlog_gc_runner = RaftlogGcRunner::new(self.router(), engines.clone());
        let raftlog_gc_scheduler = workers
            .background_worker
            .start_with_timer("raft-gc-worker", raftlog_gc_runner);
        let compact_runner = CompactRunner::new(engines.kv.clone());
        let cleanup_sst_runner = CleanupSSTRunner::new(
            meta.get_id(),
            self.router.clone(),
            Arc::clone(&importer),
            Arc::clone(&pd_client),
        );
        let cleanup_runner = CleanupRunner::new(compact_runner, cleanup_sst_runner);
        let cleanup_scheduler = workers
            .cleanup_worker
            .start("cleanup-worker", cleanup_runner);
        let consistency_check_runner =
            ConsistencyCheckRunner::<EK, _>::new(self.router.clone(), coprocessor_host.clone());
        let consistency_check_scheduler = workers
            .background_worker
            .start("consistency-check", consistency_check_runner);

        self.store_writers
            .spawn(meta.get_id(), &engines, &self.router, &trans, &cfg)?;

        let mut builder = RaftPollerBuilder {
            cfg,
            store: meta,
            engines,
            router: self.router.clone(),
            split_check_scheduler,
            region_scheduler,
            pd_scheduler: workers.pd_worker.scheduler(),
            consistency_check_scheduler,
            cleanup_scheduler,
            raftlog_gc_scheduler,
            apply_router: self.apply_router.clone(),
            trans,
            coprocessor_host,
            importer,
            snap_mgr: mgr.clone(),
            global_replication_state,
            global_stat: GlobalStoreStat::default(),
            store_meta,
            pending_create_peers: Arc::new(Mutex::new(HashMap::default())),
            feature_gate: pd_client.feature_gate().clone(),
            write_senders: self.store_writers.senders().clone(),
            io_reschedule_concurrent_count: Arc::new(AtomicUsize::new(0)),
        };
        let region_peers = builder.init()?;
        let engine = builder.engines.kv.clone();
        if engine.support_write_batch_vec() {
            self.start_system::<T, C, <EK as WriteBatchExt>::WriteBatchVec>(
                workers,
                region_peers,
                builder,
                auto_split_controller,
                concurrency_manager,
                mgr,
                pd_client,
            )?;
        } else {
            self.start_system::<T, C, <EK as WriteBatchExt>::WriteBatch>(
                workers,
                region_peers,
                builder,
                auto_split_controller,
                concurrency_manager,
                mgr,
                pd_client,
            )?;
        }
        Ok(())
    }

    fn start_system<T: Transport + 'static, C: PdClient + 'static, W: WriteBatch<EK> + 'static>(
        &mut self,
        mut workers: Workers<EK, ER>,
        region_peers: Vec<SenderFsmPair<EK, ER>>,
        builder: RaftPollerBuilder<EK, ER, T>,
        auto_split_controller: AutoSplitController,
        concurrency_manager: ConcurrencyManager,
        snap_mgr: SnapManager,
        pd_client: Arc<C>,
    ) -> Result<()> {
        let cfg = builder.cfg.value().clone();
        let store = builder.store.clone();

        let apply_poller_builder = ApplyPollerBuilder::<EK, W>::new(
            &builder,
            Box::new(self.router.clone()),
            self.apply_router.clone(),
        );
        self.apply_system
            .schedule_all(region_peers.iter().map(|pair| pair.1.get_peer()));

        {
            let mut meta = builder.store_meta.lock().unwrap();
            for (_, peer_fsm) in &region_peers {
                let peer = peer_fsm.get_peer();
                meta.readers
                    .insert(peer_fsm.region_id(), ReadDelegate::from_peer(peer));
            }
        }

        let router = Mutex::new(self.router.clone());
        pd_client.handle_reconnect(move || {
            router
                .lock()
                .unwrap()
                .broadcast_normal(|| PeerMsg::HeartbeatPd);
        });

        let tag = format!("raftstore-{}", store.get_id());
        self.system.spawn(tag, builder);
        let mut mailboxes = Vec::with_capacity(region_peers.len());
        let mut address = Vec::with_capacity(region_peers.len());
        for (tx, fsm) in region_peers {
            address.push(fsm.region_id());
            mailboxes.push((
                fsm.region_id(),
                BasicMailbox::new(tx, fsm, self.router.state_cnt().clone()),
            ));
        }
        self.router.register_all(mailboxes);

        // Make sure Msg::Start is the first message each FSM received.
        for addr in address {
            self.router.force_send(addr, PeerMsg::Start).unwrap();
        }
        self.router
            .send_control(StoreMsg::Start {
                store: store.clone(),
            })
            .unwrap();

        self.apply_system
            .spawn("apply".to_owned(), apply_poller_builder);

        let pd_runner = PdRunner::new(
            &cfg,
            store.get_id(),
            Arc::clone(&pd_client),
            self.router.clone(),
            workers.pd_worker.scheduler(),
            cfg.pd_store_heartbeat_tick_interval.0,
            auto_split_controller,
            concurrency_manager,
            snap_mgr,
            workers.pd_worker.remote(),
        );
        assert!(workers.pd_worker.start_with_timer(pd_runner));

        if let Err(e) = sys_util::thread::set_priority(sys_util::HIGH_PRI) {
            warn!("set thread priority for raftstore failed"; "error" => ?e);
        }
        self.workers = Some(workers);
        // This router will not be accessed again, free all caches.
        self.router.clear_cache();
        Ok(())
    }

    pub fn shutdown(&mut self) {
        if self.workers.is_none() {
            return;
        }
        let mut workers = self.workers.take().unwrap();
        // Wait all workers finish.
        workers.pd_worker.stop();

        self.apply_system.shutdown();
        MEMTRACE_APPLY_ROUTER_ALIVE.trace(TraceEvent::Reset(0));
        MEMTRACE_APPLY_ROUTER_LEAK.trace(TraceEvent::Reset(0));

        fail_point!("after_shutdown_apply");

        self.system.shutdown();
        self.store_writers.shutdown();
        MEMTRACE_RAFT_ROUTER_ALIVE.trace(TraceEvent::Reset(0));
        MEMTRACE_RAFT_ROUTER_LEAK.trace(TraceEvent::Reset(0));

        workers.coprocessor_host.shutdown();
        workers.cleanup_worker.stop();
        workers.region_worker.stop();
        workers.background_worker.stop();
    }
}

pub fn create_raft_batch_system<EK: KvEngine, ER: RaftEngine>(
    cfg: &Config,
) -> (RaftRouter<EK, ER>, RaftBatchSystem<EK, ER>) {
    let (store_tx, store_fsm) = StoreFsm::new(cfg);
    let (apply_router, apply_system) = create_apply_batch_system(cfg);
    let (router, system) =
        batch_system::create_system(&cfg.store_batch_system, store_tx, store_fsm);
    let raft_router = RaftRouter { router };
    let system = RaftBatchSystem {
        system,
        workers: None,
        apply_router,
        apply_system,
        router: raft_router.clone(),
        store_writers: StoreWriters::new(),
    };
    (raft_router, system)
}

#[derive(Debug, PartialEq)]
enum CheckMsgStatus {
    // The message is the first message to an existing peer.
    FirstRequest,
    // The message can be dropped silently
    DropMsg,
    // Try to create the peer
    NewPeer,
    // Try to create the peer which is the first one of this region on local store.
    NewPeerFirst,
}

impl<'a, EK: KvEngine, ER: RaftEngine, T: Transport> StoreFsmDelegate<'a, EK, ER, T> {
    /// Checks if the message is targeting a stale peer.
    fn check_msg(&mut self, msg: &RaftMessage) -> Result<CheckMsgStatus> {
        let region_id = msg.get_region_id();
        let from_epoch = msg.get_region_epoch();
        let msg_type = msg.get_message().get_msg_type();
        let from_store_id = msg.get_from_peer().get_store_id();
        let to_peer_id = msg.get_to_peer().get_id();

        // Check if the target peer is tombstone.
        let state_key = keys::region_state_key(region_id);
        let local_state: RegionLocalState =
            match self.ctx.engines.kv.get_msg_cf(CF_RAFT, &state_key)? {
                Some(state) => state,
                None => return Ok(CheckMsgStatus::NewPeerFirst),
            };

        if local_state.get_state() != PeerState::Tombstone {
            // Maybe split, but not registered yet.
            if !util::is_first_message(msg.get_message()) {
                self.ctx.raft_metrics.message_dropped.region_nonexistent += 1;
                return Err(box_err!(
                    "[region {}] region not exist but not tombstone: {:?}",
                    region_id,
                    local_state
                ));
            }
            info!(
                "region doesn't exist yet, wait for it to be split";
                "region_id" => region_id
            );
            return Ok(CheckMsgStatus::FirstRequest);
        }
        debug!(
            "region is in tombstone state";
            "region_id" => region_id,
            "region_local_state" => ?local_state,
        );
        let region = local_state.get_region();
        let region_epoch = region.get_region_epoch();
        if local_state.has_merge_state() {
            info!(
                "merged peer receives a stale message";
                "region_id" => region_id,
                "current_region_epoch" => ?region_epoch,
                "msg_type" => ?msg_type,
            );

            let merge_target = if let Some(peer) = util::find_peer(region, from_store_id) {
                // Maybe the target is promoted from learner to voter, but the follower
                // doesn't know it. So we only compare peer id.
                assert_eq!(peer.get_id(), msg.get_from_peer().get_id());
                // Let stale peer decides whether it should wait for merging or just remove
                // itself.
                Some(local_state.get_merge_state().get_target().to_owned())
            } else {
                // If a peer is isolated before prepare_merge and conf remove, it should just
                // remove itself.
                None
            };
            self.ctx
                .handle_stale_msg(msg, region_epoch.clone(), merge_target);
            return Ok(CheckMsgStatus::DropMsg);
        }
        // The region in this peer is already destroyed
        if util::is_epoch_stale(from_epoch, region_epoch) {
            self.ctx.raft_metrics.message_dropped.region_tombstone_peer += 1;
            info!(
                "tombstone peer receives a stale message";
                "region_id" => region_id,
                "from_region_epoch" => ?from_epoch,
                "current_region_epoch" => ?region_epoch,
                "msg_type" => ?msg_type,
            );
            if util::find_peer(region, from_store_id).is_none() {
                self.ctx.handle_stale_msg(msg, region_epoch.clone(), None);
            } else {
                let mut need_gc_msg = util::is_vote_msg(msg.get_message());
                if msg.has_extra_msg() {
                    // A learner can't vote so it sends the check-stale-peer msg to others to find out whether
                    // it is removed due to conf change or merge.
                    need_gc_msg |=
                        msg.get_extra_msg().get_type() == ExtraMessageType::MsgCheckStalePeer;
                    // For backward compatibility
                    need_gc_msg |=
                        msg.get_extra_msg().get_type() == ExtraMessageType::MsgRegionWakeUp;
                }
                if need_gc_msg {
                    let mut send_msg = RaftMessage::default();
                    send_msg.set_region_id(region_id);
                    send_msg.set_from_peer(msg.get_to_peer().clone());
                    send_msg.set_to_peer(msg.get_from_peer().clone());
                    send_msg.set_region_epoch(region_epoch.clone());
                    let extra_msg = send_msg.mut_extra_msg();
                    extra_msg.set_type(ExtraMessageType::MsgCheckStalePeerResponse);
                    extra_msg.set_check_peers(region.get_peers().into());
                    if let Err(e) = self.ctx.trans.send(send_msg) {
                        error!(?e;
                            "send check stale peer response message failed";
                            "region_id" => region_id,
                        );
                    }
                }
            }

            return Ok(CheckMsgStatus::DropMsg);
        }
        // A tombstone peer may not apply the conf change log which removes itself.
        // In this case, the local epoch is stale and the local peer can be found from region.
        // We can compare the local peer id with to_peer_id to verify whether it is correct to create a new peer.
        if let Some(local_peer_id) =
            util::find_peer(region, self.ctx.store_id()).map(|r| r.get_id())
        {
            if to_peer_id <= local_peer_id {
                self.ctx.raft_metrics.message_dropped.region_tombstone_peer += 1;
                info!(
                    "tombstone peer receives a stale message, local_peer_id >= to_peer_id in msg";
                    "region_id" => region_id,
                    "local_peer_id" => local_peer_id,
                    "to_peer_id" => to_peer_id,
                    "msg_type" => ?msg_type
                );
                return Ok(CheckMsgStatus::DropMsg);
            }
        }
        Ok(CheckMsgStatus::NewPeer)
    }

    fn on_raft_message(&mut self, msg: InspectedRaftMessage) -> Result<()> {
        let (heap_size, forwarded) = (msg.heap_size, Cell::new(false));
        defer!(if !forwarded.get() {
            MEMTRACE_RAFT_MESSAGES.trace(TraceEvent::Sub(heap_size));
        });

        let region_id = msg.msg.get_region_id();
        let msg = match self.ctx.router.send(region_id, PeerMsg::RaftMessage(msg)) {
            Ok(()) => {
                forwarded.set(true);
                return Ok(());
            }
            Err(TrySendError::Full(_)) => return Ok(()),
            Err(TrySendError::Disconnected(_)) if self.ctx.router.is_shutdown() => return Ok(()),
            Err(TrySendError::Disconnected(PeerMsg::RaftMessage(im))) => im.msg,
            Err(_) => unreachable!(),
        };

        debug!(
            "handle raft message";
            "from_peer_id" => msg.get_from_peer().get_id(),
            "to_peer_id" => msg.get_to_peer().get_id(),
            "store_id" => self.fsm.store.id,
            "region_id" => region_id,
            "msg_type" => %util::MsgType(&msg),
        );

        if msg.get_to_peer().get_store_id() != self.ctx.store_id() {
            warn!(
                "store not match, ignore it";
                "store_id" => self.ctx.store_id(),
                "to_store_id" => msg.get_to_peer().get_store_id(),
                "region_id" => region_id,
            );
            self.ctx.raft_metrics.message_dropped.mismatch_store_id += 1;
            return Ok(());
        }

        if !msg.has_region_epoch() {
            error!(
                "missing epoch in raft message, ignore it";
                "region_id" => region_id,
            );
            self.ctx.raft_metrics.message_dropped.mismatch_region_epoch += 1;
            return Ok(());
        }
        if msg.get_is_tombstone() || msg.has_merge_target() {
            // Target tombstone peer doesn't exist, so ignore it.
            return Ok(());
        }
        let check_msg_status = self.check_msg(&msg)?;
        let is_first_request = match check_msg_status {
            CheckMsgStatus::DropMsg => return Ok(()),
            CheckMsgStatus::FirstRequest => true,
            CheckMsgStatus::NewPeer | CheckMsgStatus::NewPeerFirst => {
                if self.maybe_create_peer(
                    region_id,
                    &msg,
                    check_msg_status == CheckMsgStatus::NewPeerFirst,
                )? {
                    // Peer created, send the message again.
                    let peer_msg = PeerMsg::RaftMessage(InspectedRaftMessage { heap_size, msg });
                    if self.ctx.router.send(region_id, peer_msg).is_ok() {
                        forwarded.set(true);
                    }
                    return Ok(());
                }
                // Can't create peer, see if we should keep this message
                util::is_first_message(msg.get_message())
            }
        };
        if is_first_request {
            // To void losing messages, either put it to pending_msg or force send.
            let mut store_meta = self.ctx.store_meta.lock().unwrap();
            if !store_meta.regions.contains_key(&region_id) {
                // Save one pending message for a peer is enough, remove
                // the previous pending message of this peer
                store_meta
                    .pending_msgs
                    .swap_remove_front(|m| m.get_to_peer() == msg.get_to_peer());

                store_meta.pending_msgs.push(msg);
            } else {
                drop(store_meta);
                let peer_msg = PeerMsg::RaftMessage(InspectedRaftMessage { heap_size, msg });
                if let Err(e) = self.ctx.router.force_send(region_id, peer_msg) {
                    warn!("handle first request failed"; "region_id" => region_id, "error" => ?e);
                } else {
                    forwarded.set(true);
                }
            }
        }
        Ok(())
    }

    /// If target peer doesn't exist, create it.
    ///
    /// return false to indicate that target peer is in invalid state or
    /// doesn't exist and can't be created.
    fn maybe_create_peer(
        &mut self,
        region_id: u64,
        msg: &RaftMessage,
        is_local_first: bool,
    ) -> Result<bool> {
        if !is_initial_msg(msg.get_message()) {
            let msg_type = msg.get_message().get_msg_type();
            debug!(
                "target peer doesn't exist, stale message";
                "target_peer" => ?msg.get_to_peer(),
                "region_id" => region_id,
                "msg_type" => ?msg_type,
            );
            self.ctx.raft_metrics.message_dropped.stale_msg += 1;
            return Ok(false);
        }

        if is_local_first {
            let mut pending_create_peers = self.ctx.pending_create_peers.lock().unwrap();
            if pending_create_peers.contains_key(&region_id) {
                return Ok(false);
            }
            pending_create_peers.insert(region_id, (msg.get_to_peer().get_id(), false));
        }

        let res = self.maybe_create_peer_internal(region_id, msg, is_local_first);
        // If failed, i.e. Err or Ok(false), remove this peer data from `pending_create_peers`.
        if res.as_ref().map_or(true, |b| !*b) && is_local_first {
            let mut pending_create_peers = self.ctx.pending_create_peers.lock().unwrap();
            if let Some(status) = pending_create_peers.get(&region_id) {
                if *status == (msg.get_to_peer().get_id(), false) {
                    pending_create_peers.remove(&region_id);
                }
            }
        }
        res
    }

    fn maybe_create_peer_internal(
        &mut self,
        region_id: u64,
        msg: &RaftMessage,
        is_local_first: bool,
    ) -> Result<bool> {
        if is_local_first
            && self
                .ctx
                .engines
                .kv
                .get_value_cf(CF_RAFT, &keys::region_state_key(region_id))?
                .is_some()
        {
            return Ok(false);
        }

        let target = msg.get_to_peer();

        let mut meta = self.ctx.store_meta.lock().unwrap();
        if meta.regions.contains_key(&region_id) {
            return Ok(true);
        }
        fail_point!("after_acquire_store_meta_on_maybe_create_peer_internal");

        if is_local_first {
            let pending_create_peers = self.ctx.pending_create_peers.lock().unwrap();
            match pending_create_peers.get(&region_id) {
                Some(status) if *status == (msg.get_to_peer().get_id(), false) => (),
                // If changed, it means this peer has been/will be replaced from the new one from splitting.
                _ => return Ok(false),
            }
            // Note that `StoreMeta` lock is held and status is (peer_id, false) in `pending_create_peers` now.
            // If this peer is created from splitting latter and then status in `pending_create_peers` is changed,
            // that peer creation in `on_ready_split_region` must be executed **after** current peer creation
            // because of the `StoreMeta` lock.
        }

        let mut is_overlapped = false;
        let mut regions_to_destroy = vec![];
        for (_, id) in meta.region_ranges.range((
            Excluded(data_key(msg.get_start_key())),
            Unbounded::<Vec<u8>>,
        )) {
            let exist_region = &meta.regions[id];
            if enc_start_key(exist_region) >= data_end_key(msg.get_end_key()) {
                break;
            }

            debug!(
                "msg is overlapped with exist region";
                "region_id" => region_id,
                "msg" => ?msg,
                "exist_region" => ?exist_region,
            );
            let (can_destroy, merge_to_this_peer) = maybe_destroy_source(
                &meta,
                region_id,
                target.get_id(),
                exist_region.get_id(),
                msg.get_region_epoch().to_owned(),
            );
            if can_destroy {
                if !merge_to_this_peer {
                    regions_to_destroy.push(exist_region.get_id());
                } else {
                    error!(
                        "A new peer has a merge source peer";
                        "region_id" => region_id,
                        "peer_id" => target.get_id(),
                        "source_region" => ?exist_region,
                    );
                    if self.ctx.cfg.dev_assert {
                        panic!(
                            "something is wrong, maybe PD do not ensure all target peers exist before merging"
                        );
                    }
                }
                continue;
            }
            is_overlapped = true;
            if msg.get_region_epoch().get_version() > exist_region.get_region_epoch().get_version()
            {
                // If new region's epoch version is greater than exist region's, the exist region
                // may has been merged/splitted already.
                let _ = self.ctx.router.force_send(
                    exist_region.get_id(),
                    PeerMsg::CasualMessage(CasualMessage::RegionOverlapped),
                );
            }
        }

        if is_overlapped {
            self.ctx.raft_metrics.message_dropped.region_overlap += 1;
            return Ok(false);
        }

        for id in regions_to_destroy {
            self.ctx
                .router
                .force_send(
                    id,
                    PeerMsg::SignificantMsg(SignificantMsg::MergeResult {
                        target_region_id: region_id,
                        target: target.clone(),
                        result: MergeResultKind::Stale,
                    }),
                )
                .unwrap();
        }

        // New created peers should know it's learner or not.
        let (tx, mut peer) = PeerFsm::replicate(
            self.ctx.store_id(),
            &self.ctx.cfg,
            self.ctx.region_scheduler.clone(),
            self.ctx.engines.clone(),
            region_id,
            target.clone(),
        )?;

        // WARNING: The checking code must be above this line.
        // Now all checking passed

        let mut replication_state = self.ctx.global_replication_state.lock().unwrap();
        peer.peer.init_replication_mode(&mut *replication_state);
        drop(replication_state);

        peer.peer.local_first_replicate = is_local_first;

        // Following snapshot may overlap, should insert into region_ranges after
        // snapshot is applied.
        meta.regions
            .insert(region_id, peer.get_peer().region().to_owned());
        meta.region_read_progress
            .insert(region_id, peer.peer.read_progress.clone());

        let mailbox = BasicMailbox::new(tx, peer, self.ctx.router.state_cnt().clone());
        self.ctx.router.register(region_id, mailbox);
        self.ctx
            .router
            .force_send(region_id, PeerMsg::Start)
            .unwrap();
        Ok(true)
    }

    fn on_compaction_finished(&mut self, event: EK::CompactedEvent) {
        if event.is_size_declining_trivial(self.ctx.cfg.region_split_check_diff.0) {
            return;
        }

        let output_level_str = event.output_level_label();
        COMPACTION_DECLINED_BYTES
            .with_label_values(&[&output_level_str])
            .observe(event.total_bytes_declined() as f64);

        // self.cfg.region_split_check_diff.0 / 16 is an experienced value.
        let mut region_declined_bytes = {
            let meta = self.ctx.store_meta.lock().unwrap();
            event.calc_ranges_declined_bytes(
                &meta.region_ranges,
                self.ctx.cfg.region_split_check_diff.0 / 16,
            )
        };

        COMPACTION_RELATED_REGION_COUNT
            .with_label_values(&[&output_level_str])
            .observe(region_declined_bytes.len() as f64);

        for (region_id, declined_bytes) in region_declined_bytes.drain(..) {
            let _ = self.ctx.router.send(
                region_id,
                PeerMsg::CasualMessage(CasualMessage::CompactionDeclinedBytes {
                    bytes: declined_bytes,
                }),
            );
        }
    }

    fn register_compact_check_tick(&self) {
        self.ctx.schedule_store_tick(
            StoreTick::CompactCheck,
            self.ctx.cfg.region_compact_check_interval.0,
        )
    }

    fn on_compact_check_tick(&mut self) {
        self.register_compact_check_tick();
        if self.ctx.cleanup_scheduler.is_busy() {
            debug!(
                "compact worker is busy, check space redundancy next time";
                "store_id" => self.fsm.store.id,
            );
            return;
        }

        if self
            .ctx
            .engines
            .kv
            .auto_compactions_is_disabled()
            .expect("cf")
        {
            debug!(
                "skip compact check when disabled auto compactions";
                "store_id" => self.fsm.store.id,
            );
            return;
        }

        // Start from last checked key.
        let mut ranges_need_check =
            Vec::with_capacity(self.ctx.cfg.region_compact_check_step as usize + 1);
        ranges_need_check.push(self.fsm.store.last_compact_checked_key.clone());

        let largest_key = {
            let meta = self.ctx.store_meta.lock().unwrap();
            if meta.region_ranges.is_empty() {
                debug!(
                    "there is no range need to check";
                    "store_id" => self.fsm.store.id
                );
                return;
            }

            // Collect continuous ranges.
            let left_ranges = meta.region_ranges.range((
                Excluded(self.fsm.store.last_compact_checked_key.clone()),
                Unbounded::<Key>,
            ));
            ranges_need_check.extend(
                left_ranges
                    .take(self.ctx.cfg.region_compact_check_step as usize)
                    .map(|(k, _)| k.to_owned()),
            );

            // Update last_compact_checked_key.
            meta.region_ranges.keys().last().unwrap().to_vec()
        };

        let last_key = ranges_need_check.last().unwrap().clone();
        if last_key == largest_key {
            // Range [largest key, DATA_MAX_KEY) also need to check.
            if last_key != keys::DATA_MAX_KEY.to_vec() {
                ranges_need_check.push(keys::DATA_MAX_KEY.to_vec());
            }
            // Next task will start from the very beginning.
            self.fsm.store.last_compact_checked_key = keys::DATA_MIN_KEY.to_vec();
        } else {
            self.fsm.store.last_compact_checked_key = last_key;
        }

        // Schedule the task.
        let cf_names = vec![CF_DEFAULT.to_owned(), CF_WRITE.to_owned()];
        if let Err(e) = self.ctx.cleanup_scheduler.schedule(CleanupTask::Compact(
            CompactTask::CheckAndCompact {
                cf_names,
                ranges: ranges_need_check,
                tombstones_num_threshold: self.ctx.cfg.region_compact_min_tombstones,
                tombstones_percent_threshold: self.ctx.cfg.region_compact_tombstones_percent,
            },
        )) {
            error!(
                "schedule space check task failed";
                "store_id" => self.fsm.store.id,
                "err" => ?e,
            );
        }
    }

    fn store_heartbeat_pd(&mut self) {
        let mut stats = StoreStats::default();

        stats.set_store_id(self.ctx.store_id());
        {
            let meta = self.ctx.store_meta.lock().unwrap();
            stats.set_region_count(meta.regions.len() as u32);
        }

        let snap_stats = self.ctx.snap_mgr.stats();
        stats.set_sending_snap_count(snap_stats.sending_count as u32);
        stats.set_receiving_snap_count(snap_stats.receiving_count as u32);
        STORE_SNAPSHOT_TRAFFIC_GAUGE_VEC
            .with_label_values(&["sending"])
            .set(snap_stats.sending_count as i64);
        STORE_SNAPSHOT_TRAFFIC_GAUGE_VEC
            .with_label_values(&["receiving"])
            .set(snap_stats.receiving_count as i64);

        stats.set_start_time(self.fsm.store.start_time.unwrap().sec as u32);

        // report store write flow to pd
        stats.set_bytes_written(
            self.ctx
                .global_stat
                .stat
                .engine_total_bytes_written
                .swap(0, Ordering::SeqCst),
        );
        stats.set_keys_written(
            self.ctx
                .global_stat
                .stat
                .engine_total_keys_written
                .swap(0, Ordering::SeqCst),
        );

        stats.set_is_busy(
            self.ctx
                .global_stat
                .stat
                .is_busy
                .swap(false, Ordering::SeqCst),
        );

        let mut query_stats = QueryStats::default();
        query_stats.set_put(
            self.ctx
                .global_stat
                .stat
                .engine_total_query_put
                .swap(0, Ordering::SeqCst),
        );
        query_stats.set_delete(
            self.ctx
                .global_stat
                .stat
                .engine_total_query_delete
                .swap(0, Ordering::SeqCst),
        );
        query_stats.set_delete_range(
            self.ctx
                .global_stat
                .stat
                .engine_total_query_delete_range
                .swap(0, Ordering::SeqCst),
        );
        stats.set_query_stats(query_stats);

        let store_info = StoreInfo {
            kv_engine: self.ctx.engines.kv.clone(),
            raft_engine: self.ctx.engines.raft.clone(),
            capacity: self.ctx.cfg.capacity.0,
        };

        let task = PdTask::StoreHeartbeat {
            stats,
            store_info,
            send_detailed_report: false,
        };
        if let Err(e) = self.ctx.pd_scheduler.schedule(task) {
            error!("notify pd failed";
                "store_id" => self.fsm.store.id,
                "err" => ?e
            );
        }
    }

    fn on_pd_store_heartbeat_tick(&mut self) {
        self.store_heartbeat_pd();
        self.register_pd_store_heartbeat_tick();
    }

    fn handle_snap_mgr_gc(&mut self) -> Result<()> {
        fail_point!("peer_2_handle_snap_mgr_gc", self.fsm.store.id == 2, |_| Ok(
            ()
        ));
        let snap_keys = self.ctx.snap_mgr.list_idle_snap()?;
        if snap_keys.is_empty() {
            return Ok(());
        }
        let (mut last_region_id, mut keys) = (0, vec![]);
        let schedule_gc_snap = |region_id: u64, snaps| -> Result<()> {
            debug!(
                "schedule snap gc";
                "store_id" => self.fsm.store.id,
                "region_id" => region_id,
            );

            let gc_snap = PeerMsg::CasualMessage(CasualMessage::GcSnap { snaps });
            match self.ctx.router.send(region_id, gc_snap) {
                Ok(()) => Ok(()),
                Err(TrySendError::Disconnected(_)) if self.ctx.router.is_shutdown() => Ok(()),
                Err(TrySendError::Disconnected(PeerMsg::CasualMessage(
                    CasualMessage::GcSnap { snaps },
                ))) => {
                    // The snapshot exists because MsgAppend has been rejected. So the
                    // peer must have been exist. But now it's disconnected, so the peer
                    // has to be destroyed instead of being created.
                    info!(
                        "region is disconnected, remove snaps";
                        "region_id" => region_id,
                        "snaps" => ?snaps,
                    );
                    for (key, is_sending) in snaps {
                        let snap = match self.ctx.snap_mgr.get_snapshot_for_gc(&key, is_sending) {
                            Ok(snap) => snap,
                            Err(e) => {
                                error!(%e;
                                    "failed to load snapshot";
                                    "snapshot" => ?key,
                                );
                                continue;
                            }
                        };
                        self.ctx
                            .snap_mgr
                            .delete_snapshot(&key, snap.as_ref(), false);
                    }
                    Ok(())
                }
                Err(TrySendError::Full(_)) => Ok(()),
                Err(TrySendError::Disconnected(_)) => unreachable!(),
            }
        };
        for (key, is_sending) in snap_keys {
            if last_region_id == key.region_id {
                keys.push((key, is_sending));
                continue;
            }

            if !keys.is_empty() {
                schedule_gc_snap(last_region_id, keys)?;
                keys = vec![];
            }

            last_region_id = key.region_id;
            keys.push((key, is_sending));
        }
        if !keys.is_empty() {
            schedule_gc_snap(last_region_id, keys)?;
        }
        Ok(())
    }

    fn on_snap_mgr_gc(&mut self) {
        if let Err(e) = self.handle_snap_mgr_gc() {
            error!(?e;
                "handle gc snap failed";
                "store_id" => self.fsm.store.id,
            );
        }
        self.register_snap_mgr_gc_tick();
    }

    fn on_compact_lock_cf(&mut self) {
        // Create a compact lock cf task(compact whole range) and schedule directly.
        let lock_cf_bytes_written = self
            .ctx
            .global_stat
            .stat
            .lock_cf_bytes_written
            .load(Ordering::SeqCst);
        if lock_cf_bytes_written > self.ctx.cfg.lock_cf_compact_bytes_threshold.0 {
            self.ctx
                .global_stat
                .stat
                .lock_cf_bytes_written
                .fetch_sub(lock_cf_bytes_written, Ordering::SeqCst);

            let task = CompactTask::Compact {
                cf_name: String::from(CF_LOCK),
                start_key: None,
                end_key: None,
            };
            if let Err(e) = self
                .ctx
                .cleanup_scheduler
                .schedule(CleanupTask::Compact(task))
            {
                error!(
                    "schedule compact lock cf task failed";
                    "store_id" => self.fsm.store.id,
                    "err" => ?e,
                );
            }
        }

        self.register_compact_lock_cf_tick();
    }

    fn register_pd_store_heartbeat_tick(&self) {
        self.ctx.schedule_store_tick(
            StoreTick::PdStoreHeartbeat,
            self.ctx.cfg.pd_store_heartbeat_tick_interval.0,
        );
    }

    fn register_snap_mgr_gc_tick(&self) {
        self.ctx
            .schedule_store_tick(StoreTick::SnapGc, self.ctx.cfg.snap_mgr_gc_tick_interval.0)
    }

    fn register_compact_lock_cf_tick(&self) {
        self.ctx.schedule_store_tick(
            StoreTick::CompactLockCf,
            self.ctx.cfg.lock_cf_compact_interval.0,
        )
    }
}

impl<'a, EK: KvEngine, ER: RaftEngine, T: Transport> StoreFsmDelegate<'a, EK, ER, T> {
    fn on_validate_sst_result(&mut self, ssts: Vec<SstMeta>) {
        if ssts.is_empty() || self.ctx.importer.get_mode() == SwitchMode::Import {
            return;
        }
        // A stale peer can still ingest a stale SST before it is
        // destroyed. We need to make sure that no stale peer exists.
        let mut delete_ssts = Vec::new();
        {
            let meta = self.ctx.store_meta.lock().unwrap();
            for sst in ssts {
                if !meta.regions.contains_key(&sst.get_region_id()) {
                    delete_ssts.push(sst);
                }
            }
        }
        if delete_ssts.is_empty() {
            return;
        }

        let task = CleanupSSTTask::DeleteSST { ssts: delete_ssts };
        if let Err(e) = self
            .ctx
            .cleanup_scheduler
            .schedule(CleanupTask::CleanupSST(task))
        {
            error!(
                "schedule to delete ssts failed";
                "store_id" => self.fsm.store.id,
                "err" => ?e,
            );
        }
    }

    fn on_cleanup_import_sst(&mut self) -> Result<()> {
        let mut delete_ssts = Vec::new();
        let mut validate_ssts = Vec::new();

        let ssts = box_try!(self.ctx.importer.list_ssts());
        if ssts.is_empty() {
            return Ok(());
        }
        {
            let meta = self.ctx.store_meta.lock().unwrap();
            for sst in ssts {
                if let Some(r) = meta.regions.get(&sst.get_region_id()) {
                    let region_epoch = r.get_region_epoch();
                    if util::is_epoch_stale(sst.get_region_epoch(), region_epoch) {
                        // If the SST epoch is stale, it will not be ingested anymore.
                        delete_ssts.push(sst);
                    }
                } else {
                    // If the peer doesn't exist, we need to validate the SST through PD.
                    validate_ssts.push(sst);
                }
            }
        }

        if !delete_ssts.is_empty() {
            let task = CleanupSSTTask::DeleteSST { ssts: delete_ssts };
            if let Err(e) = self
                .ctx
                .cleanup_scheduler
                .schedule(CleanupTask::CleanupSST(task))
            {
                error!(
                    "schedule to delete ssts failed";
                    "store_id" => self.fsm.store.id,
                    "err" => ?e
                );
            }
        }

        // When there is an import job running, the region which this sst belongs may has not been
        //  split from the origin region because the apply thread is so busy that it can not apply
        //  SplitRequest as soon as possible. So we can not delete this sst file.
        if !validate_ssts.is_empty() && self.ctx.importer.get_mode() != SwitchMode::Import {
            let task = CleanupSSTTask::ValidateSST {
                ssts: validate_ssts,
            };
            if let Err(e) = self
                .ctx
                .cleanup_scheduler
                .schedule(CleanupTask::CleanupSST(task))
            {
                error!(
                   "schedule to validate ssts failed";
                   "store_id" => self.fsm.store.id,
                   "err" => ?e,
                );
            }
        }

        Ok(())
    }

    fn register_consistency_check_tick(&mut self) {
        self.ctx.schedule_store_tick(
            StoreTick::ConsistencyCheck,
            self.ctx.cfg.consistency_check_interval.0,
        )
    }

    fn on_consistency_check_tick(&mut self) {
        self.register_consistency_check_tick();
        if self.ctx.consistency_check_scheduler.is_busy() {
            return;
        }
        let (mut target_region_id, mut oldest) = (0, Instant::now());
        let target_peer = {
            let meta = self.ctx.store_meta.lock().unwrap();
            for region_id in meta.regions.keys() {
                match self.fsm.store.consistency_check_time.get(region_id) {
                    Some(time) => {
                        if *time < oldest {
                            oldest = *time;
                            target_region_id = *region_id;
                        }
                    }
                    None => {
                        target_region_id = *region_id;
                        break;
                    }
                }
            }
            if target_region_id == 0 {
                return;
            }
            match util::find_peer(&meta.regions[&target_region_id], self.ctx.store_id()) {
                None => return,
                Some(p) => p.clone(),
            }
        };
        info!(
            "scheduling consistency check for region";
            "store_id" => self.fsm.store.id,
            "region_id" => target_region_id,
        );
        self.fsm
            .store
            .consistency_check_time
            .insert(target_region_id, Instant::now());
        let mut request = new_admin_request(target_region_id, target_peer);
        let mut admin = AdminRequest::default();
        admin.set_cmd_type(AdminCmdType::ComputeHash);
        self.ctx
            .coprocessor_host
            .on_prepropose_compute_hash(admin.mut_compute_hash());
        request.set_admin_request(admin);

        let _ = self.ctx.router.send(
            target_region_id,
            PeerMsg::RaftCommand(RaftCommand::new(request, Callback::None)),
        );
    }

    fn on_cleanup_import_sst_tick(&mut self) {
        if let Err(e) = self.on_cleanup_import_sst() {
            error!(?e;
                "cleanup import sst failed";
                "store_id" => self.fsm.store.id,
            );
        }
        self.register_cleanup_import_sst_tick();
    }

    fn register_cleanup_import_sst_tick(&self) {
        self.ctx.schedule_store_tick(
            StoreTick::CleanupImportSST,
            self.ctx.cfg.cleanup_import_sst_interval.0,
        )
    }

    fn clear_region_size_in_range(&mut self, start_key: &[u8], end_key: &[u8]) {
        let start_key = data_key(start_key);
        let end_key = data_end_key(end_key);

        let mut regions = vec![];
        {
            let meta = self.ctx.store_meta.lock().unwrap();
            for (_, region_id) in meta
                .region_ranges
                .range((Excluded(start_key), Included(end_key)))
            {
                regions.push(*region_id);
            }
        }
        for region_id in regions {
            let _ = self.ctx.router.send(
                region_id,
                PeerMsg::CasualMessage(CasualMessage::ClearRegionSize),
            );
        }
    }

    fn on_store_unreachable(&mut self, store_id: u64) {
        let now = Instant::now();
        if self
            .fsm
            .store
            .last_unreachable_report
            .get(&store_id)
            .map_or(UNREACHABLE_BACKOFF, |t| now.saturating_duration_since(*t))
            < UNREACHABLE_BACKOFF
        {
            return;
        }
        info!(
            "broadcasting unreachable";
            "store_id" => self.fsm.store.id,
            "unreachable_store_id" => store_id,
        );
        self.fsm.store.last_unreachable_report.insert(store_id, now);
        // It's possible to acquire the lock and only send notification to
        // involved regions. However loop over all the regions can take a
        // lot of time, which may block other operations.
        self.ctx.router.report_unreachable(store_id);
    }

    fn on_update_replication_mode(&mut self, status: ReplicationStatus) {
        let mut state = self.ctx.global_replication_state.lock().unwrap();
        if state.status().mode == status.mode {
            if status.get_mode() == ReplicationMode::Majority {
                return;
            }
            let exist_dr = state.status().get_dr_auto_sync();
            let dr = status.get_dr_auto_sync();
            if exist_dr.state_id == dr.state_id && exist_dr.state == dr.state {
                return;
            }
        }
        info!("updating replication mode"; "status" => ?status);
        state.set_status(status);
        drop(state);
        self.ctx.router.report_status_update()
    }

    fn on_create_peer(&self, region: Region) {
        info!("creating a peer"; "peer" => ?region);
        let mut kv_wb = self.ctx.engines.kv.write_batch();
        let region_state_key = keys::region_state_key(region.get_id());
        match self
            .ctx
            .engines
            .kv
            .get_msg_cf::<RegionLocalState>(CF_RAFT, &region_state_key)
        {
            Ok(Some(region_state)) => {
                info!(
                    "target region already exists, existing region: {:?}, want to create: {:?}",
                    region_state, region
                );
                return;
            }
            Ok(None) => {}
            Err(e) => {
                panic!("cannot determine whether {:?} exists, err {:?}", region, e)
            }
        };
        peer_storage::write_peer_state(&mut kv_wb, &region, PeerState::Normal, None)
            .unwrap_or_else(|e| {
                panic!(
                    "fail to add peer state into write batch while creating {:?} err {:?}",
                    region, e
                )
            });
        let mut write_opts = WriteOptions::new();
        write_opts.set_sync(true);
        if let Err(e) = kv_wb.write_opt(&write_opts) {
            panic!("fail to write while creating {:?} err {:?}", region, e);
        }
        let (sender, mut peer) = match PeerFsm::create(
            self.ctx.store.get_id(),
            &self.ctx.cfg,
            self.ctx.region_scheduler.clone(),
            self.ctx.engines.clone(),
            &region,
        ) {
            Ok((sender, peer)) => (sender, peer),
            Err(e) => {
                panic!(
                    "fail to create peer fsm while creating {:?} err {:?}",
                    region, e
                );
            }
        };
        let mut replication_state = self.ctx.global_replication_state.lock().unwrap();
        peer.peer.init_replication_mode(&mut *replication_state);
        peer.peer.activate(self.ctx);
        let mut meta = self.ctx.store_meta.lock().unwrap();
        for (_, id) in meta.region_ranges.range((
            Excluded(data_key(region.get_start_key())),
            Unbounded::<Vec<u8>>,
        )) {
            let exist_region = &meta.regions[id];
            if enc_start_key(exist_region) >= data_end_key(region.get_end_key()) {
                break;
            }
            panic!(
                "{:?} is overlapped with an existing region {:?}",
                region, exist_region
            );
        }
        if meta
            .region_ranges
            .insert(enc_end_key(&region), region.get_id())
            .is_some()
            || meta
                .readers
                .insert(region.get_id(), ReadDelegate::from_peer(peer.get_peer()))
                .is_some()
            || meta
                .region_read_progress
                .insert(region.get_id(), peer.peer.read_progress.clone())
                .is_some()
        {
            panic!(
                "key conflicts while insert region {:?} into store meta",
                region
            );
        }
        let mailbox = BasicMailbox::new(sender, peer, self.ctx.router.state_cnt().clone());
        self.ctx.router.register(region.get_id(), mailbox);
        self.ctx
            .router
            .force_send(region.get_id(), PeerMsg::Start)
            .unwrap();
    }

    fn register_raft_engine_purge_tick(&self) {
        self.ctx.schedule_store_tick(
            StoreTick::RaftEnginePurge,
            self.ctx.cfg.raft_engine_purge_interval.0,
        )
    }

    fn on_raft_engine_purge_tick(&self) {
        let scheduler = &self.ctx.raftlog_gc_scheduler;
        let _ = scheduler.schedule(RaftlogGcTask::Purge);
        self.register_raft_engine_purge_tick();
    }
}

#[cfg(test)]
mod tests {
    use engine_rocks::RangeOffsets;
    use engine_rocks::RangeProperties;
    use engine_rocks::RocksCompactedEvent;

    use super::*;

    #[test]
    fn test_calc_region_declined_bytes() {
        let prop = RangeProperties {
            offsets: vec![
                (
                    b"a".to_vec(),
                    RangeOffsets {
                        size: 4 * 1024,
                        keys: 1,
                    },
                ),
                (
                    b"b".to_vec(),
                    RangeOffsets {
                        size: 8 * 1024,
                        keys: 2,
                    },
                ),
                (
                    b"c".to_vec(),
                    RangeOffsets {
                        size: 12 * 1024,
                        keys: 3,
                    },
                ),
            ],
        };
        let event = RocksCompactedEvent {
            cf: "default".to_owned(),
            output_level: 3,
            total_input_bytes: 12 * 1024,
            total_output_bytes: 0,
            start_key: prop.smallest_key().unwrap(),
            end_key: prop.largest_key().unwrap(),
            input_props: vec![prop],
            output_props: vec![],
        };

        let mut region_ranges = BTreeMap::new();
        region_ranges.insert(b"a".to_vec(), 1);
        region_ranges.insert(b"b".to_vec(), 2);
        region_ranges.insert(b"c".to_vec(), 3);

        let declined_bytes = event.calc_ranges_declined_bytes(&region_ranges, 1024);
        let expected_declined_bytes = vec![(2, 8192), (3, 4096)];
        assert_eq!(declined_bytes, expected_declined_bytes);
    }
}<|MERGE_RESOLUTION|>--- conflicted
+++ resolved
@@ -835,30 +835,27 @@
             .process_ready
             .observe(duration_to_sec(dur));
 
-<<<<<<< HEAD
         if now.saturating_duration_since(self.last_flush_time) >= Duration::from_millis(1) {
             self.last_flush_time = now;
             self.need_flush_events = false;
             self.flush_events();
         } else {
             self.need_flush_events = true;
-=======
-        for mut inspector in std::mem::take(&mut self.poll_ctx.pending_latency_inspect) {
-            inspector.record_store_process(self.timer.saturating_elapsed());
+        }
+
+        if !self.poll_ctx.pending_latency_inspect.is_empty() {
+            for inspector in &mut self.poll_ctx.pending_latency_inspect {
+                inspector.record_store_process(dur);
+            }
             let writer_id = rand::random::<usize>() % self.poll_ctx.cfg.store_io_pool_size;
             if let Err(err) =
                 self.poll_ctx.write_senders[writer_id].try_send(WriteMsg::LatencyInspect {
-                    send_time: TiInstant::now(),
-                    inspector,
+                    send_time: now,
+                    inspector: std::mem::take(&mut self.poll_ctx.pending_latency_inspect),
                 })
             {
                 warn!("send latency inspecting to write workers failed"; "err" => ?err);
             }
-        }
-
-        for peer in peers {
-            peer.update_memory_trace(&mut self.trace_event);
->>>>>>> 7586420a
         }
     }
 
