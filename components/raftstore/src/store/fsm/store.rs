--- conflicted
+++ resolved
@@ -645,10 +645,7 @@
     cfg_tracker: Tracker<Config>,
     trace_event: TraceEvent,
     last_flush_time: TiInstant,
-<<<<<<< HEAD
-=======
     need_flush_events: bool,
->>>>>>> 7af33bbd
     last_flush_msg_time: TiInstant,
 }
 
@@ -790,13 +787,10 @@
     }
 
     fn end(&mut self, peers: &mut [Box<PeerFsm<EK, ER>>]) {
-<<<<<<< HEAD
-=======
         for peer in peers {
             peer.update_memory_trace(&mut self.trace_event);
         }
 
->>>>>>> 7af33bbd
         let now = TiInstant::now();
         if self.poll_ctx.trans.need_flush()
             && now.saturating_duration_since(self.last_flush_msg_time)
@@ -806,31 +800,12 @@
             self.poll_ctx.trans.flush();
         }
 
-<<<<<<< HEAD
-        for peer in peers {
-            peer.update_memory_trace(&mut self.trace_event);
-        }
-
-        if now.saturating_duration_since(self.last_flush_time)
-            >= self.poll_ctx.cfg.store_events_flush_interval.0
-        {
-            self.last_flush_time = now;
-            self.flush_events();
-        }
-
-        let dur = self.timer.saturating_elapsed();
-=======
         let dur = now.saturating_duration_since(self.timer);
->>>>>>> 7af33bbd
         if self.poll_ctx.has_ready {
             // Only enable the fail point when the store id is equal to 3, which is
             // the id of slow store in tests.
             fail_point!("on_raft_ready", self.poll_ctx.store_id() == 3, |_| {});
 
-<<<<<<< HEAD
-            let dur = self.timer.saturating_elapsed();
-=======
->>>>>>> 7af33bbd
             if !self.poll_ctx.store_stat.is_busy {
                 let election_timeout = Duration::from_millis(
                     self.poll_ctx.cfg.raft_base_tick_interval.as_millis()
@@ -860,13 +835,6 @@
             .process_ready
             .observe(duration_to_sec(dur));
 
-<<<<<<< HEAD
-        for mut inspector in std::mem::take(&mut self.poll_ctx.pending_latency_inspect) {
-            inspector.record_store_process(dur);
-            // TODO: Maybe we need to inspect the latency related to apply worker later.
-            inspector.finish();
-        }
-=======
         if now.saturating_duration_since(self.last_flush_time) >= Duration::from_millis(1) {
             self.last_flush_time = now;
             self.need_flush_events = false;
@@ -889,21 +857,15 @@
                 warn!("send latency inspecting to write workers failed"; "err" => ?err);
             }
         }
->>>>>>> 7af33bbd
     }
 
     fn pause(&mut self) {
         if self.poll_ctx.trans.need_flush() {
             self.poll_ctx.trans.flush();
         }
-<<<<<<< HEAD
-
-        self.flush_events();
-=======
         if self.need_flush_events {
             self.flush_events();
         }
->>>>>>> 7af33bbd
     }
 }
 
@@ -1162,10 +1124,7 @@
             cfg_tracker: self.cfg.clone().tracker(tag),
             trace_event: TraceEvent::default(),
             last_flush_time: TiInstant::now(),
-<<<<<<< HEAD
-=======
             need_flush_events: false,
->>>>>>> 7af33bbd
             last_flush_msg_time: TiInstant::now(),
         }
     }
