--- conflicted
+++ resolved
@@ -2750,12 +2750,6 @@
 impl<'a, EK: KvEngine, ER: RaftEngine, T: Transport> StoreFsmDelegate<'a, EK, ER, T> {
     fn on_cleanup_import_sst(&mut self) -> Result<()> {
         let mut delete_ssts = Vec::new();
-<<<<<<< HEAD
-=======
-        let mut validate_ssts = Vec::new();
-        let import_size = box_try!(self.ctx.importer.get_total_size());
-        STORE_SIZE_EVENT_INT_VEC.import_size.set(import_size as i64);
->>>>>>> e29d3a98
 
         let ssts = box_try!(self.ctx.importer.list_ssts());
         if ssts.is_empty() {
