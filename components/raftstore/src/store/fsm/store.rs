// Copyright 2016 TiKV Project Authors. Licensed under Apache-2.0.

use std::cmp::{Ord, Ordering as CmpOrdering};
use std::collections::BTreeMap;
use std::collections::Bound::{Excluded, Included, Unbounded};
use std::ops::Deref;
use std::sync::atomic::{AtomicUsize, Ordering};
use std::sync::{Arc, Mutex};
use std::time::{Duration, Instant};
use std::{mem, thread, u64};

use batch_system::{BasicMailbox, BatchRouter, BatchSystem, Fsm, HandlerBuilder, PollHandler};
use crossbeam::channel::{TryRecvError, TrySendError};
use engine_rocks::{PerfContext, PerfLevel};
use engine_traits::{Engines, KvEngine, Mutable, WriteOptions};
use engine_traits::{CF_DEFAULT, CF_LOCK, CF_RAFT, CF_WRITE};
use futures::compat::Future01CompatExt;
use futures::FutureExt;
use kvproto::import_sstpb::SstMeta;
use kvproto::metapb::{self, Region, RegionEpoch};
use kvproto::pdpb::StoreStats;
use kvproto::raft_cmdpb::{AdminCmdType, AdminRequest};
use kvproto::raft_serverpb::{ExtraMessageType, PeerState, RaftMessage, RegionLocalState};
use kvproto::replication_modepb::{ReplicationMode, ReplicationStatus};
use protobuf::Message;
use raft::{Ready, StateRole};
use time::{self, Timespec};

use engine_rocks::CompactedEvent;
use engine_traits::{RaftEngine, RaftLogBatch};
use keys::{self, data_end_key, data_key, enc_end_key, enc_start_key};
use pd_client::PdClient;
use sst_importer::SSTImporter;
use tikv_util::collections::HashMap;
use tikv_util::config::{Tracker, VersionTrack};
use tikv_util::mpsc::{self, LooseBoundedSender, Receiver};
use tikv_util::time::{duration_to_sec, Instant as TiInstant};
use tikv_util::timer::SteadyTimer;
use tikv_util::worker::{FutureScheduler, FutureWorker, Scheduler, Worker};
use tikv_util::{is_zero_duration, sys as sys_util, Either, RingQueue};

use crate::coprocessor::split_observer::SplitObserver;
use crate::coprocessor::{BoxAdminObserver, CoprocessorHost, RegionChangeEvent};
use crate::observe_perf_context_type;
use crate::report_perf_context;
use crate::store::config::Config;
use crate::store::fsm::metrics::*;
use crate::store::fsm::peer::{
    maybe_destroy_source, new_admin_request, PeerFsm, PeerFsmDelegate, SenderFsmPair,
};

use crate::store::fsm::{create_apply_batch_system, ApplyBatchSystem, ApplyNotifier, Registration};
use crate::store::fsm::{ApplyRes, ApplyTaskRes};
use crate::store::local_metrics::RaftMetrics;
use crate::store::metrics::*;
use crate::store::peer_storage::{self, HandleRaftReadyContext, InvokeContext};
use crate::store::transport::Transport;
use crate::store::util::{is_initial_msg, PerfContextStatistics};
use crate::store::worker::{
    AutoSplitController, CleanupRunner, CleanupSSTRunner, CleanupSSTTask, CleanupTask,
    CompactRunner, CompactTask, ConsistencyCheckRunner, ConsistencyCheckTask, PdRunner,
    RaftlogGcRunner, RaftlogGcTask, ReadDelegate, RegionRunner, RegionTask, SplitCheckTask,
};
use crate::store::PdTask;
use crate::store::PeerTicks;
use crate::store::{
    util, Callback, CasualMessage, GlobalReplicationState, MergeResultKind, PeerMsg, RaftCommand,
    SignificantMsg, SnapManager, StoreMsg, StoreTick,
};
use crate::Result;
use concurrency_manager::ConcurrencyManager;
use tikv_util::future::poll_future_notify;

type Key = Vec<u8>;

const KV_WB_SHRINK_SIZE: usize = 256 * 1024;
const RAFT_WB_SHRINK_SIZE: usize = 1024 * 1024;
pub const PENDING_VOTES_CAP: usize = 20;
const UNREACHABLE_BACKOFF: Duration = Duration::from_secs(10);

pub struct StoreInfo<E> {
    pub engine: E,
    pub capacity: u64,
}

pub struct StoreMeta {
    /// store id
    pub store_id: Option<u64>,
    /// region_end_key -> region_id
    pub region_ranges: BTreeMap<Vec<u8>, u64>,
    /// region_id -> region
    pub regions: HashMap<u64, Region>,
    /// region_id -> reader
    pub readers: HashMap<u64, ReadDelegate>,
    /// `MsgRequestPreVote` or `MsgRequestVote` messages from newly split Regions shouldn't be dropped if there is no
    /// such Region in this store now. So the messages are recorded temporarily and will be handled later.
    pub pending_votes: RingQueue<RaftMessage>,
    /// The regions with pending snapshots.
    pub pending_snapshot_regions: Vec<Region>,
    /// A marker used to indicate the peer of a Region has received a merge target message and waits to be destroyed.
    /// target_region_id -> (source_region_id -> merge_target_region)
    pub pending_merge_targets: HashMap<u64, HashMap<u64, metapb::Region>>,
    /// An inverse mapping of `pending_merge_targets` used to let source peer help target peer to clean up related entry.
    /// source_region_id -> target_region_id
    pub targets_map: HashMap<u64, u64>,
    /// `atomic_snap_regions` and `destroyed_region_for_snap` are used for making destroy overlapped regions
    /// and apply snapshot atomically.
    /// region_id -> wait_destroy_regions_map(source_region_id -> is_ready)
    /// A target peer must wait for all source peer to ready before applying snapshot.
    pub atomic_snap_regions: HashMap<u64, HashMap<u64, bool>>,
    /// source_region_id -> need_atomic
    /// Used for reminding the source peer to switch to ready in `atomic_snap_regions`.
    pub destroyed_region_for_snap: HashMap<u64, bool>,
}

impl StoreMeta {
    pub fn new(vote_capacity: usize) -> StoreMeta {
        StoreMeta {
            store_id: None,
            region_ranges: BTreeMap::default(),
            regions: HashMap::default(),
            readers: HashMap::default(),
            pending_votes: RingQueue::with_capacity(vote_capacity),
            pending_snapshot_regions: Vec::default(),
            pending_merge_targets: HashMap::default(),
            targets_map: HashMap::default(),
            atomic_snap_regions: HashMap::default(),
            destroyed_region_for_snap: HashMap::default(),
        }
    }

    #[inline]
    pub fn set_region<EK: KvEngine, ER: RaftEngine>(
        &mut self,
        host: &CoprocessorHost<EK>,
        region: Region,
        peer: &mut crate::store::Peer<EK, ER>,
    ) {
        let prev = self.regions.insert(region.get_id(), region.clone());
        if prev.map_or(true, |r| r.get_id() != region.get_id()) {
            // TODO: may not be a good idea to panic when holding a lock.
            panic!("{} region corrupted", peer.tag);
        }
        let reader = self.readers.get_mut(&region.get_id()).unwrap();
        peer.set_region(host, reader, region);
    }
}

pub struct RaftRouter<EK, ER>
where
    EK: KvEngine,
    ER: RaftEngine,
{
    pub router: BatchRouter<PeerFsm<EK, ER>, StoreFsm>,
}

impl<EK, ER> Clone for RaftRouter<EK, ER>
where
    EK: KvEngine,
    ER: RaftEngine,
{
    fn clone(&self) -> Self {
        RaftRouter {
            router: self.router.clone(),
        }
    }
}

impl<EK, ER> Deref for RaftRouter<EK, ER>
where
    EK: KvEngine,
    ER: RaftEngine,
{
    type Target = BatchRouter<PeerFsm<EK, ER>, StoreFsm>;

    fn deref(&self) -> &BatchRouter<PeerFsm<EK, ER>, StoreFsm> {
        &self.router
    }
}

impl<EK, ER> ApplyNotifier<EK> for RaftRouter<EK, ER>
where
    EK: KvEngine,
    ER: RaftEngine,
{
    fn notify(&self, apply_res: Vec<ApplyRes<EK::Snapshot>>) {
        for r in apply_res {
            self.router.try_send(
                r.region_id,
                PeerMsg::ApplyRes {
                    res: ApplyTaskRes::Apply(r),
                },
            );
        }
    }
    fn notify_one(&self, region_id: u64, msg: PeerMsg<EK>) {
        self.router.try_send(region_id, msg);
    }

    fn clone_box(&self) -> Box<dyn ApplyNotifier<EK>> {
        Box::new(self.clone())
    }
}

impl<EK, ER> RaftRouter<EK, ER>
where
    EK: KvEngine,
    ER: RaftEngine,
{
    pub fn send_raft_message(
        &self,
        mut msg: RaftMessage,
    ) -> std::result::Result<(), TrySendError<RaftMessage>> {
        let id = msg.get_region_id();
        match self.try_send(id, PeerMsg::RaftMessage(msg)) {
            Either::Left(Ok(())) => return Ok(()),
            Either::Left(Err(TrySendError::Full(PeerMsg::RaftMessage(m)))) => {
                return Err(TrySendError::Full(m));
            }
            Either::Left(Err(TrySendError::Disconnected(PeerMsg::RaftMessage(m)))) => {
                return Err(TrySendError::Disconnected(m));
            }
            Either::Right(PeerMsg::RaftMessage(m)) => msg = m,
            _ => unreachable!(),
        }
        match self.send_control(StoreMsg::RaftMessage(msg)) {
            Ok(()) => Ok(()),
            Err(TrySendError::Full(StoreMsg::RaftMessage(m))) => Err(TrySendError::Full(m)),
            Err(TrySendError::Disconnected(StoreMsg::RaftMessage(m))) => {
                Err(TrySendError::Disconnected(m))
            }
            _ => unreachable!(),
        }
    }

    #[inline]
    pub fn send_raft_command(
        &self,
        cmd: RaftCommand<EK::Snapshot>,
    ) -> std::result::Result<(), TrySendError<RaftCommand<EK::Snapshot>>> {
        let region_id = cmd.request.get_header().get_region_id();
        match self.send(region_id, PeerMsg::RaftCommand(cmd)) {
            Ok(()) => Ok(()),
            Err(TrySendError::Full(PeerMsg::RaftCommand(cmd))) => Err(TrySendError::Full(cmd)),
            Err(TrySendError::Disconnected(PeerMsg::RaftCommand(cmd))) => {
                Err(TrySendError::Disconnected(cmd))
            }
            _ => unreachable!(),
        }
    }

    fn report_unreachable(&self, store_id: u64) {
        self.broadcast_normal(|| {
            PeerMsg::SignificantMsg(SignificantMsg::StoreUnreachable { store_id })
        });
    }

    fn report_status_update(&self) {
        self.broadcast_normal(|| PeerMsg::UpdateReplicationMode)
    }

    /// Broadcasts resolved result to all regions.
    pub fn report_resolved(&self, store_id: u64, group_id: u64) {
        self.broadcast_normal(|| {
            PeerMsg::SignificantMsg(SignificantMsg::StoreResolved { store_id, group_id })
        })
    }
}

#[derive(Default)]
pub struct PeerTickBatch {
    pub ticks: Vec<Box<dyn FnOnce() + Send>>,
    pub wait_duration: Duration,
}

impl Clone for PeerTickBatch {
    fn clone(&self) -> PeerTickBatch {
        PeerTickBatch {
            ticks: vec![],
            wait_duration: self.wait_duration,
        }
    }
}

pub struct PollContext<EK, ER, T, C: 'static>
where
    EK: KvEngine,
    ER: RaftEngine,
{
    pub cfg: Config,
    pub store: metapb::Store,
    pub pd_scheduler: FutureScheduler<PdTask<EK>>,
    pub consistency_check_scheduler: Scheduler<ConsistencyCheckTask<EK::Snapshot>>,
    pub split_check_scheduler: Scheduler<SplitCheckTask>,
    // handle Compact, CleanupSST task
    pub cleanup_scheduler: Scheduler<CleanupTask>,
    pub raftlog_gc_scheduler: Scheduler<RaftlogGcTask>,
    pub region_scheduler: Scheduler<RegionTask<EK::Snapshot>>,
    pub router: RaftRouter<EK, ER>,
    pub apply_batch_system: ApplyBatchSystem<EK>,
    pub importer: Arc<SSTImporter>,
    pub store_meta: Arc<Mutex<StoreMeta>>,
    /// region_id -> (peer_id, is_splitting)
    /// Used for handling race between splitting and creating new peer.
    /// An uninitialized peer can be replaced to the one from splitting iff they are exactly the same peer.
    ///
    /// WARNING:
    /// To avoid deadlock, if you want to use `store_meta` and `pending_create_peers` together,
    /// the lock sequence MUST BE:
    /// 1. lock the store_meta.
    /// 2. lock the pending_create_peers.
    pub pending_create_peers: Arc<Mutex<HashMap<u64, (u64, bool)>>>,
    pub raft_metrics: RaftMetrics,
    pub snap_mgr: SnapManager,
    pub applying_snap_count: Arc<AtomicUsize>,
    pub coprocessor_host: CoprocessorHost<EK>,
    pub timer: SteadyTimer,
    pub trans: T,
    pub pd_client: Arc<C>,
    pub global_replication_state: Arc<Mutex<GlobalReplicationState>>,
    pub global_stat: GlobalStoreStat,
    pub store_stat: LocalStoreStat,
    pub engines: Engines<EK, ER>,
    pub kv_wb: EK::WriteBatch,
    pub raft_wb: ER::LogBatch,
    pub pending_count: usize,
    pub sync_log: bool,
    pub has_ready: bool,
    pub ready_res: Vec<(Ready, InvokeContext)>,
    pub need_flush_trans: bool,
    pub current_time: Option<Timespec>,
    pub perf_context_statistics: PerfContextStatistics,
    pub tick_batch: Vec<PeerTickBatch>,
    pub node_start_time: Option<TiInstant>,
}

impl<EK, ER, T, C> HandleRaftReadyContext<EK::WriteBatch, ER::LogBatch>
    for PollContext<EK, ER, T, C>
where
    EK: KvEngine,
    ER: RaftEngine,
{
    fn wb_mut(&mut self) -> (&mut EK::WriteBatch, &mut ER::LogBatch) {
        (&mut self.kv_wb, &mut self.raft_wb)
    }

    #[inline]
    fn kv_wb_mut(&mut self) -> &mut EK::WriteBatch {
        &mut self.kv_wb
    }

    #[inline]
    fn raft_wb_mut(&mut self) -> &mut ER::LogBatch {
        &mut self.raft_wb
    }

    #[inline]
    fn sync_log(&self) -> bool {
        self.sync_log
    }

    #[inline]
    fn set_sync_log(&mut self, sync: bool) {
        self.sync_log = sync;
    }
}

impl<EK, ER, T, C> PollContext<EK, ER, T, C>
where
    EK: KvEngine,
    ER: RaftEngine,
{
    #[inline]
    pub fn store_id(&self) -> u64 {
        self.store.get_id()
    }

    /// Timeout is calculated from TiKV start, the node should not become
    /// hibernated if it still within the hibernate timeout, see
    /// https://github.com/tikv/tikv/issues/7747
    pub fn is_hibernate_timeout(&mut self) -> bool {
        let timeout = match self.node_start_time {
            Some(t) => t.elapsed() >= self.cfg.hibernate_timeout.0,
            None => return true,
        };
        if timeout {
            self.node_start_time = None;
        }
        timeout
    }

    pub fn update_ticks_timeout(&mut self) {
        self.tick_batch[PeerTicks::RAFT.bits() as usize].wait_duration =
            self.cfg.raft_base_tick_interval.0;
        self.tick_batch[PeerTicks::RAFT_LOG_GC.bits() as usize].wait_duration =
            self.cfg.raft_log_gc_tick_interval.0;
        self.tick_batch[PeerTicks::PD_HEARTBEAT.bits() as usize].wait_duration =
            self.cfg.pd_heartbeat_tick_interval.0;
        self.tick_batch[PeerTicks::SPLIT_REGION_CHECK.bits() as usize].wait_duration =
            self.cfg.split_region_check_tick_interval.0;
        self.tick_batch[PeerTicks::CHECK_PEER_STALE_STATE.bits() as usize].wait_duration =
            self.cfg.peer_stale_state_check_interval.0;
        self.tick_batch[PeerTicks::CHECK_MERGE.bits() as usize].wait_duration =
            self.cfg.merge_check_tick_interval.0;
    }
}

impl<EK, ER, T: Transport, C> PollContext<EK, ER, T, C>
where
    EK: KvEngine,
    ER: RaftEngine,
{
    #[inline]
    fn schedule_store_tick(&self, tick: StoreTick, timeout: Duration) {
        if !is_zero_duration(&timeout) {
            let mb = self.router.control_mailbox();
            let delay = self.timer.delay(timeout).compat().map(move |_| {
                if let Err(e) = mb.force_send(StoreMsg::Tick(tick)) {
                    info!(
                        "failed to schedule store tick, are we shutting down?";
                        "tick" => ?tick,
                        "err" => ?e
                    );
                }
            });
            poll_future_notify(delay);
        }
    }

    pub fn handle_stale_msg(
        &mut self,
        msg: &RaftMessage,
        cur_epoch: RegionEpoch,
        need_gc: bool,
        target_region: Option<metapb::Region>,
    ) {
        let region_id = msg.get_region_id();
        let from_peer = msg.get_from_peer();
        let to_peer = msg.get_to_peer();
        let msg_type = msg.get_message().get_msg_type();

        if !need_gc {
            info!(
                "raft message is stale, ignore it";
                "region_id" => region_id,
                "current_region_epoch" => ?cur_epoch,
                "msg_type" => ?msg_type,
            );
            self.raft_metrics.message_dropped.stale_msg += 1;
            return;
        }

        info!(
            "raft message is stale, tell to gc";
            "region_id" => region_id,
            "current_region_epoch" => ?cur_epoch,
            "msg_type" => ?msg_type,
        );

        let mut gc_msg = RaftMessage::default();
        gc_msg.set_region_id(region_id);
        gc_msg.set_from_peer(to_peer.clone());
        gc_msg.set_to_peer(from_peer.clone());
        gc_msg.set_region_epoch(cur_epoch);
        if let Some(r) = target_region {
            gc_msg.set_merge_target(r);
        } else {
            gc_msg.set_is_tombstone(true);
        }
        if let Err(e) = self.trans.send(gc_msg) {
            error!(?e;
                "send gc message failed";
                "region_id" => region_id,
            );
        }
        self.need_flush_trans = true;
    }
}

struct Store {
    // store id, before start the id is 0.
    id: u64,
    last_compact_checked_key: Key,
    stopped: bool,
    start_time: Option<Timespec>,
    consistency_check_time: HashMap<u64, Instant>,
    last_unreachable_report: HashMap<u64, Instant>,
}

pub struct StoreFsm {
    store: Store,
    receiver: Receiver<StoreMsg>,
}

impl StoreFsm {
    pub fn new(cfg: &Config) -> (LooseBoundedSender<StoreMsg>, Box<StoreFsm>) {
        let (tx, rx) = mpsc::loose_bounded(cfg.notify_capacity);
        let fsm = Box::new(StoreFsm {
            store: Store {
                id: 0,
                last_compact_checked_key: keys::DATA_MIN_KEY.to_vec(),
                stopped: false,
                start_time: None,
                consistency_check_time: HashMap::default(),
                last_unreachable_report: HashMap::default(),
            },
            receiver: rx,
        });
        (tx, fsm)
    }
}

impl Fsm for StoreFsm {
    type Message = StoreMsg;

    #[inline]
    fn is_stopped(&self) -> bool {
        self.store.stopped
    }
}

struct StoreFsmDelegate<
    'a,
    EK: KvEngine + 'static,
    ER: RaftEngine + 'static,
    T: 'static,
    C: 'static,
> {
    fsm: &'a mut StoreFsm,
    ctx: &'a mut PollContext<EK, ER, T, C>,
}

impl<'a, EK: KvEngine + 'static, ER: RaftEngine + 'static, T: Transport, C: PdClient>
    StoreFsmDelegate<'a, EK, ER, T, C>
{
    fn on_tick(&mut self, tick: StoreTick) {
        let t = TiInstant::now_coarse();
        match tick {
            StoreTick::PdStoreHeartbeat => self.on_pd_store_heartbeat_tick(),
            StoreTick::SnapGc => self.on_snap_mgr_gc(),
            StoreTick::CompactLockCf => self.on_compact_lock_cf(),
            StoreTick::CompactCheck => self.on_compact_check_tick(),
            StoreTick::ConsistencyCheck => self.on_consistency_check_tick(),
            StoreTick::CleanupImportSST => self.on_cleanup_import_sst_tick(),
            StoreTick::RaftEnginePurge => self.on_raft_engine_purge_tick(),
        }
        let elapsed = t.elapsed();
        RAFT_EVENT_DURATION
            .get(tick.tag())
            .observe(duration_to_sec(elapsed) as f64);
        slow_log!(
            elapsed,
            "[store {}] handle timeout {:?}",
            self.fsm.store.id,
            tick
        );
    }

    fn handle_msgs(&mut self, msgs: &mut Vec<StoreMsg>) {
        for m in msgs.drain(..) {
            match m {
                StoreMsg::Tick(tick) => self.on_tick(tick),
                StoreMsg::RaftMessage(msg) => {
                    if let Err(e) = self.on_raft_message(msg) {
                        error!(?e;
                            "handle raft message failed";
                            "store_id" => self.fsm.store.id,
                        );
                    }
                }
                StoreMsg::CompactedEvent(event) => self.on_compaction_finished(event),
                StoreMsg::ValidateSSTResult { invalid_ssts } => {
                    self.on_validate_sst_result(invalid_ssts)
                }
                StoreMsg::ClearRegionSizeInRange { start_key, end_key } => {
                    self.clear_region_size_in_range(&start_key, &end_key)
                }
                StoreMsg::StoreUnreachable { store_id } => {
                    self.on_store_unreachable(store_id);
                }
                StoreMsg::Start { store } => self.start(store),
                #[cfg(any(test, feature = "testexport"))]
                StoreMsg::Validate(f) => f(&self.ctx.cfg),
                StoreMsg::UpdateReplicationMode(status) => self.on_update_replication_mode(status),
            }
        }
    }

    fn start(&mut self, store: metapb::Store) {
        if self.fsm.store.start_time.is_some() {
            panic!(
                "[store {}] unable to start again with meta {:?}",
                self.fsm.store.id, store
            );
        }
        self.fsm.store.id = store.get_id();
        self.fsm.store.start_time = Some(time::get_time());
        self.register_cleanup_import_sst_tick();
        self.register_compact_check_tick();
        self.register_pd_store_heartbeat_tick();
        self.register_compact_lock_cf_tick();
        self.register_snap_mgr_gc_tick();
        self.register_consistency_check_tick();
        self.register_raft_engine_purge_tick();
    }
}

pub struct RaftPoller<EK: KvEngine + 'static, ER: RaftEngine + 'static, T: 'static, C: 'static> {
    tag: String,
    store_msg_buf: Vec<StoreMsg>,
    peer_msg_buf: Vec<PeerMsg<EK>>,
    previous_metrics: RaftMetrics,
    timer: TiInstant,
    poll_ctx: PollContext<EK, ER, T, C>,
    messages_per_tick: usize,
    cfg_tracker: Tracker<Config>,
}

impl<EK: KvEngine, ER: RaftEngine, T: Transport, C: PdClient> RaftPoller<EK, ER, T, C> {
    fn handle_raft_ready(&mut self, peers: &mut [Box<PeerFsm<EK, ER>>]) {
        // Only enable the fail point when the store id is equal to 3, which is
        // the id of slow store in tests.
        fail_point!("on_raft_ready", self.poll_ctx.store_id() == 3, |_| {});
        if self.poll_ctx.need_flush_trans
            && (!self.poll_ctx.kv_wb.is_empty() || !self.poll_ctx.raft_wb.is_empty())
        {
            self.poll_ctx.trans.flush();
            self.poll_ctx.need_flush_trans = false;
        }
        let ready_cnt = self.poll_ctx.ready_res.len();
        if ready_cnt != 0 && self.poll_ctx.cfg.early_apply {
            let mut batch_pos = 0;
            let mut ready_res = mem::replace(&mut self.poll_ctx.ready_res, vec![]);
            for (ready, invoke_ctx) in &mut ready_res {
                let region_id = invoke_ctx.region_id;
                if peers[batch_pos].region_id() == region_id {
                } else {
                    while peers[batch_pos].region_id() != region_id {
                        batch_pos += 1;
                    }
                }
                PeerFsmDelegate::new(&mut peers[batch_pos], &mut self.poll_ctx)
                    .handle_raft_ready_apply(ready, invoke_ctx);
            }
            self.poll_ctx.ready_res = ready_res;
        }
        self.poll_ctx.raft_metrics.ready.has_ready_region += ready_cnt as u64;
        fail_point!("raft_before_save");
        if !self.poll_ctx.kv_wb.is_empty() {
            let mut write_opts = WriteOptions::new();
            write_opts.set_sync(true);
            self.poll_ctx
                .engines
                .kv
                .write_opt(&self.poll_ctx.kv_wb, &write_opts)
                .unwrap_or_else(|e| {
                    panic!("{} failed to save append state result: {:?}", self.tag, e);
                });
            let data_size = self.poll_ctx.kv_wb.data_size();
            if data_size > KV_WB_SHRINK_SIZE {
                self.poll_ctx.kv_wb = self.poll_ctx.engines.kv.write_batch_with_cap(4 * 1024);
            } else {
                self.poll_ctx.kv_wb.clear();
            }
        }
        fail_point!("raft_between_save");
        if !self.poll_ctx.raft_wb.is_empty() {
            fail_point!(
                "raft_before_save_on_store_1",
                self.poll_ctx.store_id() == 1,
                |_| {}
            );

            self.poll_ctx
                .engines
                .raft
                .consume_and_shrink(
                    &mut self.poll_ctx.raft_wb,
                    true,
                    RAFT_WB_SHRINK_SIZE,
                    4 * 1024,
                )
                .unwrap_or_else(|e| {
                    panic!("{} failed to save raft append result: {:?}", self.tag, e);
                });
        }

        report_perf_context!(
            self.poll_ctx.perf_context_statistics,
            STORE_PERF_CONTEXT_TIME_HISTOGRAM_STATIC
        );
        fail_point!("raft_after_save");
        if ready_cnt != 0 {
            let mut batch_pos = 0;
            let mut ready_res = mem::take(&mut self.poll_ctx.ready_res);
            for (ready, invoke_ctx) in ready_res.drain(..) {
                let region_id = invoke_ctx.region_id;
                if peers[batch_pos].region_id() == region_id {
                } else {
                    while peers[batch_pos].region_id() != region_id {
                        batch_pos += 1;
                    }
                }
                PeerFsmDelegate::new(&mut peers[batch_pos], &mut self.poll_ctx)
                    .post_raft_ready_append(ready, invoke_ctx);
            }
        }
        let dur = self.timer.elapsed();
        if !self.poll_ctx.store_stat.is_busy {
            let election_timeout = Duration::from_millis(
                self.poll_ctx.cfg.raft_base_tick_interval.as_millis()
                    * self.poll_ctx.cfg.raft_election_timeout_ticks as u64,
            );
            if dur >= election_timeout {
                self.poll_ctx.store_stat.is_busy = true;
            }
        }

        self.poll_ctx
            .raft_metrics
            .append_log
            .observe(duration_to_sec(dur) as f64);

        slow_log!(
            dur,
            "{} handle {} pending peers include {} ready, {} entries, {} messages and {} \
             snapshots",
            self.tag,
            self.poll_ctx.pending_count,
            ready_cnt,
            self.poll_ctx.raft_metrics.ready.append - self.previous_metrics.ready.append,
            self.poll_ctx.raft_metrics.ready.message - self.previous_metrics.ready.message,
            self.poll_ctx.raft_metrics.ready.snapshot - self.previous_metrics.ready.snapshot
        );
    }

    fn flush_ticks(&mut self) {
        for t in PeerTicks::get_all_ticks() {
            let idx = t.bits() as usize;
            if self.poll_ctx.tick_batch[idx].ticks.is_empty() {
                continue;
            }
            let peer_ticks = std::mem::replace(&mut self.poll_ctx.tick_batch[idx].ticks, vec![]);
            let f = self
                .poll_ctx
                .timer
                .delay(self.poll_ctx.tick_batch[idx].wait_duration)
                .compat()
                .map(move |_| {
                    for tick in peer_ticks {
                        tick();
                    }
                });
            poll_future_notify(f);
        }
    }
}

impl<EK: KvEngine, ER: RaftEngine, T: Transport, C: PdClient> PollHandler<PeerFsm<EK, ER>, StoreFsm>
    for RaftPoller<EK, ER, T, C>
{
    fn begin(&mut self, _batch_size: usize) {
        self.previous_metrics = self.poll_ctx.raft_metrics.clone();
        self.poll_ctx.pending_count = 0;
        self.poll_ctx.sync_log = false;
        self.poll_ctx.has_ready = false;
        self.timer = TiInstant::now_coarse();
        // update config
        self.poll_ctx.perf_context_statistics.start();
        if let Some(incoming) = self.cfg_tracker.any_new() {
            match Ord::cmp(
                &incoming.messages_per_tick,
                &self.poll_ctx.cfg.messages_per_tick,
            ) {
                CmpOrdering::Greater => {
                    self.store_msg_buf.reserve(incoming.messages_per_tick);
                    self.peer_msg_buf.reserve(incoming.messages_per_tick);
                    self.messages_per_tick = incoming.messages_per_tick;
                }
                CmpOrdering::Less => {
                    self.store_msg_buf.shrink_to(incoming.messages_per_tick);
                    self.peer_msg_buf.shrink_to(incoming.messages_per_tick);
                    self.messages_per_tick = incoming.messages_per_tick;
                }
                _ => {}
            }
            self.poll_ctx.cfg = incoming.clone();
            self.poll_ctx.update_ticks_timeout();
        }
    }

    fn handle_control(&mut self, store: &mut StoreFsm) -> Option<usize> {
        let mut expected_msg_count = None;
        while self.store_msg_buf.len() < self.messages_per_tick {
            match store.receiver.try_recv() {
                Ok(msg) => self.store_msg_buf.push(msg),
                Err(TryRecvError::Empty) => {
                    expected_msg_count = Some(0);
                    break;
                }
                Err(TryRecvError::Disconnected) => {
                    store.store.stopped = true;
                    expected_msg_count = Some(0);
                    break;
                }
            }
        }
        let mut delegate = StoreFsmDelegate {
            fsm: store,
            ctx: &mut self.poll_ctx,
        };
        delegate.handle_msgs(&mut self.store_msg_buf);
        expected_msg_count
    }

    fn handle_normal(&mut self, peer: &mut PeerFsm<EK, ER>) -> Option<usize> {
        let mut expected_msg_count = None;

        fail_point!(
            "pause_on_peer_collect_message",
            peer.peer_id() == 1,
            |_| unreachable!()
        );

        while self.peer_msg_buf.len() < self.messages_per_tick {
            match peer.receiver.try_recv() {
                // TODO: we may need a way to optimize the message copy.
                Ok(msg) => {
                    fail_point!(
                        "pause_on_peer_destroy_res",
                        peer.peer_id() == 1
                            && match msg {
                                PeerMsg::ApplyRes {
                                    res: ApplyTaskRes::Destroy { .. },
                                } => true,
                                _ => false,
                            },
                        |_| unreachable!()
                    );
                    self.peer_msg_buf.push(msg);
                }
                Err(TryRecvError::Empty) => {
                    expected_msg_count = Some(0);
                    break;
                }
                Err(TryRecvError::Disconnected) => {
                    peer.stop();
                    expected_msg_count = Some(0);
                    break;
                }
            }
        }
        let mut delegate = PeerFsmDelegate::new(peer, &mut self.poll_ctx);
        delegate.handle_msgs(&mut self.peer_msg_buf);
        delegate.collect_ready();
        expected_msg_count
    }

    fn end(&mut self, peers: &mut [Box<PeerFsm<EK, ER>>]) {
        self.flush_ticks();
        if self.poll_ctx.has_ready {
            self.handle_raft_ready(peers);
        }
        self.poll_ctx.current_time = None;
        self.poll_ctx
            .raft_metrics
            .process_ready
            .observe(duration_to_sec(self.timer.elapsed()) as f64);
        self.poll_ctx.raft_metrics.flush();
        self.poll_ctx.store_stat.flush();
    }

    fn pause(&mut self) {
        if self.poll_ctx.need_flush_trans {
            self.poll_ctx.trans.flush();
            self.poll_ctx.need_flush_trans = false;
        }
    }
}

pub struct RaftPollerBuilder<EK: KvEngine, ER: RaftEngine, T, C> {
    pub cfg: Arc<VersionTrack<Config>>,
    pub store: metapb::Store,
    pd_scheduler: FutureScheduler<PdTask<EK>>,
    consistency_check_scheduler: Scheduler<ConsistencyCheckTask<EK::Snapshot>>,
    split_check_scheduler: Scheduler<SplitCheckTask>,
    cleanup_scheduler: Scheduler<CleanupTask>,
    raftlog_gc_scheduler: Scheduler<RaftlogGcTask>,
    pub region_scheduler: Scheduler<RegionTask<EK::Snapshot>>,
    pub router: RaftRouter<EK, ER>,
    pub importer: Arc<SSTImporter>,
    pub store_meta: Arc<Mutex<StoreMeta>>,
    pub pending_create_peers: Arc<Mutex<HashMap<u64, (u64, bool)>>>,
    snap_mgr: SnapManager,
    pub coprocessor_host: CoprocessorHost<EK>,
    trans: T,
    pd_client: Arc<C>,
    global_stat: GlobalStoreStat,
    pub engines: Engines<EK, ER>,
    applying_snap_count: Arc<AtomicUsize>,
    global_replication_state: Arc<Mutex<GlobalReplicationState>>,
    apply_system: ApplyBatchSystem<EK>,
}

impl<EK: KvEngine, ER: RaftEngine, T, C> RaftPollerBuilder<EK, ER, T, C> {
    /// Initialize this store. It scans the db engine, loads all regions
    /// and their peers from it, and schedules snapshot worker if necessary.
    /// WARN: This store should not be used before initialized.
    fn init(&mut self) -> Result<Vec<SenderFsmPair<EK, ER>>> {
        // Scan region meta to get saved regions.
        let start_key = keys::REGION_META_MIN_KEY;
        let end_key = keys::REGION_META_MAX_KEY;
        let kv_engine = self.engines.kv.clone();
        let store_id = self.store.get_id();
        let mut total_count = 0;
        let mut tombstone_count = 0;
        let mut applying_count = 0;
        let mut region_peers = vec![];

        let t = Instant::now();
        let mut kv_wb = self.engines.kv.write_batch();
        let mut raft_wb = self.engines.raft.log_batch(4 * 1024);
        let mut applying_regions = vec![];
        let mut merging_count = 0;
        let mut meta = self.store_meta.lock().unwrap();
        let mut replication_state = self.global_replication_state.lock().unwrap();
        kv_engine.scan_cf(CF_RAFT, start_key, end_key, false, |key, value| {
            let (region_id, suffix) = box_try!(keys::decode_region_meta_key(key));
            if suffix != keys::REGION_STATE_SUFFIX {
                return Ok(true);
            }

            total_count += 1;

            let mut local_state = RegionLocalState::default();
            local_state.merge_from_bytes(value)?;

            let region = local_state.get_region();
            if local_state.get_state() == PeerState::Tombstone {
                tombstone_count += 1;
                debug!("region is tombstone"; "region" => ?region, "store_id" => store_id);
                self.clear_stale_meta(&mut kv_wb, &mut raft_wb, &local_state);
                return Ok(true);
            }
            if local_state.get_state() == PeerState::Applying {
                // in case of restart happen when we just write region state to Applying,
                // but not write raft_local_state to raft rocksdb in time.
                box_try!(peer_storage::recover_from_applying_state(
                    &self.engines,
                    &mut raft_wb,
                    region_id
                ));
                applying_count += 1;
                applying_regions.push(region.clone());
                return Ok(true);
            }

            let (tx, rec, mut peer) = box_try!(PeerFsm::create(
                store_id,
                &self.cfg.value(),
                self.region_scheduler.clone(),
                self.engines.clone(),
                region,
            ));
            peer.peer.init_replication_mode(&mut *replication_state);
            if local_state.get_state() == PeerState::Merging {
                info!("region is merging"; "region" => ?region, "store_id" => store_id);
                merging_count += 1;
                peer.set_pending_merge_state(local_state.get_merge_state().to_owned());
            }
            meta.region_ranges.insert(enc_end_key(region), region_id);
            meta.regions.insert(region_id, region.clone());
            // No need to check duplicated here, because we use region id as the key
            // in DB.
            region_peers.push((tx, rec, peer));
            self.coprocessor_host.on_region_changed(
                region,
                RegionChangeEvent::Create,
                StateRole::Follower,
            );
            Ok(true)
        })?;

        if !kv_wb.is_empty() {
            self.engines.kv.write(&kv_wb).unwrap();
            self.engines.kv.sync_wal().unwrap();
        }
        if !raft_wb.is_empty() {
            self.engines.raft.consume(&mut raft_wb, true).unwrap();
        }

        // schedule applying snapshot after raft writebatch were written.
        for region in applying_regions {
            info!("region is applying snapshot"; "region" => ?region, "store_id" => store_id);
            let (tx, receiver, mut peer) = PeerFsm::create(
                store_id,
                &self.cfg.value(),
                self.region_scheduler.clone(),
                self.engines.clone(),
                &region,
            )?;
            peer.peer.init_replication_mode(&mut *replication_state);
            peer.schedule_applying_snapshot();
            meta.region_ranges
                .insert(enc_end_key(&region), region.get_id());
            meta.regions.insert(region.get_id(), region);
            region_peers.push((tx, receiver, peer));
        }

        info!(
            "start store";
            "store_id" => store_id,
            "region_count" => total_count,
            "tombstone_count" => tombstone_count,
            "applying_count" =>  applying_count,
            "merge_count" => merging_count,
            "takes" => ?t.elapsed(),
        );

        self.clear_stale_data(&meta)?;

        Ok(region_peers)
    }

    fn clear_stale_meta(
        &self,
        kv_wb: &mut EK::WriteBatch,
        raft_wb: &mut ER::LogBatch,
        origin_state: &RegionLocalState,
    ) {
        let rid = origin_state.get_region().get_id();
        let raft_state = match self.engines.raft.get_raft_state(rid).unwrap() {
            // it has been cleaned up.
            None => return,
            Some(value) => value,
        };
        peer_storage::clear_meta(&self.engines, kv_wb, raft_wb, rid, &raft_state).unwrap();
        let key = keys::region_state_key(rid);
        kv_wb.put_msg_cf(CF_RAFT, &key, origin_state).unwrap();
    }

    /// `clear_stale_data` clean up all possible garbage data.
    fn clear_stale_data(&self, meta: &StoreMeta) -> Result<()> {
        let t = Instant::now();

        let mut ranges = Vec::new();
        let mut last_start_key = keys::data_key(b"");
        for region_id in meta.region_ranges.values() {
            let region = &meta.regions[region_id];
            let start_key = keys::enc_start_key(region);
            ranges.push((last_start_key, start_key));
            last_start_key = keys::enc_end_key(region);
        }
        ranges.push((last_start_key, keys::DATA_MAX_KEY.to_vec()));

        self.engines.kv.roughly_cleanup_ranges(&ranges)?;

        info!(
            "cleans up garbage data";
            "store_id" => self.store.get_id(),
            "garbage_range_count" => ranges.len(),
            "takes" => ?t.elapsed()
        );

        Ok(())
    }
}

impl<EK, ER, T, C> HandlerBuilder<PeerFsm<EK, ER>, StoreFsm> for RaftPollerBuilder<EK, ER, T, C>
where
    EK: KvEngine + 'static,
    ER: RaftEngine + 'static,
    T: Transport + 'static,
    C: PdClient + 'static,
{
    type Handler = RaftPoller<EK, ER, T, C>;

    fn build(&mut self) -> RaftPoller<EK, ER, T, C> {
        let mut ctx = PollContext {
            cfg: self.cfg.value().clone(),
            store: self.store.clone(),
            pd_scheduler: self.pd_scheduler.clone(),
            consistency_check_scheduler: self.consistency_check_scheduler.clone(),
            split_check_scheduler: self.split_check_scheduler.clone(),
            region_scheduler: self.region_scheduler.clone(),
            router: self.router.clone(),
            cleanup_scheduler: self.cleanup_scheduler.clone(),
            raftlog_gc_scheduler: self.raftlog_gc_scheduler.clone(),
            importer: self.importer.clone(),
            store_meta: self.store_meta.clone(),
            pending_create_peers: self.pending_create_peers.clone(),
            raft_metrics: RaftMetrics::default(),
            snap_mgr: self.snap_mgr.clone(),
            applying_snap_count: self.applying_snap_count.clone(),
            coprocessor_host: self.coprocessor_host.clone(),
            timer: SteadyTimer::default(),
            trans: self.trans.clone(),
            pd_client: self.pd_client.clone(),
            global_replication_state: self.global_replication_state.clone(),
            global_stat: self.global_stat.clone(),
            store_stat: self.global_stat.local(),
            engines: self.engines.clone(),
            kv_wb: self.engines.kv.write_batch(),
            raft_wb: self.engines.raft.log_batch(4 * 1024),
            pending_count: 0,
            sync_log: false,
            has_ready: false,
            ready_res: Vec::new(),
            need_flush_trans: false,
            current_time: None,
            perf_context_statistics: PerfContextStatistics::new(self.cfg.value().perf_level),
            tick_batch: vec![PeerTickBatch::default(); 256],
            node_start_time: Some(TiInstant::now_coarse()),
            apply_batch_system: self.apply_system.clone(),
        };
        ctx.update_ticks_timeout();
        let tag = format!("[store {}]", ctx.store.get_id());
        RaftPoller {
            tag: tag.clone(),
            store_msg_buf: Vec::with_capacity(ctx.cfg.messages_per_tick),
            peer_msg_buf: Vec::with_capacity(ctx.cfg.messages_per_tick),
            previous_metrics: ctx.raft_metrics.clone(),
            timer: TiInstant::now_coarse(),
            messages_per_tick: ctx.cfg.messages_per_tick,
            poll_ctx: ctx,
            cfg_tracker: self.cfg.clone().tracker(tag),
        }
    }
}

struct Workers<EK: KvEngine> {
    pd_worker: FutureWorker<PdTask<EK>>,
    consistency_check_worker: Worker<ConsistencyCheckTask<EK::Snapshot>>,
    split_check_worker: Worker<SplitCheckTask>,
    // handle Compact, CleanupSST task
    cleanup_worker: Worker<CleanupTask>,
    raftlog_gc_worker: Worker<RaftlogGcTask>,
    region_worker: Worker<RegionTask<EK::Snapshot>>,
    coprocessor_host: CoprocessorHost<EK>,
}

pub struct RaftBatchSystem<EK: KvEngine, ER: RaftEngine> {
    system: BatchSystem<PeerFsm<EK, ER>, StoreFsm>,
    router: RaftRouter<EK, ER>,
    workers: Option<Workers<EK>>,
    apply_system: Option<ApplyBatchSystem<EK>>,
}

impl<EK: KvEngine, ER: RaftEngine> RaftBatchSystem<EK, ER> {
    pub fn router(&self) -> RaftRouter<EK, ER> {
        self.router.clone()
    }

    // TODO: reduce arguments
    pub fn spawn<T: Transport + 'static, C: PdClient + 'static>(
        &mut self,
        meta: metapb::Store,
        cfg: Arc<VersionTrack<Config>>,
        engines: Engines<EK, ER>,
        trans: T,
        pd_client: Arc<C>,
        mgr: SnapManager,
        pd_worker: FutureWorker<PdTask<EK>>,
        store_meta: Arc<Mutex<StoreMeta>>,
        mut coprocessor_host: CoprocessorHost<EK>,
        importer: Arc<SSTImporter>,
        split_check_worker: Worker<SplitCheckTask>,
        auto_split_controller: AutoSplitController,
        global_replication_state: Arc<Mutex<GlobalReplicationState>>,
        concurrency_manager: ConcurrencyManager,
    ) -> Result<()> {
        assert!(self.workers.is_none());
        // TODO: we can get cluster meta regularly too later.

        // TODO load coprocessors from configuration
        coprocessor_host
            .registry
            .register_admin_observer(100, BoxAdminObserver::new(SplitObserver));

        let workers = Workers {
            split_check_worker,
            region_worker: Worker::new("snapshot-worker"),
            pd_worker,
            consistency_check_worker: Worker::new("consistency-check"),
            cleanup_worker: Worker::new("cleanup-worker"),
            raftlog_gc_worker: Worker::new("raft-gc-worker"),
            coprocessor_host: coprocessor_host.clone(),
        };

        let pending_create_peers = Arc::new(Mutex::new(HashMap::default()));
        let region_scheduler = workers.region_worker.scheduler();
        let apply_system = create_apply_batch_system(
            meta.get_id(),
            format!("[store {}]", meta.get_id()),
            workers.coprocessor_host.clone(),
            importer.clone(),
            region_scheduler.clone(),
            engines.kv.clone(),
            Box::new(self.router.clone()),
            pending_create_peers.clone(),
            &cfg.value(),
        );

        let mut builder = RaftPollerBuilder {
            cfg,
            store: meta,
            engines,
            region_scheduler,
            router: self.router.clone(),
            split_check_scheduler: workers.split_check_worker.scheduler(),
            pd_scheduler: workers.pd_worker.scheduler(),
            consistency_check_scheduler: workers.consistency_check_worker.scheduler(),
            cleanup_scheduler: workers.cleanup_worker.scheduler(),
            raftlog_gc_scheduler: workers.raftlog_gc_worker.scheduler(),
            trans,
            pd_client,
            coprocessor_host: coprocessor_host.clone(),
            importer,
            snap_mgr: mgr,
            global_replication_state,
            global_stat: GlobalStoreStat::default(),
            store_meta,
            pending_create_peers,
            applying_snap_count: Arc::new(AtomicUsize::new(0)),
<<<<<<< HEAD
            poller_handle: workers.future_poller.handle().clone(),
            apply_system: apply_system.clone(),
=======
>>>>>>> 5a9ae6b7
        };
        self.apply_system = Some(apply_system);
        let region_peers = builder.init()?;
        self.start_system::<T, C>(
            workers,
            region_peers,
            builder,
            auto_split_controller,
            coprocessor_host,
            concurrency_manager,
        )?;
        Ok(())
    }

    fn start_system<T: Transport + 'static, C: PdClient + 'static>(
        &mut self,
        mut workers: Workers<EK>,
        region_peers: Vec<SenderFsmPair<EK, ER>>,
        builder: RaftPollerBuilder<EK, ER, T, C>,
        auto_split_controller: AutoSplitController,
        coprocessor_host: CoprocessorHost<EK>,
        concurrency_manager: ConcurrencyManager,
    ) -> Result<()> {
        builder.snap_mgr.init()?;
        let engines = builder.engines.clone();
        let snap_mgr = builder.snap_mgr.clone();
        let cfg = builder.cfg.value().clone();
        let store = builder.store.clone();
        let pd_client = builder.pd_client.clone();
        let importer = builder.importer.clone();
        {
            let mut meta = builder.store_meta.lock().unwrap();
            for (_, _, peer_fsm) in &region_peers {
                let peer = peer_fsm.get_peer();
                meta.readers
                    .insert(peer_fsm.region_id(), ReadDelegate::from_peer(peer));
            }
        }

        let router = Mutex::new(self.router.clone());
        pd_client.handle_reconnect(move || {
            router
                .lock()
                .unwrap()
                .broadcast_normal(|| PeerMsg::HeartbeatPd);
        });

        let mut mailboxes = Vec::with_capacity(region_peers.len());
        let mut address = Vec::with_capacity(region_peers.len());
        for (tx, receiver, fsm) in region_peers {
            address.push(fsm.region_id());
            builder
                .apply_system
                .register(Registration::new(fsm.get_peer()), receiver);
            mailboxes.push((fsm.region_id(), BasicMailbox::new(tx, fsm)));
        }
        let tag = format!("raftstore-{}", store.get_id());
        self.system.spawn(tag, builder);
        self.router.register_all(mailboxes);

        // Make sure Msg::Start is the first message each FSM received.
        for addr in address {
            self.router.force_send(addr, PeerMsg::Start).unwrap();
        }
        self.router
            .send_control(StoreMsg::Start {
                store: store.clone(),
            })
            .unwrap();

        let region_runner = RegionRunner::new(
            engines.clone(),
            snap_mgr,
            cfg.snap_apply_batch_size.0 as usize,
            cfg.use_delete_range,
            workers.coprocessor_host.clone(),
            self.router(),
        );
        let timer = region_runner.new_timer();
        box_try!(workers.region_worker.start_with_timer(region_runner, timer));

        let raftlog_gc_runner = RaftlogGcRunner::new(self.router(), engines.clone());
        let timer = raftlog_gc_runner.new_timer();
        box_try!(workers
            .raftlog_gc_worker
            .start_with_timer(raftlog_gc_runner, timer));

        let compact_runner = CompactRunner::new(engines.kv.clone());
        let cleanup_sst_runner = CleanupSSTRunner::new(
            store.get_id(),
            self.router.clone(),
            Arc::clone(&importer),
            Arc::clone(&pd_client),
        );
        let cleanup_runner = CleanupRunner::new(compact_runner, cleanup_sst_runner);
        box_try!(workers.cleanup_worker.start(cleanup_runner));

        let pd_runner = PdRunner::new(
            store.get_id(),
            Arc::clone(&pd_client),
            self.router.clone(),
            engines.kv,
            workers.pd_worker.scheduler(),
            cfg.pd_store_heartbeat_tick_interval.0,
            auto_split_controller,
            concurrency_manager,
        );
        box_try!(workers.pd_worker.start(pd_runner));

        let consistency_check_runner =
            ConsistencyCheckRunner::<EK, _>::new(self.router.clone(), coprocessor_host);
        box_try!(workers
            .consistency_check_worker
            .start(consistency_check_runner));

        if let Err(e) = sys_util::thread::set_priority(sys_util::HIGH_PRI) {
            warn!("set thread priority for raftstore failed"; "error" => ?e);
        }
        self.workers = Some(workers);
        Ok(())
    }

    pub fn shutdown(&mut self) {
        if self.workers.is_none() {
            return;
        }
        let mut workers = self.workers.take().unwrap();
        // Wait all workers finish.
        let mut handles: Vec<Option<thread::JoinHandle<()>>> = vec![];
        handles.push(workers.split_check_worker.stop());
        handles.push(workers.region_worker.stop());
        handles.push(workers.pd_worker.stop());
        handles.push(workers.consistency_check_worker.stop());
        handles.push(workers.cleanup_worker.stop());
        handles.push(workers.raftlog_gc_worker.stop());
        self.system.shutdown();
        if let Some(apply_system) = self.apply_system.take() {
            apply_system.shutdown();
        }
        for h in handles {
            if let Some(h) = h {
                h.join().unwrap();
            }
        }
        workers.coprocessor_host.shutdown();
    }
}

pub fn create_raft_batch_system<EK: KvEngine, ER: RaftEngine>(
    cfg: &Config,
) -> (RaftRouter<EK, ER>, RaftBatchSystem<EK, ER>) {
    let (store_tx, store_fsm) = StoreFsm::new(cfg);
    let (router, system) =
        batch_system::create_system(&cfg.store_batch_system, store_tx, store_fsm);
    let raft_router = RaftRouter { router };
    let system = RaftBatchSystem {
        system,
        workers: None,
        router: raft_router.clone(),
        apply_system: None,
    };
    (raft_router, system)
}

#[derive(Debug, PartialEq)]
enum CheckMsgStatus {
    // The message is the first request vote message to an existing peer.
    FirstRequestVote,
    // The message can be dropped silently
    DropMsg,
    // Try to create the peer
    NewPeer,
    // Try to create the peer which is the first one of this region on local store.
    NewPeerFirst,
}

impl<'a, EK: KvEngine, ER: RaftEngine, T: Transport, C: PdClient>
    StoreFsmDelegate<'a, EK, ER, T, C>
{
    /// Checks if the message is targeting a stale peer.
    fn check_msg(&mut self, msg: &RaftMessage) -> Result<CheckMsgStatus> {
        let region_id = msg.get_region_id();
        let from_epoch = msg.get_region_epoch();
        let msg_type = msg.get_message().get_msg_type();
        let from_store_id = msg.get_from_peer().get_store_id();
        let to_peer_id = msg.get_to_peer().get_id();

        // Check if the target peer is tombstone.
        let state_key = keys::region_state_key(region_id);
        let local_state: RegionLocalState =
            match self.ctx.engines.kv.get_msg_cf(CF_RAFT, &state_key)? {
                Some(state) => state,
                None => return Ok(CheckMsgStatus::NewPeerFirst),
            };

        if local_state.get_state() != PeerState::Tombstone {
            // Maybe split, but not registered yet.
            if !util::is_first_vote_msg(msg.get_message()) {
                self.ctx.raft_metrics.message_dropped.region_nonexistent += 1;
                return Err(box_err!(
                    "[region {}] region not exist but not tombstone: {:?}",
                    region_id,
                    local_state
                ));
            }
            info!(
                "region doesn't exist yet, wait for it to be split";
                "region_id" => region_id
            );
            return Ok(CheckMsgStatus::FirstRequestVote);
        }
        debug!(
            "region is in tombstone state";
            "region_id" => region_id,
            "region_local_state" => ?local_state,
        );
        let region = local_state.get_region();
        let region_epoch = region.get_region_epoch();
        if local_state.has_merge_state() {
            info!(
                "merged peer receives a stale message";
                "region_id" => region_id,
                "current_region_epoch" => ?region_epoch,
                "msg_type" => ?msg_type,
            );

            let merge_target = if let Some(peer) = util::find_peer(region, from_store_id) {
                // Maybe the target is promoted from learner to voter, but the follower
                // doesn't know it. So we only compare peer id.
                assert_eq!(peer.get_id(), msg.get_from_peer().get_id());
                // Let stale peer decides whether it should wait for merging or just remove
                // itself.
                Some(local_state.get_merge_state().get_target().to_owned())
            } else {
                // If a peer is isolated before prepare_merge and conf remove, it should just
                // remove itself.
                None
            };
            self.ctx
                .handle_stale_msg(msg, region_epoch.clone(), true, merge_target);
            return Ok(CheckMsgStatus::DropMsg);
        }
        // The region in this peer is already destroyed
        if util::is_epoch_stale(from_epoch, region_epoch) {
            self.ctx.raft_metrics.message_dropped.region_tombstone_peer += 1;
            info!(
                "tombstone peer receives a stale message";
                "region_id" => region_id,
                "from_region_epoch" => ?from_epoch,
                "current_region_epoch" => ?region_epoch,
                "msg_type" => ?msg_type,
            );
            let mut need_gc_msg = util::is_vote_msg(msg.get_message());
            if msg.has_extra_msg() {
                // A learner can't vote so it sends the check-stale-peer msg to others to find out whether
                // it is removed due to conf change or merge.
                need_gc_msg |=
                    msg.get_extra_msg().get_type() == ExtraMessageType::MsgCheckStalePeer;
                // For backward compatibility
                need_gc_msg |= msg.get_extra_msg().get_type() == ExtraMessageType::MsgRegionWakeUp;
            }
            let not_exist = util::find_peer(region, from_store_id).is_none();
            self.ctx
                .handle_stale_msg(msg, region_epoch.clone(), need_gc_msg && not_exist, None);

            if need_gc_msg && !not_exist {
                let mut send_msg = RaftMessage::default();
                send_msg.set_region_id(region_id);
                send_msg.set_from_peer(msg.get_to_peer().clone());
                send_msg.set_to_peer(msg.get_from_peer().clone());
                send_msg.set_region_epoch(region_epoch.clone());
                let extra_msg = send_msg.mut_extra_msg();
                extra_msg.set_type(ExtraMessageType::MsgCheckStalePeerResponse);
                extra_msg.set_check_peers(region.get_peers().into());
                if let Err(e) = self.ctx.trans.send(send_msg) {
                    error!(?e;
                        "send check stale peer response message failed";
                        "region_id" => region_id,
                    );
                }
                self.ctx.need_flush_trans = true;
            }

            return Ok(CheckMsgStatus::DropMsg);
        }
        // A tombstone peer may not apply the conf change log which removes itself.
        // In this case, the local epoch is stale and the local peer can be found from region.
        // We can compare the local peer id with to_peer_id to verify whether it is correct to create a new peer.
        if let Some(local_peer_id) =
            util::find_peer(region, self.ctx.store_id()).map(|r| r.get_id())
        {
            if to_peer_id <= local_peer_id {
                self.ctx.raft_metrics.message_dropped.region_tombstone_peer += 1;
                info!(
                    "tombstone peer receives a stale message, local_peer_id >= to_peer_id in msg";
                    "region_id" => region_id,
                    "local_peer_id" => local_peer_id,
                    "to_peer_id" => to_peer_id,
                    "msg_type" => ?msg_type
                );
                return Ok(CheckMsgStatus::DropMsg);
            }
        }
        Ok(CheckMsgStatus::NewPeer)
    }

    fn on_raft_message(&mut self, mut msg: RaftMessage) -> Result<()> {
        let region_id = msg.get_region_id();
        match self.ctx.router.send(region_id, PeerMsg::RaftMessage(msg)) {
            Ok(()) | Err(TrySendError::Full(_)) => return Ok(()),
            Err(TrySendError::Disconnected(_)) if self.ctx.router.is_shutdown() => return Ok(()),
            Err(TrySendError::Disconnected(PeerMsg::RaftMessage(m))) => msg = m,
            e => panic!(
                "[store {}] [region {}] unexpected redirect error: {:?}",
                self.fsm.store.id, region_id, e
            ),
        }

        debug!(
            "handle raft message";
            "from_peer_id" => msg.get_from_peer().get_id(),
            "to_peer_id" => msg.get_to_peer().get_id(),
            "store_id" => self.fsm.store.id,
            "region_id" => region_id,
            "msg_type" => ?msg.get_message().get_msg_type(),
        );

        if msg.get_to_peer().get_store_id() != self.ctx.store_id() {
            warn!(
                "store not match, ignore it";
                "store_id" => self.ctx.store_id(),
                "to_store_id" => msg.get_to_peer().get_store_id(),
                "region_id" => region_id,
            );
            self.ctx.raft_metrics.message_dropped.mismatch_store_id += 1;
            return Ok(());
        }

        if !msg.has_region_epoch() {
            error!(
                "missing epoch in raft message, ignore it";
                "region_id" => region_id,
            );
            self.ctx.raft_metrics.message_dropped.mismatch_region_epoch += 1;
            return Ok(());
        }
        if msg.get_is_tombstone() || msg.has_merge_target() {
            // Target tombstone peer doesn't exist, so ignore it.
            return Ok(());
        }
        let check_msg_status = self.check_msg(&msg)?;
        let is_first_request_vote = match check_msg_status {
            CheckMsgStatus::DropMsg => return Ok(()),
            CheckMsgStatus::FirstRequestVote => true,
            CheckMsgStatus::NewPeer | CheckMsgStatus::NewPeerFirst => {
                if !self.maybe_create_peer(
                    region_id,
                    &msg,
                    check_msg_status == CheckMsgStatus::NewPeerFirst,
                )? {
                    if !util::is_first_vote_msg(msg.get_message()) {
                        // Can not create peer from the message and it's not the
                        // first request vote message.
                        return Ok(());
                    }
                    true
                } else {
                    false
                }
            }
        };
        if is_first_request_vote {
            // To void losing request vote messages, either put it to
            // pending_votes or force send.
            let mut store_meta = self.ctx.store_meta.lock().unwrap();
            if !store_meta.regions.contains_key(&region_id) {
                store_meta.pending_votes.push(msg);
                return Ok(());
            }
            if let Err(e) = self
                .ctx
                .router
                .force_send(region_id, PeerMsg::RaftMessage(msg))
            {
                warn!("handle first request vote failed"; "region_id" => region_id, "error" => ?e);
            }
            return Ok(());
        }

        let _ = self.ctx.router.send(region_id, PeerMsg::RaftMessage(msg));
        Ok(())
    }

    /// If target peer doesn't exist, create it.
    ///
    /// return false to indicate that target peer is in invalid state or
    /// doesn't exist and can't be created.
    fn maybe_create_peer(
        &mut self,
        region_id: u64,
        msg: &RaftMessage,
        is_local_first: bool,
    ) -> Result<bool> {
        if !is_initial_msg(msg.get_message()) {
            let msg_type = msg.get_message().get_msg_type();
            debug!(
                "target peer doesn't exist, stale message";
                "target_peer" => ?msg.get_to_peer(),
                "region_id" => region_id,
                "msg_type" => ?msg_type,
            );
            self.ctx.raft_metrics.message_dropped.stale_msg += 1;
            return Ok(false);
        }

        if is_local_first {
            let mut pending_create_peers = self.ctx.pending_create_peers.lock().unwrap();
            if pending_create_peers.contains_key(&region_id) {
                return Ok(false);
            }
            pending_create_peers.insert(region_id, (msg.get_to_peer().get_id(), false));
        }

        let res = self.maybe_create_peer_internal(region_id, &msg, is_local_first);
        // If failed, i.e. Err or Ok(false), remove this peer data from `pending_create_peers`.
        if res.as_ref().map_or(true, |b| !*b) && is_local_first {
            let mut pending_create_peers = self.ctx.pending_create_peers.lock().unwrap();
            if let Some(status) = pending_create_peers.get(&region_id) {
                if *status == (msg.get_to_peer().get_id(), false) {
                    pending_create_peers.remove(&region_id);
                }
            }
        }
        res
    }

    fn maybe_create_peer_internal(
        &mut self,
        region_id: u64,
        msg: &RaftMessage,
        is_local_first: bool,
    ) -> Result<bool> {
        if is_local_first {
            if self
                .ctx
                .engines
                .kv
                .get_value_cf(CF_RAFT, &keys::region_state_key(region_id))?
                .is_some()
            {
                return Ok(false);
            }
        }

        let target = msg.get_to_peer();

        let mut meta = self.ctx.store_meta.lock().unwrap();
        if meta.regions.contains_key(&region_id) {
            return Ok(true);
        }

        if is_local_first {
            let pending_create_peers = self.ctx.pending_create_peers.lock().unwrap();
            match pending_create_peers.get(&region_id) {
                Some(status) if *status == (msg.get_to_peer().get_id(), false) => (),
                // If changed, it means this peer has been/will be replaced from the new one from splitting.
                _ => return Ok(false),
            }
            // Note that `StoreMeta` lock is held and status is (peer_id, false) in `pending_create_peers` now.
            // If this peer is created from splitting latter and then status in `pending_create_peers` is changed,
            // that peer creation in `on_ready_split_region` must be executed **after** current peer creation
            // because of the `StoreMeta` lock.
        }

        let mut is_overlapped = false;
        let mut regions_to_destroy = vec![];
        for (_, id) in meta.region_ranges.range((
            Excluded(data_key(msg.get_start_key())),
            Unbounded::<Vec<u8>>,
        )) {
            let exist_region = &meta.regions[&id];
            if enc_start_key(exist_region) >= data_end_key(msg.get_end_key()) {
                break;
            }

            debug!(
                "msg is overlapped with exist region";
                "region_id" => region_id,
                "msg" => ?msg,
                "exist_region" => ?exist_region,
            );
            let (can_destroy, merge_to_this_peer) = maybe_destroy_source(
                &meta,
                region_id,
                target.get_id(),
                exist_region.get_id(),
                msg.get_region_epoch().to_owned(),
            );
            if can_destroy {
                if !merge_to_this_peer {
                    regions_to_destroy.push(exist_region.get_id());
                } else {
                    error!(
                        "A new peer has a merge source peer";
                        "region_id" => region_id,
                        "peer_id" => target.get_id(),
                        "source_region" => ?exist_region,
                    );
                    if self.ctx.cfg.dev_assert {
                        panic!("something is wrong, maybe PD do not ensure all target peers exist before merging");
                    }
                }
                continue;
            }
            is_overlapped = true;
            if msg.get_region_epoch().get_version() > exist_region.get_region_epoch().get_version()
            {
                // If new region's epoch version is greater than exist region's, the exist region
                // may has been merged/splitted already.
                let _ = self.ctx.router.force_send(
                    exist_region.get_id(),
                    PeerMsg::CasualMessage(CasualMessage::RegionOverlapped),
                );
            }
        }

        if is_overlapped {
            self.ctx.raft_metrics.message_dropped.region_overlap += 1;
            return Ok(false);
        }

        for id in regions_to_destroy {
            self.ctx
                .router
                .force_send(
                    id,
                    PeerMsg::SignificantMsg(SignificantMsg::MergeResult {
                        target_region_id: region_id,
                        target: target.clone(),
                        result: MergeResultKind::Stale,
                    }),
                )
                .unwrap();
        }

        // New created peers should know it's learner or not.
        let (tx, receiver, mut peer) = PeerFsm::replicate(
            self.ctx.store_id(),
            &self.ctx.cfg,
            self.ctx.region_scheduler.clone(),
            self.ctx.engines.clone(),
            region_id,
            target.clone(),
        )?;

        // WARNING: The checking code must be above this line.
        // Now all checking passed

        let mut replication_state = self.ctx.global_replication_state.lock().unwrap();
        peer.peer.init_replication_mode(&mut *replication_state);
        drop(replication_state);

        peer.peer.local_first_replicate = is_local_first;

        // Following snapshot may overlap, should insert into region_ranges after
        // snapshot is applied.
        meta.regions
            .insert(region_id, peer.get_peer().region().to_owned());

        self.ctx
            .apply_batch_system
            .register(Registration::new(peer.get_peer()), receiver);
        let mailbox = BasicMailbox::new(tx, peer);
        self.ctx.router.register(region_id, mailbox);
        self.ctx
            .router
            .force_send(region_id, PeerMsg::Start)
            .unwrap();
        Ok(true)
    }

    fn on_compaction_finished(&mut self, event: CompactedEvent) {
        // If size declining is trivial, skip.
        let total_bytes_declined = if event.total_input_bytes > event.total_output_bytes {
            event.total_input_bytes - event.total_output_bytes
        } else {
            0
        };
        if total_bytes_declined < self.ctx.cfg.region_split_check_diff.0
            || total_bytes_declined * 10 < event.total_input_bytes
        {
            return;
        }

        let output_level_str = event.output_level.to_string();
        COMPACTION_DECLINED_BYTES
            .with_label_values(&[&output_level_str])
            .observe(total_bytes_declined as f64);

        // self.cfg.region_split_check_diff.0 / 16 is an experienced value.
        let mut region_declined_bytes = {
            let meta = self.ctx.store_meta.lock().unwrap();
            calc_region_declined_bytes(
                event,
                &meta.region_ranges,
                self.ctx.cfg.region_split_check_diff.0 / 16,
            )
        };

        COMPACTION_RELATED_REGION_COUNT
            .with_label_values(&[&output_level_str])
            .observe(region_declined_bytes.len() as f64);

        for (region_id, declined_bytes) in region_declined_bytes.drain(..) {
            let _ = self.ctx.router.send(
                region_id,
                PeerMsg::CasualMessage(CasualMessage::CompactionDeclinedBytes {
                    bytes: declined_bytes,
                }),
            );
        }
    }

    fn register_compact_check_tick(&self) {
        self.ctx.schedule_store_tick(
            StoreTick::CompactCheck,
            self.ctx.cfg.region_compact_check_interval.0,
        )
    }

    fn on_compact_check_tick(&mut self) {
        self.register_compact_check_tick();
        if self.ctx.cleanup_scheduler.is_busy() {
            debug!(
                "compact worker is busy, check space redundancy next time";
                "store_id" => self.fsm.store.id,
            );
            return;
        }

        if self
            .ctx
            .engines
            .kv
            .auto_compactions_is_disabled()
            .expect("cf")
        {
            debug!(
                "skip compact check when disabled auto compactions";
                "store_id" => self.fsm.store.id,
            );
            return;
        }

        // Start from last checked key.
        let mut ranges_need_check =
            Vec::with_capacity(self.ctx.cfg.region_compact_check_step as usize + 1);
        ranges_need_check.push(self.fsm.store.last_compact_checked_key.clone());

        let largest_key = {
            let meta = self.ctx.store_meta.lock().unwrap();
            if meta.region_ranges.is_empty() {
                debug!(
                    "there is no range need to check";
                    "store_id" => self.fsm.store.id
                );
                return;
            }

            // Collect continuous ranges.
            let left_ranges = meta.region_ranges.range((
                Excluded(self.fsm.store.last_compact_checked_key.clone()),
                Unbounded::<Key>,
            ));
            ranges_need_check.extend(
                left_ranges
                    .take(self.ctx.cfg.region_compact_check_step as usize)
                    .map(|(k, _)| k.to_owned()),
            );

            // Update last_compact_checked_key.
            meta.region_ranges.keys().last().unwrap().to_vec()
        };

        let last_key = ranges_need_check.last().unwrap().clone();
        if last_key == largest_key {
            // Range [largest key, DATA_MAX_KEY) also need to check.
            if last_key != keys::DATA_MAX_KEY.to_vec() {
                ranges_need_check.push(keys::DATA_MAX_KEY.to_vec());
            }
            // Next task will start from the very beginning.
            self.fsm.store.last_compact_checked_key = keys::DATA_MIN_KEY.to_vec();
        } else {
            self.fsm.store.last_compact_checked_key = last_key;
        }

        // Schedule the task.
        let cf_names = vec![CF_DEFAULT.to_owned(), CF_WRITE.to_owned()];
        if let Err(e) = self.ctx.cleanup_scheduler.schedule(CleanupTask::Compact(
            CompactTask::CheckAndCompact {
                cf_names,
                ranges: ranges_need_check,
                tombstones_num_threshold: self.ctx.cfg.region_compact_min_tombstones,
                tombstones_percent_threshold: self.ctx.cfg.region_compact_tombstones_percent,
            },
        )) {
            error!(
                "schedule space check task failed";
                "store_id" => self.fsm.store.id,
                "err" => ?e,
            );
        }
    }

    fn store_heartbeat_pd(&mut self) {
        let mut stats = StoreStats::default();

        let used_size = self.ctx.snap_mgr.get_total_snap_size();
        stats.set_used_size(used_size);
        stats.set_store_id(self.ctx.store_id());
        {
            let meta = self.ctx.store_meta.lock().unwrap();
            stats.set_region_count(meta.regions.len() as u32);
        }

        let snap_stats = self.ctx.snap_mgr.stats();
        stats.set_sending_snap_count(snap_stats.sending_count as u32);
        stats.set_receiving_snap_count(snap_stats.receiving_count as u32);
        STORE_SNAPSHOT_TRAFFIC_GAUGE_VEC
            .with_label_values(&["sending"])
            .set(snap_stats.sending_count as i64);
        STORE_SNAPSHOT_TRAFFIC_GAUGE_VEC
            .with_label_values(&["receiving"])
            .set(snap_stats.receiving_count as i64);

        let apply_snapshot_count = self.ctx.applying_snap_count.load(Ordering::SeqCst);
        stats.set_applying_snap_count(apply_snapshot_count as u32);
        STORE_SNAPSHOT_TRAFFIC_GAUGE_VEC
            .with_label_values(&["applying"])
            .set(apply_snapshot_count as i64);

        stats.set_start_time(self.fsm.store.start_time.unwrap().sec as u32);

        // report store write flow to pd
        stats.set_bytes_written(
            self.ctx
                .global_stat
                .stat
                .engine_total_bytes_written
                .swap(0, Ordering::SeqCst),
        );
        stats.set_keys_written(
            self.ctx
                .global_stat
                .stat
                .engine_total_keys_written
                .swap(0, Ordering::SeqCst),
        );

        stats.set_is_busy(
            self.ctx
                .global_stat
                .stat
                .is_busy
                .swap(false, Ordering::SeqCst),
        );

        let store_info = StoreInfo {
            engine: self.ctx.engines.kv.clone(),
            capacity: self.ctx.cfg.capacity.0,
        };

        let task = PdTask::StoreHeartbeat { stats, store_info };
        if let Err(e) = self.ctx.pd_scheduler.schedule(task) {
            error!("notify pd failed";
                "store_id" => self.fsm.store.id,
                "err" => ?e
            );
        }
    }

    fn on_pd_store_heartbeat_tick(&mut self) {
        self.store_heartbeat_pd();
        self.register_pd_store_heartbeat_tick();
    }

    fn handle_snap_mgr_gc(&mut self) -> Result<()> {
        fail_point!("peer_2_handle_snap_mgr_gc", self.fsm.store.id == 2, |_| Ok(
            ()
        ));
        let snap_keys = self.ctx.snap_mgr.list_idle_snap()?;
        if snap_keys.is_empty() {
            return Ok(());
        }
        let (mut last_region_id, mut keys) = (0, vec![]);
        let schedule_gc_snap = |region_id: u64, snaps| -> Result<()> {
            debug!(
                "schedule snap gc";
                "store_id" => self.fsm.store.id,
                "region_id" => region_id,
            );
            let gc_snap = PeerMsg::CasualMessage(CasualMessage::GcSnap { snaps });
            match self.ctx.router.send(region_id, gc_snap) {
                Ok(()) => Ok(()),
                Err(TrySendError::Disconnected(_)) if self.ctx.router.is_shutdown() => Ok(()),
                Err(TrySendError::Disconnected(PeerMsg::CasualMessage(
                    CasualMessage::GcSnap { snaps },
                ))) => {
                    // The snapshot exists because MsgAppend has been rejected. So the
                    // peer must have been exist. But now it's disconnected, so the peer
                    // has to be destroyed instead of being created.
                    info!(
                        "region is disconnected, remove snaps";
                        "region_id" => region_id,
                        "snaps" => ?snaps,
                    );
                    for (key, is_sending) in snaps {
                        let snap = if is_sending {
                            self.ctx.snap_mgr.get_snapshot_for_sending(&key)?
                        } else {
                            self.ctx.snap_mgr.get_snapshot_for_applying(&key)?
                        };
                        self.ctx
                            .snap_mgr
                            .delete_snapshot(&key, snap.as_ref(), false);
                    }
                    Ok(())
                }
                Err(TrySendError::Full(_)) => Ok(()),
                Err(TrySendError::Disconnected(_)) => unreachable!(),
            }
        };
        for (key, is_sending) in snap_keys {
            if last_region_id == key.region_id {
                keys.push((key, is_sending));
                continue;
            }

            if !keys.is_empty() {
                schedule_gc_snap(last_region_id, keys)?;
                keys = vec![];
            }

            last_region_id = key.region_id;
            keys.push((key, is_sending));
        }
        if !keys.is_empty() {
            schedule_gc_snap(last_region_id, keys)?;
        }
        Ok(())
    }

    fn on_snap_mgr_gc(&mut self) {
        if let Err(e) = self.handle_snap_mgr_gc() {
            error!(?e;
                "handle gc snap failed";
                "store_id" => self.fsm.store.id,
            );
        }
        self.register_snap_mgr_gc_tick();
    }

    fn on_compact_lock_cf(&mut self) {
        // Create a compact lock cf task(compact whole range) and schedule directly.
        let lock_cf_bytes_written = self
            .ctx
            .global_stat
            .stat
            .lock_cf_bytes_written
            .load(Ordering::SeqCst);
        if lock_cf_bytes_written > self.ctx.cfg.lock_cf_compact_bytes_threshold.0 {
            self.ctx
                .global_stat
                .stat
                .lock_cf_bytes_written
                .fetch_sub(lock_cf_bytes_written, Ordering::SeqCst);

            let task = CompactTask::Compact {
                cf_name: String::from(CF_LOCK),
                start_key: None,
                end_key: None,
            };
            if let Err(e) = self
                .ctx
                .cleanup_scheduler
                .schedule(CleanupTask::Compact(task))
            {
                error!(
                    "schedule compact lock cf task failed";
                    "store_id" => self.fsm.store.id,
                    "err" => ?e,
                );
            }
        }

        self.register_compact_lock_cf_tick();
    }

    fn register_pd_store_heartbeat_tick(&self) {
        self.ctx.schedule_store_tick(
            StoreTick::PdStoreHeartbeat,
            self.ctx.cfg.pd_store_heartbeat_tick_interval.0,
        );
    }

    fn register_snap_mgr_gc_tick(&self) {
        self.ctx
            .schedule_store_tick(StoreTick::SnapGc, self.ctx.cfg.snap_mgr_gc_tick_interval.0)
    }

    fn register_compact_lock_cf_tick(&self) {
        self.ctx.schedule_store_tick(
            StoreTick::CompactLockCf,
            self.ctx.cfg.lock_cf_compact_interval.0,
        )
    }
}

impl<'a, EK: KvEngine, ER: RaftEngine, T: Transport, C: PdClient>
    StoreFsmDelegate<'a, EK, ER, T, C>
{
    fn on_validate_sst_result(&mut self, ssts: Vec<SstMeta>) {
        if ssts.is_empty() {
            return;
        }
        // A stale peer can still ingest a stale SST before it is
        // destroyed. We need to make sure that no stale peer exists.
        let mut delete_ssts = Vec::new();
        {
            let meta = self.ctx.store_meta.lock().unwrap();
            for sst in ssts {
                if !meta.regions.contains_key(&sst.get_region_id()) {
                    delete_ssts.push(sst);
                }
            }
        }
        if delete_ssts.is_empty() {
            return;
        }

        let task = CleanupSSTTask::DeleteSST { ssts: delete_ssts };
        if let Err(e) = self
            .ctx
            .cleanup_scheduler
            .schedule(CleanupTask::CleanupSST(task))
        {
            error!(
                "schedule to delete ssts failed";
                "store_id" => self.fsm.store.id,
                "err" => ?e,
            );
        }
    }

    fn on_cleanup_import_sst(&mut self) -> Result<()> {
        let mut delete_ssts = Vec::new();
        let mut validate_ssts = Vec::new();

        let ssts = box_try!(self.ctx.importer.list_ssts());
        if ssts.is_empty() {
            return Ok(());
        }
        {
            let meta = self.ctx.store_meta.lock().unwrap();
            for sst in ssts {
                if let Some(r) = meta.regions.get(&sst.get_region_id()) {
                    let region_epoch = r.get_region_epoch();
                    if util::is_epoch_stale(sst.get_region_epoch(), region_epoch) {
                        // If the SST epoch is stale, it will not be ingested anymore.
                        delete_ssts.push(sst);
                    }
                } else {
                    // If the peer doesn't exist, we need to validate the SST through PD.
                    validate_ssts.push(sst);
                }
            }
        }

        if !delete_ssts.is_empty() {
            let task = CleanupSSTTask::DeleteSST { ssts: delete_ssts };
            if let Err(e) = self
                .ctx
                .cleanup_scheduler
                .schedule(CleanupTask::CleanupSST(task))
            {
                error!(
                    "schedule to delete ssts failed";
                    "store_id" => self.fsm.store.id,
                    "err" => ?e
                );
            }
        }

        if !validate_ssts.is_empty() {
            let task = CleanupSSTTask::ValidateSST {
                ssts: validate_ssts,
            };
            if let Err(e) = self
                .ctx
                .cleanup_scheduler
                .schedule(CleanupTask::CleanupSST(task))
            {
                error!(
                   "schedule to validate ssts failed";
                   "store_id" => self.fsm.store.id,
                   "err" => ?e,
                );
            }
        }

        Ok(())
    }

    fn register_consistency_check_tick(&mut self) {
        self.ctx.schedule_store_tick(
            StoreTick::ConsistencyCheck,
            self.ctx.cfg.consistency_check_interval.0,
        )
    }

    fn on_consistency_check_tick(&mut self) {
        self.register_consistency_check_tick();
        if self.ctx.consistency_check_scheduler.is_busy() {
            return;
        }
        let (mut target_region_id, mut oldest) = (0, Instant::now());
        let target_peer = {
            let meta = self.ctx.store_meta.lock().unwrap();
            for region_id in meta.regions.keys() {
                match self.fsm.store.consistency_check_time.get(region_id) {
                    Some(time) => {
                        if *time < oldest {
                            oldest = *time;
                            target_region_id = *region_id;
                        }
                    }
                    None => {
                        target_region_id = *region_id;
                        break;
                    }
                }
            }
            if target_region_id == 0 {
                return;
            }
            match util::find_peer(&meta.regions[&target_region_id], self.ctx.store_id()) {
                None => return,
                Some(p) => p.clone(),
            }
        };
        info!(
            "scheduling consistency check for region";
            "store_id" => self.fsm.store.id,
            "region_id" => target_region_id,
        );
        self.fsm
            .store
            .consistency_check_time
            .insert(target_region_id, Instant::now());
        let mut request = new_admin_request(target_region_id, target_peer);
        let mut admin = AdminRequest::default();
        admin.set_cmd_type(AdminCmdType::ComputeHash);
        self.ctx
            .coprocessor_host
            .on_prepropose_compute_hash(admin.mut_compute_hash());
        request.set_admin_request(admin);

        let _ = self.ctx.router.send(
            target_region_id,
            PeerMsg::RaftCommand(RaftCommand::new(request, Callback::None)),
        );
    }

    fn on_cleanup_import_sst_tick(&mut self) {
        if let Err(e) = self.on_cleanup_import_sst() {
            error!(?e;
                "cleanup import sst failed";
                "store_id" => self.fsm.store.id,
            );
        }
        self.register_cleanup_import_sst_tick();
    }

    fn register_cleanup_import_sst_tick(&self) {
        self.ctx.schedule_store_tick(
            StoreTick::CleanupImportSST,
            self.ctx.cfg.cleanup_import_sst_interval.0,
        )
    }

    fn clear_region_size_in_range(&mut self, start_key: &[u8], end_key: &[u8]) {
        let start_key = data_key(start_key);
        let end_key = data_end_key(end_key);

        let mut regions = vec![];
        {
            let meta = self.ctx.store_meta.lock().unwrap();
            for (_, region_id) in meta
                .region_ranges
                .range((Excluded(start_key), Included(end_key)))
            {
                regions.push(*region_id);
            }
        }
        for region_id in regions {
            let _ = self.ctx.router.send(
                region_id,
                PeerMsg::CasualMessage(CasualMessage::ClearRegionSize),
            );
        }
    }

    fn on_store_unreachable(&mut self, store_id: u64) {
        let now = Instant::now();
        if self
            .fsm
            .store
            .last_unreachable_report
            .get(&store_id)
            .map_or(UNREACHABLE_BACKOFF, |t| now.duration_since(*t))
            < UNREACHABLE_BACKOFF
        {
            return;
        }
        info!(
            "broadcasting unreachable";
            "store_id" => self.fsm.store.id,
            "unreachable_store_id" => store_id,
        );
        self.fsm.store.last_unreachable_report.insert(store_id, now);
        // It's possible to acquire the lock and only send notification to
        // involved regions. However loop over all the regions can take a
        // lot of time, which may block other operations.
        self.ctx.router.report_unreachable(store_id);
    }

    fn on_update_replication_mode(&mut self, status: ReplicationStatus) {
        let mut state = self.ctx.global_replication_state.lock().unwrap();
        if state.status().mode == status.mode {
            if status.get_mode() == ReplicationMode::Majority {
                return;
            }
            let exist_dr = state.status().get_dr_auto_sync();
            let dr = status.get_dr_auto_sync();
            if exist_dr.state_id == dr.state_id && exist_dr.state == dr.state {
                return;
            }
        }
        info!("updating replication mode"; "status" => ?status);
        state.set_status(status);
        drop(state);
        self.ctx.router.report_status_update()
    }

    fn register_raft_engine_purge_tick(&self) {
        self.ctx.schedule_store_tick(
            StoreTick::RaftEnginePurge,
            self.ctx.cfg.raft_engine_purge_interval.0,
        )
    }

    fn on_raft_engine_purge_tick(&self) {
        let _ = self.ctx.raftlog_gc_scheduler.schedule(RaftlogGcTask::Purge);
        self.register_raft_engine_purge_tick();
    }
}

fn calc_region_declined_bytes(
    event: CompactedEvent,
    region_ranges: &BTreeMap<Key, u64>,
    bytes_threshold: u64,
) -> Vec<(u64, u64)> {
    // Calculate influenced regions.
    let mut influenced_regions = vec![];
    for (end_key, region_id) in
        region_ranges.range((Excluded(event.start_key), Included(event.end_key.clone())))
    {
        influenced_regions.push((region_id, end_key.clone()));
    }
    if let Some((end_key, region_id)) = region_ranges
        .range((Included(event.end_key), Unbounded))
        .next()
    {
        influenced_regions.push((region_id, end_key.clone()));
    }

    // Calculate declined bytes for each region.
    // `end_key` in influenced_regions are in incremental order.
    let mut region_declined_bytes = vec![];
    let mut last_end_key: Vec<u8> = vec![];
    for (region_id, end_key) in influenced_regions {
        let mut old_size = 0;
        for prop in &event.input_props {
            old_size += prop.get_approximate_size_in_range(&last_end_key, &end_key);
        }
        let mut new_size = 0;
        for prop in &event.output_props {
            new_size += prop.get_approximate_size_in_range(&last_end_key, &end_key);
        }
        last_end_key = end_key;

        // Filter some trivial declines for better performance.
        if old_size > new_size && old_size - new_size > bytes_threshold {
            region_declined_bytes.push((*region_id, old_size - new_size));
        }
    }

    region_declined_bytes
}

#[cfg(test)]
mod tests {
    use engine_rocks::RangeOffsets;
    use engine_rocks::RangeProperties;

    use super::*;

    #[test]
    fn test_calc_region_declined_bytes() {
        let prop = RangeProperties {
            offsets: vec![
                (
                    b"a".to_vec(),
                    RangeOffsets {
                        size: 4 * 1024,
                        keys: 1,
                    },
                ),
                (
                    b"b".to_vec(),
                    RangeOffsets {
                        size: 8 * 1024,
                        keys: 2,
                    },
                ),
                (
                    b"c".to_vec(),
                    RangeOffsets {
                        size: 12 * 1024,
                        keys: 3,
                    },
                ),
            ],
        };
        let event = CompactedEvent {
            cf: "default".to_owned(),
            output_level: 3,
            total_input_bytes: 12 * 1024,
            total_output_bytes: 0,
            start_key: prop.smallest_key().unwrap(),
            end_key: prop.largest_key().unwrap(),
            input_props: vec![prop],
            output_props: vec![],
        };

        let mut region_ranges = BTreeMap::new();
        region_ranges.insert(b"a".to_vec(), 1);
        region_ranges.insert(b"b".to_vec(), 2);
        region_ranges.insert(b"c".to_vec(), 3);

        let declined_bytes = calc_region_declined_bytes(event, &region_ranges, 1024);
        let expected_declined_bytes = vec![(2, 8192), (3, 4096)];
        assert_eq!(declined_bytes, expected_declined_bytes);
    }
}<|MERGE_RESOLUTION|>--- conflicted
+++ resolved
@@ -1222,11 +1222,7 @@
             store_meta,
             pending_create_peers,
             applying_snap_count: Arc::new(AtomicUsize::new(0)),
-<<<<<<< HEAD
-            poller_handle: workers.future_poller.handle().clone(),
             apply_system: apply_system.clone(),
-=======
->>>>>>> 5a9ae6b7
         };
         self.apply_system = Some(apply_system);
         let region_peers = builder.init()?;
