--- conflicted
+++ resolved
@@ -8,7 +8,6 @@
         BTreeMap,
         Bound::{Excluded, Included, Unbounded},
     },
-    lazy::SyncOnceCell,
     mem,
     ops::{Deref, DerefMut},
     sync::{atomic::Ordering, Arc, Mutex},
@@ -39,6 +38,7 @@
     raft_serverpb::{ExtraMessageType, PeerState, RaftMessage, RegionLocalState},
     replication_modepb::{ReplicationMode, ReplicationStatus},
 };
+use once_cell::sync::OnceCell;
 use pd_client::{Feature, FeatureGate, PdClient};
 use protobuf::Message;
 use raft::StateRole;
@@ -284,38 +284,6 @@
     }
 }
 
-<<<<<<< HEAD
-=======
-impl<EK, ER> ApplyNotifier<EK> for RaftRouter<EK, ER>
-where
-    EK: KvEngine,
-    ER: RaftEngine,
-{
-    fn notify(&self, apply_res: Vec<ApplyRes<EK::Snapshot>>) {
-        for r in apply_res {
-            let region_id = r.region_id;
-            if let Err(e) = self.router.force_send(
-                region_id,
-                PeerMsg::ApplyRes {
-                    res: ApplyTaskRes::Apply(r),
-                },
-            ) {
-                error!("failed to send apply result"; "region_id" => region_id, "err" => ?e);
-            }
-        }
-    }
-    fn notify_one(&self, region_id: u64, msg: PeerMsg<EK>) {
-        if let Err(e) = self.router.force_send(region_id, msg) {
-            error!("failed to notify apply msg"; "region_id" => region_id, "err" => ?e);
-        }
-    }
-
-    fn clone_box(&self) -> Box<dyn ApplyNotifier<EK>> {
-        Box::new(self.clone())
-    }
-}
-
->>>>>>> 58fa80e0
 impl<EK, ER> RaftRouter<EK, ER>
 where
     EK: KvEngine,
@@ -434,7 +402,7 @@
 pub struct ApplyResNotifier<EK: KvEngine, ER: RaftEngine> {
     router: RaftRouter<EK, ER>,
     seqno_scheduler: Option<Scheduler<SeqnoRelationTask<EK::Snapshot>>>,
-    raftlog_gc_scheduler: SyncOnceCell<Scheduler<RaftlogGcTask>>,
+    raftlog_gc_scheduler: OnceCell<Scheduler<RaftlogGcTask>>,
 }
 
 impl<EK, ER> ApplyResNotifier<EK, ER>
@@ -449,7 +417,7 @@
         ApplyResNotifier {
             router,
             seqno_scheduler,
-            raftlog_gc_scheduler: SyncOnceCell::new(),
+            raftlog_gc_scheduler: OnceCell::new(),
         }
     }
 
@@ -479,7 +447,7 @@
     EK: KvEngine,
     ER: RaftEngine,
 {
-    fn notify(&self, apply_res: Vec<Box<ApplyRes<EK::Snapshot>>>) {
+    fn notify(&self, apply_res: Vec<ApplyRes<EK::Snapshot>>) {
         for r in apply_res {
             self.router.try_send(
                 r.region_id,
@@ -493,7 +461,7 @@
         self.router.try_send(region_id, msg);
     }
 
-    fn notify_store(&self, apply_res: Vec<Box<ApplyRes<EK::Snapshot>>>) {
+    fn notify_store(&self, apply_res: Vec<ApplyRes<EK::Snapshot>>) {
         if let Err(e) = self
             .seqno_scheduler
             .as_ref()
@@ -1222,16 +1190,8 @@
         let mut merging_count = 0;
         let mut meta = self.store_meta.lock().unwrap();
         let mut replication_state = self.global_replication_state.lock().unwrap();
-<<<<<<< HEAD
         let mut recover_peer = |region_id, local_state: RegionLocalState| {
-=======
-        kv_engine.scan(CF_RAFT, start_key, end_key, false, |key, value| {
-            let (region_id, suffix) = box_try!(keys::decode_region_meta_key(key));
-            if suffix != keys::REGION_STATE_SUFFIX {
-                return Ok(true);
-            }
-
->>>>>>> 58fa80e0
+            let region = local_state.get_region();
             total_count += 1;
             match local_state.get_state() {
                 PeerState::Tombstone => {
@@ -1239,7 +1199,7 @@
                 }
                 PeerState::Applying => {
                     applying_count += 1;
-                    applying_regions.push(local_state.get_region().clone());
+                    applying_regions.push(region.clone());
                 }
                 PeerState::Merging => {
                     merging_count += 1;
@@ -1248,7 +1208,7 @@
             }
             if let Some((tx, peer)) = box_try!(self.recover_peer_from_local_state(
                 region_id,
-                local_state,
+                local_state.clone(),
                 &mut meta,
                 &mut kv_wb,
                 &mut raft_wb,
@@ -1257,8 +1217,6 @@
                 region_peers.push((tx, peer));
             }
 
-<<<<<<< HEAD
-=======
             let (tx, mut peer) = box_try!(PeerFsm::create(
                 store_id,
                 &self.cfg.value(),
@@ -1285,7 +1243,6 @@
                 RegionChangeEvent::Create,
                 StateRole::Follower,
             );
->>>>>>> 58fa80e0
             Ok(true)
         };
         if self.should_recover_from_raftdb() {
@@ -1293,7 +1250,7 @@
             //     recover_peers(region_id, local_state)
             // })?;
         } else {
-            kv_engine.scan_cf(CF_RAFT, start_key, end_key, false, |key, value| {
+            kv_engine.scan(CF_RAFT, start_key, end_key, false, |key, value| {
                 let (region_id, suffix) = box_try!(keys::decode_region_meta_key(key));
                 if suffix != keys::REGION_STATE_SUFFIX {
                     return Ok(true);
