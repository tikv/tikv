--- conflicted
+++ resolved
@@ -1646,31 +1646,7 @@
         let raftlog_gc_scheduler = workers
             .background_worker
             .start_with_timer("raft-gc-worker", raftlog_gc_runner);
-<<<<<<< HEAD
         apply_notifier.init_raftlog_gc_scheduler(raftlog_gc_scheduler.clone());
-
-        let router_clone = self.router();
-        let engines_clone = engines.clone();
-        workers.purge_worker.spawn_interval_task(
-            cfg.value().raft_engine_purge_interval.0,
-            move || {
-                match engines_clone.raft.purge_expired_files() {
-                    Ok(regions) => {
-                        for region_id in regions {
-                            let _ = router_clone.send(
-                                region_id,
-                                PeerMsg::CasualMessage(CasualMessage::ForceCompactRaftLogs),
-                            );
-                        }
-                    }
-                    Err(e) => {
-                        warn!("purge expired files"; "err" => %e);
-                    }
-                };
-            },
-        );
-=======
->>>>>>> cbf85c11
 
         let raftlog_fetch_scheduler = workers.raftlog_fetch_worker.start(
             "raftlog-fetch-worker",
