--- conflicted
+++ resolved
@@ -67,18 +67,11 @@
     txn_ext::{LocksStatus, PeerPessimisticLocks, PessimisticLockPair, TxnExt},
     util::{RegionReadProgress, RegionReadProgressRegistry},
     worker::{
-<<<<<<< HEAD
         AutoSplitController, Bucket, BucketRange, CachedReadDelegate, CheckLeaderRunner,
         CheckLeaderTask, FlowStatistics, FlowStatsReporter, KeyEntry, LocalReadContext,
-        LocalReader, PdTask, QueryStats, ReadDelegate, ReadExecutor, ReadExecutorProvider,
-        ReadMetrics, ReadProgress, ReadStats, RefreshConfigTask, RegionTask, SplitCheckRunner,
-        SplitCheckTask, SplitConfig, SplitConfigManager, StoreMetaDelegate, TrackVer, WriteStats,
-=======
-        AutoSplitController, Bucket, BucketRange, CheckLeaderRunner, CheckLeaderTask,
-        FlowStatistics, FlowStatsReporter, KeyEntry, LocalReader, PdTask, QueryStats,
-        RaftlogFetchRunner, RaftlogFetchTask, ReadDelegate, ReadStats, RefreshConfigTask,
-        RegionTask, SplitCheckRunner, SplitCheckTask, SplitConfig, SplitConfigManager, TrackVer,
-        WriteStats,
->>>>>>> 5c866c46
+        LocalReader, PdTask, QueryStats, RaftlogFetchRunner, RaftlogFetchTask, ReadDelegate,
+        ReadExecutor, ReadExecutorProvider, ReadMetrics, ReadProgress, ReadStats,
+        RefreshConfigTask, RegionTask, SplitCheckRunner, SplitCheckTask, SplitConfig,
+        SplitConfigManager, StoreMetaDelegate, TrackVer, WriteStats,
     },
 };