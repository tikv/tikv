--- conflicted
+++ resolved
@@ -84,14 +84,8 @@
         ReadExecutor, ReadExecutorProvider, ReadProgress, ReadStats, RefreshConfigTask, RegionTask,
         SplitCheckRunner, SplitCheckTask, SplitConfig, SplitConfigManager, SplitInfo,
         StoreMetaDelegate, StoreStatsReporter, TrackVer, WriteStats,
-<<<<<<< HEAD
-        BIG_REGION_CPU_OVERLOAD_THRESHOLD_RATIO, DEFAULT_BIG_REGION_BYTE_THRESHOLD,
-        DEFAULT_BIG_REGION_QPS_THRESHOLD, DEFAULT_BYTE_THRESHOLD, DEFAULT_QPS_THRESHOLD, ENGINE,
-        NUM_COLLECT_STORE_INFOS_PER_HEARTBEAT, REGION_CPU_OVERLOAD_THRESHOLD_RATIO, TIFLASH,
-=======
         BIG_REGION_CPU_OVERLOAD_THRESHOLD_RATIO, DEFAULT_BIG_REGION_QPS_THRESHOLD,
-        DEFAULT_QPS_THRESHOLD, NUM_COLLECT_STORE_INFOS_PER_HEARTBEAT,
+        DEFAULT_BIG_REGION_QPS_THRESHOLD, DEFAULT_BYTE_THRESHOLD, DEFAULT_QPS_THRESHOLD, NUM_COLLECT_STORE_INFOS_PER_HEARTBEAT,
         REGION_CPU_OVERLOAD_THRESHOLD_RATIO,
->>>>>>> 86fe6633
     },
 };