--- conflicted
+++ resolved
@@ -67,19 +67,11 @@
     txn_ext::{LocksStatus, PeerPessimisticLocks, PessimisticLockPair, TxnExt},
     util::{RegionReadProgress, RegionReadProgressRegistry},
     worker::{
-<<<<<<< HEAD
-        AutoSplitController, Bucket, BucketRange, CheckLeaderRunner, CheckLeaderTask, FetchedLogs,
-        FlowStatistics, FlowStatsReporter, KeyEntry, LocalReader, LogFetchedNotifier, PdTask,
-        QueryStats, RaftlogFetchRunner, RaftlogFetchTask, ReadDelegate, ReadStats,
-        RefreshConfigTask, RegionTask, SplitCheckRunner, SplitCheckTask, SplitConfig,
-        SplitConfigManager, TrackVer, WriteStats,
-=======
         AutoSplitController, Bucket, BucketRange, CachedReadDelegate, CheckLeaderRunner,
         CheckLeaderTask, FlowStatistics, FlowStatsReporter, KeyEntry, LocalReadContext,
         LocalReader, PdTask, QueryStats, RaftlogFetchRunner, RaftlogFetchTask, ReadDelegate,
         ReadExecutor, ReadExecutorProvider, ReadMetrics, ReadProgress, ReadStats,
         RefreshConfigTask, RegionTask, SplitCheckRunner, SplitCheckTask, SplitConfig,
-        SplitConfigManager, StoreMetaDelegate, TrackVer, WriteStats,
->>>>>>> 25b45d93
+        SplitConfigManager, StoreMetaDelegate, TrackVer, WriteStats, FetchedLogs, LogFetchedNotifier,
     },
 };