--- conflicted
+++ resolved
@@ -8,12 +8,9 @@
 pub mod memory;
 pub mod metrics;
 pub mod msg;
-<<<<<<< HEAD
 pub mod peer;
 pub mod read_queue;
-=======
 pub mod region_meta;
->>>>>>> aed26582
 pub mod transport;
 #[macro_use]
 pub mod util;
