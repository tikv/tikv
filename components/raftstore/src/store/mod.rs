--- conflicted
+++ resolved
@@ -79,17 +79,10 @@
     worker::{
         metrics as worker_metrics, AutoSplitController, Bucket, BucketRange, CachedReadDelegate,
         CheckLeaderRunner, CheckLeaderTask, FlowStatistics, FlowStatsReporter, KeyEntry,
-<<<<<<< HEAD
-        LocalReadContext, LocalReader, LocalReaderCore, PdTask, ReadDelegate, ReadExecutor,
-        ReadExecutorProvider, ReadProgress, ReadStats, RefreshConfigTask, RegionTask, ReportBucket,
-        SplitCheckRunner, SplitCheckTask, SplitConfig, SplitConfigManager, StoreMetaDelegate,
-        TrackVer, WriteStats,
-=======
         LocalReadContext, LocalReader, LocalReaderCore, PdStatsMonitor, PdTask, ReadDelegate,
         ReadExecutor, ReadExecutorProvider, ReadProgress, ReadStats, RefreshConfigTask, RegionTask,
-        SplitCheckRunner, SplitCheckTask, SplitConfig, SplitConfigManager, SplitInfo,
+        ReportBucket, SplitCheckRunner, SplitCheckTask, SplitConfig, SplitConfigManager, SplitInfo,
         StoreMetaDelegate, StoreStatsReporter, TrackVer, WriteStats,
         NUM_COLLECT_STORE_INFOS_PER_HEARTBEAT,
->>>>>>> 8484ecec
     },
 };