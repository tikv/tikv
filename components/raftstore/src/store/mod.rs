--- conflicted
+++ resolved
@@ -77,18 +77,10 @@
     worker::{
         AutoSplitController, Bucket, BucketRange, CachedReadDelegate, CheckLeaderRunner,
         CheckLeaderTask, FetchedLogs, FlowStatistics, FlowStatsReporter, KeyEntry,
-<<<<<<< HEAD
-        LocalReadContext, LocalReader, LogFetchedNotifier, PdTask, RaftlogFetchRunner,
-        RaftlogFetchTask, ReadDelegate, ReadExecutor, ReadExecutorProvider, ReadProgress,
-        ReadStats, RefreshConfigTask, RegionTask, SeqnoRelationRunner, SeqnoRelationTask,
-        SplitCheckRunner, SplitCheckTask, SplitConfig, SplitConfigManager, StoreMetaDelegate,
-        TrackVer, WriteStats,
-=======
         LocalReadContext, LocalReader, LocalReaderCore, LogFetchedNotifier, PdTask,
         RaftlogFetchRunner, RaftlogFetchTask, ReadDelegate, ReadExecutor, ReadExecutorProvider,
-        ReadProgress, ReadStats, RefreshConfigTask, RegionTask, SplitCheckRunner, SplitCheckTask,
-        SplitConfig, SplitConfigManager, StoreMetaDelegate, TrackVer, WriteStats,
-        TLS_LOCAL_READ_METRICS,
->>>>>>> 26b6c3cf
+        ReadProgress, ReadStats, RefreshConfigTask, RegionTask, SeqnoRelationRunner,
+        SeqnoRelationTask, SplitCheckRunner, SplitCheckTask, SplitConfig, SplitConfigManager,
+        StoreMetaDelegate, TrackVer, WriteStats, TLS_LOCAL_READ_METRICS,
     },
 };