--- conflicted
+++ resolved
@@ -28,17 +28,13 @@
     Changer, RawNode, INVALID_INDEX,
 };
 use raft_proto::ConfChangeI;
-<<<<<<< HEAD
 use slog_global::error;
-use tikv_util::{box_err, debug, info, store::region, time::monotonic_raw_now, Either};
-=======
 use tikv_util::{
     box_err, debug, info,
     store::{find_peer_by_id, region},
     time::monotonic_raw_now,
     Either,
 };
->>>>>>> 23dba4fe
 use time::{Duration, Timespec};
 use txn_types::{TimeStamp, WriteBatchFlags};
 
