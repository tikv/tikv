// Copyright 2016 TiKV Project Authors. Licensed under Apache-2.0.

// #[PerformanceCriticalPath]
use std::{
    cmp,
    collections::{HashMap, VecDeque},
    fmt,
    fmt::Display,
    option::Option,
    sync::{
        atomic::{AtomicBool, AtomicU64, Ordering as AtomicOrdering},
        Arc, Mutex, MutexGuard,
    },
    u64,
};

use collections::HashSet;
use engine_traits::KvEngine;
use kvproto::{
    kvrpcpb::{self, KeyRange, LeaderInfo},
    metapb::{self, Peer, PeerRole, Region, RegionEpoch},
    raft_cmdpb::{AdminCmdType, ChangePeerRequest, ChangePeerV2Request, RaftCmdRequest},
    raft_serverpb::{RaftMessage, RaftSnapshotData},
};
use protobuf::{self, Message};
use raft::{
    eraftpb::{self, ConfChangeType, ConfState, MessageType, Snapshot},
    Changer, RawNode, INVALID_INDEX,
};
use raft_proto::ConfChangeI;
use tikv_util::{
    box_err, debug, info,
    store::{find_peer_by_id, region},
    time::monotonic_raw_now,
    Either,
};
use time::{Duration, Timespec};
use txn_types::{TimeStamp, WriteBatchFlags};

use super::{metrics::PEER_ADMIN_CMD_COUNTER_VEC, peer_storage, Config};
use crate::{coprocessor::CoprocessorHost, store::snap::SNAPSHOT_VERSION, Error, Result};

const INVALID_TIMESTAMP: u64 = u64::MAX;

/// Check if key in region range (`start_key`, `end_key`).
pub fn check_key_in_region_exclusive(key: &[u8], region: &metapb::Region) -> Result<()> {
    if region::check_key_in_region_exclusive(key, region) {
        Ok(())
    } else {
        Err(Error::KeyNotInRegion(key.to_vec(), region.clone()))
    }
}

/// Check if key in region range [`start_key`, `end_key`].
pub fn check_key_in_region_inclusive(key: &[u8], region: &metapb::Region) -> Result<()> {
    if region::check_key_in_region_inclusive(key, region) {
        Ok(())
    } else {
        Err(Error::KeyNotInRegion(key.to_vec(), region.clone()))
    }
}

/// Check if key in region range [`start_key`, `end_key`).
pub fn check_key_in_region(key: &[u8], region: &metapb::Region) -> Result<()> {
    if region::check_key_in_region(key, region) {
        Ok(())
    } else {
        Err(Error::KeyNotInRegion(key.to_vec(), region.clone()))
    }
}

/// `is_first_vote_msg` checks `msg` is the first vote (or prevote) message or
/// not. It's used for when the message is received but there is no such region
/// in `Store::region_peers` and the region overlaps with others. In this case
/// we should put `msg` into `pending_msg` instead of create the peer.
#[inline]
fn is_first_vote_msg(msg: &eraftpb::Message) -> bool {
    match msg.get_msg_type() {
        MessageType::MsgRequestVote | MessageType::MsgRequestPreVote => {
            msg.get_term() == peer_storage::RAFT_INIT_LOG_TERM + 1
        }
        _ => false,
    }
}

/// `is_first_append_entry` checks `msg` is the first append message or not.
/// This meassge is the first message that the learner peers of the new split
/// region will receive from the leader. It's used for when the message is
/// received but there is no such region in `Store::region_peers`. In this case
/// we should put `msg` into `pending_msg` instead of create the peer.
#[inline]
fn is_first_append_entry(msg: &eraftpb::Message) -> bool {
    match msg.get_msg_type() {
        MessageType::MsgAppend => {
            let ent = msg.get_entries();
            ent.len() == 1
                && ent[0].data.is_empty()
                && ent[0].index == peer_storage::RAFT_INIT_LOG_INDEX + 1
        }
        _ => false,
    }
}

pub fn is_first_message(msg: &eraftpb::Message) -> bool {
    is_first_vote_msg(msg) || is_first_append_entry(msg)
}

#[inline]
pub fn is_vote_msg(msg: &eraftpb::Message) -> bool {
    let msg_type = msg.get_msg_type();
    msg_type == MessageType::MsgRequestVote || msg_type == MessageType::MsgRequestPreVote
}

/// `is_initial_msg` checks whether the `msg` can be used to initialize a new
/// peer or not.
// There could be two cases:
// 1. Target peer already exists but has not established communication with leader yet
// 2. Target peer is added newly due to member change or region split, but it's not
//    created yet
// For both cases the region start key and end key are attached in RequestVote and
// Heartbeat message for the store of that peer to check whether to create a new peer
// when receiving these messages, or just to wait for a pending region split to perform
// later.
#[inline]
pub fn is_initial_msg(msg: &eraftpb::Message) -> bool {
    let msg_type = msg.get_msg_type();
    msg_type == MessageType::MsgRequestVote
        || msg_type == MessageType::MsgRequestPreVote
        // the peer has not been known to this leader, it may exist or not.
        || (msg_type == MessageType::MsgHeartbeat && msg.get_commit() == INVALID_INDEX)
}

pub fn new_empty_snapshot(
    region: Region,
    applied_index: u64,
    applied_term: u64,
    for_witness: bool,
) -> Snapshot {
    let mut snapshot = Snapshot::default();
    snapshot.mut_metadata().set_index(applied_index);
    snapshot.mut_metadata().set_term(applied_term);
    snapshot
        .mut_metadata()
        .set_conf_state(conf_state_from_region(&region));
    let mut snap_data = RaftSnapshotData::default();
    snap_data.set_region(region);
    snap_data.set_file_size(0);
    snap_data.set_version(SNAPSHOT_VERSION);
    snap_data.mut_meta().set_for_witness(for_witness);
    snapshot.set_data(snap_data.write_to_bytes().unwrap().into());
    snapshot
}

const STR_CONF_CHANGE_ADD_NODE: &str = "AddNode";
const STR_CONF_CHANGE_REMOVE_NODE: &str = "RemoveNode";
const STR_CONF_CHANGE_ADDLEARNER_NODE: &str = "AddLearner";

pub fn conf_change_type_str(conf_type: eraftpb::ConfChangeType) -> &'static str {
    match conf_type {
        ConfChangeType::AddNode => STR_CONF_CHANGE_ADD_NODE,
        ConfChangeType::RemoveNode => STR_CONF_CHANGE_REMOVE_NODE,
        ConfChangeType::AddLearnerNode => STR_CONF_CHANGE_ADDLEARNER_NODE,
    }
}

// check whether epoch is staler than check_epoch.
pub fn is_epoch_stale(epoch: &metapb::RegionEpoch, check_epoch: &metapb::RegionEpoch) -> bool {
    epoch.get_version() < check_epoch.get_version()
        || epoch.get_conf_ver() < check_epoch.get_conf_ver()
}

#[derive(Debug, Copy, Clone)]
pub struct AdminCmdEpochState {
    pub check_ver: bool,
    pub check_conf_ver: bool,
    pub change_ver: bool,
    pub change_conf_ver: bool,
}

impl AdminCmdEpochState {
    fn new(
        check_ver: bool,
        check_conf_ver: bool,
        change_ver: bool,
        change_conf_ver: bool,
    ) -> AdminCmdEpochState {
        AdminCmdEpochState {
            check_ver,
            check_conf_ver,
            change_ver,
            change_conf_ver,
        }
    }
}

/// WARNING: the existing settings below **MUST NOT** be changed!!!
/// Changing any admin cmd's `AdminCmdEpochState` or the epoch-change behavior
/// during applying will break upgrade compatibility and correctness dependency
/// of `CmdEpochChecker`. Please remember it is very difficult to fix the issues
/// arising from not following this rule.
///
/// If you really want to change an admin cmd behavior, please add a new admin
/// cmd and **DO NOT** delete the old one.
pub fn admin_cmd_epoch_lookup(admin_cmp_type: AdminCmdType) -> AdminCmdEpochState {
    match admin_cmp_type {
        AdminCmdType::InvalidAdmin => AdminCmdEpochState::new(false, false, false, false),
        AdminCmdType::CompactLog => AdminCmdEpochState::new(false, false, false, false),
        AdminCmdType::ComputeHash => AdminCmdEpochState::new(false, false, false, false),
        AdminCmdType::VerifyHash => AdminCmdEpochState::new(false, false, false, false),
        // Change peer
        AdminCmdType::ChangePeer => AdminCmdEpochState::new(false, true, false, true),
        AdminCmdType::ChangePeerV2 => AdminCmdEpochState::new(false, true, false, true),
        // Split
        AdminCmdType::Split => AdminCmdEpochState::new(true, true, true, false),
        AdminCmdType::BatchSplit => AdminCmdEpochState::new(true, true, true, false),
        // Merge
        AdminCmdType::PrepareMerge => AdminCmdEpochState::new(true, true, true, true),
        AdminCmdType::CommitMerge => AdminCmdEpochState::new(true, true, true, false),
        AdminCmdType::RollbackMerge => AdminCmdEpochState::new(true, true, true, false),
        // Transfer leader
        AdminCmdType::TransferLeader => AdminCmdEpochState::new(true, true, false, false),
        // PrepareFlashback could be committed successfully before a split being applied, so we need
        // to check the epoch to make sure it's sent to a correct key range.
        // NOTICE: FinishFlashback will never meet the epoch not match error since any scheduling
        // before it's forbidden.
        AdminCmdType::PrepareFlashback | AdminCmdType::FinishFlashback => {
            AdminCmdEpochState::new(true, true, false, false)
        }
<<<<<<< HEAD
        AdminCmdType::BatchSwitchWitness => unimplemented!()
=======
        AdminCmdType::BatchSwitchWitness => unimplemented!(),
>>>>>>> 5a1f1104
    }
}

/// WARNING: `NORMAL_REQ_CHECK_VER` and `NORMAL_REQ_CHECK_CONF_VER` **MUST NOT**
/// be changed. The reason is the same as `admin_cmd_epoch_lookup`.
pub static NORMAL_REQ_CHECK_VER: bool = true;
pub static NORMAL_REQ_CHECK_CONF_VER: bool = false;

pub fn check_region_epoch(
    req: &RaftCmdRequest,
    region: &metapb::Region,
    include_region: bool,
) -> Result<()> {
    let (check_ver, check_conf_ver) = if !req.has_admin_request() {
        // for get/set/delete, we don't care conf_version.
        (NORMAL_REQ_CHECK_VER, NORMAL_REQ_CHECK_CONF_VER)
    } else {
        let epoch_state = admin_cmd_epoch_lookup(req.get_admin_request().get_cmd_type());
        (epoch_state.check_ver, epoch_state.check_conf_ver)
    };

    if !check_ver && !check_conf_ver {
        return Ok(());
    }

    if !req.get_header().has_region_epoch() {
        return Err(box_err!("missing epoch!"));
    }

    let from_epoch = req.get_header().get_region_epoch();
    compare_region_epoch(
        from_epoch,
        region,
        check_conf_ver,
        check_ver,
        include_region,
    )
}

pub fn compare_region_epoch(
    from_epoch: &metapb::RegionEpoch,
    region: &metapb::Region,
    check_conf_ver: bool,
    check_ver: bool,
    include_region: bool,
) -> Result<()> {
    // We must check epochs strictly to avoid key not in region error.
    //
    // A 3 nodes TiKV cluster with merge enabled, after commit merge, TiKV A
    // tells TiDB with a epoch not match error contains the latest target Region
    // info, TiDB updates its region cache and sends requests to TiKV B,
    // and TiKV B has not applied commit merge yet, since the region epoch in
    // request is higher than TiKV B, the request must be denied due to epoch
    // not match, so it does not read on a stale snapshot, thus avoid the
    // KeyNotInRegion error.
    let current_epoch = region.get_region_epoch();
    if (check_conf_ver && from_epoch.get_conf_ver() != current_epoch.get_conf_ver())
        || (check_ver && from_epoch.get_version() != current_epoch.get_version())
    {
        debug!(
            "epoch not match";
            "region_id" => region.get_id(),
            "from_epoch" => ?from_epoch,
            "current_epoch" => ?current_epoch,
        );
        let regions = if include_region {
            vec![region.to_owned()]
        } else {
            vec![]
        };
        return Err(Error::EpochNotMatch(
            format!(
                "current epoch of region {} is {:?}, but you \
                 sent {:?}",
                region.get_id(),
                current_epoch,
                from_epoch
            ),
            regions,
        ));
    }

    Ok(())
}

// Check if the request could be proposed/applied under the current state of the
// flashback.
pub fn check_flashback_state(
    is_in_flashback: bool,
    req: &RaftCmdRequest,
    region_id: u64,
) -> Result<()> {
    // The admin flashback cmd could be proposed/applied under any state.
    if req.has_admin_request()
        && (req.get_admin_request().get_cmd_type() == AdminCmdType::PrepareFlashback
            || req.get_admin_request().get_cmd_type() == AdminCmdType::FinishFlashback)
    {
        return Ok(());
    }
    let is_flashback_request = WriteBatchFlags::from_bits_truncate(req.get_header().get_flags())
        .contains(WriteBatchFlags::FLASHBACK);
    // If the region is in the flashback state, the only allowed request is the
    // flashback request itself.
    if is_in_flashback && !is_flashback_request {
        return Err(Error::FlashbackInProgress(region_id));
    }
    // If the region is not in the flashback state, the flashback request itself
    // should be rejected.
    if !is_in_flashback && is_flashback_request {
        return Err(Error::FlashbackNotPrepared(region_id));
    }
    Ok(())
}

pub fn is_region_epoch_equal(
    from_epoch: &metapb::RegionEpoch,
    current_epoch: &metapb::RegionEpoch,
) -> bool {
    from_epoch.get_conf_ver() == current_epoch.get_conf_ver()
        && from_epoch.get_version() == current_epoch.get_version()
}

#[inline]
pub fn check_store_id(req: &RaftCmdRequest, store_id: u64) -> Result<()> {
    let peer = req.get_header().get_peer();
    if peer.get_store_id() == store_id {
        Ok(())
    } else {
        Err(Error::StoreNotMatch {
            to_store_id: peer.get_store_id(),
            my_store_id: store_id,
        })
    }
}

#[inline]
pub fn check_term(req: &RaftCmdRequest, term: u64) -> Result<()> {
    let header = req.get_header();
    if header.get_term() == 0 || term <= header.get_term() + 1 {
        Ok(())
    } else {
        // If header's term is 2 verions behind current term,
        // leadership may have been changed away.
        Err(Error::StaleCommand)
    }
}

#[inline]
pub fn check_peer_id(req: &RaftCmdRequest, peer_id: u64) -> Result<()> {
    let header = req.get_header();
    if header.get_peer().get_id() == peer_id {
        Ok(())
    } else {
        Err(box_err!(
            "mismatch peer id {} != {}",
            header.get_peer().get_id(),
            peer_id
        ))
    }
}

#[inline]
pub fn build_key_range(start_key: &[u8], end_key: &[u8], reverse_scan: bool) -> KeyRange {
    let mut range = KeyRange::default();
    if reverse_scan {
        range.set_start_key(end_key.to_vec());
        range.set_end_key(start_key.to_vec());
    } else {
        range.set_start_key(start_key.to_vec());
        range.set_end_key(end_key.to_vec());
    }
    range
}

#[inline]
pub fn is_region_initialized(r: &metapb::Region) -> bool {
    !r.get_peers().is_empty()
}

/// Lease records an expired time, for examining the current moment is in lease
/// or not. It's dedicated to the Raft leader lease mechanism, contains either
/// state of
/// - Suspect Timestamp
///   - A suspicious leader lease timestamp, which marks the leader may still
///     hold or lose its lease until the clock time goes over this timestamp.
/// - Valid Timestamp
///   - A valid leader lease timestamp, which marks the leader holds the lease
///     for now. The lease is valid until the clock time goes over this
///     timestamp.
///
/// ```text
/// Time
/// |---------------------------------->
///         ^               ^
///        Now           Suspect TS
/// State:  |    Suspect    |   Suspect
///
/// |---------------------------------->
///         ^               ^
///        Now           Valid TS
/// State:  |     Valid     |   Expired
/// ```
///
/// Note:
///   - Valid timestamp would increase when raft log entries are applied in
///     current term.
///   - Suspect timestamp would be set after the message `MsgTimeoutNow` is sent
///     by current peer. The message `MsgTimeoutNow` starts a leader transfer
///     procedure. During this procedure, current peer as an old leader may
///     still hold its lease or lose it. It's possible there is a new leader
///     elected and current peer as an old leader doesn't step down due to
///     network partition from the new leader. In that case, current peer lose
///     its leader lease. Within this suspect leader lease expire time, read
///     requests could not be performed locally.
///   - The valid leader lease should be `lease = max_lease - (commit_ts -
///     send_ts)` And the expired timestamp for that leader lease is `commit_ts
///     + lease`, which is `send_ts + max_lease` in short.
pub struct Lease {
    // A suspect timestamp is in the Either::Left(_),
    // a valid timestamp is in the Either::Right(_).
    bound: Option<Either<Timespec, Timespec>>,
    max_lease: Duration,

    max_drift: Duration,
    advance_renew_lease: Duration,
    last_update: Timespec,
    remote: Option<RemoteLease>,
}

#[derive(Clone, Copy, PartialEq, Debug)]
pub enum LeaseState {
    /// The lease is suspicious, may be invalid.
    Suspect,
    /// The lease is valid.
    Valid,
    /// The lease is expired.
    Expired,
}

impl Lease {
    pub fn new(max_lease: Duration, advance_renew_lease: Duration) -> Lease {
        Lease {
            bound: None,
            max_lease,

            max_drift: max_lease / 3,
            advance_renew_lease,
            last_update: Timespec::new(0, 0),
            remote: None,
        }
    }

    /// The valid leader lease should be `lease = max_lease - (commit_ts -
    /// send_ts)` And the expired timestamp for that leader lease is
    /// `commit_ts + lease`, which is `send_ts + max_lease` in short.
    fn next_expired_time(&self, send_ts: Timespec) -> Timespec {
        send_ts + self.max_lease
    }

    /// Renew the lease to the bound.
    pub fn renew(&mut self, send_ts: Timespec) {
        let bound = self.next_expired_time(send_ts);
        match self.bound {
            // Longer than suspect ts or longer than valid ts.
            Some(Either::Left(ts)) | Some(Either::Right(ts)) => {
                if ts <= bound {
                    self.bound = Some(Either::Right(bound));
                }
            }
            // Or an empty lease
            None => {
                self.bound = Some(Either::Right(bound));
            }
        }
        // Renew remote if it's valid.
        if let Some(Either::Right(bound)) = self.bound {
            if bound - self.last_update > self.max_drift {
                self.last_update = bound;
                if let Some(ref r) = self.remote {
                    r.renew(bound);
                }
            }
        }
    }

    /// Suspect the lease to the bound.
    pub fn suspect(&mut self, send_ts: Timespec) {
        self.expire_remote_lease();
        let bound = self.next_expired_time(send_ts);
        self.bound = Some(Either::Left(bound));
    }

    pub fn is_suspect(&self) -> bool {
        matches!(self.bound, Some(Either::Left(_)))
    }

    /// Inspect the lease state for the ts or now.
    pub fn inspect(&self, ts: Option<Timespec>) -> LeaseState {
        match self.bound {
            Some(Either::Left(_)) => LeaseState::Suspect,
            Some(Either::Right(bound)) => {
                if ts.unwrap_or_else(monotonic_raw_now) < bound {
                    LeaseState::Valid
                } else {
                    LeaseState::Expired
                }
            }
            None => LeaseState::Expired,
        }
    }

    pub fn expire(&mut self) {
        self.expire_remote_lease();
        self.bound = None;
    }

    pub fn expire_remote_lease(&mut self) {
        // Expire remote lease if there is any.
        if let Some(r) = self.remote.take() {
            r.expire();
        }
    }

    /// Return a new `RemoteLease` if there is none.
    pub fn maybe_new_remote_lease(&mut self, term: u64) -> Option<RemoteLease> {
        if let Some(ref remote) = self.remote {
            if remote.term() == term {
                // At most one connected RemoteLease in the same term.
                return None;
            } else {
                // Term has changed. It is unreachable in the current implementation,
                // because we expire remote lease when leaders step down.
                unreachable!("Must expire the old remote lease first!");
            }
        }
        let expired_time = match self.bound {
            Some(Either::Right(ts)) => timespec_to_u64(ts),
            _ => 0,
        };
        let remote = RemoteLease {
            expired_time: Arc::new(AtomicU64::new(expired_time)),
            renewing: Arc::new(AtomicBool::new(false)),
            term,
            advance_renew_lease: self.advance_renew_lease,
        };
        // Clone the remote.
        let remote_clone = remote.clone();
        self.remote = Some(remote);
        Some(remote_clone)
    }

    /// Check if the lease will be expired in near future, if so return a
    /// future timestamp in which the lease will be expired, if not `None`
    /// will return
    pub fn need_renew(&self, ts: Timespec) -> Option<Timespec> {
        let future_ts = ts + self.advance_renew_lease;
        match self.bound {
            Some(Either::Right(bound)) => {
                if future_ts < bound {
                    None
                } else {
                    Some(future_ts)
                }
            }
            None | Some(Either::Left(_)) => Some(future_ts),
        }
    }
}

impl fmt::Debug for Lease {
    fn fmt(&self, fmt: &mut fmt::Formatter<'_>) -> fmt::Result {
        let mut fmter = fmt.debug_struct("Lease");
        match self.bound {
            Some(Either::Left(ts)) => fmter.field("suspect", &ts).finish(),
            Some(Either::Right(ts)) => fmter.field("valid", &ts).finish(),
            None => fmter.finish(),
        }
    }
}

/// A remote lease, it can only be derived by `Lease`. It will be sent
/// to the local read thread, so name it remote. If Lease expires, the remote
/// must expire too.
#[derive(Clone)]
pub struct RemoteLease {
    expired_time: Arc<AtomicU64>,
    renewing: Arc<AtomicBool>,
    advance_renew_lease: Duration,
    term: u64,
}

impl RemoteLease {
    pub fn inspect(&self, ts: Option<Timespec>) -> LeaseState {
        let expired_time = self.expired_time.load(AtomicOrdering::Acquire);
        if ts.unwrap_or_else(monotonic_raw_now) < u64_to_timespec(expired_time) {
            LeaseState::Valid
        } else {
            LeaseState::Expired
        }
    }

    fn renew(&self, bound: Timespec) {
        self.expired_time
            .store(timespec_to_u64(bound), AtomicOrdering::Release);
        self.renewing.store(false, AtomicOrdering::Release);
    }

    pub fn need_renew(&self, ts: Timespec) -> bool {
        self.inspect(Some(ts + self.advance_renew_lease)) == LeaseState::Expired
            && !self.renewing.swap(true, AtomicOrdering::Relaxed)
    }

    fn expire(&self) {
        self.expired_time.store(0, AtomicOrdering::Release);
    }

    pub fn term(&self) -> u64 {
        self.term
    }
}

impl fmt::Debug for RemoteLease {
    fn fmt(&self, fmt: &mut fmt::Formatter<'_>) -> fmt::Result {
        fmt.debug_struct("RemoteLease")
            .field(
                "expired_time",
                &u64_to_timespec(self.expired_time.load(AtomicOrdering::Relaxed)),
            )
            .field("term", &self.term)
            .finish()
    }
}

// Contants used in `timespec_to_u64` and `u64_to_timespec`.
const NSEC_PER_MSEC: i32 = 1_000_000;
const TIMESPEC_NSEC_SHIFT: usize = 32 - NSEC_PER_MSEC.leading_zeros() as usize;

const MSEC_PER_SEC: i64 = 1_000;
const TIMESPEC_SEC_SHIFT: usize = 64 - MSEC_PER_SEC.leading_zeros() as usize;

const TIMESPEC_NSEC_MASK: u64 = (1 << TIMESPEC_SEC_SHIFT) - 1;

/// Convert Timespec to u64. It's millisecond precision and
/// covers a range of about 571232829 years in total.
///
/// # Panics
///
/// If Timespecs have negative sec.
#[inline]
fn timespec_to_u64(ts: Timespec) -> u64 {
    // > Darwin's and Linux's struct timespec functions handle pre-
    // > epoch timestamps using a "two steps back, one step forward" representation,
    // > though the man pages do not actually document this. For example, the time
    // > -1.2 seconds before the epoch is represented by `Timespec { sec: -2_i64,
    // > nsec: 800_000_000 }`.
    //
    // Quote from crate time,
    //   https://github.com/rust-lang-deprecated/time/blob/
    //   e313afbd9aad2ba7035a23754b5d47105988789d/src/lib.rs#L77
    assert!(ts.sec >= 0 && ts.sec < (1i64 << (64 - TIMESPEC_SEC_SHIFT)));
    assert!(ts.nsec >= 0);

    // Round down to millisecond precision.
    let ms = ts.nsec >> TIMESPEC_NSEC_SHIFT;
    let sec = ts.sec << TIMESPEC_SEC_SHIFT;
    sec as u64 | ms as u64
}

/// Convert Timespec to u64.
///
/// # Panics
///
/// If nsec (nano seconds pre second) is not in [0, 1_000_000_000) range.
#[inline]
pub(crate) fn u64_to_timespec(u: u64) -> Timespec {
    let sec = u >> TIMESPEC_SEC_SHIFT;
    let nsec = (u & TIMESPEC_NSEC_MASK) << TIMESPEC_NSEC_SHIFT;
    Timespec::new(sec as i64, nsec as i32)
}

/// Parse data of entry `index`.
///
/// # Panics
///
/// If `data` is corrupted, this function will panic.
// TODO: make sure received entries are not corrupted
#[inline]
pub fn parse_data_at<T: Message + Default>(data: &[u8], index: u64, tag: &str) -> T {
    let mut result = T::default();
    result.merge_from_bytes(data).unwrap_or_else(|e| {
        panic!("{} data is corrupted at {}: {:?}", tag, index, e);
    });
    result
}

/// Check if two regions are sibling.
///
/// They are sibling only when they share borders and don't overlap.
pub fn is_sibling_regions(lhs: &metapb::Region, rhs: &metapb::Region) -> bool {
    if lhs.get_id() == rhs.get_id() {
        return false;
    }
    if lhs.get_start_key() == rhs.get_end_key() && !rhs.get_end_key().is_empty() {
        return true;
    }
    if lhs.get_end_key() == rhs.get_start_key() && !lhs.get_end_key().is_empty() {
        return true;
    }
    false
}

pub fn conf_state_from_region(region: &metapb::Region) -> ConfState {
    let mut conf_state = ConfState::default();
    let mut in_joint = false;
    for p in region.get_peers() {
        match p.get_role() {
            PeerRole::Voter => {
                conf_state.mut_voters().push(p.get_id());
                conf_state.mut_voters_outgoing().push(p.get_id());
            }
            PeerRole::Learner => conf_state.mut_learners().push(p.get_id()),
            role => {
                in_joint = true;
                match role {
                    PeerRole::IncomingVoter => conf_state.mut_voters().push(p.get_id()),
                    PeerRole::DemotingVoter => {
                        conf_state.mut_voters_outgoing().push(p.get_id());
                        conf_state.mut_learners_next().push(p.get_id());
                    }
                    _ => unreachable!(),
                }
            }
        }
    }
    if !in_joint {
        conf_state.mut_voters_outgoing().clear();
    }
    conf_state
}

pub struct KeysInfoFormatter<
    'a,
    T: 'a + AsRef<[u8]>,
    I: std::iter::DoubleEndedIterator<Item = &'a T>
        + std::iter::ExactSizeIterator<Item = &'a T>
        + Clone,
>(pub I);

impl<
    'a,
    T: 'a + AsRef<[u8]>,
    I: std::iter::DoubleEndedIterator<Item = &'a T>
        + std::iter::ExactSizeIterator<Item = &'a T>
        + Clone,
> fmt::Display for KeysInfoFormatter<'a, T, I>
{
    fn fmt(&self, f: &mut fmt::Formatter<'_>) -> fmt::Result {
        let mut it = self.0.clone();
        match it.len() {
            0 => write!(f, "(no key)"),
            1 => write!(
                f,
                "key {}",
                log_wrappers::Value::key(it.next().unwrap().as_ref())
            ),
            _ => write!(
                f,
                "{} keys range from {} to {}",
                it.len(),
                log_wrappers::Value::key(it.next().unwrap().as_ref()),
                log_wrappers::Value::key(it.next_back().unwrap().as_ref())
            ),
        }
    }
}

#[derive(PartialEq, Debug, Clone, Copy)]
pub enum ConfChangeKind {
    // Only contains one configuration change
    Simple,
    // Enter joint state
    EnterJoint,
    // Leave joint state
    LeaveJoint,
}

impl ConfChangeKind {
    pub fn confchange_kind(change_num: usize) -> ConfChangeKind {
        match change_num {
            0 => ConfChangeKind::LeaveJoint,
            1 => ConfChangeKind::Simple,
            _ => ConfChangeKind::EnterJoint,
        }
    }
}

/// Abstracts over ChangePeerV2Request and (legacy) ChangePeerRequest to allow
/// treating them in a unified manner.
pub trait ChangePeerI {
    type CC: ConfChangeI;
    type CP: AsRef<[ChangePeerRequest]>;

    fn get_change_peers(&self) -> Self::CP;

    fn to_confchange(&self, _: Vec<u8>) -> Self::CC;
}

impl<'a> ChangePeerI for &'a ChangePeerRequest {
    type CC = eraftpb::ConfChange;
    type CP = Vec<ChangePeerRequest>;

    fn get_change_peers(&self) -> Vec<ChangePeerRequest> {
        vec![ChangePeerRequest::clone(self)]
    }

    fn to_confchange(&self, ctx: Vec<u8>) -> eraftpb::ConfChange {
        let mut cc = eraftpb::ConfChange::default();
        cc.set_change_type(self.get_change_type());
        cc.set_node_id(self.get_peer().get_id());
        cc.set_context(ctx.into());
        cc
    }
}

impl<'a> ChangePeerI for &'a ChangePeerV2Request {
    type CC = eraftpb::ConfChangeV2;
    type CP = &'a [ChangePeerRequest];

    fn get_change_peers(&self) -> &'a [ChangePeerRequest] {
        self.get_changes()
    }

    fn to_confchange(&self, ctx: Vec<u8>) -> eraftpb::ConfChangeV2 {
        let mut cc = eraftpb::ConfChangeV2::default();
        let changes: Vec<_> = self
            .get_changes()
            .iter()
            .map(|c| {
                let mut ccs = eraftpb::ConfChangeSingle::default();
                ccs.set_change_type(c.get_change_type());
                ccs.set_node_id(c.get_peer().get_id());
                ccs
            })
            .collect();

        if changes.len() <= 1 {
            // Leave joint or simple confchange
            cc.set_transition(eraftpb::ConfChangeTransition::Auto);
        } else {
            // Enter joint
            cc.set_transition(eraftpb::ConfChangeTransition::Explicit);
        }
        cc.set_changes(changes.into());
        cc.set_context(ctx.into());
        cc
    }
}

/// Check if the conf change request is valid.
///
/// The function will try to keep operation safe. In some edge cases (or
/// tests), we may not care about safety. In this case, `ignore_safety`
/// can be set to true.
///
/// Make sure the peer can serve read and write when ignore safety, otherwise
/// it may produce stale result or cause unavailability.
pub fn check_conf_change(
    cfg: &Config,
    node: &RawNode<impl raft::Storage>,
    region: &metapb::Region,
    leader: &metapb::Peer,
    change_peers: &[ChangePeerRequest],
    cc: &impl ConfChangeI,
    ignore_safety: bool,
) -> Result<()> {
    let current_progress = node.status().progress.unwrap().clone();
    let mut after_progress = current_progress.clone();
    let cc_v2 = cc.as_v2();
    let mut changer = Changer::new(&after_progress);
    let (conf, changes) = if cc_v2.leave_joint() {
        changer.leave_joint()?
    } else if let Some(auto_leave) = cc_v2.enter_joint() {
        changer.enter_joint(auto_leave, &cc_v2.changes)?
    } else {
        changer.simple(&cc_v2.changes)?
    };
    after_progress.apply_conf(conf, changes, node.raft.raft_log.last_index());

    // Because the conf change can be applied successfully above, so the current
    // raft group state must matches the command. For example, won't call leave
    // joint on a non joint state.
    let kind = ConfChangeKind::confchange_kind(change_peers.len());
    if kind == ConfChangeKind::LeaveJoint {
        if ignore_safety || leader.get_role() != PeerRole::DemotingVoter {
            return Ok(());
        }
        return Err(box_err!("ignore leave joint command that demoting leader"));
    }

    let mut check_dup = HashSet::default();
    let mut only_learner_change = true;
    let current_voter = current_progress.conf().voters().ids();
    for cp in change_peers {
        let (change_type, peer) = (cp.get_change_type(), cp.get_peer());
        match (change_type, peer.get_role()) {
            (ConfChangeType::RemoveNode, PeerRole::Voter) if kind != ConfChangeKind::Simple => {
                return Err(box_err!("{:?}: can not remove voter directly", cp));
            }
            (ConfChangeType::RemoveNode, _)
            | (ConfChangeType::AddNode, PeerRole::Voter)
            | (ConfChangeType::AddLearnerNode, PeerRole::Learner) => {}
            _ => {
                return Err(box_err!("{:?}: op not match role", cp));
            }
        }

        if region
            .get_peers()
            .iter()
            .find(|p| p.get_id() == peer.get_id())
            .map_or(false, |p| p.get_is_witness() != peer.get_is_witness())
        {
            return Err(box_err!(
                "invalid conf change request: {:?}, can not switch witness in conf change",
                cp
            ));
        }

        if !check_dup.insert(peer.get_id()) {
            return Err(box_err!(
                "have multiple commands for the same peer {}",
                peer.get_id()
            ));
        }

        if peer.get_id() == leader.get_id()
            && (change_type == ConfChangeType::RemoveNode
                // In Joint confchange, the leader is allowed to be DemotingVoter
                || (kind == ConfChangeKind::Simple
                && change_type == ConfChangeType::AddLearnerNode))
            && !cfg.allow_remove_leader()
        {
            return Err(box_err!("ignore remove leader or demote leader"));
        }

        if current_voter.contains(peer.get_id()) || change_type == ConfChangeType::AddNode {
            only_learner_change = false;
        }
    }

    // Multiple changes that only effect learner will not product `IncommingVoter`
    // or `DemotingVoter` after apply, but raftstore layer and PD rely on these
    // roles to detect joint state
    if kind != ConfChangeKind::Simple && only_learner_change {
        return Err(box_err!("multiple changes that only effect learner"));
    }

    if !ignore_safety {
        let promoted_commit_index = after_progress.maximal_committed_index().0;
        let first_index = node.raft.raft_log.first_index();
        if current_progress.is_singleton() // It's always safe if there is only one node in the cluster.
                || promoted_commit_index + 1 >= first_index
        {
            return Ok(());
        }

        PEER_ADMIN_CMD_COUNTER_VEC
            .with_label_values(&["conf_change", "reject_unsafe"])
            .inc();

        Err(box_err!(
            "{:?}: before: {:?}, after: {:?}, first index {}, promoted commit index {}",
            change_peers,
            current_progress.conf().to_conf_state(),
            after_progress.conf().to_conf_state(),
            first_index,
            promoted_commit_index
        ))
    } else {
        Ok(())
    }
}

pub struct MsgType<'a>(pub &'a RaftMessage);

impl Display for MsgType<'_> {
    fn fmt(&self, f: &mut fmt::Formatter<'_>) -> fmt::Result {
        if !self.0.has_extra_msg() {
            write!(f, "{:?}", self.0.get_message().get_msg_type())
        } else {
            write!(f, "{:?}", self.0.get_extra_msg().get_type())
        }
    }
}

#[derive(Clone)]
pub struct RegionReadProgressRegistry {
    registry: Arc<Mutex<HashMap<u64, Arc<RegionReadProgress>>>>,
}

impl RegionReadProgressRegistry {
    pub fn new() -> RegionReadProgressRegistry {
        RegionReadProgressRegistry {
            registry: Arc::new(Mutex::new(HashMap::new())),
        }
    }

    pub fn insert(
        &self,
        region_id: u64,
        read_progress: Arc<RegionReadProgress>,
    ) -> Option<Arc<RegionReadProgress>> {
        self.registry
            .lock()
            .unwrap()
            .insert(region_id, read_progress)
    }

    pub fn remove(&self, region_id: &u64) -> Option<Arc<RegionReadProgress>> {
        self.registry.lock().unwrap().remove(region_id)
    }

    pub fn get(&self, region_id: &u64) -> Option<Arc<RegionReadProgress>> {
        self.registry.lock().unwrap().get(region_id).cloned()
    }

    pub fn get_safe_ts(&self, region_id: &u64) -> Option<u64> {
        self.registry
            .lock()
            .unwrap()
            .get(region_id)
            .map(|rp| rp.safe_ts())
    }

    pub fn get_tracked_index(&self, region_id: &u64) -> Option<u64> {
        self.registry
            .lock()
            .unwrap()
            .get(region_id)
            .map(|rp| rp.core.lock().unwrap().read_state.idx)
    }

    // NOTICE: this function is an alias of `get_safe_ts` to distinguish the
    // semantics.
    pub fn get_resolved_ts(&self, region_id: &u64) -> Option<u64> {
        self.registry
            .lock()
            .unwrap()
            .get(region_id)
            .map(|rp| rp.resolved_ts())
    }

    // Get the minimum `resolved_ts` which could ensure that there will be no more
    // locks whose `start_ts` is greater than it.
    pub fn get_min_resolved_ts(&self) -> u64 {
        self.registry
            .lock()
            .unwrap()
            .iter()
            .map(|(_, rrp)| rrp.resolved_ts())
            .filter(|ts| *ts != 0) // ts == 0 means the peer is uninitialized
            .min()
            .unwrap_or(0)
    }

    // Update `safe_ts` with the provided `LeaderInfo` and return the regions that
    // have the same `LeaderInfo`
    pub fn handle_check_leaders<E: KvEngine>(
        &self,
        leaders: Vec<LeaderInfo>,
        coprocessor: &CoprocessorHost<E>,
    ) -> Vec<u64> {
        let mut regions = Vec::with_capacity(leaders.len());
        let registry = self.registry.lock().unwrap();
        for leader_info in &leaders {
            let region_id = leader_info.get_region_id();
            if let Some(rp) = registry.get(&region_id) {
                if rp.consume_leader_info(leader_info, coprocessor) {
                    regions.push(region_id);
                }
            }
        }
        regions
    }

    /// Invoke the provided callback with the registry, an internal lock will
    /// hold while invoking the callback so it is important that *not* try
    /// to acquiring any lock inside the callback to avoid dead lock
    pub fn with<F, T>(&self, f: F) -> T
    where
        F: FnOnce(&HashMap<u64, Arc<RegionReadProgress>>) -> T,
    {
        let registry = self.registry.lock().unwrap();
        f(&registry)
    }
}

impl Default for RegionReadProgressRegistry {
    fn default() -> Self {
        Self::new()
    }
}

/// `RegionReadProgress` is used to keep track of the replica's `safe_ts`, the
/// replica can handle a read request directly without requiring leader lease or
/// read index iff `safe_ts` >= `read_ts` (the `read_ts` is usually stale i.e
/// seconds ago).
///
/// `safe_ts` is updated by the `(apply index, safe ts)` item:
/// ```ignore
/// if self.applied_index >= item.apply_index {
///     self.safe_ts = max(self.safe_ts, item.safe_ts)
/// }
/// ```
///
/// For the leader, the `(apply index, safe ts)` item is publish by the
/// `resolved-ts` worker periodically. For the followers, the item is sync
/// periodically from the leader through the `CheckLeader` rpc.
///
/// The intend is to make the item's `safe ts` larger (more up to date) and
/// `apply index` smaller (require less data)
//
/// TODO: the name `RegionReadProgress` is conflict with the leader lease's
/// `ReadProgress`, should change it to another more proper name
#[derive(Debug)]
pub struct RegionReadProgress {
    // `core` used to keep track and update `safe_ts`, it should
    // not be accessed outside to avoid dead lock
    core: Mutex<RegionReadProgressCore>,
    // The fast path to read `safe_ts` without acquiring the mutex
    // on `core`
    safe_ts: AtomicU64,
}

impl RegionReadProgress {
    pub fn new(
        region: &Region,
        applied_index: u64,
        cap: usize,
        peer_id: u64,
    ) -> RegionReadProgress {
        RegionReadProgress {
            core: Mutex::new(RegionReadProgressCore::new(
                region,
                applied_index,
                cap,
                peer_id,
            )),
            safe_ts: AtomicU64::from(0),
        }
    }

    pub fn update_applied<E: KvEngine>(&self, applied: u64, coprocessor: &CoprocessorHost<E>) {
        let mut core = self.core.lock().unwrap();
        if let Some(ts) = core.update_applied(applied) {
            if !core.pause {
                self.safe_ts.store(ts, AtomicOrdering::Release);
                // No need to update leader safe ts here.
                coprocessor.on_update_safe_ts(
                    core.region_id,
                    TimeStamp::new(ts).physical(),
                    INVALID_TIMESTAMP,
                )
            }
        }
    }

    // TODO: remove it when coprocessor hook is implemented in v2.
    pub fn update_applied_core(&self, applied: u64) {
        let mut core = self.core.lock().unwrap();
        if let Some(ts) = core.update_applied(applied) {
            if !core.pause {
                self.safe_ts.store(ts, AtomicOrdering::Release);
            }
        }
    }

    pub fn update_safe_ts(&self, apply_index: u64, ts: u64) {
        if apply_index == 0 || ts == 0 {
            return;
        }
        let mut core = self.core.lock().unwrap();
        if core.discard {
            return;
        }
        if let Some(ts) = core.update_safe_ts(apply_index, ts) {
            if !core.pause {
                self.safe_ts.store(ts, AtomicOrdering::Release);
            }
        }
    }

    pub fn merge_safe_ts<E: KvEngine>(
        &self,
        source_safe_ts: u64,
        merge_index: u64,
        coprocessor: &CoprocessorHost<E>,
    ) {
        let mut core = self.core.lock().unwrap();
        if let Some(ts) = core.merge_safe_ts(source_safe_ts, merge_index) {
            if !core.pause {
                self.safe_ts.store(ts, AtomicOrdering::Release);
                // After region merge, self safe ts may decrease, so leader safe ts should be
                // reset.
                coprocessor.on_update_safe_ts(
                    core.region_id,
                    TimeStamp::new(ts).physical(),
                    TimeStamp::new(ts).physical(),
                )
            }
        }
    }

    // Consume the provided `LeaderInfo` to update `safe_ts` and return whether the
    // provided `LeaderInfo` is same as ours
    pub fn consume_leader_info<E: KvEngine>(
        &self,
        leader_info: &LeaderInfo,
        coprocessor: &CoprocessorHost<E>,
    ) -> bool {
        let mut core = self.core.lock().unwrap();
        if leader_info.has_read_state() {
            // It is okay to update `safe_ts` without checking the `LeaderInfo`, the
            // `read_state` is guaranteed to be valid when it is published by the leader
            let rs = leader_info.get_read_state();
            let (apply_index, ts) = (rs.get_applied_index(), rs.get_safe_ts());
            if apply_index != 0 && ts != 0 && !core.discard {
                if let Some(ts) = core.update_safe_ts(apply_index, ts) {
                    if !core.pause {
                        self.safe_ts.store(ts, AtomicOrdering::Release);
                    }
                }
            }
            let self_phy_ts = TimeStamp::new(self.safe_ts()).physical();
            let leader_phy_ts = TimeStamp::new(rs.get_safe_ts()).physical();
            coprocessor.on_update_safe_ts(leader_info.region_id, self_phy_ts, leader_phy_ts)
        }
        // whether the provided `LeaderInfo` is same as ours
        core.leader_info.leader_term == leader_info.term
            && core.leader_info.leader_id == leader_info.peer_id
            && is_region_epoch_equal(&core.leader_info.epoch, leader_info.get_region_epoch())
    }

    // Dump the `LeaderInfo` and the peer list
    pub fn dump_leader_info(&self) -> (LeaderInfo, Option<u64>) {
        let core = self.core.lock().unwrap();
        (
            core.get_leader_info(),
            core.get_local_leader_info().leader_store_id,
        )
    }

    pub fn update_leader_info(&self, peer_id: u64, term: u64, region: &Region) {
        let mut core = self.core.lock().unwrap();
        core.leader_info.leader_id = peer_id;
        core.leader_info.leader_term = term;
        if !is_region_epoch_equal(region.get_region_epoch(), &core.leader_info.epoch) {
            core.leader_info.epoch = region.get_region_epoch().clone();
            core.leader_info.peers = region.get_peers().to_vec();
        }
        core.leader_info.leader_store_id =
            find_store_id(&core.leader_info.peers, core.leader_info.leader_id)
    }

    /// Reset `safe_ts` to 0 and stop updating it
    pub fn pause(&self) {
        let mut core = self.core.lock().unwrap();
        core.pause = true;
        self.safe_ts.store(0, AtomicOrdering::Release);
    }

    /// Discard incoming `read_state` item and stop updating `safe_ts`
    pub fn discard(&self) {
        let mut core = self.core.lock().unwrap();
        core.pause = true;
        core.discard = true;
    }

    /// Reset `safe_ts` and resume updating it
    pub fn resume(&self) {
        let mut core = self.core.lock().unwrap();
        core.pause = false;
        core.discard = false;
        self.safe_ts
            .store(core.read_state.ts, AtomicOrdering::Release);
    }

    pub fn safe_ts(&self) -> u64 {
        self.safe_ts.load(AtomicOrdering::Acquire)
    }

    // `safe_ts` is calculated from the `resolved_ts`, they are the same thing
    // internally. So we can use `resolved_ts` as the alias of `safe_ts` here.
    #[inline(always)]
    pub fn resolved_ts(&self) -> u64 {
        self.safe_ts()
    }

    // Dump the `LeaderInfo` and the peer list
    pub fn get_core(&self) -> MutexGuard<'_, RegionReadProgressCore> {
        self.core.lock().unwrap()
    }
}

#[derive(Debug)]
pub struct RegionReadProgressCore {
    peer_id: u64,
    region_id: u64,
    applied_index: u64,
    // A wrapper of `(apply_index, safe_ts)` item, where the `read_state.ts` is the peer's current
    // `safe_ts` and the `read_state.idx` is the smallest `apply_index` required for that `safe_ts`
    read_state: ReadState,
    // The local peer's acknowledge about the leader
    leader_info: LocalLeaderInfo,
    // `pending_items` is a *sorted* list of `(apply_index, safe_ts)` item
    pending_items: VecDeque<ReadState>,
    // After the region commit merged, the region's key range is extended and the region's
    // `safe_ts` should reset to `min(source_safe_ts, target_safe_ts)`, and start reject stale
    // `read_state` item with index smaller than `last_merge_index` to avoid `safe_ts` undo the
    // decrease
    last_merge_index: u64,
    // Stop update `safe_ts`
    pause: bool,
    // Discard incoming `(idx, ts)`
    discard: bool,
}

// A helpful wrapper of `(apply_index, safe_ts)` item
#[derive(Clone, Debug, Default)]
pub struct ReadState {
    pub idx: u64,
    pub ts: u64,
}

/// The local peer's acknowledge about the leader
#[derive(Debug)]
pub struct LocalLeaderInfo {
    leader_id: u64,
    leader_term: u64,
    leader_store_id: Option<u64>,
    epoch: RegionEpoch,
    peers: Vec<Peer>,
}

impl LocalLeaderInfo {
    fn new(region: &Region) -> LocalLeaderInfo {
        LocalLeaderInfo {
            leader_id: raft::INVALID_ID,
            leader_term: 0,
            leader_store_id: None,
            epoch: region.get_region_epoch().clone(),
            peers: region.get_peers().to_vec(),
        }
    }

    pub fn get_peers(&self) -> &[Peer] {
        &self.peers
    }

    pub fn get_leader_id(&self) -> u64 {
        self.leader_id
    }

    pub fn get_leader_store_id(&self) -> Option<u64> {
        self.leader_store_id
    }
}

fn find_store_id(peer_list: &[Peer], peer_id: u64) -> Option<u64> {
    for peer in peer_list {
        if peer.id == peer_id {
            return Some(peer.store_id);
        }
    }
    None
}

impl RegionReadProgressCore {
    fn new(
        region: &Region,
        applied_index: u64,
        cap: usize,
        peer_id: u64,
    ) -> RegionReadProgressCore {
        // forbids stale read for witness
        let is_witness = find_peer_by_id(region, peer_id).map_or(false, |p| p.is_witness);
        RegionReadProgressCore {
            peer_id,
            region_id: region.get_id(),
            applied_index,
            read_state: ReadState::default(),
            leader_info: LocalLeaderInfo::new(region),
            pending_items: VecDeque::with_capacity(cap),
            last_merge_index: 0,
            pause: is_witness,
            discard: is_witness,
        }
    }

    // Reset target region's `safe_ts` to min(`source_safe_ts`, `safe_ts`)
    fn merge_safe_ts(&mut self, source_safe_ts: u64, merge_index: u64) -> Option<u64> {
        // Consume all pending items before `merge_index`
        self.update_applied(merge_index);
        // Update `last_merge_index`
        self.last_merge_index = merge_index;
        // Reset target region's `safe_ts`
        let target_safe_ts = self.read_state.ts;
        self.read_state.ts = cmp::min(source_safe_ts, target_safe_ts);
        info!(
            "reset safe_ts due to merge";
            "source_safe_ts" => source_safe_ts,
            "target_safe_ts" => target_safe_ts,
            "safe_ts" => self.read_state.ts,
            "region_id" => self.region_id,
            "peer_id" => self.peer_id,
        );
        if self.read_state.ts != target_safe_ts {
            Some(self.read_state.ts)
        } else {
            None
        }
    }

    // Return the `safe_ts` if it is updated
    fn update_applied(&mut self, applied: u64) -> Option<u64> {
        // The apply index should not decrease
        assert!(applied >= self.applied_index);
        self.applied_index = applied;
        // Consume pending items with `apply_index` less or equal to
        // `self.applied_index`
        let mut to_update = self.read_state.clone();
        while let Some(item) = self.pending_items.pop_front() {
            if self.applied_index < item.idx {
                self.pending_items.push_front(item);
                break;
            }
            if to_update.ts < item.ts {
                to_update = item;
            }
        }
        if self.read_state.ts < to_update.ts {
            self.read_state = to_update;
            Some(self.read_state.ts)
        } else {
            None
        }
    }

    // Return the `safe_ts` if it is updated
    fn update_safe_ts(&mut self, idx: u64, ts: u64) -> Option<u64> {
        // Discard stale item with `apply_index` before `last_merge_index`
        // in order to prevent the stale item makes the `safe_ts` larger again
        if idx < self.last_merge_index {
            return None;
        }
        // The peer has enough data, try update `safe_ts` directly
        if self.applied_index >= idx {
            let mut updated_ts = None;
            if self.read_state.ts < ts {
                self.read_state = ReadState { idx, ts };
                updated_ts = Some(ts);
            }
            return updated_ts;
        }
        // The peer doesn't has enough data, keep the item for future use
        if let Some(prev_item) = self.pending_items.back_mut() {
            // Discard the item if it has a smaller `safe_ts`
            if prev_item.ts >= ts {
                return None;
            }
            // Discard the item if it has a smaller `apply_index`
            if prev_item.idx >= idx {
                // Instead of dropping the incoming item, try use it to update
                // the last one, update the last item's `safe_ts` if the incoming
                // item require a less or equal `apply_index` with a larger `safe_ts`
                prev_item.ts = ts;
                return None;
            }
        }
        self.push_back(ReadState { idx, ts });
        None
    }

    fn push_back(&mut self, item: ReadState) {
        if self.pending_items.len() >= self.pending_items.capacity() {
            // Stepping by one to evently remove pending items, so the follower can keep
            // the old items and use them to update the `safe_ts` even when the follower
            // not catch up new enough data
            let mut keep = false;
            self.pending_items.retain(|_| {
                keep = !keep;
                keep
            });
        }
        self.pending_items.push_back(item);
    }

    pub fn get_leader_info(&self) -> LeaderInfo {
        let read_state = {
            // Get the latest `read_state`
            let ReadState { idx, ts } = self.pending_items.back().unwrap_or(&self.read_state);
            let mut rs = kvrpcpb::ReadState::default();
            rs.set_applied_index(*idx);
            rs.set_safe_ts(*ts);
            rs
        };
        let li = &self.leader_info;
        LeaderInfo {
            peer_id: li.leader_id,
            region_id: self.region_id,
            term: li.leader_term,
            region_epoch: protobuf::SingularPtrField::some(li.epoch.clone()),
            read_state: protobuf::SingularPtrField::some(read_state),
            unknown_fields: protobuf::UnknownFields::default(),
            cached_size: protobuf::CachedSize::default(),
        }
    }

    pub fn get_local_leader_info(&self) -> &LocalLeaderInfo {
        &self.leader_info
    }
}

/// Represent the duration of all stages of raftstore recorded by one
/// inspecting.
#[derive(Default, Debug)]
pub struct RaftstoreDuration {
    pub store_wait_duration: Option<std::time::Duration>,
    pub store_process_duration: Option<std::time::Duration>,
    pub store_write_duration: Option<std::time::Duration>,
    pub apply_wait_duration: Option<std::time::Duration>,
    pub apply_process_duration: Option<std::time::Duration>,
}

impl RaftstoreDuration {
    pub fn sum(&self) -> std::time::Duration {
        self.store_wait_duration.unwrap_or_default()
            + self.store_process_duration.unwrap_or_default()
            + self.store_write_duration.unwrap_or_default()
            + self.apply_wait_duration.unwrap_or_default()
            + self.apply_process_duration.unwrap_or_default()
    }
}

/// Used to inspect the latency of all stages of raftstore.
pub struct LatencyInspector {
    id: u64,
    duration: RaftstoreDuration,
    cb: Box<dyn FnOnce(u64, RaftstoreDuration) + Send>,
}

impl LatencyInspector {
    pub fn new(id: u64, cb: Box<dyn FnOnce(u64, RaftstoreDuration) + Send>) -> Self {
        Self {
            id,
            cb,
            duration: RaftstoreDuration::default(),
        }
    }

    pub fn record_store_wait(&mut self, duration: std::time::Duration) {
        self.duration.store_wait_duration = Some(duration);
    }

    pub fn record_store_process(&mut self, duration: std::time::Duration) {
        self.duration.store_process_duration = Some(duration);
    }

    pub fn record_store_write(&mut self, duration: std::time::Duration) {
        self.duration.store_write_duration = Some(duration);
    }

    pub fn record_apply_wait(&mut self, duration: std::time::Duration) {
        self.duration.apply_wait_duration = Some(duration);
    }

    pub fn record_apply_process(&mut self, duration: std::time::Duration) {
        self.duration.apply_process_duration = Some(duration);
    }

    /// Call the callback.
    pub fn finish(self) {
        (self.cb)(self.id, self.duration);
    }
}

#[cfg(test)]
mod tests {
    use std::thread;

    use engine_test::kv::KvTestEngine;
    use kvproto::{
        metapb::{self, RegionEpoch},
        raft_cmdpb::AdminRequest,
    };
    use raft::eraftpb::{ConfChangeType, Entry, Message, MessageType};
    use tikv_util::store::new_peer;
    use time::Duration as TimeDuration;

    use super::*;
    use crate::store::peer_storage;

    #[test]
    fn test_lease() {
        #[inline]
        fn sleep_test(duration: TimeDuration, lease: &Lease, state: LeaseState) {
            // In linux, lease uses CLOCK_MONOTONIC_RAW, while sleep uses CLOCK_MONOTONIC
            let monotonic_raw_start = monotonic_raw_now();
            thread::sleep(duration.to_std().unwrap());
            let mut monotonic_raw_end = monotonic_raw_now();
            // spin wait to make sure pace is aligned with MONOTONIC_RAW clock
            while monotonic_raw_end - monotonic_raw_start < duration {
                thread::yield_now();
                monotonic_raw_end = monotonic_raw_now();
            }
            assert_eq!(lease.inspect(Some(monotonic_raw_end)), state);
            assert_eq!(lease.inspect(None), state);
        }

        let duration = TimeDuration::milliseconds(1500);

        // Empty lease.
        let mut lease = Lease::new(duration, duration / 4);
        let remote = lease.maybe_new_remote_lease(1).unwrap();
        let inspect_test = |lease: &Lease, ts: Option<Timespec>, state: LeaseState| {
            assert_eq!(lease.inspect(ts), state);
            if state == LeaseState::Expired || state == LeaseState::Suspect {
                assert_eq!(remote.inspect(ts), LeaseState::Expired);
            }
        };

        inspect_test(&lease, Some(monotonic_raw_now()), LeaseState::Expired);

        let now = monotonic_raw_now();
        let next_expired_time = lease.next_expired_time(now);
        assert_eq!(now + duration, next_expired_time);

        // Transit to the Valid state.
        lease.renew(now);
        inspect_test(&lease, Some(monotonic_raw_now()), LeaseState::Valid);
        inspect_test(&lease, None, LeaseState::Valid);

        // After lease expired time.
        sleep_test(duration, &lease, LeaseState::Expired);
        inspect_test(&lease, Some(monotonic_raw_now()), LeaseState::Expired);
        inspect_test(&lease, None, LeaseState::Expired);

        // Transit to the Suspect state.
        lease.suspect(monotonic_raw_now());
        inspect_test(&lease, Some(monotonic_raw_now()), LeaseState::Suspect);
        inspect_test(&lease, None, LeaseState::Suspect);

        // After lease expired time, still suspect.
        sleep_test(duration, &lease, LeaseState::Suspect);
        inspect_test(&lease, Some(monotonic_raw_now()), LeaseState::Suspect);

        // Clear lease.
        lease.expire();
        inspect_test(&lease, Some(monotonic_raw_now()), LeaseState::Expired);
        inspect_test(&lease, None, LeaseState::Expired);

        // An expired remote lease can never renew.
        lease.renew(monotonic_raw_now() + TimeDuration::minutes(1));
        assert_eq!(
            remote.inspect(Some(monotonic_raw_now())),
            LeaseState::Expired
        );

        // A new remote lease.
        let m1 = lease.maybe_new_remote_lease(1).unwrap();
        assert_eq!(m1.inspect(Some(monotonic_raw_now())), LeaseState::Valid);
    }

    #[test]
    fn test_timespec_u64() {
        let cases = vec![
            (Timespec::new(0, 0), 0x0000_0000_0000_0000u64),
            (Timespec::new(0, 1), 0x0000_0000_0000_0000u64), // 1ns is round down to 0ms.
            (Timespec::new(0, 999_999), 0x0000_0000_0000_0000u64), /* 999_999ns is round down to
                                                              * 0ms. */
            (
                // 1_048_575ns is round down to 0ms.
                Timespec::new(0, 1_048_575 /* 0x0FFFFF */),
                0x0000_0000_0000_0000u64,
            ),
            (
                // 1_048_576ns is round down to 1ms.
                Timespec::new(0, 1_048_576 /* 0x100000 */),
                0x0000_0000_0000_0001u64,
            ),
            (Timespec::new(1, 0), 1 << TIMESPEC_SEC_SHIFT),
            (Timespec::new(1, 0x100000), 1 << TIMESPEC_SEC_SHIFT | 1),
            (
                // Max seconds.
                Timespec::new((1i64 << (64 - TIMESPEC_SEC_SHIFT)) - 1, 0),
                (-1i64 as u64) << TIMESPEC_SEC_SHIFT,
            ),
            (
                // Max nano seconds.
                Timespec::new(
                    0,
                    (999_999_999 >> TIMESPEC_NSEC_SHIFT) << TIMESPEC_NSEC_SHIFT,
                ),
                999_999_999 >> TIMESPEC_NSEC_SHIFT,
            ),
            (
                Timespec::new(
                    (1i64 << (64 - TIMESPEC_SEC_SHIFT)) - 1,
                    (999_999_999 >> TIMESPEC_NSEC_SHIFT) << TIMESPEC_NSEC_SHIFT,
                ),
                (-1i64 as u64) << TIMESPEC_SEC_SHIFT | (999_999_999 >> TIMESPEC_NSEC_SHIFT),
            ),
        ];

        for (ts, u) in cases {
            assert!(u64_to_timespec(timespec_to_u64(ts)) <= ts);
            assert!(u64_to_timespec(u) <= ts);
            assert_eq!(timespec_to_u64(u64_to_timespec(u)), u);
            assert_eq!(timespec_to_u64(ts), u);
        }

        let start = monotonic_raw_now();
        let mut now = monotonic_raw_now();
        while now - start < Duration::seconds(1) {
            let u = timespec_to_u64(now);
            let round = u64_to_timespec(u);
            assert!(round <= now, "{:064b} = {:?} > {:?}", u, round, now);
            now = monotonic_raw_now();
        }
    }

    fn gen_region(
        voters: &[u64],
        learners: &[u64],
        incomming_v: &[u64],
        demoting_v: &[u64],
    ) -> metapb::Region {
        let mut region = metapb::Region::default();
        macro_rules! push_peer {
            ($ids:ident, $role:expr) => {
                for id in $ids {
                    let mut peer = metapb::Peer::default();
                    peer.set_id(*id);
                    peer.set_role($role);
                    region.mut_peers().push(peer);
                }
            };
        }
        push_peer!(voters, metapb::PeerRole::Voter);
        push_peer!(learners, metapb::PeerRole::Learner);
        push_peer!(incomming_v, metapb::PeerRole::IncomingVoter);
        push_peer!(demoting_v, metapb::PeerRole::DemotingVoter);
        region
    }

    #[test]
    fn test_conf_state_from_region() {
        let cases = vec![
            (vec![1], vec![2], vec![], vec![]),
            (vec![], vec![], vec![1], vec![2]),
            (vec![1, 2], vec![], vec![], vec![]),
            (vec![1, 2], vec![], vec![3], vec![]),
            (vec![1], vec![2], vec![3, 4], vec![5, 6]),
        ];

        for (voter, learner, incomming, demoting) in cases {
            let region = gen_region(
                voter.as_slice(),
                learner.as_slice(),
                incomming.as_slice(),
                demoting.as_slice(),
            );
            let cs = conf_state_from_region(&region);
            if incomming.is_empty() && demoting.is_empty() {
                // Not in joint
                assert!(cs.get_voters_outgoing().is_empty());
                assert!(cs.get_learners_next().is_empty());
                assert!(voter.iter().all(|id| cs.get_voters().contains(id)));
                assert!(learner.iter().all(|id| cs.get_learners().contains(id)));
            } else {
                // In joint
                assert!(voter.iter().all(
                    |id| cs.get_voters().contains(id) && cs.get_voters_outgoing().contains(id)
                ));
                assert!(learner.iter().all(|id| cs.get_learners().contains(id)));
                assert!(incomming.iter().all(|id| cs.get_voters().contains(id)));
                assert!(
                    demoting
                        .iter()
                        .all(|id| cs.get_voters_outgoing().contains(id)
                            && cs.get_learners_next().contains(id))
                );
            }
        }
    }

    #[test]
    fn test_changepeer_v2_to_confchange() {
        let mut req = ChangePeerV2Request::default();

        // Zore change for leave joint
        assert_eq!(
            (&req).to_confchange(vec![]).get_transition(),
            eraftpb::ConfChangeTransition::Auto
        );

        // One change for simple confchange
        req.mut_changes().push(ChangePeerRequest::default());
        assert_eq!(
            (&req).to_confchange(vec![]).get_transition(),
            eraftpb::ConfChangeTransition::Auto
        );

        // More than one change for enter joint
        req.mut_changes().push(ChangePeerRequest::default());
        assert_eq!(
            (&req).to_confchange(vec![]).get_transition(),
            eraftpb::ConfChangeTransition::Explicit
        );
        req.mut_changes().push(ChangePeerRequest::default());
        assert_eq!(
            (&req).to_confchange(vec![]).get_transition(),
            eraftpb::ConfChangeTransition::Explicit
        );
    }

    #[test]
    fn test_first_vote_msg() {
        let tbl = vec![
            (
                MessageType::MsgRequestVote,
                peer_storage::RAFT_INIT_LOG_TERM + 1,
                true,
            ),
            (
                MessageType::MsgRequestPreVote,
                peer_storage::RAFT_INIT_LOG_TERM + 1,
                true,
            ),
            (
                MessageType::MsgRequestVote,
                peer_storage::RAFT_INIT_LOG_TERM,
                false,
            ),
            (
                MessageType::MsgRequestPreVote,
                peer_storage::RAFT_INIT_LOG_TERM,
                false,
            ),
            (
                MessageType::MsgHup,
                peer_storage::RAFT_INIT_LOG_TERM + 1,
                false,
            ),
        ];

        for (msg_type, term, is_vote) in tbl {
            let mut msg = Message::default();
            msg.set_msg_type(msg_type);
            msg.set_term(term);
            assert_eq!(is_first_vote_msg(&msg), is_vote);
        }
    }

    #[test]
    fn test_first_append_entry() {
        let tbl = vec![
            (
                MessageType::MsgAppend,
                peer_storage::RAFT_INIT_LOG_INDEX + 1,
                true,
            ),
            (
                MessageType::MsgAppend,
                peer_storage::RAFT_INIT_LOG_INDEX,
                false,
            ),
            (
                MessageType::MsgHup,
                peer_storage::RAFT_INIT_LOG_INDEX + 1,
                false,
            ),
        ];

        for (msg_type, index, is_append) in tbl {
            let mut msg = Message::default();
            msg.set_msg_type(msg_type);
            let ent = {
                let mut e = Entry::default();
                e.set_index(index);
                e
            };
            msg.set_entries(vec![ent].into());
            assert_eq!(is_first_append_entry(&msg), is_append);
        }
    }

    #[test]
    fn test_is_initial_msg() {
        let tbl = vec![
            (MessageType::MsgRequestVote, INVALID_INDEX, true),
            (MessageType::MsgRequestPreVote, INVALID_INDEX, true),
            (MessageType::MsgHeartbeat, INVALID_INDEX, true),
            (MessageType::MsgHeartbeat, 100, false),
            (MessageType::MsgAppend, 100, false),
        ];

        for (msg_type, commit, can_create) in tbl {
            let mut msg = Message::default();
            msg.set_msg_type(msg_type);
            msg.set_commit(commit);
            assert_eq!(is_initial_msg(&msg), can_create);
        }
    }

    #[test]
    fn test_conf_change_type_str() {
        assert_eq!(
            conf_change_type_str(ConfChangeType::AddNode),
            STR_CONF_CHANGE_ADD_NODE
        );
        assert_eq!(
            conf_change_type_str(ConfChangeType::RemoveNode),
            STR_CONF_CHANGE_REMOVE_NODE
        );
    }

    #[test]
    fn test_epoch_stale() {
        let mut epoch = metapb::RegionEpoch::default();
        epoch.set_version(10);
        epoch.set_conf_ver(10);

        let tbl = vec![
            (11, 10, true),
            (10, 11, true),
            (10, 10, false),
            (10, 9, false),
        ];

        for (version, conf_version, is_stale) in tbl {
            let mut check_epoch = metapb::RegionEpoch::default();
            check_epoch.set_version(version);
            check_epoch.set_conf_ver(conf_version);
            assert_eq!(is_epoch_stale(&epoch, &check_epoch), is_stale);
        }
    }

    fn split(mut r: metapb::Region, key: &[u8]) -> (metapb::Region, metapb::Region) {
        let mut r2 = r.clone();
        r.set_end_key(key.to_owned());
        r2.set_id(r.get_id() + 1);
        r2.set_start_key(key.to_owned());
        (r, r2)
    }

    fn check_sibling(r1: &metapb::Region, r2: &metapb::Region, is_sibling: bool) {
        assert_eq!(is_sibling_regions(r1, r2), is_sibling);
        assert_eq!(is_sibling_regions(r2, r1), is_sibling);
    }

    #[test]
    fn test_region_sibling() {
        let r1 = metapb::Region::default();
        check_sibling(&r1, &r1, false);

        let (r1, r2) = split(r1, b"k1");
        check_sibling(&r1, &r2, true);

        let (r2, r3) = split(r2, b"k2");
        check_sibling(&r2, &r3, true);

        let (r3, r4) = split(r3, b"k3");
        check_sibling(&r3, &r4, true);
        check_sibling(&r1, &r2, true);
        check_sibling(&r2, &r3, true);
        check_sibling(&r1, &r3, false);
        check_sibling(&r2, &r4, false);
        check_sibling(&r1, &r4, false);
    }

    #[test]
    fn test_check_store_id() {
        let mut req = RaftCmdRequest::default();
        req.mut_header().mut_peer().set_store_id(1);
        check_store_id(&req, 1).unwrap();
        check_store_id(&req, 2).unwrap_err();
    }

    #[test]
    fn test_check_peer_id() {
        let mut req = RaftCmdRequest::default();
        req.mut_header().mut_peer().set_id(1);
        check_peer_id(&req, 1).unwrap();
        check_peer_id(&req, 2).unwrap_err();
    }

    #[test]
    fn test_check_term() {
        let mut req = RaftCmdRequest::default();
        req.mut_header().set_term(7);
        check_term(&req, 7).unwrap();
        check_term(&req, 8).unwrap();
        // If header's term is 2 verions behind current term,
        // leadership may have been changed away.
        check_term(&req, 9).unwrap_err();
        check_term(&req, 10).unwrap_err();
    }

    #[test]
    fn test_check_region_epoch() {
        let mut epoch = RegionEpoch::default();
        epoch.set_conf_ver(2);
        epoch.set_version(2);
        let mut region = metapb::Region::default();
        region.set_region_epoch(epoch.clone());

        // Epoch is required for most requests even if it's empty.
        check_region_epoch(&RaftCmdRequest::default(), &region, false).unwrap_err();

        // These admin commands do not require epoch.
        for ty in &[
            AdminCmdType::CompactLog,
            AdminCmdType::InvalidAdmin,
            AdminCmdType::ComputeHash,
            AdminCmdType::VerifyHash,
        ] {
            let mut admin = AdminRequest::default();
            admin.set_cmd_type(*ty);
            let mut req = RaftCmdRequest::default();
            req.set_admin_request(admin);

            // It is Okay if req does not have region epoch.
            check_region_epoch(&req, &region, false).unwrap();

            req.mut_header().set_region_epoch(epoch.clone());
            check_region_epoch(&req, &region, true).unwrap();
            check_region_epoch(&req, &region, false).unwrap();
        }

        // These admin commands requires epoch.version.
        for ty in &[
            AdminCmdType::Split,
            AdminCmdType::BatchSplit,
            AdminCmdType::PrepareMerge,
            AdminCmdType::CommitMerge,
            AdminCmdType::RollbackMerge,
            AdminCmdType::TransferLeader,
        ] {
            let mut admin = AdminRequest::default();
            admin.set_cmd_type(*ty);
            let mut req = RaftCmdRequest::default();
            req.set_admin_request(admin);

            // Error if req does not have region epoch.
            check_region_epoch(&req, &region, false).unwrap_err();

            let mut stale_version_epoch = epoch.clone();
            stale_version_epoch.set_version(1);
            let mut stale_region = metapb::Region::default();
            stale_region.set_region_epoch(stale_version_epoch.clone());
            req.mut_header()
                .set_region_epoch(stale_version_epoch.clone());
            check_region_epoch(&req, &stale_region, false).unwrap();

            let mut latest_version_epoch = epoch.clone();
            latest_version_epoch.set_version(3);
            for epoch in &[stale_version_epoch, latest_version_epoch] {
                req.mut_header().set_region_epoch(epoch.clone());
                check_region_epoch(&req, &region, false).unwrap_err();
                check_region_epoch(&req, &region, true).unwrap_err();
            }
        }

        // These admin commands requires epoch.conf_version.
        for ty in &[
            AdminCmdType::Split,
            AdminCmdType::BatchSplit,
            AdminCmdType::ChangePeer,
            AdminCmdType::ChangePeerV2,
            AdminCmdType::PrepareMerge,
            AdminCmdType::CommitMerge,
            AdminCmdType::RollbackMerge,
            AdminCmdType::TransferLeader,
        ] {
            let mut admin = AdminRequest::default();
            admin.set_cmd_type(*ty);
            let mut req = RaftCmdRequest::default();
            req.set_admin_request(admin);

            // Error if req does not have region epoch.
            check_region_epoch(&req, &region, false).unwrap_err();

            let mut stale_conf_epoch = epoch.clone();
            stale_conf_epoch.set_conf_ver(1);
            let mut stale_region = metapb::Region::default();
            stale_region.set_region_epoch(stale_conf_epoch.clone());
            req.mut_header().set_region_epoch(stale_conf_epoch.clone());
            check_region_epoch(&req, &stale_region, false).unwrap();

            let mut latest_conf_epoch = epoch.clone();
            latest_conf_epoch.set_conf_ver(3);
            for epoch in &[stale_conf_epoch, latest_conf_epoch] {
                req.mut_header().set_region_epoch(epoch.clone());
                check_region_epoch(&req, &region, false).unwrap_err();
                check_region_epoch(&req, &region, true).unwrap_err();
            }
        }
    }

    #[test]
    fn test_is_region_initialized() {
        let mut region = metapb::Region::default();
        assert!(!is_region_initialized(&region));
        let peers = vec![new_peer(1, 2)];
        region.set_peers(peers.into());
        assert!(is_region_initialized(&region));
    }

    #[test]
    fn test_region_read_progress() {
        // Return the number of the pending (index, ts) item
        fn pending_items_num(rrp: &RegionReadProgress) -> usize {
            rrp.core.lock().unwrap().pending_items.len()
        }

        let cap = 10;
        let rrp = RegionReadProgress::new(&Default::default(), 10, cap, 1);
        for i in 1..=20 {
            rrp.update_safe_ts(i, i);
        }
        // `safe_ts` update according to its `applied_index`
        assert_eq!(rrp.safe_ts(), 10);
        assert_eq!(pending_items_num(&rrp), 10);

        let coprocessor_host = CoprocessorHost::<KvTestEngine>::default();
        rrp.update_applied(20, &coprocessor_host);
        assert_eq!(rrp.safe_ts(), 20);
        assert_eq!(pending_items_num(&rrp), 0);

        for i in 100..200 {
            rrp.update_safe_ts(i, i);
        }
        assert_eq!(rrp.safe_ts(), 20);
        // the number of pending item should not exceed `cap`
        assert!(pending_items_num(&rrp) <= cap);

        // `applied_index` large than all pending items will clear all pending items
        rrp.update_applied(200, &coprocessor_host);
        assert_eq!(rrp.safe_ts(), 199);
        assert_eq!(pending_items_num(&rrp), 0);

        // pending item can be updated instead of adding a new one
        rrp.update_safe_ts(300, 300);
        assert_eq!(pending_items_num(&rrp), 1);
        rrp.update_safe_ts(200, 400);
        assert_eq!(pending_items_num(&rrp), 1);
        rrp.update_safe_ts(300, 500);
        assert_eq!(pending_items_num(&rrp), 1);
        rrp.update_safe_ts(301, 600);
        assert_eq!(pending_items_num(&rrp), 2);
        // `safe_ts` will update to 500 instead of 300
        rrp.update_applied(300, &coprocessor_host);
        assert_eq!(rrp.safe_ts(), 500);
        rrp.update_applied(301, &coprocessor_host);
        assert_eq!(rrp.safe_ts(), 600);
        assert_eq!(pending_items_num(&rrp), 0);

        // stale item will be ignored
        rrp.update_safe_ts(300, 500);
        rrp.update_safe_ts(301, 600);
        rrp.update_safe_ts(400, 0);
        rrp.update_safe_ts(0, 700);
        assert_eq!(pending_items_num(&rrp), 0);
    }
}<|MERGE_RESOLUTION|>--- conflicted
+++ resolved
@@ -226,11 +226,7 @@
         AdminCmdType::PrepareFlashback | AdminCmdType::FinishFlashback => {
             AdminCmdEpochState::new(true, true, false, false)
         }
-<<<<<<< HEAD
         AdminCmdType::BatchSwitchWitness => unimplemented!()
-=======
-        AdminCmdType::BatchSwitchWitness => unimplemented!(),
->>>>>>> 5a1f1104
     }
 }
 
