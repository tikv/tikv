--- conflicted
+++ resolved
@@ -864,12 +864,7 @@
 impl RegionReadProgress {
     pub fn new(applied_index: u64, cap: usize, tag: String) -> RegionReadProgress {
         RegionReadProgress {
-<<<<<<< HEAD
             core: Mutex::new(RegionReadProgressCore::new(applied_index, cap, tag)),
-            applied_index: AtomicU64::from(applied_index),
-=======
-            core: Mutex::new(RegionReadProgressCore::new(applied_index, cap)),
->>>>>>> 0447554b
             safe_ts: AtomicU64::from(0),
         }
     }
@@ -922,23 +917,15 @@
 struct RegionReadProgressCore {
     tag: String,
     applied_index: u64,
-<<<<<<< HEAD
-    safe_ts: u64,
-    // `pending_items` is a *sorted* list of `(apply index, safe ts)` item
-    pending_items: VecDeque<(u64, u64)>,
-    // After the region commit merged, the region's key range is extended and the region's `safe_ts`
-    // should reset to `min(source_safe_ts, target_safe_ts)`, and start reject stale `read_state` item
-    // with index smaller than `last_merge_index` to avoid `safe_ts` undo the decrease
-    last_merge_index: u64,
-=======
-    // TODO: after region merged, the region's key range is extended and this
-    // region wide `safe_ts` should reset to `min(source_safe_ts, target_safe_ts)`
-    //
     // A wraper of `(apply_index, safe_ts)` item, where the `read_state.ts` is the peer's current `safe_ts`
     // and the `read_state.idx` is the smallest `apply_index` required for that `safe_ts`
     read_state: ReadState,
     // `pending_items` is a *sorted* list of `(apply_index, safe_ts)` item
     pending_items: VecDeque<ReadState>,
+    // After the region commit merged, the region's key range is extended and the region's `safe_ts`
+    // should reset to `min(source_safe_ts, target_safe_ts)`, and start reject stale `read_state` item
+    // with index smaller than `last_merge_index` to avoid `safe_ts` undo the decrease
+    last_merge_index: u64,
 }
 
 // A helpful wraper of `(apply_index, safe_ts)` item
@@ -946,7 +933,6 @@
 pub struct ReadState {
     pub idx: u64,
     pub ts: u64,
->>>>>>> 0447554b
 }
 
 impl RegionReadProgressCore {
@@ -967,17 +953,17 @@
         // Update `last_merge_index`
         self.last_merge_index = merge_index;
         // Reset target region's `safe_ts`
-        let target_safe_ts = self.safe_ts;
-        self.safe_ts = cmp::min(source_safe_ts, target_safe_ts);
+        let target_safe_ts = self.read_state.ts;
+        self.read_state.ts = cmp::min(source_safe_ts, target_safe_ts);
         info!(
             "reset safe_ts due to merge";
             "tag" => &self.tag,
             "source_safe_ts" => source_safe_ts,
             "target_safe_ts" => target_safe_ts,
-            "safe_ts" => self.safe_ts,
+            "safe_ts" => self.read_state.ts,
         );
-        if self.safe_ts != target_safe_ts {
-            Some(self.safe_ts)
+        if self.read_state.ts != target_safe_ts {
+            Some(self.read_state.ts)
         } else {
             None
         }
@@ -1008,15 +994,11 @@
     }
 
     // Return the `safe_ts` if it is updated
-<<<<<<< HEAD
-    fn update_safe_ts(&mut self, apply_index: u64, ts: u64) -> Option<u64> {
+    fn update_safe_ts(&mut self, idx: u64, ts: u64) -> Option<u64> {
         // Discard stale item with `apply_index` before `last_merge_index`
-        if apply_index <= self.last_merge_index {
+        if idx <= self.last_merge_index {
             return None;
         }
-=======
-    fn update_safe_ts(&mut self, idx: u64, ts: u64) -> Option<u64> {
->>>>>>> 0447554b
         // The peer has enough data, try update `safe_ts` directly
         if self.applied_index >= idx {
             let mut updated_ts = None;
