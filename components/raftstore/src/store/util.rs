// Copyright 2016 TiKV Project Authors. Licensed under Apache-2.0.

// #[PerformanceCriticalPath]
use std::{
    cmp,
    collections::{HashMap, VecDeque},
    fmt,
    fmt::Display,
    io::BufRead,
    option::Option,
    sync::{
        atomic::{AtomicBool, AtomicU64, Ordering as AtomicOrdering},
        Arc, Mutex, MutexGuard,
    },
    u64,
};

use collections::HashSet;
use engine_traits::KvEngine;
use kvproto::{
    kvrpcpb::{self, KeyRange, LeaderInfo},
    metapb::{self, Peer, PeerRole, Region, RegionEpoch},
    raft_cmdpb::{
        AdminCmdType, ChangePeerRequest, ChangePeerV2Request, RaftCmdRequest, RaftRequestHeader,
    },
    raft_serverpb::{RaftMessage, RaftSnapshotData},
};
use protobuf::{self, wire_format::WireType, CodedInputStream, Message};
use raft::{
    eraftpb::{self, ConfChangeType, ConfState, Entry, EntryType, MessageType, Snapshot},
    Changer, RawNode, INVALID_INDEX,
};
use raft_proto::{
    eraftpb::{ConfChange, ConfChangeV2},
    ConfChangeI,
};
use tikv_util::{
    box_err,
    codec::number::{decode_u64, NumberEncoder},
    debug, info,
    store::{find_peer_by_id, region},
    time::monotonic_raw_now,
    Either,
};
use time::{Duration, Timespec};
use tokio::sync::Notify;
use txn_types::WriteBatchFlags;

use super::{metrics::PEER_ADMIN_CMD_COUNTER_VEC, peer_storage, Config};
use crate::{
    bytes_capacity, coprocessor::CoprocessorHost, store::snap::SNAPSHOT_VERSION, Error, Result,
};

const INVALID_TIMESTAMP: u64 = u64::MAX;

/// Check if key in region range (`start_key`, `end_key`).
pub fn check_key_in_region_exclusive(key: &[u8], region: &metapb::Region) -> Result<()> {
    if region::check_key_in_region_exclusive(key, region) {
        Ok(())
    } else {
        Err(Error::KeyNotInRegion(key.to_vec(), region.clone()))
    }
}

/// Check if key in region range [`start_key`, `end_key`].
pub fn check_key_in_region_inclusive(key: &[u8], region: &metapb::Region) -> Result<()> {
    if region::check_key_in_region_inclusive(key, region) {
        Ok(())
    } else {
        Err(Error::KeyNotInRegion(key.to_vec(), region.clone()))
    }
}

/// Check if key in region range [`start_key`, `end_key`).
pub fn check_key_in_region(key: &[u8], region: &metapb::Region) -> Result<()> {
    if region::check_key_in_region(key, region) {
        Ok(())
    } else {
        Err(Error::KeyNotInRegion(key.to_vec(), region.clone()))
    }
}

/// `is_first_vote_msg` checks `msg` is the first vote (or prevote) message or
/// not. It's used for when the message is received but there is no such region
/// in `Store::region_peers` and the region overlaps with others. In this case
/// we should put `msg` into `pending_msg` instead of create the peer.
#[inline]
fn is_first_vote_msg(msg: &eraftpb::Message) -> bool {
    match msg.get_msg_type() {
        MessageType::MsgRequestVote | MessageType::MsgRequestPreVote => {
            msg.get_term() == peer_storage::RAFT_INIT_LOG_TERM + 1
        }
        _ => false,
    }
}

/// `is_first_append_entry` checks `msg` is the first append message or not.
/// This meassge is the first message that the learner peers of the new split
/// region will receive from the leader. It's used for when the message is
/// received but there is no such region in `Store::region_peers`. In this case
/// we should put `msg` into `pending_msg` instead of create the peer.
#[inline]
fn is_first_append_entry(msg: &eraftpb::Message) -> bool {
    match msg.get_msg_type() {
        MessageType::MsgAppend => {
            let ent = msg.get_entries();
            ent.len() == 1
                && ent[0].data.is_empty()
                && ent[0].index == peer_storage::RAFT_INIT_LOG_INDEX + 1
        }
        _ => false,
    }
}

pub fn is_first_message(msg: &eraftpb::Message) -> bool {
    is_first_vote_msg(msg) || is_first_append_entry(msg)
}

#[inline]
pub fn is_vote_msg(msg: &eraftpb::Message) -> bool {
    let msg_type = msg.get_msg_type();
    msg_type == MessageType::MsgRequestVote || msg_type == MessageType::MsgRequestPreVote
}

/// `is_initial_msg` checks whether the `msg` can be used to initialize a new
/// peer or not.
// There could be two cases:
// 1. Target peer already exists but has not established communication with leader yet
// 2. Target peer is added newly due to member change or region split, but it's not
//    created yet
// For both cases the region start key and end key are attached in RequestVote and
// Heartbeat message for the store of that peer to check whether to create a new peer
// when receiving these messages, or just to wait for a pending region split to perform
// later.
#[inline]
pub fn is_initial_msg(msg: &eraftpb::Message) -> bool {
    let msg_type = msg.get_msg_type();
    msg_type == MessageType::MsgRequestVote
        || msg_type == MessageType::MsgRequestPreVote
        // the peer has not been known to this leader, it may exist or not.
        || (msg_type == MessageType::MsgHeartbeat && msg.get_commit() == INVALID_INDEX)
}

pub fn new_empty_snapshot(
    region: Region,
    applied_index: u64,
    applied_term: u64,
    for_witness: bool,
) -> Snapshot {
    let mut snapshot = Snapshot::default();
    snapshot.mut_metadata().set_index(applied_index);
    snapshot.mut_metadata().set_term(applied_term);
    snapshot
        .mut_metadata()
        .set_conf_state(conf_state_from_region(&region));
    let mut snap_data = RaftSnapshotData::default();
    snap_data.set_region(region);
    snap_data.set_file_size(0);
    snap_data.set_version(SNAPSHOT_VERSION);
    snap_data.mut_meta().set_for_witness(for_witness);
    snapshot.set_data(snap_data.write_to_bytes().unwrap().into());
    snapshot
}

const STR_CONF_CHANGE_ADD_NODE: &str = "AddNode";
const STR_CONF_CHANGE_REMOVE_NODE: &str = "RemoveNode";
const STR_CONF_CHANGE_ADDLEARNER_NODE: &str = "AddLearner";

pub fn conf_change_type_str(conf_type: eraftpb::ConfChangeType) -> &'static str {
    match conf_type {
        ConfChangeType::AddNode => STR_CONF_CHANGE_ADD_NODE,
        ConfChangeType::RemoveNode => STR_CONF_CHANGE_REMOVE_NODE,
        ConfChangeType::AddLearnerNode => STR_CONF_CHANGE_ADDLEARNER_NODE,
    }
}

// check whether epoch is staler than check_epoch.
pub fn is_epoch_stale(epoch: &metapb::RegionEpoch, check_epoch: &metapb::RegionEpoch) -> bool {
    epoch.get_version() < check_epoch.get_version()
        || epoch.get_conf_ver() < check_epoch.get_conf_ver()
}

#[derive(Debug, Copy, Clone)]
pub struct AdminCmdEpochState {
    pub check_ver: bool,
    pub check_conf_ver: bool,
    pub change_ver: bool,
    pub change_conf_ver: bool,
}

impl AdminCmdEpochState {
    fn new(
        check_ver: bool,
        check_conf_ver: bool,
        change_ver: bool,
        change_conf_ver: bool,
    ) -> AdminCmdEpochState {
        AdminCmdEpochState {
            check_ver,
            check_conf_ver,
            change_ver,
            change_conf_ver,
        }
    }
}

/// WARNING: the existing settings below **MUST NOT** be changed!!!
/// Changing any admin cmd's `AdminCmdEpochState` or the epoch-change behavior
/// during applying will break upgrade compatibility and correctness dependency
/// of `CmdEpochChecker`. Please remember it is very difficult to fix the issues
/// arising from not following this rule.
///
/// If you really want to change an admin cmd behavior, please add a new admin
/// cmd and **DO NOT** delete the old one.
pub fn admin_cmd_epoch_lookup(admin_cmp_type: AdminCmdType) -> AdminCmdEpochState {
    match admin_cmp_type {
        AdminCmdType::InvalidAdmin => AdminCmdEpochState::new(false, false, false, false),
        AdminCmdType::CompactLog => AdminCmdEpochState::new(false, false, false, false),
        AdminCmdType::ComputeHash => AdminCmdEpochState::new(false, false, false, false),
        AdminCmdType::VerifyHash => AdminCmdEpochState::new(false, false, false, false),
        // Change peer
        AdminCmdType::ChangePeer => AdminCmdEpochState::new(false, true, false, true),
        AdminCmdType::ChangePeerV2 => AdminCmdEpochState::new(false, true, false, true),
        // Split
        AdminCmdType::Split => AdminCmdEpochState::new(true, true, true, false),
        AdminCmdType::BatchSplit => AdminCmdEpochState::new(true, true, true, false),
        // Merge
        AdminCmdType::PrepareMerge => AdminCmdEpochState::new(true, true, true, true),
        AdminCmdType::CommitMerge => AdminCmdEpochState::new(true, true, true, false),
        AdminCmdType::RollbackMerge => AdminCmdEpochState::new(true, true, true, false),
        // Transfer leader
        AdminCmdType::TransferLeader => AdminCmdEpochState::new(true, true, false, false),
        // PrepareFlashback could be committed successfully before a split being applied, so we need
        // to check the epoch to make sure it's sent to a correct key range.
        // NOTICE: FinishFlashback will never meet the epoch not match error since any scheduling
        // before it's forbidden.
        AdminCmdType::PrepareFlashback | AdminCmdType::FinishFlashback => {
            AdminCmdEpochState::new(true, true, false, false)
        }
        AdminCmdType::BatchSwitchWitness => AdminCmdEpochState::new(false, true, false, true),
        AdminCmdType::UpdateGcPeer => AdminCmdEpochState::new(false, false, false, false),
    }
}

/// WARNING: `NORMAL_REQ_CHECK_VER` and `NORMAL_REQ_CHECK_CONF_VER` **MUST NOT**
/// be changed. The reason is the same as `admin_cmd_epoch_lookup`.
pub static NORMAL_REQ_CHECK_VER: bool = true;
pub static NORMAL_REQ_CHECK_CONF_VER: bool = false;

pub fn check_req_region_epoch(
    req: &RaftCmdRequest,
    region: &metapb::Region,
    include_region: bool,
) -> Result<()> {
    let admin_ty = if !req.has_admin_request() {
        None
    } else {
        Some(req.get_admin_request().get_cmd_type())
    };
    check_region_epoch(req.get_header(), admin_ty, region, include_region)
}

pub fn check_region_epoch(
    header: &RaftRequestHeader,
    admin_ty: Option<AdminCmdType>,
    region: &metapb::Region,
    include_region: bool,
) -> Result<()> {
    let (check_ver, check_conf_ver) = match admin_ty {
        None => {
            // for get/set/delete, we don't care conf_version.
            (NORMAL_REQ_CHECK_VER, NORMAL_REQ_CHECK_CONF_VER)
        }
        Some(ty) => {
            let epoch_state = admin_cmd_epoch_lookup(ty);
            (epoch_state.check_ver, epoch_state.check_conf_ver)
        }
    };

    if !check_ver && !check_conf_ver {
        return Ok(());
    }

    if !header.has_region_epoch() {
        return Err(box_err!("missing epoch!"));
    }

    let from_epoch = header.get_region_epoch();
    compare_region_epoch(
        from_epoch,
        region,
        check_conf_ver,
        check_ver,
        include_region,
    )
}

pub fn compare_region_epoch(
    from_epoch: &metapb::RegionEpoch,
    region: &metapb::Region,
    check_conf_ver: bool,
    check_ver: bool,
    include_region: bool,
) -> Result<()> {
    // We must check epochs strictly to avoid key not in region error.
    //
    // A 3 nodes TiKV cluster with merge enabled, after commit merge, TiKV A
    // tells TiDB with a epoch not match error contains the latest target Region
    // info, TiDB updates its region cache and sends requests to TiKV B,
    // and TiKV B has not applied commit merge yet, since the region epoch in
    // request is higher than TiKV B, the request must be denied due to epoch
    // not match, so it does not read on a stale snapshot, thus avoid the
    // KeyNotInRegion error.
    let current_epoch = region.get_region_epoch();
    if (check_conf_ver && from_epoch.get_conf_ver() != current_epoch.get_conf_ver())
        || (check_ver && from_epoch.get_version() != current_epoch.get_version())
    {
        debug!(
            "epoch not match";
            "region_id" => region.get_id(),
            "from_epoch" => ?from_epoch,
            "current_epoch" => ?current_epoch,
        );
        let regions = if include_region {
            vec![region.to_owned()]
        } else {
            vec![]
        };
        return Err(Error::EpochNotMatch(
            format!(
                "current epoch of region {} is {:?}, but you \
                 sent {:?}",
                region.get_id(),
                current_epoch,
                from_epoch
            ),
            regions,
        ));
    }

    Ok(())
}

// Check if the request could be proposed/applied under the current state of the
// flashback.
pub fn check_flashback_state(
    is_in_flashback: bool,
    flashback_start_ts: u64,
    req: &RaftCmdRequest,
    region_id: u64,
    skip_not_prepared: bool,
) -> Result<()> {
    // The admin flashback cmd could be proposed/applied under any state.
    if req.has_admin_request()
        && (req.get_admin_request().get_cmd_type() == AdminCmdType::PrepareFlashback
            || req.get_admin_request().get_cmd_type() == AdminCmdType::FinishFlashback)
    {
        return Ok(());
    }
    // TODO: only use `flashback_start_ts` to check flashback state.
    let is_in_flashback = is_in_flashback || flashback_start_ts > 0;
    let is_flashback_request = WriteBatchFlags::from_bits_truncate(req.get_header().get_flags())
        .contains(WriteBatchFlags::FLASHBACK);
    // If the region is in the flashback state:
    //   - A request with flashback flag will be allowed.
    //   - A read request whose `read_ts` is smaller than `flashback_start_ts` will
    //     be allowed.
    if is_in_flashback && !is_flashback_request {
        if let Ok(read_ts) = decode_u64(&mut req.get_header().get_flag_data()) {
            if read_ts != 0 && read_ts < flashback_start_ts {
                return Ok(());
            }
        }
        return Err(Error::FlashbackInProgress(region_id, flashback_start_ts));
    }
    // If the region is not in the flashback state, the flashback request itself
    // should be rejected.
    if !is_in_flashback && is_flashback_request && !skip_not_prepared {
        return Err(Error::FlashbackNotPrepared(region_id));
    }
    Ok(())
}

pub fn encode_start_ts_into_flag_data(header: &mut RaftRequestHeader, start_ts: u64) {
    let mut data = [0u8; 8];
    (&mut data[..]).encode_u64(start_ts).unwrap();
    header.set_flag_data(data.into());
}

pub fn is_region_epoch_equal(
    from_epoch: &metapb::RegionEpoch,
    current_epoch: &metapb::RegionEpoch,
) -> bool {
    from_epoch.get_conf_ver() == current_epoch.get_conf_ver()
        && from_epoch.get_version() == current_epoch.get_version()
}

#[inline]
pub fn check_store_id(header: &RaftRequestHeader, store_id: u64) -> Result<()> {
    let peer = header.get_peer();
    if peer.get_store_id() == store_id {
        Ok(())
    } else {
        Err(Error::StoreNotMatch {
            to_store_id: peer.get_store_id(),
            my_store_id: store_id,
        })
    }
}

#[inline]
pub fn check_term(header: &RaftRequestHeader, term: u64) -> Result<()> {
    if header.get_term() == 0 || term <= header.get_term() + 1 {
        Ok(())
    } else {
        // If header's term is 2 verions behind current term,
        // leadership may have been changed away.
        Err(Error::StaleCommand)
    }
}

#[inline]
pub fn check_peer_id(header: &RaftRequestHeader, peer_id: u64) -> Result<()> {
    if header.get_peer().get_id() == peer_id {
        Ok(())
    } else {
        Err(box_err!(
            "mismatch peer id {} != {}",
            header.get_peer().get_id(),
            peer_id
        ))
    }
}

#[inline]
pub fn build_key_range(start_key: &[u8], end_key: &[u8], reverse_scan: bool) -> KeyRange {
    let mut range = KeyRange::default();
    if reverse_scan {
        range.set_start_key(end_key.to_vec());
        range.set_end_key(start_key.to_vec());
    } else {
        range.set_start_key(start_key.to_vec());
        range.set_end_key(end_key.to_vec());
    }
    range
}

#[inline]
pub fn is_region_initialized(r: &metapb::Region) -> bool {
    !r.get_peers().is_empty()
}

/// Lease records an expired time, for examining the current moment is in lease
/// or not. It's dedicated to the Raft leader lease mechanism, contains either
/// state of
/// - Suspect Timestamp
///   - A suspicious leader lease timestamp, which marks the leader may still
///     hold or lose its lease until the clock time goes over this timestamp.
/// - Valid Timestamp
///   - A valid leader lease timestamp, which marks the leader holds the lease
///     for now. The lease is valid until the clock time goes over this
///     timestamp.
///
/// ```text
/// Time
/// |---------------------------------->
///         ^               ^
///        Now           Suspect TS
/// State:  |    Suspect    |   Suspect
///
/// |---------------------------------->
///         ^               ^
///        Now           Valid TS
/// State:  |     Valid     |   Expired
/// ```
///
/// Note:
///   - Valid timestamp would increase when raft log entries are applied in
///     current term.
///   - Suspect timestamp would be set after the message `MsgTimeoutNow` is sent
///     by current peer. The message `MsgTimeoutNow` starts a leader transfer
///     procedure. During this procedure, current peer as an old leader may
///     still hold its lease or lose it. It's possible there is a new leader
///     elected and current peer as an old leader doesn't step down due to
///     network partition from the new leader. In that case, current peer lose
///     its leader lease. Within this suspect leader lease expire time, read
///     requests could not be performed locally.
///   - The valid leader lease should be `lease = max_lease - (commit_ts -
///     send_ts)` And the expired timestamp for that leader lease is `commit_ts
///     + lease`, which is `send_ts + max_lease` in short.
pub struct Lease {
    // A suspect timestamp is in the Either::Left(_),
    // a valid timestamp is in the Either::Right(_).
    bound: Option<Either<Timespec, Timespec>>,
    max_lease: Duration,

    max_drift: Duration,
    advance_renew_lease: Duration,
    last_update: Timespec,
    remote: Option<RemoteLease>,
}

#[derive(Clone, Copy, PartialEq, Debug)]
pub enum LeaseState {
    /// The lease is suspicious, may be invalid.
    Suspect,
    /// The lease is valid.
    Valid,
    /// The lease is expired.
    Expired,
}

impl Lease {
    pub fn new(max_lease: Duration, advance_renew_lease: Duration) -> Lease {
        Lease {
            bound: None,
            max_lease,

            max_drift: max_lease / 3,
            advance_renew_lease,
            last_update: Timespec::new(0, 0),
            remote: None,
        }
    }

    /// The valid leader lease should be `lease = max_lease - (commit_ts -
    /// send_ts)` And the expired timestamp for that leader lease is
    /// `commit_ts + lease`, which is `send_ts + max_lease` in short.
    fn next_expired_time(&self, send_ts: Timespec) -> Timespec {
        send_ts + self.max_lease
    }

    /// Renew the lease to the bound.
    pub fn renew(&mut self, send_ts: Timespec) {
        let bound = self.next_expired_time(send_ts);
        match self.bound {
            // Longer than suspect ts or longer than valid ts.
            Some(Either::Left(ts)) | Some(Either::Right(ts)) => {
                if ts <= bound {
                    self.bound = Some(Either::Right(bound));
                }
            }
            // Or an empty lease
            None => {
                self.bound = Some(Either::Right(bound));
            }
        }
        // Renew remote if it's valid.
        if let Some(Either::Right(bound)) = self.bound {
            if bound - self.last_update > self.max_drift {
                self.last_update = bound;
                if let Some(ref r) = self.remote {
                    r.renew(bound);
                }
            }
        }
    }

    /// Suspect the lease to the bound.
    pub fn suspect(&mut self, send_ts: Timespec) {
        self.expire_remote_lease();
        let bound = self.next_expired_time(send_ts);
        self.bound = Some(Either::Left(bound));
    }

    pub fn is_suspect(&self) -> bool {
        matches!(self.bound, Some(Either::Left(_)))
    }

    /// Inspect the lease state for the ts or now.
    pub fn inspect(&self, ts: Option<Timespec>) -> LeaseState {
        match self.bound {
            Some(Either::Left(_)) => LeaseState::Suspect,
            Some(Either::Right(bound)) => {
                if ts.unwrap_or_else(monotonic_raw_now) < bound {
                    LeaseState::Valid
                } else {
                    LeaseState::Expired
                }
            }
            None => LeaseState::Expired,
        }
    }

    pub fn expire(&mut self) {
        self.expire_remote_lease();
        self.bound = None;
    }

    pub fn expire_remote_lease(&mut self) {
        // Expire remote lease if there is any.
        if let Some(r) = self.remote.take() {
            r.expire();
        }
    }

    /// Return a new `RemoteLease` if there is none.
    pub fn maybe_new_remote_lease(&mut self, term: u64) -> Option<RemoteLease> {
        if let Some(ref remote) = self.remote {
            if remote.term() == term {
                // At most one connected RemoteLease in the same term.
                return None;
            } else {
                // Term has changed. It is unreachable in the current implementation,
                // because we expire remote lease when leaders step down.
                unreachable!("Must expire the old remote lease first!");
            }
        }
        let expired_time = match self.bound {
            Some(Either::Right(ts)) => timespec_to_u64(ts),
            _ => 0,
        };
        let remote = RemoteLease {
            expired_time: Arc::new(AtomicU64::new(expired_time)),
            renewing: Arc::new(AtomicBool::new(false)),
            term,
            advance_renew_lease: self.advance_renew_lease,
        };
        // Clone the remote.
        let remote_clone = remote.clone();
        self.remote = Some(remote);
        Some(remote_clone)
    }

    /// Check if the lease will be expired in near future, if so return a
    /// future timestamp in which the lease will be expired, if not `None`
    /// will return
    pub fn need_renew(&self, ts: Timespec) -> Option<Timespec> {
        let future_ts = ts + self.advance_renew_lease;
        match self.bound {
            Some(Either::Right(bound)) => {
                if future_ts < bound {
                    None
                } else {
                    Some(future_ts)
                }
            }
            None | Some(Either::Left(_)) => Some(future_ts),
        }
    }
}

impl fmt::Debug for Lease {
    fn fmt(&self, fmt: &mut fmt::Formatter<'_>) -> fmt::Result {
        let mut fmter = fmt.debug_struct("Lease");
        match self.bound {
            Some(Either::Left(ts)) => fmter.field("suspect", &ts).finish(),
            Some(Either::Right(ts)) => fmter.field("valid", &ts).finish(),
            None => fmter.finish(),
        }
    }
}

/// A remote lease, it can only be derived by `Lease`. It will be sent
/// to the local read thread, so name it remote. If Lease expires, the remote
/// must expire too.
#[derive(Clone)]
pub struct RemoteLease {
    expired_time: Arc<AtomicU64>,
    renewing: Arc<AtomicBool>,
    advance_renew_lease: Duration,
    term: u64,
}

impl RemoteLease {
    pub fn inspect(&self, ts: Option<Timespec>) -> LeaseState {
        let expired_time = self.expired_time.load(AtomicOrdering::Acquire);
        if ts.unwrap_or_else(monotonic_raw_now) < u64_to_timespec(expired_time) {
            LeaseState::Valid
        } else {
            LeaseState::Expired
        }
    }

    fn renew(&self, bound: Timespec) {
        self.expired_time
            .store(timespec_to_u64(bound), AtomicOrdering::Release);
        self.renewing.store(false, AtomicOrdering::Release);
    }

    pub fn need_renew(&self, ts: Timespec) -> bool {
        self.inspect(Some(ts + self.advance_renew_lease)) == LeaseState::Expired
            && !self.renewing.swap(true, AtomicOrdering::Relaxed)
    }

    fn expire(&self) {
        self.expired_time.store(0, AtomicOrdering::Release);
    }

    pub fn term(&self) -> u64 {
        self.term
    }
}

impl fmt::Debug for RemoteLease {
    fn fmt(&self, fmt: &mut fmt::Formatter<'_>) -> fmt::Result {
        fmt.debug_struct("RemoteLease")
            .field(
                "expired_time",
                &u64_to_timespec(self.expired_time.load(AtomicOrdering::Relaxed)),
            )
            .field("term", &self.term)
            .finish()
    }
}

// Contants used in `timespec_to_u64` and `u64_to_timespec`.
const NSEC_PER_MSEC: i32 = 1_000_000;
const TIMESPEC_NSEC_SHIFT: usize = 32 - NSEC_PER_MSEC.leading_zeros() as usize;

const MSEC_PER_SEC: i64 = 1_000;
const TIMESPEC_SEC_SHIFT: usize = 64 - MSEC_PER_SEC.leading_zeros() as usize;

const TIMESPEC_NSEC_MASK: u64 = (1 << TIMESPEC_SEC_SHIFT) - 1;

/// Convert Timespec to u64. It's millisecond precision and
/// covers a range of about 571232829 years in total.
///
/// # Panics
///
/// If Timespecs have negative sec.
#[inline]
fn timespec_to_u64(ts: Timespec) -> u64 {
    // > Darwin's and Linux's struct timespec functions handle pre-
    // > epoch timestamps using a "two steps back, one step forward" representation,
    // > though the man pages do not actually document this. For example, the time
    // > -1.2 seconds before the epoch is represented by `Timespec { sec: -2_i64,
    // > nsec: 800_000_000 }`.
    //
    // Quote from crate time,
    //   https://github.com/rust-lang-deprecated/time/blob/
    //   e313afbd9aad2ba7035a23754b5d47105988789d/src/lib.rs#L77
    assert!(ts.sec >= 0 && ts.sec < (1i64 << (64 - TIMESPEC_SEC_SHIFT)));
    assert!(ts.nsec >= 0);

    // Round down to millisecond precision.
    let ms = ts.nsec >> TIMESPEC_NSEC_SHIFT;
    let sec = ts.sec << TIMESPEC_SEC_SHIFT;
    sec as u64 | ms as u64
}

/// Convert Timespec to u64.
///
/// # Panics
///
/// If nsec (nano seconds pre second) is not in [0, 1_000_000_000) range.
#[inline]
pub(crate) fn u64_to_timespec(u: u64) -> Timespec {
    let sec = u >> TIMESPEC_SEC_SHIFT;
    let nsec = (u & TIMESPEC_NSEC_MASK) << TIMESPEC_NSEC_SHIFT;
    Timespec::new(sec as i64, nsec as i32)
}

// ParsedEntry wraps raft-proto `Entry` and used to avoid parsing raft command
// from entry's data repeatedly. The parsed command may be used in multiple
// places, so cache it at the first place.
pub struct ParsedEntry {
    entry: Entry,
    cmd: Option<RaftCmdRequest>,
    conf_change: Option<ConfChangeV2>,
    parsed: bool,
}

impl ParsedEntry {
    pub fn new(entry: Entry) -> ParsedEntry {
        ParsedEntry {
            entry,
            cmd: None,
            conf_change: None,
            parsed: false,
        }
    }

    pub fn get_entry_type(&self) -> EntryType {
        self.entry.get_entry_type()
    }

    pub fn get_index(&self) -> u64 {
        self.entry.get_index()
    }

    pub fn get_term(&self) -> u64 {
        self.entry.get_term()
    }

    pub fn compute_size(&self) -> u32 {
        self.entry.compute_size()
    }

    pub fn is_empty(&self) -> bool {
        self.entry.get_data().is_empty()
    }

    pub fn bytes_capacity(&self) -> usize {
        bytes_capacity(&self.entry.data) + bytes_capacity(&self.entry.context)
    }

    fn parse(&mut self) {
        assert!(!self.is_empty());

        let data = self.entry.get_data();
        let index = self.entry.get_index();
        // lazy parse the cmd from entry context
        let conf_change = match self.entry.get_entry_type() {
            EntryType::EntryConfChange => {
                let conf_change: ConfChange = parse_data_at(data, index);
                Some(conf_change.into_v2())
            }
            EntryType::EntryConfChangeV2 => Some(parse_data_at(data, index)),
            EntryType::EntryNormal => {
                self.cmd = Some(parse_data_at(data, index));
                None
            }
        };
        if let Some(conf_change) = conf_change {
            self.cmd = Some(parse_data_at(conf_change.get_context(), index));
            self.conf_change = Some(conf_change);
        }
        self.parsed = true;
    }

    pub fn get_cmd(&mut self) -> &RaftCmdRequest {
        if !self.parsed {
            self.parse();
        }
        self.cmd.as_ref().unwrap()
    }

    pub fn take_cmd(&mut self) -> RaftCmdRequest {
        if !self.parsed {
            self.parse();
        }
        self.parsed = false;
        self.cmd.take().unwrap()
    }

    pub fn take_conf_change(&mut self) -> (ConfChangeV2, RaftCmdRequest) {
        if !self.parsed {
            self.parse();
        }
        self.parsed = false;
        (self.conf_change.take().unwrap(), self.cmd.take().unwrap())
    }

    pub fn can_witness_skip(&self) -> bool {
        !has_admin_request(&self.entry)
    }
}

fn has_admin_request(entry: &Entry) -> bool {
    // need to handle ConfChange entry type
    if entry.get_entry_type() != EntryType::EntryNormal {
        return true;
    }

    // HACK: check admin request field in serialized data from `RaftCmdRequest`
    // without deserializing all. It's done by checking the existence of the
    // field number of `admin_request`.
    // See the encoding in `write_to_with_cached_sizes()` of `RaftCmdRequest` in
    // `raft_cmdpb.rs` for reference.
    let mut is = CodedInputStream::from_bytes(entry.get_data());
    if is.eof().unwrap() {
        return false;
    }
    let (mut field_number, wire_type) = is.read_tag_unpack().unwrap();
    // Header field is of number 1
    if field_number == 1 {
        if wire_type != WireType::WireTypeLengthDelimited {
            panic!("unexpected wire type");
        }
        let len = is.read_raw_varint32().unwrap();
        // skip parsing the content of `Header`
        is.consume(len as usize);
        // read next field number
        (field_number, _) = is.read_tag_unpack().unwrap();
    }

    // `Requests` field is of number 2 and `AdminRequest` field is of number 3.
    // - If the next field is 2, there must be no admin request as in one
    //   `RaftCmdRequest`, either requests or admin_request is filled.
    // - If the next field is 3, it's exactly an admin request.
    // - If the next field is others, neither requests nor admin_request is filled,
    //   so there is no admin request.
    field_number == 3
}

pub fn get_entry_header(entry: &Entry) -> RaftRequestHeader {
    if entry.get_entry_type() != EntryType::EntryNormal {
        return RaftRequestHeader::default();
    }
    // request header is encoded into data
    let mut is = CodedInputStream::from_bytes(entry.get_data());
    if is.eof().unwrap() {
        return RaftRequestHeader::default();
    }
    let (field_number, _) = is.read_tag_unpack().unwrap();
    let t = is.read_message().unwrap();
    // Header field is of number 1
    if field_number != 1 {
        panic!("unexpected field number: {} {:?}", field_number, t);
    }
    t
}

/// Parse data of entry `index`.
///
/// # Panics
///
/// If `data` is corrupted, this function will panic.
// TODO: make sure received entries are not corrupted
#[inline]
pub fn parse_data_at<T: Message + Default>(data: &[u8], index: u64) -> T {
    let mut result = T::default();
    result.merge_from_bytes(data).unwrap_or_else(|e| {
<<<<<<< HEAD
        panic!("{} data is corrupted at {}: {:?}. hex value: {}", tag, index, e, log_wrappers::Value::value(data));
=======
        panic!("{} data is corrupted : {:?}", index, e);
>>>>>>> c3e1cfb0
    });
    result
}

/// Check if two regions are sibling.
///
/// They are sibling only when they share borders and don't overlap.
pub fn is_sibling_regions(lhs: &metapb::Region, rhs: &metapb::Region) -> bool {
    if lhs.get_id() == rhs.get_id() {
        return false;
    }
    if lhs.get_start_key() == rhs.get_end_key() && !rhs.get_end_key().is_empty() {
        return true;
    }
    if lhs.get_end_key() == rhs.get_start_key() && !lhs.get_end_key().is_empty() {
        return true;
    }
    false
}

pub fn conf_state_from_region(region: &metapb::Region) -> ConfState {
    let mut conf_state = ConfState::default();
    let mut in_joint = false;
    for p in region.get_peers() {
        match p.get_role() {
            PeerRole::Voter => {
                conf_state.mut_voters().push(p.get_id());
                conf_state.mut_voters_outgoing().push(p.get_id());
            }
            PeerRole::Learner => conf_state.mut_learners().push(p.get_id()),
            role => {
                in_joint = true;
                match role {
                    PeerRole::IncomingVoter => conf_state.mut_voters().push(p.get_id()),
                    PeerRole::DemotingVoter => {
                        conf_state.mut_voters_outgoing().push(p.get_id());
                        conf_state.mut_learners_next().push(p.get_id());
                    }
                    _ => unreachable!(),
                }
            }
        }
    }
    if !in_joint {
        conf_state.mut_voters_outgoing().clear();
    }
    conf_state
}

pub struct KeysInfoFormatter<
    'a,
    T: 'a + AsRef<[u8]>,
    I: std::iter::DoubleEndedIterator<Item = &'a T>
        + std::iter::ExactSizeIterator<Item = &'a T>
        + Clone,
>(pub I);

impl<
    'a,
    T: 'a + AsRef<[u8]>,
    I: std::iter::DoubleEndedIterator<Item = &'a T>
        + std::iter::ExactSizeIterator<Item = &'a T>
        + Clone,
> fmt::Display for KeysInfoFormatter<'a, T, I>
{
    fn fmt(&self, f: &mut fmt::Formatter<'_>) -> fmt::Result {
        let mut it = self.0.clone();
        match it.len() {
            0 => write!(f, "(no key)"),
            1 => write!(
                f,
                "key {}",
                log_wrappers::Value::key(it.next().unwrap().as_ref())
            ),
            _ => write!(
                f,
                "{} keys range from {} to {}",
                it.len(),
                log_wrappers::Value::key(it.next().unwrap().as_ref()),
                log_wrappers::Value::key(it.next_back().unwrap().as_ref())
            ),
        }
    }
}

#[derive(PartialEq, Debug, Clone, Copy)]
pub enum ConfChangeKind {
    // Only contains one configuration change
    Simple,
    // Enter joint state
    EnterJoint,
    // Leave joint state
    LeaveJoint,
}

impl ConfChangeKind {
    pub fn confchange_kind(change_num: usize) -> ConfChangeKind {
        match change_num {
            0 => ConfChangeKind::LeaveJoint,
            1 => ConfChangeKind::Simple,
            _ => ConfChangeKind::EnterJoint,
        }
    }
}

/// Abstracts over ChangePeerV2Request and (legacy) ChangePeerRequest to allow
/// treating them in a unified manner.
pub trait ChangePeerI {
    type CC: ConfChangeI;
    type CP: AsRef<[ChangePeerRequest]>;

    fn get_change_peers(&self) -> Self::CP;

    fn to_confchange(&self, _: Vec<u8>) -> Self::CC;
}

impl<'a> ChangePeerI for &'a ChangePeerRequest {
    type CC = eraftpb::ConfChange;
    type CP = Vec<ChangePeerRequest>;

    fn get_change_peers(&self) -> Vec<ChangePeerRequest> {
        vec![ChangePeerRequest::clone(self)]
    }

    fn to_confchange(&self, ctx: Vec<u8>) -> eraftpb::ConfChange {
        let mut cc = eraftpb::ConfChange::default();
        cc.set_change_type(self.get_change_type());
        cc.set_node_id(self.get_peer().get_id());
        cc.set_context(ctx.into());
        cc
    }
}

impl<'a> ChangePeerI for &'a ChangePeerV2Request {
    type CC = eraftpb::ConfChangeV2;
    type CP = &'a [ChangePeerRequest];

    fn get_change_peers(&self) -> &'a [ChangePeerRequest] {
        self.get_changes()
    }

    fn to_confchange(&self, ctx: Vec<u8>) -> eraftpb::ConfChangeV2 {
        let mut cc = eraftpb::ConfChangeV2::default();
        let changes: Vec<_> = self
            .get_changes()
            .iter()
            .map(|c| {
                let mut ccs = eraftpb::ConfChangeSingle::default();
                ccs.set_change_type(c.get_change_type());
                ccs.set_node_id(c.get_peer().get_id());
                ccs
            })
            .collect();

        if changes.len() <= 1 {
            // Leave joint or simple confchange
            cc.set_transition(eraftpb::ConfChangeTransition::Auto);
        } else {
            // Enter joint
            cc.set_transition(eraftpb::ConfChangeTransition::Explicit);
        }
        cc.set_changes(changes.into());
        cc.set_context(ctx.into());
        cc
    }
}

/// Check if the conf change request is valid.
///
/// The function will try to keep operation safe. In some edge cases (or
/// tests), we may not care about safety. In this case, `ignore_safety`
/// can be set to true.
///
/// Make sure the peer can serve read and write when ignore safety, otherwise
/// it may produce stale result or cause unavailability.
pub fn check_conf_change(
    cfg: &Config,
    node: &RawNode<impl raft::Storage>,
    region: &metapb::Region,
    leader: &metapb::Peer,
    change_peers: &[ChangePeerRequest],
    cc: &impl ConfChangeI,
    ignore_safety: bool,
) -> Result<()> {
    let current_progress = node.status().progress.unwrap().clone();
    let mut after_progress = current_progress.clone();
    let cc_v2 = cc.as_v2();
    let mut changer = Changer::new(&after_progress);
    let (conf, changes) = if cc_v2.leave_joint() {
        changer.leave_joint()?
    } else if let Some(auto_leave) = cc_v2.enter_joint() {
        changer.enter_joint(auto_leave, &cc_v2.changes)?
    } else {
        changer.simple(&cc_v2.changes)?
    };
    after_progress.apply_conf(conf, changes, node.raft.raft_log.last_index());

    // Because the conf change can be applied successfully above, so the current
    // raft group state must matches the command. For example, won't call leave
    // joint on a non joint state.
    let kind = ConfChangeKind::confchange_kind(change_peers.len());
    if kind == ConfChangeKind::LeaveJoint {
        if ignore_safety || leader.get_role() != PeerRole::DemotingVoter {
            return Ok(());
        }
        return Err(box_err!("ignore leave joint command that demoting leader"));
    }

    let mut check_dup = HashSet::default();
    let mut only_learner_change = true;
    let current_voter = current_progress.conf().voters().ids();
    for cp in change_peers {
        let (change_type, peer) = (cp.get_change_type(), cp.get_peer());
        match (change_type, peer.get_role()) {
            (ConfChangeType::RemoveNode, PeerRole::Voter) if kind != ConfChangeKind::Simple => {
                return Err(box_err!("{:?}: can not remove voter directly", cp));
            }
            (ConfChangeType::RemoveNode, _)
            | (ConfChangeType::AddNode, PeerRole::Voter)
            | (ConfChangeType::AddLearnerNode, PeerRole::Learner) => {}
            _ => {
                return Err(box_err!("{:?}: op not match role", cp));
            }
        }

        if region
            .get_peers()
            .iter()
            .find(|p| p.get_id() == peer.get_id())
            .map_or(false, |p| p.get_is_witness() != peer.get_is_witness())
        {
            return Err(box_err!(
                "invalid conf change request: {:?}, can not switch witness in conf change",
                cp
            ));
        }

        if !check_dup.insert(peer.get_id()) {
            return Err(box_err!(
                "have multiple commands for the same peer {}",
                peer.get_id()
            ));
        }

        if peer.get_id() == leader.get_id()
            && (change_type == ConfChangeType::RemoveNode
                // In Joint confchange, the leader is allowed to be DemotingVoter
                || (kind == ConfChangeKind::Simple
                && change_type == ConfChangeType::AddLearnerNode))
            && !cfg.allow_remove_leader()
        {
            return Err(box_err!("ignore remove leader or demote leader"));
        }

        if current_voter.contains(peer.get_id()) || change_type == ConfChangeType::AddNode {
            only_learner_change = false;
        }
    }

    // Multiple changes that only effect learner will not product `IncommingVoter`
    // or `DemotingVoter` after apply, but raftstore layer and PD rely on these
    // roles to detect joint state
    if kind != ConfChangeKind::Simple && only_learner_change {
        return Err(box_err!("multiple changes that only effect learner"));
    }

    if !ignore_safety {
        let promoted_commit_index = after_progress.maximal_committed_index().0;
        let first_index = node.raft.raft_log.first_index();
        if current_progress.is_singleton() // It's always safe if there is only one node in the cluster.
                || promoted_commit_index + 1 >= first_index
        {
            return Ok(());
        }

        PEER_ADMIN_CMD_COUNTER_VEC
            .with_label_values(&["conf_change", "reject_unsafe"])
            .inc();

        Err(box_err!(
            "{:?}: before: {:?}, after: {:?}, first index {}, promoted commit index {}",
            change_peers,
            current_progress.conf().to_conf_state(),
            after_progress.conf().to_conf_state(),
            first_index,
            promoted_commit_index
        ))
    } else {
        Ok(())
    }
}

pub struct MsgType<'a>(pub &'a RaftMessage);

impl Display for MsgType<'_> {
    fn fmt(&self, f: &mut fmt::Formatter<'_>) -> fmt::Result {
        if !self.0.has_extra_msg() {
            write!(f, "{:?}", self.0.get_message().get_msg_type())
        } else {
            write!(f, "{:?}", self.0.get_extra_msg().get_type())
        }
    }
}

#[derive(Clone)]
pub struct RegionReadProgressRegistry {
    registry: Arc<Mutex<HashMap<u64, Arc<RegionReadProgress>>>>,
}

impl RegionReadProgressRegistry {
    pub fn new() -> RegionReadProgressRegistry {
        RegionReadProgressRegistry {
            registry: Arc::new(Mutex::new(HashMap::new())),
        }
    }

    pub fn insert(
        &self,
        region_id: u64,
        read_progress: Arc<RegionReadProgress>,
    ) -> Option<Arc<RegionReadProgress>> {
        self.registry
            .lock()
            .unwrap()
            .insert(region_id, read_progress)
    }

    pub fn remove(&self, region_id: &u64) -> Option<Arc<RegionReadProgress>> {
        self.registry.lock().unwrap().remove(region_id)
    }

    pub fn get(&self, region_id: &u64) -> Option<Arc<RegionReadProgress>> {
        self.registry.lock().unwrap().get(region_id).cloned()
    }

    pub fn get_safe_ts(&self, region_id: &u64) -> Option<u64> {
        self.registry
            .lock()
            .unwrap()
            .get(region_id)
            .map(|rp| rp.safe_ts())
    }

    pub fn get_tracked_index(&self, region_id: &u64) -> Option<u64> {
        self.registry
            .lock()
            .unwrap()
            .get(region_id)
            .map(|rp| rp.core.lock().unwrap().read_state.idx)
    }

    // NOTICE: this function is an alias of `get_safe_ts` to distinguish the
    // semantics.
    pub fn get_resolved_ts(&self, region_id: &u64) -> Option<u64> {
        self.registry
            .lock()
            .unwrap()
            .get(region_id)
            .map(|rp| rp.resolved_ts())
    }

    // Get the minimum `resolved_ts` which could ensure that there will be no more
    // locks whose `start_ts` is greater than it.
    pub fn get_min_resolved_ts(&self) -> u64 {
        self.registry
            .lock()
            .unwrap()
            .iter()
            .map(|(_, rrp)| rrp.resolved_ts())
            .filter(|ts| *ts != 0) // ts == 0 means the peer is uninitialized
            .min()
            .unwrap_or(0)
    }

    // Update `safe_ts` with the provided `LeaderInfo` and return the regions that
    // have the same `LeaderInfo`
    pub fn handle_check_leaders<E: KvEngine>(
        &self,
        leaders: Vec<LeaderInfo>,
        coprocessor: &CoprocessorHost<E>,
    ) -> Vec<u64> {
        let mut regions = Vec::with_capacity(leaders.len());
        let registry = self.registry.lock().unwrap();
        for leader_info in &leaders {
            let region_id = leader_info.get_region_id();
            if let Some(rp) = registry.get(&region_id) {
                if rp.consume_leader_info(leader_info, coprocessor) {
                    regions.push(region_id);
                }
            }
        }
        regions
    }

    /// Invoke the provided callback with the registry, an internal lock will
    /// hold while invoking the callback so it is important that *not* try
    /// to acquiring any lock inside the callback to avoid dead lock
    pub fn with<F, T>(&self, f: F) -> T
    where
        F: FnOnce(&HashMap<u64, Arc<RegionReadProgress>>) -> T,
    {
        let registry = self.registry.lock().unwrap();
        f(&registry)
    }
}

impl Default for RegionReadProgressRegistry {
    fn default() -> Self {
        Self::new()
    }
}

/// `RegionReadProgress` is used to keep track of the replica's `safe_ts`, the
/// replica can handle a read request directly without requiring leader lease or
/// read index iff `safe_ts` >= `read_ts` (the `read_ts` is usually stale i.e
/// seconds ago).
///
/// `safe_ts` is updated by the `(apply index, safe ts)` item:
/// ```ignore
/// if self.applied_index >= item.apply_index {
///     self.safe_ts = max(self.safe_ts, item.safe_ts)
/// }
/// ```
///
/// For the leader, the `(apply index, safe ts)` item is publish by the
/// `resolved-ts` worker periodically. For the followers, the item is sync
/// periodically from the leader through the `CheckLeader` rpc.
///
/// The intend is to make the item's `safe ts` larger (more up to date) and
/// `apply index` smaller (require less data)
//
/// TODO: the name `RegionReadProgress` is conflict with the leader lease's
/// `ReadProgress`, should change it to another more proper name
#[derive(Debug)]
pub struct RegionReadProgress {
    // `core` used to keep track and update `safe_ts`, it should
    // not be accessed outside to avoid dead lock
    core: Mutex<RegionReadProgressCore>,
    // The fast path to read `safe_ts` without acquiring the mutex
    // on `core`
    safe_ts: AtomicU64,
}

impl RegionReadProgress {
    pub fn new(
        region: &Region,
        applied_index: u64,
        cap: usize,
        peer_id: u64,
    ) -> RegionReadProgress {
        RegionReadProgress {
            core: Mutex::new(RegionReadProgressCore::new(
                region,
                applied_index,
                cap,
                peer_id,
            )),
            safe_ts: AtomicU64::from(0),
        }
    }

    pub fn update_advance_resolved_ts_notify(&self, advance_notify: Arc<Notify>) {
        self.core.lock().unwrap().advance_notify = Some(advance_notify);
    }

    pub fn notify_advance_resolved_ts(&self) {
        if let Ok(core) = self.core.try_lock() && let Some(advance_notify) = &core.advance_notify {
            advance_notify.notify_waiters();
        }
    }

    pub fn update_applied<E: KvEngine>(&self, applied: u64, coprocessor: &CoprocessorHost<E>) {
        let mut core = self.core.lock().unwrap();
        if let Some(ts) = core.update_applied(applied) {
            if !core.pause {
                self.safe_ts.store(ts, AtomicOrdering::Release);
                // No need to update leader safe ts here.
                coprocessor.on_update_safe_ts(core.region_id, ts, INVALID_TIMESTAMP)
            }
        }
    }

    // TODO: remove it when coprocessor hook is implemented in v2.
    pub fn update_applied_core(&self, applied: u64) {
        let mut core = self.core.lock().unwrap();
        if let Some(ts) = core.update_applied(applied) {
            if !core.pause {
                self.safe_ts.store(ts, AtomicOrdering::Release);
            }
        }
    }

    pub fn update_safe_ts(&self, apply_index: u64, ts: u64) {
        if apply_index == 0 || ts == 0 {
            return;
        }
        let mut core = self.core.lock().unwrap();
        if core.discard {
            return;
        }
        if let Some(ts) = core.update_safe_ts(apply_index, ts) {
            if !core.pause {
                self.safe_ts.store(ts, AtomicOrdering::Release);
            }
        }
    }

    pub fn merge_safe_ts<E: KvEngine>(
        &self,
        source_safe_ts: u64,
        merge_index: u64,
        coprocessor: &CoprocessorHost<E>,
    ) {
        let mut core = self.core.lock().unwrap();
        if let Some(ts) = core.merge_safe_ts(source_safe_ts, merge_index) {
            if !core.pause {
                self.safe_ts.store(ts, AtomicOrdering::Release);
                // After region merge, self safe ts may decrease, so leader safe ts should be
                // reset.
                coprocessor.on_update_safe_ts(core.region_id, ts, ts)
            }
        }
    }

    // Consume the provided `LeaderInfo` to update `safe_ts` and return whether the
    // provided `LeaderInfo` is same as ours
    pub fn consume_leader_info<E: KvEngine>(
        &self,
        leader_info: &LeaderInfo,
        coprocessor: &CoprocessorHost<E>,
    ) -> bool {
        let mut core = self.core.lock().unwrap();
        if leader_info.has_read_state() {
            // It is okay to update `safe_ts` without checking the `LeaderInfo`, the
            // `read_state` is guaranteed to be valid when it is published by the leader
            let rs = leader_info.get_read_state();
            let (apply_index, ts) = (rs.get_applied_index(), rs.get_safe_ts());
            if apply_index != 0 && ts != 0 && !core.discard {
                if let Some(ts) = core.update_safe_ts(apply_index, ts) {
                    if !core.pause {
                        self.safe_ts.store(ts, AtomicOrdering::Release);
                    }
                }
            }
            coprocessor.on_update_safe_ts(leader_info.region_id, self.safe_ts(), rs.get_safe_ts())
        }
        // whether the provided `LeaderInfo` is same as ours
        core.leader_info.leader_term == leader_info.term
            && core.leader_info.leader_id == leader_info.peer_id
            && is_region_epoch_equal(&core.leader_info.epoch, leader_info.get_region_epoch())
    }

    // Dump the `LeaderInfo` and the peer list
    pub fn dump_leader_info(&self) -> (LeaderInfo, Option<u64>) {
        let core = self.core.lock().unwrap();
        (
            core.get_leader_info(),
            core.get_local_leader_info().leader_store_id,
        )
    }

    pub fn update_leader_info(&self, peer_id: u64, term: u64, region: &Region) {
        let mut core = self.core.lock().unwrap();
        core.leader_info.leader_id = peer_id;
        core.leader_info.leader_term = term;
        if !is_region_epoch_equal(region.get_region_epoch(), &core.leader_info.epoch) {
            core.leader_info.epoch = region.get_region_epoch().clone();
            core.leader_info.peers = region.get_peers().to_vec();
        }
        core.leader_info.leader_store_id =
            find_store_id(&core.leader_info.peers, core.leader_info.leader_id)
    }

    /// Reset `safe_ts` to 0 and stop updating it
    pub fn pause(&self) {
        let mut core = self.core.lock().unwrap();
        core.pause = true;
        self.safe_ts.store(0, AtomicOrdering::Release);
    }

    /// Discard incoming `read_state` item and stop updating `safe_ts`
    pub fn discard(&self) {
        let mut core = self.core.lock().unwrap();
        core.pause = true;
        core.discard = true;
    }

    /// Reset `safe_ts` and resume updating it
    pub fn resume(&self) {
        let mut core = self.core.lock().unwrap();
        core.pause = false;
        core.discard = false;
        self.safe_ts
            .store(core.read_state.ts, AtomicOrdering::Release);
    }

    pub fn safe_ts(&self) -> u64 {
        self.safe_ts.load(AtomicOrdering::Acquire)
    }

    // `safe_ts` is calculated from the `resolved_ts`, they are the same thing
    // internally. So we can use `resolved_ts` as the alias of `safe_ts` here.
    #[inline(always)]
    pub fn resolved_ts(&self) -> u64 {
        self.safe_ts()
    }

    // Dump the `LeaderInfo` and the peer list
    pub fn get_core(&self) -> MutexGuard<'_, RegionReadProgressCore> {
        self.core.lock().unwrap()
    }
}

#[derive(Debug)]
pub struct RegionReadProgressCore {
    peer_id: u64,
    region_id: u64,
    applied_index: u64,
    // A wrapper of `(apply_index, safe_ts)` item, where the `read_state.ts` is the peer's current
    // `safe_ts` and the `read_state.idx` is the smallest `apply_index` required for that `safe_ts`
    read_state: ReadState,
    // The local peer's acknowledge about the leader
    leader_info: LocalLeaderInfo,
    // `pending_items` is a *sorted* list of `(apply_index, safe_ts)` item
    pending_items: VecDeque<ReadState>,
    // After the region commit merged, the region's key range is extended and the region's
    // `safe_ts` should reset to `min(source_safe_ts, target_safe_ts)`, and start reject stale
    // `read_state` item with index smaller than `last_merge_index` to avoid `safe_ts` undo the
    // decrease
    last_merge_index: u64,
    // Stop update `safe_ts`
    pause: bool,
    // Discard incoming `(idx, ts)`
    discard: bool,
    // A notify to trigger advancing resolved ts immediately.
    advance_notify: Option<Arc<Notify>>,
}

// A helpful wrapper of `(apply_index, safe_ts)` item
#[derive(Clone, Debug, Default)]
pub struct ReadState {
    pub idx: u64,
    pub ts: u64,
}

/// The local peer's acknowledge about the leader
#[derive(Debug)]
pub struct LocalLeaderInfo {
    leader_id: u64,
    leader_term: u64,
    leader_store_id: Option<u64>,
    epoch: RegionEpoch,
    peers: Vec<Peer>,
}

impl LocalLeaderInfo {
    fn new(region: &Region) -> LocalLeaderInfo {
        LocalLeaderInfo {
            leader_id: raft::INVALID_ID,
            leader_term: 0,
            leader_store_id: None,
            epoch: region.get_region_epoch().clone(),
            peers: region.get_peers().to_vec(),
        }
    }

    pub fn get_peers(&self) -> &[Peer] {
        &self.peers
    }

    pub fn get_leader_id(&self) -> u64 {
        self.leader_id
    }

    pub fn get_leader_store_id(&self) -> Option<u64> {
        self.leader_store_id
    }
}

fn find_store_id(peer_list: &[Peer], peer_id: u64) -> Option<u64> {
    for peer in peer_list {
        if peer.id == peer_id {
            return Some(peer.store_id);
        }
    }
    None
}

impl RegionReadProgressCore {
    fn new(
        region: &Region,
        applied_index: u64,
        cap: usize,
        peer_id: u64,
    ) -> RegionReadProgressCore {
        // forbids stale read for witness
        let is_witness = find_peer_by_id(region, peer_id).map_or(false, |p| p.is_witness);
        RegionReadProgressCore {
            peer_id,
            region_id: region.get_id(),
            applied_index,
            read_state: ReadState::default(),
            leader_info: LocalLeaderInfo::new(region),
            pending_items: VecDeque::with_capacity(cap),
            last_merge_index: 0,
            pause: is_witness,
            discard: is_witness,
            advance_notify: None,
        }
    }

    // Reset target region's `safe_ts` to min(`source_safe_ts`, `safe_ts`)
    fn merge_safe_ts(&mut self, source_safe_ts: u64, merge_index: u64) -> Option<u64> {
        // Consume all pending items before `merge_index`
        self.update_applied(merge_index);
        // Update `last_merge_index`
        self.last_merge_index = merge_index;
        // Reset target region's `safe_ts`
        let target_safe_ts = self.read_state.ts;
        self.read_state.ts = cmp::min(source_safe_ts, target_safe_ts);
        info!(
            "reset safe_ts due to merge";
            "source_safe_ts" => source_safe_ts,
            "target_safe_ts" => target_safe_ts,
            "safe_ts" => self.read_state.ts,
            "region_id" => self.region_id,
            "peer_id" => self.peer_id,
        );
        if self.read_state.ts != target_safe_ts {
            Some(self.read_state.ts)
        } else {
            None
        }
    }

    // Return the `safe_ts` if it is updated
    fn update_applied(&mut self, applied: u64) -> Option<u64> {
        // The apply index should not decrease
        assert!(applied >= self.applied_index);
        self.applied_index = applied;
        // Consume pending items with `apply_index` less or equal to
        // `self.applied_index`
        let mut to_update = self.read_state.clone();
        while let Some(item) = self.pending_items.pop_front() {
            if self.applied_index < item.idx {
                self.pending_items.push_front(item);
                break;
            }
            if to_update.ts < item.ts {
                to_update = item;
            }
        }
        if self.read_state.ts < to_update.ts {
            self.read_state = to_update;
            Some(self.read_state.ts)
        } else {
            None
        }
    }

    // Return the `safe_ts` if it is updated
    fn update_safe_ts(&mut self, idx: u64, ts: u64) -> Option<u64> {
        // Discard stale item with `apply_index` before `last_merge_index`
        // in order to prevent the stale item makes the `safe_ts` larger again
        if idx < self.last_merge_index {
            return None;
        }
        // The peer has enough data, try update `safe_ts` directly
        if self.applied_index >= idx {
            let mut updated_ts = None;
            if self.read_state.ts < ts {
                self.read_state = ReadState { idx, ts };
                updated_ts = Some(ts);
            }
            return updated_ts;
        }
        // The peer doesn't has enough data, keep the item for future use
        if let Some(prev_item) = self.pending_items.back_mut() {
            // Discard the item if it has a smaller `safe_ts`
            if prev_item.ts >= ts {
                return None;
            }
            // Discard the item if it has a smaller `apply_index`
            if prev_item.idx >= idx {
                // Instead of dropping the incoming item, try use it to update
                // the last one, update the last item's `safe_ts` if the incoming
                // item require a less or equal `apply_index` with a larger `safe_ts`
                prev_item.ts = ts;
                return None;
            }
        }
        self.push_back(ReadState { idx, ts });
        None
    }

    fn push_back(&mut self, item: ReadState) {
        if self.pending_items.len() >= self.pending_items.capacity() {
            // Stepping by one to evently remove pending items, so the follower can keep
            // the old items and use them to update the `safe_ts` even when the follower
            // not catch up new enough data
            let mut keep = false;
            self.pending_items.retain(|_| {
                keep = !keep;
                keep
            });
        }
        self.pending_items.push_back(item);
    }

    pub fn get_leader_info(&self) -> LeaderInfo {
        let read_state = {
            // Get the latest `read_state`
            let ReadState { idx, ts } = self.pending_items.back().unwrap_or(&self.read_state);
            let mut rs = kvrpcpb::ReadState::default();
            rs.set_applied_index(*idx);
            rs.set_safe_ts(*ts);
            rs
        };
        let li = &self.leader_info;
        LeaderInfo {
            peer_id: li.leader_id,
            region_id: self.region_id,
            term: li.leader_term,
            region_epoch: protobuf::SingularPtrField::some(li.epoch.clone()),
            read_state: protobuf::SingularPtrField::some(read_state),
            unknown_fields: protobuf::UnknownFields::default(),
            cached_size: protobuf::CachedSize::default(),
        }
    }

    pub fn get_local_leader_info(&self) -> &LocalLeaderInfo {
        &self.leader_info
    }
}

/// Represent the duration of all stages of raftstore recorded by one
/// inspecting.
#[derive(Default, Debug)]
pub struct RaftstoreDuration {
    pub store_wait_duration: Option<std::time::Duration>,
    pub store_process_duration: Option<std::time::Duration>,
    pub store_write_duration: Option<std::time::Duration>,
    pub apply_wait_duration: Option<std::time::Duration>,
    pub apply_process_duration: Option<std::time::Duration>,
}

impl RaftstoreDuration {
    pub fn sum(&self) -> std::time::Duration {
        self.store_wait_duration.unwrap_or_default()
            + self.store_process_duration.unwrap_or_default()
            + self.store_write_duration.unwrap_or_default()
            + self.apply_wait_duration.unwrap_or_default()
            + self.apply_process_duration.unwrap_or_default()
    }
}

/// Used to inspect the latency of all stages of raftstore.
pub struct LatencyInspector {
    id: u64,
    duration: RaftstoreDuration,
    cb: Box<dyn FnOnce(u64, RaftstoreDuration) + Send>,
}

impl LatencyInspector {
    pub fn new(id: u64, cb: Box<dyn FnOnce(u64, RaftstoreDuration) + Send>) -> Self {
        Self {
            id,
            cb,
            duration: RaftstoreDuration::default(),
        }
    }

    pub fn record_store_wait(&mut self, duration: std::time::Duration) {
        self.duration.store_wait_duration = Some(duration);
    }

    pub fn record_store_process(&mut self, duration: std::time::Duration) {
        self.duration.store_process_duration = Some(duration);
    }

    pub fn record_store_write(&mut self, duration: std::time::Duration) {
        self.duration.store_write_duration = Some(duration);
    }

    pub fn record_apply_wait(&mut self, duration: std::time::Duration) {
        self.duration.apply_wait_duration = Some(duration);
    }

    pub fn record_apply_process(&mut self, duration: std::time::Duration) {
        self.duration.apply_process_duration = Some(duration);
    }

    /// Call the callback.
    pub fn finish(self) {
        (self.cb)(self.id, self.duration);
    }
}

pub fn validate_split_region(
    region_id: u64,
    peer_id: u64,
    region: &Region,
    epoch: &RegionEpoch,
    split_keys: &[Vec<u8>],
) -> Result<()> {
    if split_keys.is_empty() {
        return Err(box_err!(
            "[region {}] {} no split key is specified.",
            region_id,
            peer_id
        ));
    }

    let latest_epoch = region.get_region_epoch();
    // This is a little difference for `check_region_epoch` in region split case.
    // Here we just need to check `version` because `conf_ver` will be update
    // to the latest value of the peer, and then send to PD.
    if latest_epoch.get_version() != epoch.get_version() {
        return Err(Error::EpochNotMatch(
            format!(
                "[region {}] {} epoch changed {:?} != {:?}, retry later",
                region_id, peer_id, latest_epoch, epoch
            ),
            vec![region.to_owned()],
        ));
    }
    for key in split_keys {
        if key.is_empty() {
            return Err(box_err!(
                "[region {}] {} split key should not be empty",
                region_id,
                peer_id
            ));
        }
        check_key_in_region(key, region)?;
    }
    Ok(())
}

#[cfg(test)]
mod tests {
    use std::thread;

    use bytes::Bytes;
    use engine_test::kv::KvTestEngine;
    use kvproto::{
        metapb::{self, RegionEpoch},
        raft_cmdpb::{AdminRequest, CmdType, Request},
    };
    use protobuf::Message as _;
    use raft::eraftpb::{ConfChangeType, Entry, Message, MessageType};
    use tikv_util::store::new_peer;
    use time::Duration as TimeDuration;

    use super::*;
    use crate::store::peer_storage;

    #[test]
    fn test_lease() {
        #[inline]
        fn sleep_test(duration: TimeDuration, lease: &Lease, state: LeaseState) {
            // In linux, lease uses CLOCK_MONOTONIC_RAW, while sleep uses CLOCK_MONOTONIC
            let monotonic_raw_start = monotonic_raw_now();
            thread::sleep(duration.to_std().unwrap());
            let mut monotonic_raw_end = monotonic_raw_now();
            // spin wait to make sure pace is aligned with MONOTONIC_RAW clock
            while monotonic_raw_end - monotonic_raw_start < duration {
                thread::yield_now();
                monotonic_raw_end = monotonic_raw_now();
            }
            assert_eq!(lease.inspect(Some(monotonic_raw_end)), state);
            assert_eq!(lease.inspect(None), state);
        }

        let duration = TimeDuration::milliseconds(1500);

        // Empty lease.
        let mut lease = Lease::new(duration, duration / 4);
        let remote = lease.maybe_new_remote_lease(1).unwrap();
        let inspect_test = |lease: &Lease, ts: Option<Timespec>, state: LeaseState| {
            assert_eq!(lease.inspect(ts), state);
            if state == LeaseState::Expired || state == LeaseState::Suspect {
                assert_eq!(remote.inspect(ts), LeaseState::Expired);
            }
        };

        inspect_test(&lease, Some(monotonic_raw_now()), LeaseState::Expired);

        let now = monotonic_raw_now();
        let next_expired_time = lease.next_expired_time(now);
        assert_eq!(now + duration, next_expired_time);

        // Transit to the Valid state.
        lease.renew(now);
        inspect_test(&lease, Some(monotonic_raw_now()), LeaseState::Valid);
        inspect_test(&lease, None, LeaseState::Valid);

        // After lease expired time.
        sleep_test(duration, &lease, LeaseState::Expired);
        inspect_test(&lease, Some(monotonic_raw_now()), LeaseState::Expired);
        inspect_test(&lease, None, LeaseState::Expired);

        // Transit to the Suspect state.
        lease.suspect(monotonic_raw_now());
        inspect_test(&lease, Some(monotonic_raw_now()), LeaseState::Suspect);
        inspect_test(&lease, None, LeaseState::Suspect);

        // After lease expired time, still suspect.
        sleep_test(duration, &lease, LeaseState::Suspect);
        inspect_test(&lease, Some(monotonic_raw_now()), LeaseState::Suspect);

        // Clear lease.
        lease.expire();
        inspect_test(&lease, Some(monotonic_raw_now()), LeaseState::Expired);
        inspect_test(&lease, None, LeaseState::Expired);

        // An expired remote lease can never renew.
        lease.renew(monotonic_raw_now() + TimeDuration::minutes(1));
        assert_eq!(
            remote.inspect(Some(monotonic_raw_now())),
            LeaseState::Expired
        );

        // A new remote lease.
        let m1 = lease.maybe_new_remote_lease(1).unwrap();
        assert_eq!(m1.inspect(Some(monotonic_raw_now())), LeaseState::Valid);
    }

    #[test]
    fn test_parsed_entry() {
        let mut req = RaftCmdRequest::default();
        let mut header = RaftRequestHeader::default();
        header.set_resource_group_name("test".to_owned());
        req.set_header(header);

        let mut entry = Entry::new();
        entry.set_term(1);
        entry.set_index(2);
        entry.set_entry_type(raft::eraftpb::EntryType::EntryNormal);
        entry.set_data(req.write_to_bytes().unwrap().into());

        let mut parsed = ParsedEntry::new(entry);
        assert_eq!(parsed.get_term(), 1);
        assert_eq!(parsed.get_index(), 2);
        assert_eq!(
            parsed.get_cmd().get_header().get_resource_group_name(),
            "test"
        );

        let mut entry = Entry::new();
        entry.set_term(1);
        entry.set_index(2);
        entry.set_entry_type(raft::eraftpb::EntryType::EntryConfChangeV2);
        let mut cc = ConfChangeV2::new();
        let mut ccs = eraftpb::ConfChangeSingle::default();
        ccs.set_change_type(ConfChangeType::AddNode);
        ccs.set_node_id(3);
        cc.set_changes(vec![ccs].into());
        cc.set_context(req.write_to_bytes().unwrap().into());
        entry.set_data(cc.write_to_bytes().unwrap().into());

        let mut parsed = ParsedEntry::new(entry);
        let (conf_change, cmd) = parsed.take_conf_change();
        assert_eq!(
            conf_change.get_changes()[0].get_change_type(),
            ConfChangeType::AddNode
        );
        assert_eq!(conf_change.get_changes()[0].get_node_id(), 3);
        assert_eq!(cmd.get_header().get_resource_group_name(), "test");
        assert_eq!(
            parsed.get_cmd().get_header().get_resource_group_name(),
            "test"
        );
    }

    #[test]
    fn test_get_entry_header() {
        let mut req = RaftCmdRequest::default();
        let mut header = RaftRequestHeader::default();
        header.set_resource_group_name("test".to_owned());
        req.set_header(header);
        let mut entry = Entry::new();
        entry.set_term(1);
        entry.set_index(2);
        entry.set_data(req.write_to_bytes().unwrap().into());
        let header = get_entry_header(&entry);
        assert_eq!(header.get_resource_group_name(), "test");
    }

    #[test]
    fn test_timespec_u64() {
        let cases = vec![
            (Timespec::new(0, 0), 0x0000_0000_0000_0000u64),
            (Timespec::new(0, 1), 0x0000_0000_0000_0000u64), // 1ns is round down to 0ms.
            (Timespec::new(0, 999_999), 0x0000_0000_0000_0000u64), /* 999_999ns is round down to
                                                              * 0ms. */
            (
                // 1_048_575ns is round down to 0ms.
                Timespec::new(0, 1_048_575 /* 0x0FFFFF */),
                0x0000_0000_0000_0000u64,
            ),
            (
                // 1_048_576ns is round down to 1ms.
                Timespec::new(0, 1_048_576 /* 0x100000 */),
                0x0000_0000_0000_0001u64,
            ),
            (Timespec::new(1, 0), 1 << TIMESPEC_SEC_SHIFT),
            (Timespec::new(1, 0x100000), 1 << TIMESPEC_SEC_SHIFT | 1),
            (
                // Max seconds.
                Timespec::new((1i64 << (64 - TIMESPEC_SEC_SHIFT)) - 1, 0),
                (-1i64 as u64) << TIMESPEC_SEC_SHIFT,
            ),
            (
                // Max nano seconds.
                Timespec::new(
                    0,
                    (999_999_999 >> TIMESPEC_NSEC_SHIFT) << TIMESPEC_NSEC_SHIFT,
                ),
                999_999_999 >> TIMESPEC_NSEC_SHIFT,
            ),
            (
                Timespec::new(
                    (1i64 << (64 - TIMESPEC_SEC_SHIFT)) - 1,
                    (999_999_999 >> TIMESPEC_NSEC_SHIFT) << TIMESPEC_NSEC_SHIFT,
                ),
                (-1i64 as u64) << TIMESPEC_SEC_SHIFT | (999_999_999 >> TIMESPEC_NSEC_SHIFT),
            ),
        ];

        for (ts, u) in cases {
            assert!(u64_to_timespec(timespec_to_u64(ts)) <= ts);
            assert!(u64_to_timespec(u) <= ts);
            assert_eq!(timespec_to_u64(u64_to_timespec(u)), u);
            assert_eq!(timespec_to_u64(ts), u);
        }

        let start = monotonic_raw_now();
        let mut now = monotonic_raw_now();
        while now - start < Duration::seconds(1) {
            let u = timespec_to_u64(now);
            let round = u64_to_timespec(u);
            assert!(round <= now, "{:064b} = {:?} > {:?}", u, round, now);
            now = monotonic_raw_now();
        }
    }

    fn gen_region(
        voters: &[u64],
        learners: &[u64],
        incomming_v: &[u64],
        demoting_v: &[u64],
    ) -> metapb::Region {
        let mut region = metapb::Region::default();
        macro_rules! push_peer {
            ($ids:ident, $role:expr) => {
                for id in $ids {
                    let mut peer = metapb::Peer::default();
                    peer.set_id(*id);
                    peer.set_role($role);
                    region.mut_peers().push(peer);
                }
            };
        }
        push_peer!(voters, metapb::PeerRole::Voter);
        push_peer!(learners, metapb::PeerRole::Learner);
        push_peer!(incomming_v, metapb::PeerRole::IncomingVoter);
        push_peer!(demoting_v, metapb::PeerRole::DemotingVoter);
        region
    }

    #[test]
    fn test_conf_state_from_region() {
        let cases = vec![
            (vec![1], vec![2], vec![], vec![]),
            (vec![], vec![], vec![1], vec![2]),
            (vec![1, 2], vec![], vec![], vec![]),
            (vec![1, 2], vec![], vec![3], vec![]),
            (vec![1], vec![2], vec![3, 4], vec![5, 6]),
        ];

        for (voter, learner, incomming, demoting) in cases {
            let region = gen_region(
                voter.as_slice(),
                learner.as_slice(),
                incomming.as_slice(),
                demoting.as_slice(),
            );
            let cs = conf_state_from_region(&region);
            if incomming.is_empty() && demoting.is_empty() {
                // Not in joint
                assert!(cs.get_voters_outgoing().is_empty());
                assert!(cs.get_learners_next().is_empty());
                assert!(voter.iter().all(|id| cs.get_voters().contains(id)));
                assert!(learner.iter().all(|id| cs.get_learners().contains(id)));
            } else {
                // In joint
                assert!(voter.iter().all(
                    |id| cs.get_voters().contains(id) && cs.get_voters_outgoing().contains(id)
                ));
                assert!(learner.iter().all(|id| cs.get_learners().contains(id)));
                assert!(incomming.iter().all(|id| cs.get_voters().contains(id)));
                assert!(
                    demoting
                        .iter()
                        .all(|id| cs.get_voters_outgoing().contains(id)
                            && cs.get_learners_next().contains(id))
                );
            }
        }
    }

    #[test]
    fn test_changepeer_v2_to_confchange() {
        let mut req = ChangePeerV2Request::default();

        // Zore change for leave joint
        assert_eq!(
            (&req).to_confchange(vec![]).get_transition(),
            eraftpb::ConfChangeTransition::Auto
        );

        // One change for simple confchange
        req.mut_changes().push(ChangePeerRequest::default());
        assert_eq!(
            (&req).to_confchange(vec![]).get_transition(),
            eraftpb::ConfChangeTransition::Auto
        );

        // More than one change for enter joint
        req.mut_changes().push(ChangePeerRequest::default());
        assert_eq!(
            (&req).to_confchange(vec![]).get_transition(),
            eraftpb::ConfChangeTransition::Explicit
        );
        req.mut_changes().push(ChangePeerRequest::default());
        assert_eq!(
            (&req).to_confchange(vec![]).get_transition(),
            eraftpb::ConfChangeTransition::Explicit
        );
    }

    #[test]
    fn test_first_vote_msg() {
        let tbl = vec![
            (
                MessageType::MsgRequestVote,
                peer_storage::RAFT_INIT_LOG_TERM + 1,
                true,
            ),
            (
                MessageType::MsgRequestPreVote,
                peer_storage::RAFT_INIT_LOG_TERM + 1,
                true,
            ),
            (
                MessageType::MsgRequestVote,
                peer_storage::RAFT_INIT_LOG_TERM,
                false,
            ),
            (
                MessageType::MsgRequestPreVote,
                peer_storage::RAFT_INIT_LOG_TERM,
                false,
            ),
            (
                MessageType::MsgHup,
                peer_storage::RAFT_INIT_LOG_TERM + 1,
                false,
            ),
        ];

        for (msg_type, term, is_vote) in tbl {
            let mut msg = Message::default();
            msg.set_msg_type(msg_type);
            msg.set_term(term);
            assert_eq!(is_first_vote_msg(&msg), is_vote);
        }
    }

    #[test]
    fn test_first_append_entry() {
        let tbl = vec![
            (
                MessageType::MsgAppend,
                peer_storage::RAFT_INIT_LOG_INDEX + 1,
                true,
            ),
            (
                MessageType::MsgAppend,
                peer_storage::RAFT_INIT_LOG_INDEX,
                false,
            ),
            (
                MessageType::MsgHup,
                peer_storage::RAFT_INIT_LOG_INDEX + 1,
                false,
            ),
        ];

        for (msg_type, index, is_append) in tbl {
            let mut msg = Message::default();
            msg.set_msg_type(msg_type);
            let ent = {
                let mut e = Entry::default();
                e.set_index(index);
                e
            };
            msg.set_entries(vec![ent].into());
            assert_eq!(is_first_append_entry(&msg), is_append);
        }
    }

    #[test]
    fn test_is_initial_msg() {
        let tbl = vec![
            (MessageType::MsgRequestVote, INVALID_INDEX, true),
            (MessageType::MsgRequestPreVote, INVALID_INDEX, true),
            (MessageType::MsgHeartbeat, INVALID_INDEX, true),
            (MessageType::MsgHeartbeat, 100, false),
            (MessageType::MsgAppend, 100, false),
        ];

        for (msg_type, commit, can_create) in tbl {
            let mut msg = Message::default();
            msg.set_msg_type(msg_type);
            msg.set_commit(commit);
            assert_eq!(is_initial_msg(&msg), can_create);
        }
    }

    #[test]
    fn test_conf_change_type_str() {
        assert_eq!(
            conf_change_type_str(ConfChangeType::AddNode),
            STR_CONF_CHANGE_ADD_NODE
        );
        assert_eq!(
            conf_change_type_str(ConfChangeType::RemoveNode),
            STR_CONF_CHANGE_REMOVE_NODE
        );
    }

    #[test]
    fn test_epoch_stale() {
        let mut epoch = metapb::RegionEpoch::default();
        epoch.set_version(10);
        epoch.set_conf_ver(10);

        let tbl = vec![
            (11, 10, true),
            (10, 11, true),
            (10, 10, false),
            (10, 9, false),
        ];

        for (version, conf_version, is_stale) in tbl {
            let mut check_epoch = metapb::RegionEpoch::default();
            check_epoch.set_version(version);
            check_epoch.set_conf_ver(conf_version);
            assert_eq!(is_epoch_stale(&epoch, &check_epoch), is_stale);
        }
    }

    fn split(mut r: metapb::Region, key: &[u8]) -> (metapb::Region, metapb::Region) {
        let mut r2 = r.clone();
        r.set_end_key(key.to_owned());
        r2.set_id(r.get_id() + 1);
        r2.set_start_key(key.to_owned());
        (r, r2)
    }

    fn check_sibling(r1: &metapb::Region, r2: &metapb::Region, is_sibling: bool) {
        assert_eq!(is_sibling_regions(r1, r2), is_sibling);
        assert_eq!(is_sibling_regions(r2, r1), is_sibling);
    }

    #[test]
    fn test_region_sibling() {
        let r1 = metapb::Region::default();
        check_sibling(&r1, &r1, false);

        let (r1, r2) = split(r1, b"k1");
        check_sibling(&r1, &r2, true);

        let (r2, r3) = split(r2, b"k2");
        check_sibling(&r2, &r3, true);

        let (r3, r4) = split(r3, b"k3");
        check_sibling(&r3, &r4, true);
        check_sibling(&r1, &r2, true);
        check_sibling(&r2, &r3, true);
        check_sibling(&r1, &r3, false);
        check_sibling(&r2, &r4, false);
        check_sibling(&r1, &r4, false);
    }

    #[test]
    fn test_check_store_id() {
        let mut header = RaftRequestHeader::default();
        header.mut_peer().set_store_id(1);
        check_store_id(&header, 1).unwrap();
        check_store_id(&header, 2).unwrap_err();
    }

    #[test]
    fn test_check_peer_id() {
        let mut header = RaftRequestHeader::default();
        header.mut_peer().set_id(1);
        check_peer_id(&header, 1).unwrap();
        check_peer_id(&header, 2).unwrap_err();
    }

    #[test]
    fn test_check_term() {
        let mut header = RaftRequestHeader::default();
        header.set_term(7);
        check_term(&header, 7).unwrap();
        check_term(&header, 8).unwrap();
        // If header's term is 2 verions behind current term,
        // leadership may have been changed away.
        check_term(&header, 9).unwrap_err();
        check_term(&header, 10).unwrap_err();
    }

    #[test]
    fn test_has_admin_request() {
        let mut entry = Entry::new();
        let mut req = RaftCmdRequest::default();
        entry.set_entry_type(EntryType::EntryNormal);
        let data = req.write_to_bytes().unwrap();
        entry.set_data(Bytes::copy_from_slice(&data));
        assert!(!has_admin_request(&entry));

        req.mut_admin_request()
            .set_cmd_type(AdminCmdType::CompactLog);
        let data = req.write_to_bytes().unwrap();
        entry.set_data(Bytes::copy_from_slice(&data));
        assert!(has_admin_request(&entry));

        let mut req = RaftCmdRequest::default();
        let mut request = Request::default();
        request.set_cmd_type(CmdType::Put);
        req.set_requests(vec![request].into());
        let data = req.write_to_bytes().unwrap();
        entry.set_data(Bytes::copy_from_slice(&data));
        assert!(!has_admin_request(&entry));

        entry.set_entry_type(EntryType::EntryConfChange);
        let conf_change = ConfChange::new();
        let data = conf_change.write_to_bytes().unwrap();
        entry.set_data(Bytes::copy_from_slice(&data));
        assert!(has_admin_request(&entry));

        entry.set_entry_type(EntryType::EntryConfChangeV2);
        let conf_change_v2 = ConfChangeV2::new();
        let data = conf_change_v2.write_to_bytes().unwrap();
        entry.set_data(Bytes::copy_from_slice(&data));
        assert!(has_admin_request(&entry));
    }

    #[test]
    fn test_check_req_region_epoch() {
        let mut epoch = RegionEpoch::default();
        epoch.set_conf_ver(2);
        epoch.set_version(2);
        let mut region = metapb::Region::default();
        region.set_region_epoch(epoch.clone());

        // Epoch is required for most requests even if it's empty.
        check_req_region_epoch(&RaftCmdRequest::default(), &region, false).unwrap_err();

        // These admin commands do not require epoch.
        for ty in &[
            AdminCmdType::CompactLog,
            AdminCmdType::InvalidAdmin,
            AdminCmdType::ComputeHash,
            AdminCmdType::VerifyHash,
        ] {
            let mut admin = AdminRequest::default();
            admin.set_cmd_type(*ty);
            let mut req = RaftCmdRequest::default();
            req.set_admin_request(admin);

            // It is Okay if req does not have region epoch.
            check_req_region_epoch(&req, &region, false).unwrap();

            req.mut_header().set_region_epoch(epoch.clone());
            check_req_region_epoch(&req, &region, true).unwrap();
            check_req_region_epoch(&req, &region, false).unwrap();
        }

        // These admin commands requires epoch.version.
        for ty in &[
            AdminCmdType::Split,
            AdminCmdType::BatchSplit,
            AdminCmdType::PrepareMerge,
            AdminCmdType::CommitMerge,
            AdminCmdType::RollbackMerge,
            AdminCmdType::TransferLeader,
        ] {
            let mut admin = AdminRequest::default();
            admin.set_cmd_type(*ty);
            let mut req = RaftCmdRequest::default();
            req.set_admin_request(admin);

            // Error if req does not have region epoch.
            check_req_region_epoch(&req, &region, false).unwrap_err();

            let mut stale_version_epoch = epoch.clone();
            stale_version_epoch.set_version(1);
            let mut stale_region = metapb::Region::default();
            stale_region.set_region_epoch(stale_version_epoch.clone());
            req.mut_header()
                .set_region_epoch(stale_version_epoch.clone());
            check_req_region_epoch(&req, &stale_region, false).unwrap();

            let mut latest_version_epoch = epoch.clone();
            latest_version_epoch.set_version(3);
            for epoch in &[stale_version_epoch, latest_version_epoch] {
                req.mut_header().set_region_epoch(epoch.clone());
                check_req_region_epoch(&req, &region, false).unwrap_err();
                check_req_region_epoch(&req, &region, true).unwrap_err();
            }
        }

        // These admin commands requires epoch.conf_version.
        for ty in &[
            AdminCmdType::Split,
            AdminCmdType::BatchSplit,
            AdminCmdType::ChangePeer,
            AdminCmdType::ChangePeerV2,
            AdminCmdType::PrepareMerge,
            AdminCmdType::CommitMerge,
            AdminCmdType::RollbackMerge,
            AdminCmdType::TransferLeader,
        ] {
            let mut admin = AdminRequest::default();
            admin.set_cmd_type(*ty);
            let mut req = RaftCmdRequest::default();
            req.set_admin_request(admin);

            // Error if req does not have region epoch.
            check_req_region_epoch(&req, &region, false).unwrap_err();

            let mut stale_conf_epoch = epoch.clone();
            stale_conf_epoch.set_conf_ver(1);
            let mut stale_region = metapb::Region::default();
            stale_region.set_region_epoch(stale_conf_epoch.clone());
            req.mut_header().set_region_epoch(stale_conf_epoch.clone());
            check_req_region_epoch(&req, &stale_region, false).unwrap();

            let mut latest_conf_epoch = epoch.clone();
            latest_conf_epoch.set_conf_ver(3);
            for epoch in &[stale_conf_epoch, latest_conf_epoch] {
                req.mut_header().set_region_epoch(epoch.clone());
                check_req_region_epoch(&req, &region, false).unwrap_err();
                check_req_region_epoch(&req, &region, true).unwrap_err();
            }
        }
    }

    #[test]
    fn test_is_region_initialized() {
        let mut region = metapb::Region::default();
        assert!(!is_region_initialized(&region));
        let peers = vec![new_peer(1, 2)];
        region.set_peers(peers.into());
        assert!(is_region_initialized(&region));
    }

    #[test]
    fn test_region_read_progress() {
        // Return the number of the pending (index, ts) item
        fn pending_items_num(rrp: &RegionReadProgress) -> usize {
            rrp.core.lock().unwrap().pending_items.len()
        }

        let cap = 10;
        let rrp = RegionReadProgress::new(&Default::default(), 10, cap, 1);
        for i in 1..=20 {
            rrp.update_safe_ts(i, i);
        }
        // `safe_ts` update according to its `applied_index`
        assert_eq!(rrp.safe_ts(), 10);
        assert_eq!(pending_items_num(&rrp), 10);

        let coprocessor_host = CoprocessorHost::<KvTestEngine>::default();
        rrp.update_applied(20, &coprocessor_host);
        assert_eq!(rrp.safe_ts(), 20);
        assert_eq!(pending_items_num(&rrp), 0);

        for i in 100..200 {
            rrp.update_safe_ts(i, i);
        }
        assert_eq!(rrp.safe_ts(), 20);
        // the number of pending item should not exceed `cap`
        assert!(pending_items_num(&rrp) <= cap);

        // `applied_index` large than all pending items will clear all pending items
        rrp.update_applied(200, &coprocessor_host);
        assert_eq!(rrp.safe_ts(), 199);
        assert_eq!(pending_items_num(&rrp), 0);

        // pending item can be updated instead of adding a new one
        rrp.update_safe_ts(300, 300);
        assert_eq!(pending_items_num(&rrp), 1);
        rrp.update_safe_ts(200, 400);
        assert_eq!(pending_items_num(&rrp), 1);
        rrp.update_safe_ts(300, 500);
        assert_eq!(pending_items_num(&rrp), 1);
        rrp.update_safe_ts(301, 600);
        assert_eq!(pending_items_num(&rrp), 2);
        // `safe_ts` will update to 500 instead of 300
        rrp.update_applied(300, &coprocessor_host);
        assert_eq!(rrp.safe_ts(), 500);
        rrp.update_applied(301, &coprocessor_host);
        assert_eq!(rrp.safe_ts(), 600);
        assert_eq!(pending_items_num(&rrp), 0);

        // stale item will be ignored
        rrp.update_safe_ts(300, 500);
        rrp.update_safe_ts(301, 600);
        rrp.update_safe_ts(400, 0);
        rrp.update_safe_ts(0, 700);
        assert_eq!(pending_items_num(&rrp), 0);
    }
}<|MERGE_RESOLUTION|>--- conflicted
+++ resolved
@@ -912,11 +912,7 @@
 pub fn parse_data_at<T: Message + Default>(data: &[u8], index: u64) -> T {
     let mut result = T::default();
     result.merge_from_bytes(data).unwrap_or_else(|e| {
-<<<<<<< HEAD
-        panic!("{} data is corrupted at {}: {:?}. hex value: {}", tag, index, e, log_wrappers::Value::value(data));
-=======
-        panic!("{} data is corrupted : {:?}", index, e);
->>>>>>> c3e1cfb0
+        panic!("{} data is corrupted : {:?}. hex value: {}", tag, index, e, log_wrappers::Value::value(data));
     });
     result
 }
