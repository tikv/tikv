--- conflicted
+++ resolved
@@ -7,10 +7,7 @@
     LevelRegionAccessor, LevelRegionBoundaries,
     LevelRegionAccessorRequest, LevelRegionAccessorResult,
 };
-<<<<<<< HEAD
 use keys::{data_key, data_end_key};
-=======
->>>>>>> c76a9538
 
 lazy_static! {
     static ref SIZE_RATIO_COMPACTION: CString = CString::new(b"SizeRatioCompaction".to_vec()).unwrap();
@@ -46,30 +43,16 @@
             Ok(regions) => {
                 let boundaries: Vec<LevelRegionBoundaries> = regions
                     .iter()
-<<<<<<< HEAD
                     .map(|region| LevelRegionBoundaries{start_key: data_key(&region.start_key),
                         end_key: data_end_key(&region.end_key)}).collect();
                 LevelRegionAccessorResult{
                     regions: boundaries,
-=======
-                    .map(|region| LevelRegionBoundaries{start_key: &region.start_key,
-                        end_key: &region.end_key}).collect();
-                LevelRegionAccessorResult {
-                    regions: boundaries.as_ptr() as *const LevelRegionBoundaries,
-                    region_count: boundaries.len() as i32,
->>>>>>> c76a9538
                 }
             }
             Err(e) => {
                 warn!("failed to get region boundaries"; "err" => ?e);
-<<<<<<< HEAD
                 LevelRegionAccessorResult{
                     regions: Vec::new(),
-=======
-                LevelRegionAccessorResult {
-                    regions: null(),
-                    region_count: 0,
->>>>>>> c76a9538
                 }
             }
         }
