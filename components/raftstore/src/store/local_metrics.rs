// Copyright 2016 TiKV Project Authors. Licensed under Apache-2.0.

// #[PerformanceCriticalPath]
use std::sync::{Arc, Mutex};

use collections::HashSet;
use prometheus::local::LocalHistogram;
use raft::eraftpb::MessageType;
use tikv_util::time::{Duration, Instant};
use tracker::{Tracker, TrackerToken, GLOBAL_TRACKERS, INVALID_TRACKER_TOKEN};

use super::metrics::*;

const METRICS_FLUSH_INTERVAL: u64 = 10_000; // 10s

macro_rules! set_send_status {
    ($metrics:expr, $success:ident) => {{
        if $success {
            $metrics.accept.inc();
        } else {
            $metrics.drop.inc();
        }
    }};
}

pub struct RaftSendMessageMetrics(RaftSentMessageCounterVec);

impl Default for RaftSendMessageMetrics {
    fn default() -> Self {
        Self(RaftSentMessageCounterVec::from(
            &STORE_RAFT_SENT_MESSAGE_COUNTER_VEC,
        ))
    }
}

impl RaftSendMessageMetrics {
    pub fn add(&mut self, msg_type: MessageType, success: bool) {
        match msg_type {
            MessageType::MsgAppend => set_send_status!(self.0.append, success),
            MessageType::MsgAppendResponse => set_send_status!(self.0.append_resp, success),
            MessageType::MsgRequestPreVote => set_send_status!(self.0.prevote, success),
            MessageType::MsgRequestPreVoteResponse => {
                set_send_status!(self.0.prevote_resp, success)
            }
            MessageType::MsgRequestVote => set_send_status!(self.0.vote, success),
            MessageType::MsgRequestVoteResponse => set_send_status!(self.0.vote_resp, success),
            MessageType::MsgSnapshot => set_send_status!(self.0.snapshot, success),
            MessageType::MsgHeartbeat => set_send_status!(self.0.heartbeat, success),
            MessageType::MsgHeartbeatResponse => set_send_status!(self.0.heartbeat_resp, success),
            MessageType::MsgTransferLeader => set_send_status!(self.0.transfer_leader, success),
            MessageType::MsgReadIndex => set_send_status!(self.0.read_index, success),
            MessageType::MsgReadIndexResp => set_send_status!(self.0.read_index_resp, success),
            MessageType::MsgTimeoutNow => set_send_status!(self.0.timeout_now, success),
            // We do not care about these message types for metrics.
            // Explicitly declare them so when we add new message types we are forced to
            // decide.
            MessageType::MsgHup
            | MessageType::MsgBeat
            | MessageType::MsgPropose
            | MessageType::MsgUnreachable
            | MessageType::MsgSnapStatus
            | MessageType::MsgCheckQuorum => {}
        }
    }

    pub fn flush(&mut self) {
        self.0.flush();
    }
}

#[derive(Default)]
pub struct RaftCommitLogStatistics {
    pub last_commit_log_duration_sum: Duration,
    pub last_commit_log_count_sum: u64,
}

impl RaftCommitLogStatistics {
    #[inline]
    pub fn record(&mut self, dur: Duration) {
        self.last_commit_log_count_sum += 1;
        self.last_commit_log_duration_sum += dur;
    }

    #[inline]
    pub fn avg(&self) -> Duration {
        if self.last_commit_log_count_sum > 0 {
            Duration::from_micros(
                self.last_commit_log_duration_sum.as_micros() as u64
                    / self.last_commit_log_count_sum,
            )
        } else {
            Duration::default()
        }
    }

    #[inline]
    pub fn reset(&mut self) {
        self.last_commit_log_count_sum = 0;
        self.last_commit_log_duration_sum = Duration::default();
    }
}

/// The buffered metrics counters for raft.
pub struct RaftMetrics {
    // local counter
    pub ready: RaftReadyCounterVec,
    pub send_message: RaftSendMessageMetrics,
    pub message_dropped: RaftDroppedMessageCounterVec,
    pub propose: RaftProposalCounterVec,
    pub invalid_proposal: RaftInvalidProposalCounterVec,
    pub raft_log_gc_skipped: RaftLogGcSkippedCounterVec,

    // local histogram
    pub store_time: LocalHistogram,
    pub propose_wait_time: LocalHistogram,
    pub process_ready: LocalHistogram,
    pub event_time: RaftEventDurationVec,
    pub peer_msg_len: LocalHistogram,
    pub commit_log: LocalHistogram,
    pub write_block_wait: LocalHistogram,
    pub propose_log_size: LocalHistogram,

    // waterfall metrics
    pub waterfall_metrics: bool,
    pub wf_batch_wait: LocalHistogram,
    pub wf_send_to_queue: LocalHistogram,
    pub wf_send_proposal: LocalHistogram,
    pub wf_persist_log: LocalHistogram,
    pub wf_commit_log: LocalHistogram,
    pub wf_commit_not_persist_log: LocalHistogram,

    // local statistics for slowness
    pub stat_commit_log: RaftCommitLogStatistics,

    pub leader_missing: Arc<Mutex<HashSet<u64>>>,

    last_flush_time: Instant,
}

impl RaftMetrics {
    pub fn new(waterfall_metrics: bool) -> Self {
        Self {
            ready: RaftReadyCounterVec::from(&STORE_RAFT_READY_COUNTER_VEC),
            send_message: RaftSendMessageMetrics::default(),
            message_dropped: RaftDroppedMessageCounterVec::from(
                &STORE_RAFT_DROPPED_MESSAGE_COUNTER_VEC,
            ),
            propose: RaftProposalCounterVec::from(&PEER_PROPOSAL_COUNTER_VEC),
            invalid_proposal: RaftInvalidProposalCounterVec::from(
                &RAFT_INVALID_PROPOSAL_COUNTER_VEC,
            ),
            raft_log_gc_skipped: RaftLogGcSkippedCounterVec::from(&RAFT_LOG_GC_SKIPPED_VEC),
            store_time: STORE_TIME_HISTOGRAM.local(),
            propose_wait_time: REQUEST_WAIT_TIME_HISTOGRAM.local(),
            process_ready: PEER_RAFT_PROCESS_DURATION
                .with_label_values(&["ready"])
                .local(),
            event_time: RaftEventDurationVec::from(&RAFT_EVENT_DURATION_VEC),
            peer_msg_len: PEER_MSG_LEN.local(),
            commit_log: PEER_COMMIT_LOG_HISTOGRAM.local(),
            write_block_wait: STORE_WRITE_MSG_BLOCK_WAIT_DURATION_HISTOGRAM.local(),
            propose_log_size: PEER_PROPOSE_LOG_SIZE_HISTOGRAM.local(),
            waterfall_metrics,
            wf_batch_wait: STORE_WF_BATCH_WAIT_DURATION_HISTOGRAM.local(),
            wf_send_to_queue: STORE_WF_SEND_TO_QUEUE_DURATION_HISTOGRAM.local(),
            wf_send_proposal: STORE_WF_SEND_PROPOSAL_DURATION_HISTOGRAM.local(),
            wf_persist_log: STORE_WF_PERSIST_LOG_DURATION_HISTOGRAM.local(),
            wf_commit_log: STORE_WF_COMMIT_LOG_DURATION_HISTOGRAM.local(),
            wf_commit_not_persist_log: STORE_WF_COMMIT_NOT_PERSIST_LOG_DURATION_HISTOGRAM.local(),
            stat_commit_log: RaftCommitLogStatistics::default(),
            leader_missing: Arc::default(),
            last_flush_time: Instant::now_coarse(),
        }
    }

    /// Flushes all metrics
    pub fn maybe_flush(&mut self) {
        if self.last_flush_time.saturating_elapsed() < Duration::from_millis(METRICS_FLUSH_INTERVAL)
        {
            return;
        }
        self.last_flush_time = Instant::now_coarse();

        self.ready.flush();
        self.send_message.flush();
        self.message_dropped.flush();
        self.propose.flush();
        self.invalid_proposal.flush();
        self.raft_log_gc_skipped.flush();

        self.store_time.flush();
        self.propose_wait_time.flush();
        self.process_ready.flush();
        self.event_time.flush();
        self.peer_msg_len.flush();
        self.commit_log.flush();
        self.write_block_wait.flush();
        self.propose_log_size.flush();

        if self.waterfall_metrics {
            self.wf_batch_wait.flush();
            self.wf_send_to_queue.flush();
            self.wf_send_proposal.flush();
            self.wf_persist_log.flush();
            self.wf_commit_log.flush();
            self.wf_commit_not_persist_log.flush();
        }

        let mut missing = self.leader_missing.lock().unwrap();
        LEADER_MISSING.set(missing.len() as i64);
        missing.clear();
    }
}

pub struct StoreWriteMetrics {
    pub task_wait: LocalHistogram,
    pub waterfall_metrics: bool,
    pub wf_before_write: LocalHistogram,
    pub wf_kvdb_end: LocalHistogram,
    pub wf_write_end: LocalHistogram,
}

impl StoreWriteMetrics {
    pub fn new(waterfall_metrics: bool) -> Self {
        Self {
            task_wait: STORE_WRITE_TASK_WAIT_DURATION_HISTOGRAM.local(),
            waterfall_metrics,
            wf_before_write: STORE_WF_BEFORE_WRITE_DURATION_HISTOGRAM.local(),
            wf_kvdb_end: STORE_WF_WRITE_KVDB_END_DURATION_HISTOGRAM.local(),
            wf_write_end: STORE_WF_WRITE_END_DURATION_HISTOGRAM.local(),
        }
    }

    pub fn flush(&mut self) {
        self.task_wait.flush();
        if self.waterfall_metrics {
            self.wf_before_write.flush();
            self.wf_kvdb_end.flush();
            self.wf_write_end.flush();
        }
    }
}

/// Tracker for the durations of a raftstore request.
/// If a global tracker is not available, it will fallback to an Instant.
#[derive(Debug, Clone, Copy)]
pub struct TimeTracker {
    token: TrackerToken,
    start: std::time::Instant,
}

impl Default for TimeTracker {
    #[inline]
    fn default() -> Self {
        let token = tracker::get_tls_tracker_token();
        let start = std::time::Instant::now();
        let tracker = TimeTracker { token, start };
        if token == INVALID_TRACKER_TOKEN {
            return tracker;
        }

        GLOBAL_TRACKERS.with_tracker(token, |tracker| {
            tracker.metrics.write_instant = Some(start);
        });
        tracker
    }
}

impl TimeTracker {
    #[inline]
    pub fn as_tracker_token(&self) -> Option<TrackerToken> {
        if self.token == INVALID_TRACKER_TOKEN {
            None
        } else {
            Some(self.token)
        }
    }

    #[inline]
    pub fn observe(
        &self,
        now: std::time::Instant,
        local_metric: &LocalHistogram,
        tracker_metric: impl FnOnce(&mut Tracker) -> &mut u64,
<<<<<<< HEAD
    ) {
        let _ = self.observe_and_return(now, local_metric, tracker_metric);
    }

    #[inline]
    pub fn observe_and_return(
        &self,
        now: std::time::Instant,
        local_metric: &LocalHistogram,
        tracker_metric: impl FnOnce(&mut Tracker) -> &mut u64,
    ) -> Duration {
        let dur = now.saturating_duration_since(self.start);
        local_metric.observe(dur.as_secs_f64());
        if self.token == INVALID_TRACKER_TOKEN {
            return Duration::ZERO;
=======
    ) -> u64 {
        let dur = now.saturating_duration_since(self.start);
        local_metric.observe(dur.as_secs_f64());
        if self.token == INVALID_TRACKER_TOKEN {
            return 0;
>>>>>>> 8656623b
        }
        GLOBAL_TRACKERS.with_tracker(self.token, |tracker| {
            let metric = tracker_metric(tracker);
            if *metric == 0 {
                *metric = dur.as_nanos() as u64;
            }
        });
<<<<<<< HEAD
        dur
=======
        dur.as_nanos() as u64
>>>>>>> 8656623b
    }

    #[inline]
    pub fn reset(&mut self, start: std::time::Instant) {
        self.start = start;
    }
}<|MERGE_RESOLUTION|>--- conflicted
+++ resolved
@@ -276,35 +276,16 @@
         }
     }
 
-    #[inline]
     pub fn observe(
         &self,
         now: std::time::Instant,
         local_metric: &LocalHistogram,
         tracker_metric: impl FnOnce(&mut Tracker) -> &mut u64,
-<<<<<<< HEAD
-    ) {
-        let _ = self.observe_and_return(now, local_metric, tracker_metric);
-    }
-
-    #[inline]
-    pub fn observe_and_return(
-        &self,
-        now: std::time::Instant,
-        local_metric: &LocalHistogram,
-        tracker_metric: impl FnOnce(&mut Tracker) -> &mut u64,
-    ) -> Duration {
-        let dur = now.saturating_duration_since(self.start);
-        local_metric.observe(dur.as_secs_f64());
-        if self.token == INVALID_TRACKER_TOKEN {
-            return Duration::ZERO;
-=======
     ) -> u64 {
         let dur = now.saturating_duration_since(self.start);
         local_metric.observe(dur.as_secs_f64());
         if self.token == INVALID_TRACKER_TOKEN {
             return 0;
->>>>>>> 8656623b
         }
         GLOBAL_TRACKERS.with_tracker(self.token, |tracker| {
             let metric = tracker_metric(tracker);
@@ -312,11 +293,7 @@
                 *metric = dur.as_nanos() as u64;
             }
         });
-<<<<<<< HEAD
-        dur
-=======
         dur.as_nanos() as u64
->>>>>>> 8656623b
     }
 
     #[inline]
