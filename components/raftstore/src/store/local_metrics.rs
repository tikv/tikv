--- conflicted
+++ resolved
@@ -218,12 +218,8 @@
             wf_persist_log: STORE_WF_PERSIST_LOG_DURATION_HISTOGRAM.local(),
             wf_commit_log: STORE_WF_COMMIT_LOG_DURATION_HISTOGRAM.local(),
             wf_commit_not_persist_log: STORE_WF_COMMIT_NOT_PERSIST_LOG_DURATION_HISTOGRAM.local(),
-<<<<<<< HEAD
-            stat_commit_log: RaftCommitLogStatistics::default(),
+            health_stats: HealthStatistics::default(),
             check_stale_peer: CHECK_STALE_PEER_COUNTER.local(),
-=======
-            health_stats: HealthStatistics::default(),
->>>>>>> 776488aa
             leader_missing: Arc::default(),
             last_flush_time: Instant::now_coarse(),
         }
