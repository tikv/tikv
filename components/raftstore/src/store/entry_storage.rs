--- conflicted
+++ resolved
@@ -199,7 +199,6 @@
                     // Only committed entries can be traced, and only uncommitted entries
                     // can be truncated. So there won't be any overlaps.
                     let cached_last = cached.range.end - 1;
-<<<<<<< HEAD
                     if cached_last >= trunc_to_idx {
                         info!(
                             "entry cache truncation invalid!";
@@ -213,8 +212,6 @@
                             "truncate_to" => truncate_to,
                         );
                     }
-                    assert!(cached_last < trunc_to_idx);
-=======
                     // TODO: if we are going to support apply unpersisted entries on
                     // follower, this assert will not longer be correct.
                     assert!(
@@ -223,7 +220,6 @@
                         cached_last,
                         trunc_to_idx
                     );
->>>>>>> 403ce522
                 }
             } else if cache_last_index + 1 < first_index {
                 panic!(
