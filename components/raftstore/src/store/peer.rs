// Copyright 2016 TiKV Project Authors. Licensed under Apache-2.0.

use std::cell::RefCell;
use std::collections::VecDeque;
use std::sync::atomic::{AtomicU64, AtomicUsize, Ordering};
use std::sync::{Arc, Mutex};
use std::time::{Duration, Instant};
use std::{cmp, mem, u64, usize};

use crossbeam::atomic::AtomicCell;
use engine_traits::{Engines, KvEngine, RaftEngine, Snapshot, WriteOptions};
use error_code::ErrorCodeExt;
use kvproto::kvrpcpb::{ExtraOp as TxnExtraOp, LockInfo};
use kvproto::metapb::{self, PeerRole};
use kvproto::pdpb::PeerStats;
use kvproto::raft_cmdpb::{
    self, AdminCmdType, AdminResponse, ChangePeerRequest, CmdType, CommitMergeRequest,
    RaftCmdRequest, RaftCmdResponse, TransferLeaderRequest, TransferLeaderResponse,
};
use kvproto::raft_serverpb::{
    ExtraMessage, ExtraMessageType, MergeState, PeerState, RaftApplyState, RaftMessage,
};
use kvproto::replication_modepb::{
    DrAutoSyncState, RegionReplicationState, RegionReplicationStatus, ReplicationMode,
};
use protobuf::Message;
use raft::eraftpb::{self, ConfChangeType, EntryType, MessageType};
use raft::{
    self, Changer, ProgressState, ProgressTracker, RawNode, Ready, SnapshotStatus, StateRole,
    INVALID_INDEX, NO_LIMIT,
};
use raft_proto::ConfChangeI;
use smallvec::SmallVec;
use time::Timespec;
use uuid::Uuid;

use crate::coprocessor::{CoprocessorHost, RegionChangeEvent};
use crate::store::fsm::apply::CatchUpLogs;
use crate::store::fsm::store::PollContext;
use crate::store::fsm::{apply, Apply, ApplyMetrics, ApplyTask, GroupState, Proposal};
use crate::store::worker::{ReadDelegate, ReadExecutor, ReadProgress, RegionTask};
use crate::store::{Callback, Config, GlobalReplicationState, PdTask, ReadResponse};
use crate::{Error, Result};
use pd_client::INVALID_ID;
use tikv_util::codec::number::{NumberEncoder, MAX_VAR_U64_LEN};
use tikv_util::collections::{HashMap, HashSet};
use tikv_util::time::{duration_to_sec, monotonic_raw_now};
use tikv_util::time::{Instant as UtilInstant, ThreadReadId};
use tikv_util::worker::{FutureScheduler, Scheduler};
use tikv_util::Either;

use super::cmd_resp;
use super::local_metrics::{RaftMessageMetrics, RaftReadyMetrics};
use super::metrics::*;
use super::peer_storage::{
    write_peer_state, ApplySnapResult, CheckApplyingSnapStatus, InvokeContext, PeerStorage,
};
use super::read_queue::{ReadIndexQueue, ReadIndexRequest};
use super::transport::Transport;
use super::util::{
    self, check_region_epoch, is_initial_msg, AdminCmdEpochState, ChangePeerI, ConfChangeKind,
    Lease, LeaseState, ADMIN_CMD_EPOCH_MAP, NORMAL_REQ_CHECK_CONF_VER, NORMAL_REQ_CHECK_VER,
};
use super::DestroyPeerJob;

const SHRINK_CACHE_CAPACITY: usize = 64;
const MIN_BCAST_WAKE_UP_INTERVAL: u64 = 1_000; // 1s

/// The returned states of the peer after checking whether it is stale
#[derive(Debug, PartialEq, Eq)]
pub enum StaleState {
    Valid,
    ToValidate,
    LeaderMissing,
}

struct ProposalQueue<S>
where
    S: Snapshot,
{
    queue: VecDeque<Proposal<S>>,
}

impl<S: Snapshot> ProposalQueue<S> {
    fn new() -> ProposalQueue<S> {
        ProposalQueue {
            queue: VecDeque::new(),
        }
    }

    fn find_propose_time(&self, key: (u64, u64)) -> Option<Timespec> {
        let (front, back) = self.queue.as_slices();
        let map = |p: &Proposal<_>| (p.term, p.index);
        let idx = front
            .binary_search_by_key(&key, map)
            .or_else(|_| back.binary_search_by_key(&key, map));
        idx.ok().map(|i| self.queue[i].renew_lease_time).flatten()
    }

    // Return all proposals that before (and included) the proposal
    // at the given term and index
    fn take(&mut self, index: u64, term: u64) -> Vec<Proposal<S>> {
        let mut propos = Vec::new();
        while let Some(p) = self.queue.pop_front() {
            // Comparing the term first then the index, because the term is
            // increasing among all log entries and the index is increasing
            // inside a given term
            if (p.term, p.index) > (term, index) {
                self.queue.push_front(p);
                break;
            }
            if !p.cb.is_none() {
                propos.push(p);
            }
        }
        propos
    }

    fn push(&mut self, p: Proposal<S>) {
        if let Some(f) = self.queue.front() {
            // The term must be increasing among all log entries and the index
            // must be increasing inside a given term
            assert!((p.term, p.index) > (f.term, f.index));
        }
        self.queue.push_back(p);
    }

    fn gc(&mut self) {
        if self.queue.capacity() > SHRINK_CACHE_CAPACITY && self.queue.len() < SHRINK_CACHE_CAPACITY
        {
            self.queue.shrink_to_fit();
        }
    }
}

bitflags! {
    // TODO: maybe declare it as protobuf struct is better.
    /// A bitmap contains some useful flags when dealing with `eraftpb::Entry`.
    pub struct ProposalContext: u8 {
        const SYNC_LOG       = 0b0000_0001;
        const SPLIT          = 0b0000_0010;
        const PREPARE_MERGE  = 0b0000_0100;
    }
}

impl ProposalContext {
    /// Converts itself to a vector.
    pub fn to_vec(self) -> Vec<u8> {
        if self.is_empty() {
            return vec![];
        }
        let ctx = self.bits();
        vec![ctx]
    }

    /// Initializes a `ProposalContext` from a byte slice.
    pub fn from_bytes(ctx: &[u8]) -> ProposalContext {
        if ctx.is_empty() {
            ProposalContext::empty()
        } else if ctx.len() == 1 {
            ProposalContext::from_bits_truncate(ctx[0])
        } else {
            panic!("invalid ProposalContext {:?}", ctx);
        }
    }
}

/// `ConsistencyState` is used for consistency check.
pub struct ConsistencyState {
    pub last_check_time: Instant,
    // (computed_result_or_to_be_verified, index, hash)
    pub index: u64,
    pub context: Vec<u8>,
    pub hash: Vec<u8>,
}

/// Statistics about raft peer.
#[derive(Default, Clone)]
pub struct PeerStat {
    pub written_bytes: u64,
    pub written_keys: u64,
}

#[derive(Default, Debug, Clone, Copy)]
pub struct CheckTickResult {
    leader: bool,
    up_to_date: bool,
}

pub struct ProposedAdminCmd<S: Snapshot> {
    cmd_type: AdminCmdType,
    epoch_state: AdminCmdEpochState,
    index: u64,
    cbs: Vec<Callback<S>>,
}

impl<S: Snapshot> ProposedAdminCmd<S> {
    fn new(
        cmd_type: AdminCmdType,
        epoch_state: AdminCmdEpochState,
        index: u64,
    ) -> ProposedAdminCmd<S> {
        ProposedAdminCmd {
            cmd_type,
            epoch_state,
            index,
            cbs: Vec::new(),
        }
    }
}

struct CmdEpochChecker<S: Snapshot> {
    // Although it's a deque, because of the characteristics of the settings from `ADMIN_CMD_EPOCH_MAP`,
    // the max size of admin cmd is 2, i.e. split/merge and change peer.
    proposed_admin_cmd: VecDeque<ProposedAdminCmd<S>>,
    term: u64,
}

impl<S: Snapshot> Default for CmdEpochChecker<S> {
    fn default() -> CmdEpochChecker<S> {
        CmdEpochChecker {
            proposed_admin_cmd: VecDeque::new(),
            term: 0,
        }
    }
}

impl<S: Snapshot> CmdEpochChecker<S> {
    fn maybe_update_term(&mut self, term: u64) {
        assert!(term >= self.term);
        if term > self.term {
            self.term = term;
            for cmd in self.proposed_admin_cmd.drain(..) {
                for cb in cmd.cbs {
                    apply::notify_stale_req(term, cb);
                }
            }
        }
    }

    /// Check if the proposal can be proposed on the basis of its epoch and previous proposed admin cmds.
    ///
    /// Returns None if passing the epoch check, otherwise returns a index which is the last
    /// admin cmd index conflicted with this proposal.
    pub fn propose_check_epoch(&mut self, req: &RaftCmdRequest, term: u64) -> Option<u64> {
        self.maybe_update_term(term);
        let (check_ver, check_conf_ver) = if !req.has_admin_request() {
            (NORMAL_REQ_CHECK_VER, NORMAL_REQ_CHECK_CONF_VER)
        } else {
            let cmd_type = req.get_admin_request().get_cmd_type();
            // Due to `test_admin_cmd_epoch_map_include_all_cmd_type`, using unwrap is ok.
            let epoch_state = *ADMIN_CMD_EPOCH_MAP.get(&cmd_type).unwrap();
            (epoch_state.check_ver, epoch_state.check_conf_ver)
        };
        self.last_conflict_index(check_ver, check_conf_ver)
    }

    pub fn post_propose(&mut self, cmd_type: AdminCmdType, index: u64, term: u64) {
        self.maybe_update_term(term);
        // Due to `test_admin_cmd_epoch_map_include_all_cmd_type`, using unwrap is ok.
        let epoch_state = *ADMIN_CMD_EPOCH_MAP.get(&cmd_type).unwrap();
        assert!(self
            .last_conflict_index(epoch_state.check_ver, epoch_state.check_conf_ver)
            .is_none());

        if epoch_state.change_conf_ver || epoch_state.change_ver {
            if let Some(cmd) = self.proposed_admin_cmd.back() {
                assert!(cmd.index < index);
            }
            self.proposed_admin_cmd
                .push_back(ProposedAdminCmd::new(cmd_type, epoch_state, index));
        }
    }

    fn last_conflict_index(&self, check_ver: bool, check_conf_ver: bool) -> Option<u64> {
        self.proposed_admin_cmd
            .iter()
            .rev()
            .find(|cmd| {
                (check_ver && cmd.epoch_state.change_ver)
                    || (check_conf_ver && cmd.epoch_state.change_conf_ver)
            })
            .map(|cmd| cmd.index)
    }

    /// Returns the last proposed admin cmd index.
    ///
    /// Note that the cmd of this type must change epoch otherwise it can not be
    /// recorded to `proposed_admin_cmd`.
    pub fn last_cmd_index(&mut self, cmd_type: AdminCmdType) -> Option<u64> {
        self.proposed_admin_cmd
            .iter()
            .rev()
            .find(|cmd| cmd.cmd_type == cmd_type)
            .map(|cmd| cmd.index)
    }

    pub fn advance_apply(&mut self, index: u64, term: u64, region: &metapb::Region) {
        self.maybe_update_term(term);
        while !self.proposed_admin_cmd.is_empty() {
            let cmd = self.proposed_admin_cmd.front_mut().unwrap();
            if cmd.index <= index {
                for cb in cmd.cbs.drain(..) {
                    let mut resp = cmd_resp::new_error(Error::EpochNotMatch(
                        format!(
                            "current epoch of region {} is {:?}",
                            region.get_id(),
                            region.get_region_epoch(),
                        ),
                        vec![region.to_owned()],
                    ));
                    cmd_resp::bind_term(&mut resp, term);
                    cb.invoke_with_response(resp);
                }
            } else {
                break;
            }
            self.proposed_admin_cmd.pop_front();
        }
    }

    pub fn attach_to_conflict_cmd(&mut self, index: u64, cb: Callback<S>) {
        if let Some(cmd) = self
            .proposed_admin_cmd
            .iter_mut()
            .rev()
            .find(|cmd| cmd.index == index)
        {
            cmd.cbs.push(cb);
        } else {
            panic!(
                "index {} can not found in proposed_admin_cmd, callback {:?}",
                index, cb
            );
        }
    }
}

impl<S: Snapshot> Drop for CmdEpochChecker<S> {
    fn drop(&mut self) {
        for state in self.proposed_admin_cmd.drain(..) {
            for cb in state.cbs {
                apply::notify_stale_req(self.term, cb);
            }
        }
    }
}

pub struct Peer<EK, ER>
where
    EK: KvEngine,
    ER: RaftEngine,
{
    /// The ID of the Region which this Peer belongs to.
    region_id: u64,
    // TODO: remove it once panic!() support slog fields.
    /// Peer_tag, "[region <region_id>] <peer_id>"
    pub tag: String,
    /// The Peer meta information.
    pub peer: metapb::Peer,

    /// The Raft state machine of this Peer.
    pub raft_group: RawNode<PeerStorage<EK, ER>>,
    /// The cache of meta information for Region's other Peers.
    peer_cache: RefCell<HashMap<u64, metapb::Peer>>,
    /// Record the last instant of each peer's heartbeat response.
    pub peer_heartbeats: HashMap<u64, Instant>,

    proposals: ProposalQueue<EK::Snapshot>,
    leader_missing_time: Option<Instant>,
    leader_lease: Lease,
    pending_reads: ReadIndexQueue<EK::Snapshot>,

    /// If it fails to send messages to leader.
    pub leader_unreachable: bool,
    /// Indicates whether the peer should be woken up.
    pub should_wake_up: bool,
    /// Whether this peer is destroyed asynchronously.
    /// If it's true,
    /// 1. when merging, its data in storeMeta will be removed early by the target peer.
    /// 2. all read requests must be rejected.
    pub pending_remove: bool,
    /// If a snapshot is being applied asynchronously, messages should not be sent.
    pending_messages: Vec<eraftpb::Message>,

    /// Record the instants of peers being added into the configuration.
    /// Remove them after they are not pending any more.
    pub peers_start_pending_time: Vec<(u64, Instant)>,
    /// A inaccurate cache about which peer is marked as down.
    down_peer_ids: Vec<u64>,

    /// An inaccurate difference in region size since last reset.
    /// It is used to decide whether split check is needed.
    pub size_diff_hint: u64,
    /// The count of deleted keys since last reset.
    delete_keys_hint: u64,
    /// An inaccurate difference in region size after compaction.
    /// It is used to trigger check split to update approximate size and keys after space reclamation
    /// of deleted entries.
    pub compaction_declined_bytes: u64,
    /// Approximate size of the region.
    pub approximate_size: Option<u64>,
    /// Approximate keys of the region.
    pub approximate_keys: Option<u64>,

    /// The state for consistency check.
    pub consistency_state: ConsistencyState,

    /// The counter records pending snapshot requests.
    pub pending_request_snapshot_count: Arc<AtomicUsize>,
    /// The index of last scheduled committed raft log.
    pub last_applying_idx: u64,
    /// The index of last compacted raft log. It is used for the next compact log task.
    pub last_compacted_idx: u64,
    /// The index of the latest urgent proposal index.
    last_urgent_proposal_idx: u64,
    /// The index of the latest committed split command.
    last_committed_split_idx: u64,
    /// Approximate size of logs that is applied but not compacted yet.
    pub raft_log_size_hint: u64,

    /// The index of the latest proposed prepare merge command.
    last_proposed_prepare_merge_idx: u64,
    /// The index of the latest committed prepare merge command.
    last_committed_prepare_merge_idx: u64,
    /// The merge related state. It indicates this Peer is in merging.
    pub pending_merge_state: Option<MergeState>,
    /// The rollback merge proposal can be proposed only when the number
    /// of peers is greater than the majority of all peers.
    /// There are more details in the annotation above
    /// `test_node_merge_write_data_to_source_region_after_merging`
    /// The peers who want to rollback merge
    pub want_rollback_merge_peers: HashSet<u64>,
    /// source region is catching up logs for merge
    pub catch_up_logs: Option<CatchUpLogs>,

    /// Write Statistics for PD to schedule hot spot.
    pub peer_stat: PeerStat,

    /// Time of the last attempt to wake up inactive leader.
    pub bcast_wake_up_time: Option<UtilInstant>,
    /// Current replication mode version.
    pub replication_mode_version: u64,
    /// The required replication state at current version.
    pub dr_auto_sync_state: DrAutoSyncState,
    /// A flag that caches sync state. It's set to true when required replication
    /// state is reached for current region.
    pub replication_sync: bool,

    /// The known newest conf version and its corresponding peer list
    /// Send to these peers to check whether itself is stale.
    pub check_stale_conf_ver: u64,
    pub check_stale_peers: Vec<metapb::Peer>,
    /// Whether this peer is created by replication and is the first
    /// one of this region on local store.
    pub local_first_replicate: bool,

    pub txn_extra_op: Arc<AtomicCell<TxnExtraOp>>,

    /// The max timestamp recorded in the concurrency manager is only updated at leader.
    /// So if a peer becomes leader from a follower, the max timestamp can be outdated.
    /// We need to update the max timestamp with a latest timestamp from PD before this
    /// peer can work.
    /// From the least significant to the most, 1 bit marks whether the timestamp is
    /// updated, 31 bits for the current epoch version, 32 bits for the current term.
    /// The version and term are stored to prevent stale UpdateMaxTimestamp task from
    /// marking the lowest bit.
    pub max_ts_sync_status: Arc<AtomicU64>,

    /// Check whether this proposal can be proposed based on its epoch
    cmd_epoch_checker: CmdEpochChecker<EK::Snapshot>,
}

impl<EK, ER> Peer<EK, ER>
where
    EK: KvEngine,
    ER: RaftEngine,
{
    pub fn new(
        store_id: u64,
        cfg: &Config,
        sched: Scheduler<RegionTask<EK::Snapshot>>,
        engines: Engines<EK, ER>,
        region: &metapb::Region,
        peer: metapb::Peer,
    ) -> Result<Peer<EK, ER>> {
        if peer.get_id() == raft::INVALID_ID {
            return Err(box_err!("invalid peer id"));
        }

        let tag = format!("[region {}] {}", region.get_id(), peer.get_id());

        let ps = PeerStorage::new(engines, region, sched, peer.get_id(), tag.clone())?;

        let applied_index = ps.applied_index();

        let raft_cfg = raft::Config {
            id: peer.get_id(),
            election_tick: cfg.raft_election_timeout_ticks,
            heartbeat_tick: cfg.raft_heartbeat_ticks,
            min_election_tick: cfg.raft_min_election_timeout_ticks,
            max_election_tick: cfg.raft_max_election_timeout_ticks,
            max_size_per_msg: cfg.raft_max_size_per_msg.0,
            max_inflight_msgs: cfg.raft_max_inflight_msgs,
            applied: applied_index,
            check_quorum: true,
            skip_bcast_commit: true,
            pre_vote: cfg.prevote,
            ..Default::default()
        };

        let logger = slog_global::get_global().new(slog::o!("region_id" => region.get_id()));
        let raft_group = RawNode::new(&raft_cfg, ps, &logger)?;
        let mut peer = Peer {
            peer,
            region_id: region.get_id(),
            raft_group,
            proposals: ProposalQueue::new(),
            pending_reads: Default::default(),
            peer_cache: RefCell::new(HashMap::default()),
            peer_heartbeats: HashMap::default(),
            peers_start_pending_time: vec![],
            down_peer_ids: vec![],
            size_diff_hint: 0,
            delete_keys_hint: 0,
            approximate_size: None,
            approximate_keys: None,
            compaction_declined_bytes: 0,
            leader_unreachable: false,
            pending_remove: false,
            should_wake_up: false,
            pending_merge_state: None,
            want_rollback_merge_peers: HashSet::default(),
            pending_request_snapshot_count: Arc::new(AtomicUsize::new(0)),
            last_proposed_prepare_merge_idx: 0,
            last_committed_prepare_merge_idx: 0,
            leader_missing_time: Some(Instant::now()),
            tag,
            last_applying_idx: applied_index,
            last_compacted_idx: 0,
            last_urgent_proposal_idx: u64::MAX,
            last_committed_split_idx: 0,
            consistency_state: ConsistencyState {
                last_check_time: Instant::now(),
                index: INVALID_INDEX,
                context: vec![],
                hash: vec![],
            },
            raft_log_size_hint: 0,
            leader_lease: Lease::new(cfg.raft_store_max_leader_lease()),
            pending_messages: vec![],
            peer_stat: PeerStat::default(),
            catch_up_logs: None,
            bcast_wake_up_time: None,
            replication_mode_version: 0,
            dr_auto_sync_state: DrAutoSyncState::Async,
            replication_sync: false,
            check_stale_conf_ver: 0,
            check_stale_peers: vec![],
            local_first_replicate: false,
            txn_extra_op: Arc::new(AtomicCell::new(TxnExtraOp::Noop)),
            max_ts_sync_status: Arc::new(AtomicU64::new(0)),
            cmd_epoch_checker: Default::default(),
        };

        // If this region has only one peer and I am the one, campaign directly.
        if region.get_peers().len() == 1 && region.get_peers()[0].get_store_id() == store_id {
            peer.raft_group.campaign()?;
        }

        Ok(peer)
    }

    /// Sets commit group to the peer.
    pub fn init_replication_mode(&mut self, state: &mut GlobalReplicationState) {
        debug!("init commit group"; "state" => ?state, "region_id" => self.region_id, "peer_id" => self.peer.id);
        if self.is_initialized() {
            let version = state.status().get_dr_auto_sync().state_id;
            let gb = state.calculate_commit_group(version, self.get_store().region().get_peers());
            self.raft_group.raft.assign_commit_groups(gb);
        }
        self.replication_sync = false;
        if state.status().get_mode() == ReplicationMode::Majority {
            self.raft_group.raft.enable_group_commit(false);
            self.replication_mode_version = 0;
            self.dr_auto_sync_state = DrAutoSyncState::Async;
            return;
        }
        self.replication_mode_version = state.status().get_dr_auto_sync().state_id;
        let enable = state.status().get_dr_auto_sync().get_state() != DrAutoSyncState::Async;
        self.raft_group.raft.enable_group_commit(enable);
        self.dr_auto_sync_state = state.status().get_dr_auto_sync().get_state();
    }

    /// Updates replication mode.
    pub fn switch_replication_mode(&mut self, state: &Mutex<GlobalReplicationState>) {
        self.replication_sync = false;
        let mut guard = state.lock().unwrap();
        let enable_group_commit = if guard.status().get_mode() == ReplicationMode::Majority {
            self.replication_mode_version = 0;
            self.dr_auto_sync_state = DrAutoSyncState::Async;
            false
        } else {
            self.dr_auto_sync_state = guard.status().get_dr_auto_sync().get_state();
            self.replication_mode_version = guard.status().get_dr_auto_sync().state_id;
            guard.status().get_dr_auto_sync().get_state() != DrAutoSyncState::Async
        };
        if enable_group_commit {
            let ids = mem::replace(
                guard.calculate_commit_group(
                    self.replication_mode_version,
                    self.region().get_peers(),
                ),
                Vec::with_capacity(self.region().get_peers().len()),
            );
            drop(guard);
            self.raft_group.raft.clear_commit_group();
            self.raft_group.raft.assign_commit_groups(&ids);
        } else {
            drop(guard);
        }
        self.raft_group
            .raft
            .enable_group_commit(enable_group_commit);
        info!("switch replication mode"; "version" => self.replication_mode_version, "region_id" => self.region_id, "peer_id" => self.peer.id);
    }

    /// Register self to apply_scheduler so that the peer is then usable.
    /// Also trigger `RegionChangeEvent::Create` here.
    pub fn activate<T>(&self, ctx: &PollContext<EK, ER, T>) {
        ctx.apply_router
            .schedule_task(self.region_id, ApplyTask::register(self));

        ctx.coprocessor_host.on_region_changed(
            self.region(),
            RegionChangeEvent::Create,
            self.get_role(),
        );
    }

    #[inline]
    fn next_proposal_index(&self) -> u64 {
        self.raft_group.raft.raft_log.last_index() + 1
    }

    #[inline]
    pub fn get_index_term(&self, idx: u64) -> u64 {
        match self.raft_group.raft.raft_log.term(idx) {
            Ok(t) => t,
            Err(e) => panic!("{} fail to load term for {}: {:?}", self.tag, idx, e),
        }
    }

    #[inline]
    pub fn maybe_append_merge_entries(&mut self, merge: &CommitMergeRequest) -> Option<u64> {
        let mut entries = merge.get_entries();
        if entries.is_empty() {
            // Though the entries is empty, it is possible that one source peer has caught up the logs
            // but commit index is not updated. If Other source peers are already destroyed, so the raft
            // group will not make any progress, namely the source peer can not get the latest commit index anymore.
            // Here update the commit index to let source apply rest uncommitted entries.
            return if merge.get_commit() > self.raft_group.raft.raft_log.committed {
                self.raft_group.raft.raft_log.commit_to(merge.get_commit());
                Some(merge.get_commit())
            } else {
                None
            };
        }
        let first = entries.first().unwrap();
        // make sure message should be with index not smaller than committed
        let mut log_idx = first.get_index() - 1;
        debug!(
            "append merge entries";
            "log_index" => log_idx,
            "merge_commit" => merge.get_commit(),
            "commit_index" => self.raft_group.raft.raft_log.committed,
        );
        if log_idx < self.raft_group.raft.raft_log.committed {
            // There are maybe some logs not included in CommitMergeRequest's entries, like CompactLog,
            // so the commit index may exceed the last index of the entires from CommitMergeRequest.
            // If that, no need to append
            if self.raft_group.raft.raft_log.committed - log_idx > entries.len() as u64 {
                return None;
            }
            entries = &entries[(self.raft_group.raft.raft_log.committed - log_idx) as usize..];
            log_idx = self.raft_group.raft.raft_log.committed;
        }
        let log_term = self.get_index_term(log_idx);

        self.raft_group
            .raft
            .raft_log
            .maybe_append(log_idx, log_term, merge.get_commit(), entries)
            .map(|(_, last_index)| last_index)
    }

    /// Tries to destroy itself. Returns a job (if needed) to do more cleaning tasks.
    pub fn maybe_destroy<T>(&mut self, ctx: &PollContext<EK, ER, T>) -> Option<DestroyPeerJob> {
        if self.pending_remove {
            info!(
                "is being destroyed, skip";
                "region_id" => self.region_id,
                "peer_id" => self.peer.get_id(),
            );
            return None;
        }
        {
            let meta = ctx.store_meta.lock().unwrap();
            if meta.atomic_snap_regions.contains_key(&self.region_id) {
                info!(
                    "stale peer is applying atomic snapshot, will destroy next time";
                    "region_id" => self.region_id,
                    "peer_id" => self.peer.get_id(),
                );
                return None;
            }
        }

        if self.is_applying_snapshot() && !self.mut_store().cancel_applying_snap() {
            info!(
                "stale peer is applying snapshot, will destroy next time";
                "region_id" => self.region_id,
                "peer_id" => self.peer.get_id(),
            );
            return None;
        }

        self.pending_remove = true;

        Some(DestroyPeerJob {
            initialized: self.get_store().is_initialized(),
            region_id: self.region_id,
            peer: self.peer.clone(),
        })
    }

    /// Does the real destroy task which includes:
    /// 1. Set the region to tombstone;
    /// 2. Clear data;
    /// 3. Notify all pending requests.
    pub fn destroy<T>(&mut self, ctx: &PollContext<EK, ER, T>, keep_data: bool) -> Result<()> {
        fail_point!("raft_store_skip_destroy_peer", |_| Ok(()));
        let t = Instant::now();

        let region = self.region().clone();
        info!(
            "begin to destroy";
            "region_id" => self.region_id,
            "peer_id" => self.peer.get_id(),
        );

        // Set Tombstone state explicitly
        let mut kv_wb = ctx.engines.kv.write_batch();
        let mut raft_wb = ctx.engines.raft.log_batch(1024);
        self.mut_store().clear_meta(&mut kv_wb, &mut raft_wb)?;
        write_peer_state(
            &mut kv_wb,
            &region,
            PeerState::Tombstone,
            self.pending_merge_state.clone(),
        )?;
        // write kv rocksdb first in case of restart happen between two write
        let mut write_opts = WriteOptions::new();
        write_opts.set_sync(true);
        ctx.engines.kv.write_opt(&kv_wb, &write_opts)?;
        ctx.engines.raft.consume(&mut raft_wb, true)?;

        if self.get_store().is_initialized() && !keep_data {
            // If we meet panic when deleting data and raft log, the dirty data
            // will be cleared by a newer snapshot applying or restart.
            if let Err(e) = self.get_store().clear_data() {
                error!(?e;
                    "failed to schedule clear data task";
                    "region_id" => self.region_id,
                    "peer_id" => self.peer.get_id(),
                );
            }
        }

        self.pending_reads.clear_all(Some(region.get_id()));

        for Proposal { cb, .. } in self.proposals.queue.drain(..) {
            apply::notify_req_region_removed(region.get_id(), cb);
        }

        info!(
            "peer destroy itself";
            "region_id" => self.region_id,
            "peer_id" => self.peer.get_id(),
            "takes" => ?t.elapsed(),
        );

        Ok(())
    }

    #[inline]
    pub fn is_initialized(&self) -> bool {
        self.get_store().is_initialized()
    }

    #[inline]
    pub fn region(&self) -> &metapb::Region {
        self.get_store().region()
    }

    /// Check whether the peer can be hibernated.
    ///
    /// This should be used with `check_after_tick` to get a correct conclusion.
    pub fn check_before_tick(&self, cfg: &Config) -> CheckTickResult {
        let mut res = CheckTickResult::default();
        if !self.is_leader() {
            return res;
        }
        res.leader = true;
        if self.raft_group.raft.election_elapsed + 1 < cfg.raft_election_timeout_ticks {
            return res;
        }
        let status = self.raft_group.status();
        let last_index = self.raft_group.raft.raft_log.last_index();
        for (id, pr) in status.progress.unwrap().iter() {
            // Only recent active peer is considered, so that an isolated follower
            // won't waste leader's resource.
            if *id == self.peer.get_id() || !pr.recent_active {
                continue;
            }
            // Keep replicating data to active followers.
            if pr.matched != last_index {
                return res;
            }
        }
        if self.raft_group.raft.pending_read_count() > 0 {
            return res;
        }
        if self.raft_group.raft.lead_transferee.is_some() {
            return res;
        }
        // Unapplied entries can change the configuration of the group.
        if self.get_store().applied_index() < last_index {
            return res;
        }
        if self.replication_mode_need_catch_up() {
            return res;
        }
        res.up_to_date = true;
        res
    }

    pub fn check_after_tick(&self, state: GroupState, res: CheckTickResult) -> bool {
        if res.leader {
            res.up_to_date && self.is_leader()
        } else {
            // If follower keeps receiving data from leader, then it's safe to stop
            // ticking, as leader will make sure it has the latest logs.
            // Checking term to make sure campaign has finished and the leader starts
            // doing its job, it's not required but a safe options.
            state != GroupState::Chaos
                && self.raft_group.raft.leader_id != raft::INVALID_ID
                && self.raft_group.raft.raft_log.last_term() == self.raft_group.raft.term
                && !self.has_unresolved_reads()
                // If it becomes leader, the stats is not valid anymore.
                && !self.is_leader()
        }
    }

    /// Pings if followers are still connected.
    ///
    /// Leader needs to know exact progress of followers, and
    /// followers just need to know whether leader is still alive.
    pub fn ping(&mut self) {
        if self.is_leader() {
            self.raft_group.ping();
        }
    }

    /// Set the region of a peer.
    ///
    /// This will update the region of the peer, caller must ensure the region
    /// has been preserved in a durable device.
    pub fn set_region(
        &mut self,
        host: &CoprocessorHost<impl KvEngine>,
        reader: &mut ReadDelegate,
        region: metapb::Region,
    ) {
        if self.region().get_region_epoch().get_version() < region.get_region_epoch().get_version()
        {
            // Epoch version changed, disable read on the localreader for this region.
            self.leader_lease.expire_remote_lease();
        }
        self.mut_store().set_region(region.clone());
        let progress = ReadProgress::region(region);
        // Always update read delegate's region to avoid stale region info after a follower
        // becoming a leader.
        self.maybe_update_read_progress(reader, progress);

        if !self.pending_remove {
            host.on_region_changed(self.region(), RegionChangeEvent::Update, self.get_role());
        }
    }

    #[inline]
    pub fn peer_id(&self) -> u64 {
        self.peer.get_id()
    }

    #[inline]
    pub fn leader_id(&self) -> u64 {
        self.raft_group.raft.leader_id
    }

    #[inline]
    pub fn is_leader(&self) -> bool {
        self.raft_group.raft.state == StateRole::Leader
    }

    #[inline]
    pub fn get_role(&self) -> StateRole {
        self.raft_group.raft.state
    }

    #[inline]
    pub fn get_store(&self) -> &PeerStorage<EK, ER> {
        self.raft_group.store()
    }

    #[inline]
    pub fn mut_store(&mut self) -> &mut PeerStorage<EK, ER> {
        self.raft_group.mut_store()
    }

    #[inline]
    pub fn is_applying_snapshot(&self) -> bool {
        self.get_store().is_applying_snapshot()
    }

    /// Returns `true` if the raft group has replicated a snapshot but not committed it yet.
    #[inline]
    pub fn has_pending_snapshot(&self) -> bool {
        self.get_pending_snapshot().is_some()
    }

    #[inline]
    pub fn get_pending_snapshot(&self) -> Option<&eraftpb::Snapshot> {
        self.raft_group.snap()
    }

    fn add_ready_metric(&self, ready: &Ready, metrics: &mut RaftReadyMetrics) {
        metrics.message += ready.messages.len() as u64;
        metrics.commit += ready
            .committed_entries
            .as_ref()
            .map_or(0, |v| v.len() as u64);
        metrics.append += ready.entries().len() as u64;

        if !ready.snapshot().is_empty() {
            metrics.snapshot += 1;
        }
    }

    #[inline]
    fn send<T, I>(&mut self, trans: &mut T, msgs: I, metrics: &mut RaftMessageMetrics)
    where
        T: Transport,
        I: IntoIterator<Item = eraftpb::Message>,
    {
        for msg in msgs {
            let msg_type = msg.get_msg_type();
            match msg_type {
                MessageType::MsgAppend => metrics.append += 1,
                MessageType::MsgAppendResponse => {
                    if msg.get_request_snapshot() != raft::INVALID_INDEX {
                        metrics.request_snapshot += 1;
                    }
                    metrics.append_resp += 1;
                }
                MessageType::MsgRequestPreVote => metrics.prevote += 1,
                MessageType::MsgRequestPreVoteResponse => metrics.prevote_resp += 1,
                MessageType::MsgRequestVote => metrics.vote += 1,
                MessageType::MsgRequestVoteResponse => metrics.vote_resp += 1,
                MessageType::MsgSnapshot => metrics.snapshot += 1,
                MessageType::MsgHeartbeat => metrics.heartbeat += 1,
                MessageType::MsgHeartbeatResponse => metrics.heartbeat_resp += 1,
                MessageType::MsgTransferLeader => metrics.transfer_leader += 1,
                MessageType::MsgReadIndex => metrics.read_index += 1,
                MessageType::MsgReadIndexResp => metrics.read_index_resp += 1,
                MessageType::MsgTimeoutNow => {
                    // After a leader transfer procedure is triggered, the lease for
                    // the old leader may be expired earlier than usual, since a new leader
                    // may be elected and the old leader doesn't step down due to
                    // network partition from the new leader.
                    // For lease safety during leader transfer, transit `leader_lease`
                    // to suspect.
                    self.leader_lease.suspect(monotonic_raw_now());

                    metrics.timeout_now += 1;
                }
                // We do not care about these message types for metrics.
                // Explicitly declare them so when we add new message types we are forced to
                // decide.
                MessageType::MsgHup
                | MessageType::MsgBeat
                | MessageType::MsgPropose
                | MessageType::MsgUnreachable
                | MessageType::MsgSnapStatus
                | MessageType::MsgCheckQuorum => {}
            }
            self.send_raft_message(msg, trans);
        }
    }

    /// Steps the raft message.
    pub fn step<T>(
        &mut self,
        ctx: &mut PollContext<EK, ER, T>,
        mut m: eraftpb::Message,
    ) -> Result<()> {
        fail_point!(
            "step_message_3_1",
            self.peer.get_store_id() == 3 && self.region_id == 1,
            |_| Ok(())
        );
        if self.is_leader() && m.get_from() != INVALID_ID {
            self.peer_heartbeats.insert(m.get_from(), Instant::now());
            // As the leader we know we are not missing.
            self.leader_missing_time.take();
        } else if m.get_from() == self.leader_id() {
            // As another role know we're not missing.
            self.leader_missing_time.take();
        }
        let msg_type = m.get_msg_type();
        if msg_type == MessageType::MsgReadIndex {
            if ctx.coprocessor_host.on_step_read_index(&mut m) {
                return Ok(self.raft_group.step(m)?);
            }
            // Here we hold up MsgReadIndex. If current peer has valid lease, then we could handle the
            // request directly, rather than send a heartbeat to check quorum.
            let committed = self.raft_group.raft.raft_log.committed;
            let expected_term = self.raft_group.raft.raft_log.term(committed).unwrap_or(0);
            if expected_term == self.raft_group.raft.term {
                // If the leader hasn't committed any entries in its term, it can't response read only
                // requests. Please also take a look at raft-rs.
                let state = self.inspect_lease();
                if let LeaseState::Valid = state {
                    let mut resp = eraftpb::Message::default();
                    resp.set_msg_type(MessageType::MsgReadIndexResp);
                    resp.term = self.term();
                    resp.to = m.from;
                    resp.index = self.get_store().committed_index();
                    resp.set_entries(m.take_entries());

                    self.pending_messages.push(resp);
                    return Ok(());
                }
                self.should_wake_up = state == LeaseState::Expired;
            }
        }

        if msg_type == MessageType::MsgTransferLeader {
            self.execute_transfer_leader(ctx, &m);
            return Ok(());
        }

        self.raft_group.step(m)?;
        Ok(())
    }

    /// Checks and updates `peer_heartbeats` for the peer.
    pub fn check_peers(&mut self) {
        if !self.is_leader() {
            self.peer_heartbeats.clear();
            self.peers_start_pending_time.clear();
            return;
        }

        if self.peer_heartbeats.len() == self.region().get_peers().len() {
            return;
        }

        // Insert heartbeats in case that some peers never response heartbeats.
        let region = self.raft_group.store().region();
        for peer in region.get_peers() {
            self.peer_heartbeats
                .entry(peer.get_id())
                .or_insert_with(Instant::now);
        }
    }

    /// Collects all down peers.
    pub fn collect_down_peers(&mut self, max_duration: Duration) -> Vec<PeerStats> {
        let mut down_peers = Vec::new();
        let mut down_peer_ids = Vec::new();
        for p in self.region().get_peers() {
            if p.get_id() == self.peer.get_id() {
                continue;
            }
            if let Some(instant) = self.peer_heartbeats.get(&p.get_id()) {
                if instant.elapsed() >= max_duration {
                    let mut stats = PeerStats::default();
                    stats.set_peer(p.clone());
                    stats.set_down_seconds(instant.elapsed().as_secs());
                    down_peers.push(stats);
                    down_peer_ids.push(p.get_id());
                }
            }
        }
        self.down_peer_ids = down_peer_ids;
        down_peers
    }

    /// Collects all pending peers and update `peers_start_pending_time`.
    pub fn collect_pending_peers<T>(&mut self, ctx: &PollContext<EK, ER, T>) -> Vec<metapb::Peer> {
        let mut pending_peers = Vec::with_capacity(self.region().get_peers().len());
        let status = self.raft_group.status();
        let truncated_idx = self.get_store().truncated_index();

        if status.progress.is_none() {
            return pending_peers;
        }

        let progresses = status.progress.unwrap().iter();
        for (&id, progress) in progresses {
            if id == self.peer.get_id() {
                continue;
            }
            // The `matched` is 0 only in these two cases:
            // 1. Current leader hasn't communicated with this peer.
            // 2. This peer does not exist yet(maybe it is created but not initialized)
            //
            // The correctness of region merge depends on the fact that all target peers must exist during merging.
            // (PD rely on `pending_peers` to check whether all target peers exist)
            //
            // So if the `matched` is 0, it must be a pending peer.
            // It can be ensured because `truncated_index` must be greater than `RAFT_INIT_LOG_INDEX`(5).
            if progress.matched < truncated_idx {
                if let Some(p) = self.get_peer_from_cache(id) {
                    pending_peers.push(p);
                    if !self
                        .peers_start_pending_time
                        .iter()
                        .any(|&(pid, _)| pid == id)
                    {
                        let now = Instant::now();
                        self.peers_start_pending_time.push((id, now));
                        debug!(
                            "peer start pending";
                            "region_id" => self.region_id,
                            "peer_id" => self.peer.get_id(),
                            "time" => ?now,
                        );
                    }
                } else {
                    if ctx.cfg.dev_assert {
                        panic!("{} failed to get peer {} from cache", self.tag, id);
                    }
                    error!(
                        "failed to get peer from cache";
                        "region_id" => self.region_id,
                        "peer_id" => self.peer.get_id(),
                        "get_peer_id" => id,
                    );
                }
            }
        }
        pending_peers
    }

    /// Returns `true` if any peer recover from connectivity problem.
    ///
    /// A peer can become pending or down if it has not responded for a
    /// long time. If it becomes normal again, PD need to be notified.
    pub fn any_new_peer_catch_up(&mut self, peer_id: u64) -> bool {
        if self.peers_start_pending_time.is_empty() && self.down_peer_ids.is_empty() {
            return false;
        }
        if !self.is_leader() {
            self.down_peer_ids = vec![];
            self.peers_start_pending_time = vec![];
            return false;
        }
        for i in 0..self.peers_start_pending_time.len() {
            if self.peers_start_pending_time[i].0 != peer_id {
                continue;
            }
            let truncated_idx = self.raft_group.store().truncated_index();
            if let Some(progress) = self.raft_group.raft.prs().get(peer_id) {
                if progress.matched >= truncated_idx {
                    let (_, pending_after) = self.peers_start_pending_time.swap_remove(i);
                    let elapsed = duration_to_sec(pending_after.elapsed());
                    debug!(
                        "peer has caught up logs";
                        "region_id" => self.region_id,
                        "peer_id" => self.peer.get_id(),
                        "takes" => elapsed,
                    );
                    return true;
                }
            }
        }
        if self.down_peer_ids.contains(&peer_id) {
            return true;
        }
        false
    }

    pub fn check_stale_state<T>(&mut self, ctx: &mut PollContext<EK, ER, T>) -> StaleState {
        if self.is_leader() {
            // Leaders always have valid state.
            //
            // We update the leader_missing_time in the `fn step`. However one peer region
            // does not send any raft messages, so we have to check and update it before
            // reporting stale states.
            self.leader_missing_time = None;
            return StaleState::Valid;
        }
        let naive_peer = !self.is_initialized() || !self.raft_group.raft.promotable();
        // Updates the `leader_missing_time` according to the current state.
        //
        // If we are checking this it means we suspect the leader might be missing.
        // Mark down the time when we are called, so we can check later if it's been longer than it
        // should be.
        match self.leader_missing_time {
            None => {
                self.leader_missing_time = Instant::now().into();
                StaleState::Valid
            }
            Some(instant) if instant.elapsed() >= ctx.cfg.max_leader_missing_duration.0 => {
                // Resets the `leader_missing_time` to avoid sending the same tasks to
                // PD worker continuously during the leader missing timeout.
                self.leader_missing_time = Instant::now().into();
                StaleState::ToValidate
            }
            Some(instant)
                if instant.elapsed() >= ctx.cfg.abnormal_leader_missing_duration.0
                    && !naive_peer =>
            {
                // A peer is considered as in the leader missing state
                // if it's initialized but is isolated from its leader or
                // something bad happens that the raft group can not elect a leader.
                StaleState::LeaderMissing
            }
            _ => StaleState::Valid,
        }
    }

    fn on_role_changed<T>(&mut self, ctx: &mut PollContext<EK, ER, T>, ready: &Ready) {
        // Update leader lease when the Raft state changes.
        if let Some(ss) = ready.ss() {
            match ss.raft_state {
                StateRole::Leader => {
                    // The local read can only be performed after a new leader has applied
                    // the first empty entry on its term. After that the lease expiring time
                    // should be updated to
                    //   send_to_quorum_ts + max_lease
                    // as the comments in `Lease` explain.
                    // It is recommended to update the lease expiring time right after
                    // this peer becomes leader because it's more convenient to do it here and
                    // it has no impact on the correctness.
                    let progress_term = ReadProgress::term(self.term());
                    self.maybe_renew_leader_lease(monotonic_raw_now(), ctx, Some(progress_term));
                    debug!(
                        "becomes leader with lease";
                        "region_id" => self.region_id,
                        "peer_id" => self.peer.get_id(),
                        "lease" => ?self.leader_lease,
                    );
                    // If the predecessor reads index during transferring leader and receives
                    // quorum's heartbeat response after that, it may wait for applying to
                    // current term to apply the read. So broadcast eagerly to avoid unexpected
                    // latency.
                    //
                    // TODO: Maybe the predecessor should just drop all the read requests directly?
                    // All the requests need to be redirected in the end anyway and executing
                    // prewrites or commits will be just a waste.
                    self.last_urgent_proposal_idx = self.raft_group.raft.raft_log.last_index();
                    self.raft_group.skip_bcast_commit(false);

                    // A more recent read may happen on the old leader. So max ts should
                    // be updated after a peer becomes leader.
                    self.require_updating_max_ts(&ctx.pd_scheduler);
                }
                StateRole::Follower => {
                    self.leader_lease.expire();
                }
                _ => {}
            }
            ctx.coprocessor_host
                .on_role_change(self.region(), ss.raft_state);
            self.cmd_epoch_checker.maybe_update_term(self.term());
        }
    }

    #[inline]
    pub fn ready_to_handle_pending_snap(&self) -> bool {
        // If apply worker is still working, written apply state may be overwritten
        // by apply worker. So we have to wait here.
        // Please note that committed_index can't be used here. When applying a snapshot,
        // a stale heartbeat can make the leader think follower has already applied
        // the snapshot, and send remaining log entries, which may increase committed_index.
        // TODO: add more test
        self.last_applying_idx == self.get_store().applied_index()
            // Requesting snapshots also triggers apply workers to write
            // apply states even if there is no pending committed entry.
            // TODO: Instead of sharing the counter, we should apply snapshots
            //       in apply workers.
            && self.pending_request_snapshot_count.load(Ordering::SeqCst) == 0
    }

    #[inline]
    fn ready_to_handle_read(&self) -> bool {
        // TODO: It may cause read index to wait a long time.

        // There may be some values that are not applied by this leader yet but the old leader,
        // if applied_index_term isn't equal to current term.
        self.get_store().applied_index_term() == self.term()
            // There may be stale read if the old leader splits really slow,
            // the new region may already elected a new leader while
            // the old leader still think it owns the split range.
            && !self.is_splitting()
            // There may be stale read if a target leader is in another store and
            // applied commit merge, written new values, but the sibling peer in
            // this store does not apply commit merge, so the leader is not ready
            // to read, until the merge is rollbacked.
            && !self.is_merging()
    }

    fn ready_to_handle_unsafe_replica_read(&self, read_index: u64) -> bool {
        // Wait until the follower applies all values before the read. There is still a
        // problem if the leader applies fewer values than the follower, the follower read
        // could get a newer value, and after that, the leader may read a stale value,
        // which violates linearizability.
        self.get_store().applied_index() >= read_index
            // a peer which is applying snapshot will clean up its data and ingest a snapshot file,
            // during between the two operations a replica read could read empty data.
            && !self.is_applying_snapshot()
    }

    #[inline]
    fn is_splitting(&self) -> bool {
        self.last_committed_split_idx > self.get_store().applied_index()
    }

    #[inline]
    fn is_merging(&self) -> bool {
        self.last_committed_prepare_merge_idx > self.get_store().applied_index()
            || self.pending_merge_state.is_some()
    }

    // Checks merge strictly, it checks whether there is any ongoing merge by
    // tracking last proposed prepare merge.
    // TODO: There is a false positives, proposed prepare merge may never be
    //       committed.
    fn is_merging_strict(&self) -> bool {
        self.last_proposed_prepare_merge_idx > self.get_store().applied_index() || self.is_merging()
    }

    // Check if this peer can handle request_snapshot.
    pub fn ready_to_handle_request_snapshot(&mut self, request_index: u64) -> bool {
        let reject_reason = if !self.is_leader() {
            // Only leader can handle request snapshot.
            "not_leader"
        } else if self.get_store().applied_index_term() != self.term()
            || self.get_store().applied_index() < request_index
        {
            // Reject if there are any unapplied raft log.
            // We don't want to handle request snapshot if there is any ongoing
            // merge, because it is going to be destroyed. This check prevents
            // handling request snapshot after leadership being transferred.
            "stale_apply"
        } else if self.is_merging_strict() || self.is_splitting() {
            // Reject if it is merging or splitting.
            // `is_merging_strict` also checks last proposed prepare merge, it
            // prevents handling request snapshot while a prepare merge going
            // to be committed.
            "split_merge"
        } else {
            return true;
        };

        info!("can not handle request snapshot";
            "reason" => reject_reason,
            "region_id" => self.region().get_id(),
            "peer_id" => self.peer_id(),
            "request_index" => request_index);
        false
    }

    /// Whether a log can be applied before writing raft batch.
    ///
    /// If TiKV crashes, it's possible apply index > commit index. If logs are still
    /// available in other nodes, it's possible to be recovered. But for singleton, logs are
    /// only available on single node, logs are gone forever.
    ///
    /// Note we can't just check singleton. Because conf change takes effect on apply, so even
    /// there are two nodes, previous logs can still be committed by leader alone. Those logs
    /// can't be applied early. After introducing joint consensus, the node number can be
    /// undetermined. So here check whether log is persisted on disk instead.
    ///
    /// Only apply existing logs has another benefit that we don't need to deal with snapshots
    /// that are older than apply index as apply index <= last index <= index of snapshot.
    pub fn can_early_apply(&self, term: u64, index: u64) -> bool {
        self.get_store().last_index() >= index && self.get_store().last_term() >= term
    }

    /// Checks if leader needs to keep sending logs for follower.
    ///
    /// In DrAutoSync mode, if leader goes to sleep before the region is sync,
    /// PD may wait longer time to reach sync state.
    pub fn replication_mode_need_catch_up(&self) -> bool {
        self.replication_mode_version > 0
            && self.dr_auto_sync_state != DrAutoSyncState::Async
            && !self.replication_sync
    }

    pub fn handle_raft_ready_append<T: Transport>(
        &mut self,
        ctx: &mut PollContext<EK, ER, T>,
    ) -> Option<(Ready, InvokeContext)> {
        if self.pending_remove {
            return None;
        }
        match self.mut_store().check_applying_snap() {
            CheckApplyingSnapStatus::Applying => {
                // If we continue to handle all the messages, it may cause too many messages because
                // leader will send all the remaining messages to this follower, which can lead
                // to full message queue under high load.
                debug!(
                    "still applying snapshot, skip further handling";
                    "region_id" => self.region_id,
                    "peer_id" => self.peer.get_id(),
                );
                return None;
            }
            CheckApplyingSnapStatus::Success => {
                self.post_pending_read_index_on_replica(ctx);
            }
            CheckApplyingSnapStatus::Idle => {}
        }

        if !self.pending_messages.is_empty() {
            fail_point!("raft_before_follower_send");
            let messages = mem::replace(&mut self.pending_messages, vec![]);
            ctx.need_flush_trans = true;
            self.send(&mut ctx.trans, messages, &mut ctx.raft_metrics.message);
        }
        let mut destroy_regions = vec![];
        if self.has_pending_snapshot() {
            if !self.ready_to_handle_pending_snap() {
                let count = self.pending_request_snapshot_count.load(Ordering::SeqCst);
                debug!(
                    "not ready to apply snapshot";
                    "region_id" => self.region_id,
                    "peer_id" => self.peer.get_id(),
                    "apply_index" => self.get_store().applied_index(),
                    "last_applying_index" => self.last_applying_idx,
                    "pending_request_snapshot_count" => count,
                );
                return None;
            }

            let meta = ctx.store_meta.lock().unwrap();
            // For merge process, the stale source peer is destroyed asynchronously when applying
            // snapshot or creating new peer. So here checks whether there is any overlap, if so,
            // wait and do not handle raft ready.
            if let Some(wait_destroy_regions) = meta.atomic_snap_regions.get(&self.region_id) {
                for (source_region_id, is_ready) in wait_destroy_regions {
                    if !is_ready {
                        info!(
                            "snapshot range overlaps, wait source destroy finish";
                            "region_id" => self.region_id,
                            "peer_id" => self.peer.get_id(),
                            "apply_index" => self.get_store().applied_index(),
                            "last_applying_index" => self.last_applying_idx,
                            "overlap_region_id" => source_region_id,
                        );
                        return None;
                    }
                    destroy_regions.push(meta.regions[source_region_id].clone());
                }
            }
        }

        if !self
            .raft_group
            .has_ready_since(Some(self.last_applying_idx))
        {
            // Generating snapshot task won't set ready for raft group.
            if let Some(gen_task) = self.mut_store().take_gen_snap_task() {
                self.pending_request_snapshot_count
                    .fetch_add(1, Ordering::SeqCst);
                ctx.apply_router
                    .schedule_task(self.region_id, ApplyTask::Snapshot(gen_task));
            }
            return None;
        }

        let before_handle_raft_ready_1003 = || {
            fail_point!(
                "before_handle_raft_ready_1003",
                self.peer.get_id() == 1003 && self.is_leader(),
                |_| {}
            );
        };
        before_handle_raft_ready_1003();

        fail_point!(
            "before_handle_snapshot_ready_3",
            self.peer.get_id() == 3 && self.get_pending_snapshot().is_some(),
            |_| None
        );

        debug!(
            "handle raft ready";
            "region_id" => self.region_id,
            "peer_id" => self.peer.get_id(),
        );

        let mut ready = self.raft_group.ready_since(self.last_applying_idx);

        self.on_role_changed(ctx, &ready);

        self.add_ready_metric(&ready, &mut ctx.raft_metrics.ready);

        if !ready.committed_entries.as_ref().map_or(true, Vec::is_empty) {
            // We must renew current_time because this value may be created a long time ago.
            // If we do not renew it, this time may be smaller than propose_time of a command,
            // which was proposed in another thread while this thread receives its AppendEntriesResponse
            // and is ready to calculate its commit-log-duration.
            ctx.current_time.replace(monotonic_raw_now());
        }

        if self.is_leader() {
            if let Some(hs) = ready.hs() {
                let pre_commit_index = self.get_store().committed_index();
                if hs.get_commit() > pre_commit_index {
                    // The admin cmds in `CmdEpochChecker` are proposed by the current leader so we can
                    // use it to get the split/prepare-merge cmds which was committed just now.

                    // BatchSplit and Split cmd are mutually exclusive because they both change epoch's
                    // version so only one of them can be proposed and the other one will be rejected
                    // by `CmdEpochChecker`.
                    let last_split_idx = self
                        .cmd_epoch_checker
                        .last_cmd_index(AdminCmdType::BatchSplit)
                        .or_else(|| self.cmd_epoch_checker.last_cmd_index(AdminCmdType::Split));
                    if let Some(idx) = last_split_idx {
                        if idx > pre_commit_index && idx <= hs.get_commit() {
                            // We don't need to suspect its lease because peers of new region that
                            // in other store do not start election before theirs election timeout
                            // which is longer than the max leader lease.
                            // It's safe to read local within its current lease, however, it's not
                            // safe to renew its lease.
                            self.last_committed_split_idx = idx;
                        }
                    }
                    let last_prepare_merge_idx = self
                        .cmd_epoch_checker
                        .last_cmd_index(AdminCmdType::PrepareMerge);
                    if let Some(idx) = last_prepare_merge_idx {
                        if idx > pre_commit_index && idx <= hs.get_commit() {
                            // We committed prepare merge, to prevent unsafe read index,
                            // we must record its index.
                            self.last_committed_prepare_merge_idx = idx;
                            // After prepare_merge is committed and the leader broadcasts commit
                            // index to followers, the leader can not know when the target region
                            // merges majority of this region, also it can not know when the target
                            // region writes new values.
                            // To prevent unsafe local read, we suspect its leader lease.
                            self.leader_lease.suspect(monotonic_raw_now());
                        }
                    }
                }
            }
            // The leader can write to disk and replicate to the followers concurrently
            // For more details, check raft thesis 10.2.1.
            fail_point!("raft_before_leader_send");
            let msgs = ready.messages.drain(..);
            ctx.need_flush_trans = true;
            self.send(&mut ctx.trans, msgs, &mut ctx.raft_metrics.message);
        }

        let invoke_ctx = match self
            .mut_store()
            .handle_raft_ready(ctx, &ready, destroy_regions)
        {
            Ok(r) => r,
            Err(e) => {
                // We may have written something to writebatch and it can't be reverted, so has
                // to panic here.
                panic!("{} failed to handle raft ready: {:?}", self.tag, e)
            }
        };

        Some((ready, invoke_ctx))
    }

    pub fn post_raft_ready_append<T: Transport>(
        &mut self,
        ctx: &mut PollContext<EK, ER, T>,
        ready: &mut Ready,
        invoke_ctx: InvokeContext,
    ) -> Option<ApplySnapResult> {
        if invoke_ctx.has_snapshot() {
            // When apply snapshot, there is no log applied and not compacted yet.
            self.raft_log_size_hint = 0;
        }

        let apply_snap_result = self.mut_store().post_ready(invoke_ctx);
        if apply_snap_result.is_some() {
            // The peer may change from learner to voter after snapshot applied.
            let peer = self
                .region()
                .get_peers()
                .iter()
                .find(|p| p.get_id() == self.peer.get_id())
                .unwrap()
                .clone();
            if peer != self.peer {
                info!(
                    "meta changed in applying snapshot";
                    "region_id" => self.region_id,
                    "peer_id" => self.peer.get_id(),
                    "before" => ?self.peer,
                    "after" => ?peer,
                );
                self.peer = peer;
            };
        }

        if !self.is_leader() {
            fail_point!("raft_before_follower_send");
            if self.is_applying_snapshot() {
                self.pending_messages = mem::replace(&mut ready.messages, vec![]);
            } else {
                self.send(
                    &mut ctx.trans,
                    ready.messages.drain(..),
                    &mut ctx.raft_metrics.message,
                );
                ctx.need_flush_trans = true;
            }
        }

        if apply_snap_result.is_some() {
            self.activate(ctx);
            let mut meta = ctx.store_meta.lock().unwrap();
            meta.readers
                .insert(self.region_id, ReadDelegate::from_peer(self));
        }

        apply_snap_result
    }

    pub fn handle_raft_ready_apply<T>(
        &mut self,
        ctx: &mut PollContext<EK, ER, T>,
        ready: &mut Ready,
        invoke_ctx: &InvokeContext,
    ) {
        // Call `handle_raft_committed_entries` directly here may lead to inconsistency.
        // In some cases, there will be some pending committed entries when applying a
        // snapshot. If we call `handle_raft_committed_entries` directly, these updates
        // will be written to disk. Because we apply snapshot asynchronously, so these
        // updates will soon be removed. But the soft state of raft is still be updated
        // in memory. Hence when handle ready next time, these updates won't be included
        // in `ready.committed_entries` again, which will lead to inconsistency.
        if ready.snapshot().is_empty() {
            debug_assert!(!invoke_ctx.has_snapshot() && !self.get_store().is_applying_snapshot());
            let committed_entries = ready.committed_entries.take().unwrap();
            // leader needs to update lease and last committed split index.
            let mut lease_to_be_updated = self.is_leader();
            for entry in committed_entries.iter().rev() {
                // raft meta is very small, can be ignored.
                self.raft_log_size_hint += entry.get_data().len() as u64;
                if lease_to_be_updated {
                    let propose_time = self
                        .proposals
                        .find_propose_time((entry.get_term(), entry.get_index()));
                    if let Some(propose_time) = propose_time {
                        ctx.raft_metrics.commit_log.observe(duration_to_sec(
                            (ctx.current_time.unwrap() - propose_time).to_std().unwrap(),
                        ));
                        self.maybe_renew_leader_lease(propose_time, ctx, None);
                        lease_to_be_updated = false;
                    }
                }

                fail_point!(
                    "leader_commit_prepare_merge",
                    {
                        let ctx = ProposalContext::from_bytes(&entry.context);
                        self.is_leader()
                            && entry.term == self.term()
                            && ctx.contains(ProposalContext::PREPARE_MERGE)
                    },
                    |_| {}
                );

                fail_point!(
                    "before_send_rollback_merge_1003",
                    if self.peer_id() != 1003 {
                        false
                    } else {
                        let index = entry.get_index();
                        let data = entry.get_data();
                        if data.is_empty() || entry.get_entry_type() != EntryType::EntryNormal {
                            false
                        } else {
                            let cmd: RaftCmdRequest = util::parse_data_at(data, index, &self.tag);
                            cmd.has_admin_request()
                                && cmd.get_admin_request().get_cmd_type()
                                    == AdminCmdType::RollbackMerge
                        }
                    },
                    |_| {}
                );
            }
            if !committed_entries.is_empty() {
                self.last_applying_idx = committed_entries.last().unwrap().get_index();
                if self.last_applying_idx >= self.last_urgent_proposal_idx {
                    // Urgent requests are flushed, make it lazy again.
                    self.raft_group.skip_bcast_commit(true);
                    self.last_urgent_proposal_idx = u64::MAX;
                }
                let committed_index = self.raft_group.raft.raft_log.committed;
                let term = self.raft_group.raft.raft_log.term(committed_index).unwrap();
                let mut cbs = self.proposals.take(committed_index, term);
                cbs.iter_mut().for_each(|p| {
                    if p.must_pass_epoch_check {
                        // In this case the apply can be guaranteed to be successful. Invoke the
                        // on_committed callback if necessary.
                        p.cb.invoke_committed();
                    }
                });
                let apply = Apply::new(
                    self.peer_id(),
                    self.region_id,
                    self.term(),
                    committed_entries,
                    self.get_store().committed_index(),
                    committed_index,
                    term,
                    cbs,
                );
                ctx.apply_router
                    .schedule_task(self.region_id, ApplyTask::apply(apply));
            }
            fail_point!("after_send_to_apply_1003", self.peer_id() == 1003, |_| {});
            // Check whether there is a pending generate snapshot task, the task
            // needs to be sent to the apply system.
            // Always sending snapshot task behind apply task, so it gets latest
            // snapshot.
            if let Some(gen_task) = self.mut_store().take_gen_snap_task() {
                self.pending_request_snapshot_count
                    .fetch_add(1, Ordering::SeqCst);
                ctx.apply_router
                    .schedule_task(self.region_id, ApplyTask::Snapshot(gen_task));
            }
        }

        self.apply_reads(ctx, ready);
    }

    pub fn handle_raft_ready_advance(&mut self, ready: Ready) {
        if !ready.snapshot().is_empty() {
            // Snapshot's metadata has been applied.
            self.last_applying_idx = self.get_store().truncated_index();
            self.raft_group.advance_append(ready);
            // Because we only handle raft ready when not applying snapshot, so following
            // line won't be called twice for the same snapshot.
            self.raft_group.advance_apply(self.last_applying_idx);
            self.cmd_epoch_checker.advance_apply(
                self.last_applying_idx,
                self.term(),
                self.raft_group.store().region(),
            );
        } else {
            self.raft_group.advance_append(ready);
        }
        self.proposals.gc();
    }

    fn response_read<T>(
        &self,
        read: &mut ReadIndexRequest<EK::Snapshot>,
        ctx: &mut PollContext<EK, ER, T>,
        replica_read: bool,
    ) {
        debug!(
            "handle reads with a read index";
            "request_id" => ?read.id,
            "region_id" => self.region_id,
            "peer_id" => self.peer.get_id(),
        );
        RAFT_READ_INDEX_PENDING_COUNT.sub(read.cmds.len() as i64);
        for (req, cb, mut read_index) in read.cmds.drain(..) {
            // leader reports key is locked
            if let Some(locked) = read.locked.take() {
                let mut response = raft_cmdpb::Response::default();
                response.mut_read_index().set_locked(*locked);
                let mut cmd_resp = RaftCmdResponse::default();
                cmd_resp.mut_responses().push(response);
                cb.invoke_read(ReadResponse {
                    response: cmd_resp,
                    snapshot: None,
                    txn_extra_op: TxnExtraOp::Noop,
                });
                continue;
            }
            if !replica_read {
                if read_index.is_none() {
                    // Actually, the read_index is none if and only if it's the first one in read.cmds.
                    // Starting from the second, all the following ones' read_index is not none.
                    read_index = read.read_index;
                }
                cb.invoke_read(self.handle_read(ctx, req, true, read_index));
                continue;
            }
            if req.get_header().get_replica_read() {
                // We should check epoch since the range could be changed.
                cb.invoke_read(self.handle_read(ctx, req, true, read.read_index));
            } else {
                // The request could be proposed when the peer was leader.
                // TODO: figure out that it's necessary to notify stale or not.
                let term = self.term();
                apply::notify_stale_req(term, cb);
            }
        }
    }

    /// Responses to the ready read index request on the replica, the replica is not a leader.
    fn post_pending_read_index_on_replica<T>(&mut self, ctx: &mut PollContext<EK, ER, T>) {
        while let Some(mut read) = self.pending_reads.pop_front() {
            // addition_request indicates an ongoing lock checking. We must wait until lock checking finished.
            if read.addition_request.is_some() {
                self.pending_reads.push_front(read);
                break;
            }

            assert!(read.read_index.is_some());
            let is_read_index_request = read.cmds.len() == 1
                && read.cmds[0].0.get_requests().len() == 1
                && read.cmds[0].0.get_requests()[0].get_cmd_type() == CmdType::ReadIndex;

            if is_read_index_request {
                self.response_read(&mut read, ctx, false);
            } else if self.ready_to_handle_unsafe_replica_read(read.read_index.unwrap()) {
                self.response_read(&mut read, ctx, true);
            } else {
                // TODO: `ReadIndex` requests could be blocked.
                self.pending_reads.push_front(read);
                break;
            }
        }
    }

    fn apply_reads<T>(&mut self, ctx: &mut PollContext<EK, ER, T>, ready: &Ready) {
        let mut propose_time = None;
        let states = ready.read_states().iter().map(|state| {
            let read_index_ctx = ReadIndexContext::parse(state.request_ctx.as_slice()).unwrap();
            (read_index_ctx.id, read_index_ctx.locked, state.index)
        });
        // The follower may lost `ReadIndexResp`, so the pending_reads does not
        // guarantee the orders are consistent with read_states. `advance` will
        // update the `read_index` of read request that before this successful
        // `ready`.
        if !self.is_leader() {
            // NOTE: there could still be some pending reads proposed by the peer when it was
            // leader. They will be cleared in `clear_uncommitted_on_role_change` later in
            // the function.
            self.pending_reads.advance_replica_reads(states);
            self.post_pending_read_index_on_replica(ctx);
        } else {
            self.pending_reads.advance_leader_reads(states);
            propose_time = self.pending_reads.last_ready().map(|r| r.renew_lease_time);
            if self.ready_to_handle_read() {
                while let Some(mut read) = self.pending_reads.pop_front() {
                    self.response_read(&mut read, ctx, false);
                }
            }
        }

        // Note that only after handle read_states can we identify what requests are
        // actually stale.
        if ready.ss().is_some() {
            let term = self.term();
            // all uncommitted reads will be dropped silently in raft.
            self.pending_reads.clear_uncommitted_on_role_change(term);
        }

        if let Some(propose_time) = propose_time {
            // `propose_time` is a placeholder, here cares about `Suspect` only,
            // and if it is in `Suspect` phase, the actual timestamp is useless.
            if self.leader_lease.inspect(Some(propose_time)) == LeaseState::Suspect {
                return;
            }
            self.maybe_renew_leader_lease(propose_time, ctx, None);
        }
    }

    pub fn post_apply<T>(
        &mut self,
        ctx: &mut PollContext<EK, ER, T>,
        apply_state: RaftApplyState,
        applied_index_term: u64,
        apply_metrics: &ApplyMetrics,
    ) -> bool {
        let mut has_ready = false;

        if self.is_applying_snapshot() {
            panic!("{} should not applying snapshot.", self.tag);
        }

        self.raft_group
            .advance_apply(apply_state.get_applied_index());

        self.cmd_epoch_checker.advance_apply(
            apply_state.get_applied_index(),
            self.term(),
            self.raft_group.store().region(),
        );

        let progress_to_be_updated = self.mut_store().applied_index_term() != applied_index_term;
        self.mut_store().set_applied_state(apply_state);
        self.mut_store().set_applied_term(applied_index_term);

        self.peer_stat.written_keys += apply_metrics.written_keys;
        self.peer_stat.written_bytes += apply_metrics.written_bytes;
        self.delete_keys_hint += apply_metrics.delete_keys_hint;
        let diff = self.size_diff_hint as i64 + apply_metrics.size_diff_hint;
        self.size_diff_hint = cmp::max(diff, 0) as u64;

        if self.has_pending_snapshot() && self.ready_to_handle_pending_snap() {
            has_ready = true;
        }
        if !self.is_leader() {
            self.post_pending_read_index_on_replica(ctx)
        } else if self.ready_to_handle_read() {
            while let Some(mut read) = self.pending_reads.pop_front() {
                self.response_read(&mut read, ctx, false);
            }
        }
        self.pending_reads.gc();

        // Only leaders need to update applied_index_term.
        if progress_to_be_updated && self.is_leader() {
            let progress = ReadProgress::applied_index_term(applied_index_term);
            let mut meta = ctx.store_meta.lock().unwrap();
            let reader = meta.readers.get_mut(&self.region_id).unwrap();
            self.maybe_update_read_progress(reader, progress);
        }
        has_ready
    }

    pub fn post_split(&mut self) {
        // Reset delete_keys_hint and size_diff_hint.
        self.delete_keys_hint = 0;
        self.size_diff_hint = 0;
    }

    /// Try to renew leader lease.
    fn maybe_renew_leader_lease<T>(
        &mut self,
        ts: Timespec,
        ctx: &mut PollContext<EK, ER, T>,
        progress: Option<ReadProgress>,
    ) {
        // A nonleader peer should never has leader lease.
        let read_progress = if !self.is_leader() {
            None
        } else if self.is_splitting() {
            // A splitting leader should not renew its lease.
            // Because we split regions asynchronous, the leader may read stale results
            // if splitting runs slow on the leader.
            debug!(
                "prevents renew lease while splitting";
                "region_id" => self.region_id,
                "peer_id" => self.peer.get_id(),
            );
            None
        } else if self.is_merging() {
            // A merging leader should not renew its lease.
            // Because we merge regions asynchronous, the leader may read stale results
            // if commit merge runs slow on sibling peers.
            debug!(
                "prevents renew lease while merging";
                "region_id" => self.region_id,
                "peer_id" => self.peer.get_id(),
            );
            None
        } else {
            self.leader_lease.renew(ts);
            let term = self.term();
            if let Some(remote_lease) = self.leader_lease.maybe_new_remote_lease(term) {
                Some(ReadProgress::leader_lease(remote_lease))
            } else {
                None
            }
        };
        if let Some(progress) = progress {
            let mut meta = ctx.store_meta.lock().unwrap();
            let reader = meta.readers.get_mut(&self.region_id).unwrap();
            self.maybe_update_read_progress(reader, progress);
        }
        if let Some(progress) = read_progress {
            let mut meta = ctx.store_meta.lock().unwrap();
            let reader = meta.readers.get_mut(&self.region_id).unwrap();
            self.maybe_update_read_progress(reader, progress);
        }
    }

    fn maybe_update_read_progress(&self, reader: &mut ReadDelegate, progress: ReadProgress) {
        if self.pending_remove {
            return;
        }
        debug!(
            "update read progress";
            "region_id" => self.region_id,
            "peer_id" => self.peer.get_id(),
            "progress" => ?progress,
        );
        reader.update(progress);
    }

    pub fn maybe_campaign(&mut self, parent_is_leader: bool) -> bool {
        if self.region().get_peers().len() <= 1 {
            // The peer campaigned when it was created, no need to do it again.
            return false;
        }

        if !parent_is_leader {
            return false;
        }

        // If last peer is the leader of the region before split, it's intuitional for
        // it to become the leader of new split region.
        let _ = self.raft_group.campaign();
        true
    }

    /// Propose a request.
    ///
    /// Return true means the request has been proposed successfully.
    pub fn propose<T: Transport>(
        &mut self,
        ctx: &mut PollContext<EK, ER, T>,
        mut cb: Callback<EK::Snapshot>,
        req: RaftCmdRequest,
        mut err_resp: RaftCmdResponse,
    ) -> bool {
        if self.pending_remove {
            return false;
        }

        ctx.raft_metrics.propose.all += 1;

        let req_admin_cmd_type = if !req.has_admin_request() {
            None
        } else {
            Some(req.get_admin_request().get_cmd_type())
        };
        let is_urgent = is_request_urgent(&req);

        let policy = self.inspect(&req);
        let res = match policy {
            Ok(RequestPolicy::ReadLocal) => {
                self.read_local(ctx, req, cb);
                return false;
            }
            Ok(RequestPolicy::ReadIndex) => return self.read_index(ctx, req, err_resp, cb),
            Ok(RequestPolicy::ProposeNormal) => self.propose_normal(ctx, req),
            Ok(RequestPolicy::ProposeTransferLeader) => {
                return self.propose_transfer_leader(ctx, req, cb);
            }
            Ok(RequestPolicy::ProposeConfChange) => self.propose_conf_change(ctx, &req),
            Err(e) => Err(e),
        };

        match res {
            Err(e) => {
                cmd_resp::bind_error(&mut err_resp, e);
                cb.invoke_with_response(err_resp);
                false
            }
            Ok(Either::Right(idx)) => {
                if !cb.is_none() {
                    self.cmd_epoch_checker.attach_to_conflict_cmd(idx, cb);
                }
                false
            }
            Ok(Either::Left(idx)) => {
                let has_applied_to_current_term = self.has_applied_to_current_term();
                if has_applied_to_current_term {
                    // After this peer has applied to current term and passed above checking including `cmd_epoch_checker`,
                    // we can safely guarantee that this proposal will be committed if there is no abnormal leader transfer
                    // in the near future. Thus proposed callback can be called.
                    cb.invoke_proposed();
                }
                if is_urgent {
                    self.last_urgent_proposal_idx = idx;
                    // Eager flush to make urgent proposal be applied on all nodes as soon as
                    // possible.
                    self.raft_group.skip_bcast_commit(false);
                }
                self.should_wake_up = true;
                let p = Proposal {
                    is_conf_change: req_admin_cmd_type == Some(AdminCmdType::ChangePeer),
                    index: idx,
                    term: self.term(),
                    cb,
                    renew_lease_time: None,
                    must_pass_epoch_check: has_applied_to_current_term,
                };
                if let Some(cmd_type) = req_admin_cmd_type {
                    self.cmd_epoch_checker
                        .post_propose(cmd_type, idx, self.term());
                }
                self.post_propose(ctx, p);
                true
            }
        }
    }

    fn post_propose<T>(
        &mut self,
        poll_ctx: &mut PollContext<EK, ER, T>,
        mut p: Proposal<EK::Snapshot>,
    ) {
        // Try to renew leader lease on every consistent read/write request.
        if poll_ctx.current_time.is_none() {
            poll_ctx.current_time = Some(monotonic_raw_now());
        }
        p.renew_lease_time = poll_ctx.current_time;

        self.proposals.push(p);
    }

    // TODO: set higher election priority of voter/incoming voter than demoting voter
    /// Validate the `ConfChange` requests and check whether it's safe to
    /// propose these conf change requests.
    /// It's safe iff at least the quorum of the Raft group is still healthy
    /// right after all conf change is applied.
    /// If 'allow_remove_leader' is false then the peer to be removed should
    /// not be the leader.
    fn check_conf_change<T>(
        &mut self,
        ctx: &mut PollContext<EK, ER, T>,
        change_peers: &[ChangePeerRequest],
        cc: &impl ConfChangeI,
    ) -> Result<()> {
        // Check whether current joint state can handle this request
        let mut after_progress = self.check_joint_state(cc)?;
        let current_progress = self.raft_group.status().progress.unwrap().clone();
        let kind = ConfChangeKind::confchange_kind(change_peers.len());

        // Leaving joint state, skip check
        if kind == ConfChangeKind::LeaveJoint {
            return Ok(());
        }

        // Check whether this request is valid
        let mut check_dup = HashSet::default();
        let mut only_learner_change = true;
        let current_voter = current_progress.conf().voters().ids();
        for cp in change_peers.iter() {
            let (change_type, peer) = (cp.get_change_type(), cp.get_peer());
            match (change_type, peer.get_role()) {
                (ConfChangeType::RemoveNode, PeerRole::Voter) if kind != ConfChangeKind::Simple => {
                    return Err(box_err!(
                        "{} invalid conf change request: {:?}, can not remove voter directly",
                        self.tag,
                        cp
                    ));
                }
                (ConfChangeType::RemoveNode, _)
                | (ConfChangeType::AddNode, PeerRole::Voter)
                | (ConfChangeType::AddLearnerNode, PeerRole::Learner) => {}
                _ => {
                    return Err(box_err!(
                        "{} invalid conf change request: {:?}",
                        self.tag,
                        cp
                    ));
                }
            }

            if !check_dup.insert(peer.get_id()) {
                return Err(box_err!(
                    "{} invalid conf change request, have multiple commands for the same peer {}",
                    self.tag,
                    peer.get_id()
                ));
            }

            if peer.get_id() == self.peer_id()
                && (change_type == ConfChangeType::RemoveNode
                    // In Joint confchange, the leader is allowed to be DemotingVoter
                    || (kind == ConfChangeKind::Simple
                        && change_type == ConfChangeType::AddLearnerNode))
                && !ctx.cfg.allow_remove_leader
            {
                return Err(box_err!(
                    "{} ignore remove leader or demote leader",
                    self.tag
                ));
            }

            if current_voter.contains(peer.get_id()) || change_type == ConfChangeType::AddNode {
                only_learner_change = false;
            }
        }

        // Multiple changes that only effect learner will not product `IncommingVoter` or `DemotingVoter`
        // after apply, but raftstore layer and PD rely on these roles to detect joint state
        if kind != ConfChangeKind::Simple && only_learner_change {
            return Err(box_err!(
                "{} invalid conf change request, multiple changes that only effect learner",
                self.tag
            ));
        }

        let promoted_commit_index = after_progress.maximal_committed_index().0;
        if current_progress.is_singleton() // It's always safe if there is only one node in the cluster.
            || promoted_commit_index >= self.get_store().truncated_index()
        {
            return Ok(());
        }

        PEER_ADMIN_CMD_COUNTER_VEC
            .with_label_values(&["conf_change", "reject_unsafe"])
            .inc();

        // Waking it up to replicate logs to candidate.
        self.should_wake_up = true;
        Err(box_err!(
            "{} unsafe to perform conf change {:?}, before: {:?}, after: {:?}, truncated index {}, promoted commit index {}",
            self.tag,
            change_peers,
            current_progress.conf().to_conf_state(),
            after_progress.conf().to_conf_state(),
            self.get_store().truncated_index(),
            promoted_commit_index
        ))
    }

    /// Check if current joint state can handle this confchange
    fn check_joint_state(&mut self, cc: &impl ConfChangeI) -> Result<ProgressTracker> {
        let cc = &cc.as_v2();
        let mut prs = self.raft_group.status().progress.unwrap().clone();
        let mut changer = Changer::new(&prs);
        let (cfg, changes) = if cc.leave_joint() {
            changer.leave_joint()?
        } else if let Some(auto_leave) = cc.enter_joint() {
            changer.enter_joint(auto_leave, &cc.changes)?
        } else {
            changer.simple(&cc.changes)?
        };
        prs.apply_conf(cfg, changes, self.raft_group.raft.raft_log.last_index());
        Ok(prs)
    }

    fn transfer_leader(&mut self, peer: &metapb::Peer) {
        info!(
            "transfer leader";
            "region_id" => self.region_id,
            "peer_id" => self.peer.get_id(),
            "peer" => ?peer,
        );

        self.raft_group.transfer_leader(peer.get_id());
    }

    fn pre_transfer_leader(&mut self, peer: &metapb::Peer) -> bool {
        // Checks if safe to transfer leader.
        if self.raft_group.raft.has_pending_conf() {
            info!(
                "reject transfer leader due to pending conf change";
                "region_id" => self.region_id,
                "peer_id" => self.peer.get_id(),
                "peer" => ?peer,
            );
            return false;
        }

        // Broadcast heartbeat to make sure followers commit the entries immediately.
        // It's only necessary to ping the target peer, but ping all for simplicity.
        self.raft_group.ping();
        let mut msg = eraftpb::Message::new();
        msg.set_to(peer.get_id());
        msg.set_msg_type(eraftpb::MessageType::MsgTransferLeader);
        msg.set_from(self.peer_id());
        // log term here represents the term of last log. For leader, the term of last
        // log is always its current term. Not just set term because raft library forbids
        // setting it for MsgTransferLeader messages.
        msg.set_log_term(self.term());
        self.raft_group.raft.msgs.push(msg);
        true
    }

    fn ready_to_transfer_leader<T>(
        &self,
        ctx: &mut PollContext<EK, ER, T>,
        mut index: u64,
        peer: &metapb::Peer,
    ) -> Option<&'static str> {
        let peer_id = peer.get_id();
        let status = self.raft_group.status();
        let progress = status.progress.unwrap();

        if !progress.conf().voters().contains(peer_id) {
            return Some("non voter");
        }

        for (id, pr) in progress.iter() {
            if pr.state == ProgressState::Snapshot {
                return Some("pending snapshot");
            }
            if *id == peer_id && index == 0 {
                // index will be zero if it's sent from an instance without
                // pre-transfer-leader feature. Set it to matched to make it
                // possible to transfer leader to an older version. It may be
                // useful during rolling restart.
                index = pr.matched;
            }
        }

        if self.raft_group.raft.has_pending_conf()
            || self.raft_group.raft.pending_conf_index > index
        {
            return Some("pending conf change");
        }

        let last_index = self.get_store().last_index();
        if last_index >= index + ctx.cfg.leader_transfer_max_log_lag {
            return Some("log gap");
        }
        None
    }

    fn read_local<T>(
        &mut self,
        ctx: &mut PollContext<EK, ER, T>,
        req: RaftCmdRequest,
        cb: Callback<EK::Snapshot>,
    ) {
        ctx.raft_metrics.propose.local_read += 1;
        cb.invoke_read(self.handle_read(ctx, req, false, Some(self.get_store().committed_index())))
    }

    fn pre_read_index(&self) -> Result<()> {
        fail_point!(
            "before_propose_readindex",
            |s| if s.map_or(true, |s| s.parse().unwrap_or(true)) {
                Ok(())
            } else {
                Err(box_err!(
                    "{} can not read due to injected failure",
                    self.tag
                ))
            }
        );

        // See more in ready_to_handle_read().
        if self.is_splitting() {
            return Err(box_err!("{} can not read index due to split", self.tag));
        }
        if self.is_merging() {
            return Err(box_err!("{} can not read index due to merge", self.tag));
        }
        Ok(())
    }

    pub fn has_unresolved_reads(&self) -> bool {
        self.pending_reads.has_unresolved()
    }

    /// `ReadIndex` requests could be lost in network, so on followers commands could queue in
    /// `pending_reads` forever. Sending a new `ReadIndex` periodically can resolve this.
    pub fn retry_pending_reads(&mut self, cfg: &Config) {
        if self.is_leader()
            || !self.pending_reads.check_needs_retry(cfg)
            || self.pre_read_index().is_err()
        {
            return;
        }

        let read = self.pending_reads.back_mut().unwrap();
        debug_assert!(read.read_index.is_none());
        self.raft_group
            .read_index(ReadIndexContext::fields_to_bytes(
                read.id,
                read.addition_request.as_deref(),
                None,
            ));
        debug!(
            "request to get a read index";
            "request_id" => ?read.id,
            "region_id" => self.region_id,
            "peer_id" => self.peer.get_id(),
        );
    }

    // Returns a boolean to indicate whether the `read` is proposed or not.
    // For these cases it won't be proposed:
    // 1. The region is in merging or splitting;
    // 2. The message is stale and dropped by the Raft group internally;
    // 3. There is already a read request proposed in the current lease;
    fn read_index<T: Transport>(
        &mut self,
<<<<<<< HEAD
        poll_ctx: &mut PollContext<EK, ER, T, C>,
        mut req: RaftCmdRequest,
=======
        poll_ctx: &mut PollContext<EK, ER, T>,
        req: RaftCmdRequest,
>>>>>>> 75f9982d
        mut err_resp: RaftCmdResponse,
        cb: Callback<EK::Snapshot>,
    ) -> bool {
        if let Err(e) = self.pre_read_index() {
            debug!(
                "prevents unsafe read index";
                "region_id" => self.region_id,
                "peer_id" => self.peer.get_id(),
                "err" => ?e,
            );
            poll_ctx.raft_metrics.propose.unsafe_read_index += 1;
            cmd_resp::bind_error(&mut err_resp, e);
            cb.invoke_with_response(err_resp);
            self.should_wake_up = true;
            return false;
        }

        let renew_lease_time = monotonic_raw_now();
        if self.is_leader() {
            match self.inspect_lease() {
                // Here combine the new read request with the previous one even if the lease expired is
                // ok because in this case, the previous read index must be sent out with a valid
                // lease instead of a suspect lease. So there must no pending transfer-leader proposals
                // before or after the previous read index, and the lease can be renewed when get
                // heartbeat responses.
                LeaseState::Valid | LeaseState::Expired => {
                    let committed_index = self.get_store().committed_index();
                    if let Some(read) = self.pending_reads.back_mut() {
                        let max_lease = poll_ctx.cfg.raft_store_max_leader_lease();
                        if read.renew_lease_time + max_lease > renew_lease_time {
                            read.push_command(req, cb, committed_index);
                            return false;
                        }
                    }
                }
                // If the current lease is suspect, new read requests can't be appended into
                // `pending_reads` because if the leader is transferred, the latest read could
                // be dirty.
                _ => {}
            }
        }

        // When a replica cannot detect any leader, `MsgReadIndex` will be dropped, which would
        // cause a long time waiting for a read response. Then we should return an error directly
        // in this situation.
        if !self.is_leader() && self.leader_id() == INVALID_ID {
            poll_ctx.raft_metrics.invalid_proposal.read_index_no_leader += 1;
            // The leader may be hibernated, send a message for trying to awaken the leader.
            if self.bcast_wake_up_time.is_none()
                || self.bcast_wake_up_time.as_ref().unwrap().elapsed()
                    >= Duration::from_millis(MIN_BCAST_WAKE_UP_INTERVAL)
            {
                self.bcast_wake_up_message(poll_ctx);
                self.bcast_wake_up_time = Some(UtilInstant::now_coarse());

                let task = PdTask::QueryRegionLeader {
                    region_id: self.region_id,
                };
                if let Err(e) = poll_ctx.pd_scheduler.schedule(task) {
                    error!(
                        "failed to notify pd";
                        "region_id" => self.region_id,
                        "peer_id" => self.peer_id(),
                        "err" => %e,
                    )
                }
            }
            self.should_wake_up = true;
            cmd_resp::bind_error(&mut err_resp, Error::NotLeader(self.region_id, None));
            cb.invoke_with_response(err_resp);
            return false;
        }

        // Should we call pre_propose here?
        let last_pending_read_count = self.raft_group.raft.pending_read_count();
        let last_ready_read_count = self.raft_group.raft.ready_read_count();

        poll_ctx.raft_metrics.propose.read_index += 1;

        self.bcast_wake_up_time = None;

        let id = Uuid::new_v4();
        let request = req
            .mut_requests()
            .get_mut(0)
            .filter(|req| req.has_read_index())
            .map(|req| req.take_read_index());
        self.raft_group
            .read_index(ReadIndexContext::fields_to_bytes(
                id,
                request.as_ref(),
                None,
            ));

        let pending_read_count = self.raft_group.raft.pending_read_count();
        let ready_read_count = self.raft_group.raft.ready_read_count();

        if pending_read_count == last_pending_read_count
            && ready_read_count == last_ready_read_count
            && self.is_leader()
        {
            // The message gets dropped silently, can't be handled anymore.
            apply::notify_stale_req(self.term(), cb);
            return false;
        }

        let mut read = ReadIndexRequest::with_command(id, req, cb, renew_lease_time);
        read.addition_request = request.map(Box::new);
        self.pending_reads.push_back(read, self.is_leader());
        self.should_wake_up = true;

        debug!(
            "request to get a read index";
            "request_id" => ?id,
            "region_id" => self.region_id,
            "peer_id" => self.peer.get_id(),
            "is_leader" => self.is_leader(),
        );

        // TimeoutNow has been sent out, so we need to propose explicitly to
        // update leader lease.
        if self.leader_lease.inspect(Some(renew_lease_time)) == LeaseState::Suspect {
            let req = RaftCmdRequest::default();
            if let Ok(Either::Left(index)) = self.propose_normal(poll_ctx, req) {
                let p = Proposal {
                    is_conf_change: false,
                    index,
                    term: self.term(),
                    cb: Callback::None,
                    renew_lease_time: Some(renew_lease_time),
                    must_pass_epoch_check: false,
                };
                self.post_propose(poll_ctx, p);
            }
        }

        true
    }

    /// Returns (minimal matched, minimal committed_index)
    ///
    /// For now, it is only used in merge.
    pub fn get_min_progress(&self) -> Result<(u64, u64)> {
        let (mut min_m, mut min_c) = (None, None);
        if let Some(progress) = self.raft_group.status().progress {
            for (id, pr) in progress.iter() {
                // Reject merge if there is any pending request snapshot,
                // because a target region may merge a source region which is in
                // an invalid state.
                if pr.state == ProgressState::Snapshot
                    || pr.pending_request_snapshot != INVALID_INDEX
                {
                    return Err(box_err!(
                        "there is a pending snapshot peer {} [{:?}], skip merge",
                        id,
                        pr
                    ));
                }
                if min_m.unwrap_or(u64::MAX) > pr.matched {
                    min_m = Some(pr.matched);
                }
                if min_c.unwrap_or(u64::MAX) > pr.committed_index {
                    min_c = Some(pr.committed_index);
                }
            }
        }
        Ok((min_m.unwrap_or(0), min_c.unwrap_or(0)))
    }

    fn pre_propose_prepare_merge<T>(
        &self,
        ctx: &mut PollContext<EK, ER, T>,
        req: &mut RaftCmdRequest,
    ) -> Result<()> {
        let last_index = self.raft_group.raft.raft_log.last_index();
        let (min_matched, min_committed) = self.get_min_progress()?;
        if min_matched == 0
            || min_committed == 0
            || last_index - min_matched > ctx.cfg.merge_max_log_gap
            || last_index - min_committed > ctx.cfg.merge_max_log_gap * 2
        {
            return Err(box_err!(
                "log gap from matched: {} or committed: {} to last index: {} is too large, skip merge",
                min_matched,
                min_committed,
                last_index
            ));
        }
        assert!(min_matched >= min_committed);
        let mut entry_size = 0;
        for entry in self
            .raft_group
            .raft
            .raft_log
            .entries(min_committed + 1, NO_LIMIT)?
        {
            // commit merge only contains entries start from min_matched + 1
            if entry.index > min_matched {
                entry_size += entry.get_data().len();
            }
            if entry.get_entry_type() == EntryType::EntryConfChange
                || entry.get_entry_type() == EntryType::EntryConfChangeV2
            {
                return Err(box_err!(
                    "{} log gap contains conf change, skip merging.",
                    self.tag
                ));
            }
            if entry.get_data().is_empty() {
                continue;
            }
            let cmd: RaftCmdRequest =
                util::parse_data_at(entry.get_data(), entry.get_index(), &self.tag);
            if !cmd.has_admin_request() {
                continue;
            }
            let cmd_type = cmd.get_admin_request().get_cmd_type();
            match cmd_type {
                AdminCmdType::TransferLeader
                | AdminCmdType::ComputeHash
                | AdminCmdType::VerifyHash
                | AdminCmdType::InvalidAdmin => continue,
                _ => {}
            }
            // Any command that can change epoch or log gap should be rejected.
            return Err(box_err!(
                "log gap contains admin request {:?}, skip merging.",
                cmd_type
            ));
        }
        if entry_size as f64 > ctx.cfg.raft_entry_max_size.0 as f64 * 0.9 {
            return Err(box_err!(
                "log gap size exceed entry size limit, skip merging."
            ));
        }
        req.mut_admin_request()
            .mut_prepare_merge()
            .set_min_index(min_matched + 1);
        Ok(())
    }

    fn pre_propose<T>(
        &self,
        poll_ctx: &mut PollContext<EK, ER, T>,
        req: &mut RaftCmdRequest,
    ) -> Result<ProposalContext> {
        poll_ctx.coprocessor_host.pre_propose(self.region(), req)?;
        let mut ctx = ProposalContext::empty();

        if get_sync_log_from_request(req) {
            ctx.insert(ProposalContext::SYNC_LOG);
        }

        if !req.has_admin_request() {
            return Ok(ctx);
        }

        match req.get_admin_request().get_cmd_type() {
            AdminCmdType::Split | AdminCmdType::BatchSplit => ctx.insert(ProposalContext::SPLIT),
            AdminCmdType::PrepareMerge => {
                self.pre_propose_prepare_merge(poll_ctx, req)?;
                ctx.insert(ProposalContext::PREPARE_MERGE);
            }
            _ => {}
        }

        Ok(ctx)
    }

    /// Propose normal request to raft
    ///
    /// Returns Ok(Either::Left(index)) means the proposal is proposed successfully and is located on `index` position.
    /// Ok(Either::Right(index)) means the proposal is rejected by `CmdEpochChecker` and the `index` is the position of
    /// the last conflict admin cmd.
    fn propose_normal<T>(
        &mut self,
        poll_ctx: &mut PollContext<EK, ER, T>,
        mut req: RaftCmdRequest,
    ) -> Result<Either<u64, u64>> {
        if self.pending_merge_state.is_some()
            && req.get_admin_request().get_cmd_type() != AdminCmdType::RollbackMerge
        {
            return Err(box_err!(
                "{} peer in merging mode, can't do proposal.",
                self.tag
            ));
        }

        poll_ctx.raft_metrics.propose.normal += 1;

        if self.has_applied_to_current_term() {
            // Only when applied index's term is equal to current leader's term, the information
            // in epoch checker is up to date and can be used to check epoch.
            if let Some(index) = self
                .cmd_epoch_checker
                .propose_check_epoch(&req, self.term())
            {
                return Ok(Either::Right(index));
            }
        } else if req.has_admin_request() {
            // The admin request is rejected because it may need to update epoch checker which
            // introduces an uncertainty and may breaks the correctness of epoch checker.
            return Err(box_err!(
                "{} peer has not applied to current term, applied_term {}, current_term {}",
                self.tag,
                self.get_store().applied_index_term(),
                self.term()
            ));
        }

        // TODO: validate request for unexpected changes.
        let ctx = match self.pre_propose(poll_ctx, &mut req) {
            Ok(ctx) => ctx,
            Err(e) => {
                warn!(
                    "skip proposal";
                    "region_id" => self.region_id,
                    "peer_id" => self.peer.get_id(),
                    "err" => ?e,
                    "error_code" => %e.error_code(),
                );
                return Err(e);
            }
        };

        let data = req.write_to_bytes()?;

        // TODO: use local histogram metrics
        PEER_PROPOSE_LOG_SIZE_HISTOGRAM.observe(data.len() as f64);

        if data.len() as u64 > poll_ctx.cfg.raft_entry_max_size.0 {
            error!(
                "entry is too large";
                "region_id" => self.region_id,
                "peer_id" => self.peer.get_id(),
                "size" => data.len(),
            );
            return Err(Error::RaftEntryTooLarge(self.region_id, data.len() as u64));
        }

        let propose_index = self.next_proposal_index();
        self.raft_group.propose(ctx.to_vec(), data)?;
        if self.next_proposal_index() == propose_index {
            // The message is dropped silently, this usually due to leader absence
            // or transferring leader. Both cases can be considered as NotLeader error.
            return Err(Error::NotLeader(self.region_id, None));
        }

        if ctx.contains(ProposalContext::PREPARE_MERGE) {
            self.last_proposed_prepare_merge_idx = propose_index;
        }

        Ok(Either::Left(propose_index))
    }

    fn execute_transfer_leader<T>(
        &mut self,
        ctx: &mut PollContext<EK, ER, T>,
        msg: &eraftpb::Message,
    ) {
        // log_term is set by original leader, represents the term last log is written
        // in, which should be equal to the original leader's term.
        if msg.get_log_term() != self.term() {
            return;
        }

        if self.is_leader() {
            let from = match self.get_peer_from_cache(msg.get_from()) {
                Some(p) => p,
                None => return,
            };
            match self.ready_to_transfer_leader(ctx, msg.get_index(), &from) {
                Some(reason) => {
                    info!(
                        "reject to transfer leader";
                        "region_id" => self.region_id,
                        "peer_id" => self.peer.get_id(),
                        "to" => ?from,
                        "reason" => reason,
                        "index" => msg.get_index(),
                        "last_index" => self.get_store().last_index(),
                    );
                }
                None => {
                    self.transfer_leader(&from);
                    self.should_wake_up = true;
                }
            }
            return;
        }

        if self.is_applying_snapshot()
            || self.has_pending_snapshot()
            || msg.get_from() != self.leader_id()
        {
            info!(
                "reject transferring leader";
                "region_id" =>self.region_id,
                "peer_id" => self.peer.get_id(),
                "from" => msg.get_from(),
            );
            return;
        }

        let mut msg = eraftpb::Message::new();
        msg.set_from(self.peer_id());
        msg.set_to(self.leader_id());
        msg.set_msg_type(eraftpb::MessageType::MsgTransferLeader);
        msg.set_index(self.get_store().applied_index());
        msg.set_log_term(self.term());
        self.raft_group.raft.msgs.push(msg);
    }

    /// Return true to if the transfer leader request is accepted.
    ///
    /// When transferring leadership begins, leader sends a pre-transfer
    /// to target follower first to ensures it's ready to become leader.
    /// After that the real transfer leader process begin.
    ///
    /// 1. pre_transfer_leader on leader:
    ///     Leader will send a MsgTransferLeader to follower.
    /// 2. execute_transfer_leader on follower
    ///     If follower passes all necessary checks, it will reply an
    ///     ACK with type MsgTransferLeader and its promised persistent index.
    /// 3. execute_transfer_leader on leader:
    ///     Leader checks if it's appropriate to transfer leadership. If it
    ///     does, it calls raft transfer_leader API to do the remaining work.
    ///
    /// See also: tikv/rfcs#37.
    fn propose_transfer_leader<T>(
        &mut self,
        ctx: &mut PollContext<EK, ER, T>,
        req: RaftCmdRequest,
        cb: Callback<EK::Snapshot>,
    ) -> bool {
        ctx.raft_metrics.propose.transfer_leader += 1;

        let transfer_leader = get_transfer_leader_cmd(&req).unwrap();
        let peer = transfer_leader.get_peer();

        let transferred = self.pre_transfer_leader(peer);

        // transfer leader command doesn't need to replicate log and apply, so we
        // return immediately. Note that this command may fail, we can view it just as an advice
        cb.invoke_with_response(make_transfer_leader_response());

        transferred
    }

    // Fails in such cases:
    // 1. A pending conf change has not been applied yet;
    // 2. Removing the leader is not allowed in the configuration;
    // 3. The conf change makes the raft group not healthy;
    // 4. The conf change is dropped by raft group internally.
    /// Returns Ok(Either::Left(index)) means the proposal is proposed successfully and is located on `index` position.
    /// Ok(Either::Right(index)) means the proposal is rejected by `CmdEpochChecker` and the `index` is the position of
    /// the last conflict admin cmd.
    fn propose_conf_change<T>(
        &mut self,
        ctx: &mut PollContext<EK, ER, T>,
        req: &RaftCmdRequest,
    ) -> Result<Either<u64, u64>> {
        if self.pending_merge_state.is_some() {
            return Err(box_err!(
                "{} peer in merging mode, can't do proposal.",
                self.tag
            ));
        }
        if self.raft_group.raft.pending_conf_index > self.get_store().applied_index() {
            info!(
                "there is a pending conf change, try later";
                "region_id" => self.region_id,
                "peer_id" => self.peer.get_id(),
            );
            return Err(box_err!(
                "{} there is a pending conf change, try later",
                self.tag
            ));
        }
        // Actually, according to the implementation of conf change in raft-rs, this check must be
        // passed if the previous check that `pending_conf_index` should be less than or equal to
        // `self.get_store().applied_index()` is passed.
        if self.get_store().applied_index_term() != self.term() {
            return Err(box_err!(
                "{} peer has not applied to current term, applied_term {}, current_term {}",
                self.tag,
                self.get_store().applied_index_term(),
                self.term()
            ));
        }
        if let Some(index) = self
            .cmd_epoch_checker
            .propose_check_epoch(&req, self.term())
        {
            return Ok(Either::Right(index));
        }

        let data = req.write_to_bytes()?;
        let admin = req.get_admin_request();
        let res = if admin.has_change_peer() {
            self.propose_conf_change_internal(ctx, admin.get_change_peer(), data)
        } else if admin.has_change_peer_v2() {
            self.propose_conf_change_internal(ctx, admin.get_change_peer_v2(), data)
        } else {
            unreachable!()
        };
        if let Err(ref e) = res {
            warn!("failed to propose confchange"; "error" => ?e);
        }
        res.map(Either::Left)
    }

    // Fails in such cases:
    // 1. A pending conf change has not been applied yet;
    // 2. Removing the leader is not allowed in the configuration;
    // 3. The conf change makes the raft group not healthy;
    // 4. The conf change is dropped by raft group internally.
    fn propose_conf_change_internal<T, CP: ChangePeerI>(
        &mut self,
        ctx: &mut PollContext<EK, ER, T>,
        change_peer: CP,
        data: Vec<u8>,
    ) -> Result<u64> {
        let data_size = data.len();
        let cc = change_peer.to_confchange(data);
        let changes = change_peer.get_change_peers();

        self.check_conf_change(ctx, changes.as_ref(), &cc)?;

        ctx.raft_metrics.propose.conf_change += 1;
        // TODO: use local histogram metrics
        PEER_PROPOSE_LOG_SIZE_HISTOGRAM.observe(data_size as f64);
        info!(
            "propose conf change peer";
            "region_id" => self.region_id,
            "peer_id" => self.peer.get_id(),
            "changes" => ?changes.as_ref(),
            "kind" => ?ConfChangeKind::confchange_kind(changes.as_ref().len()),
        );

        let propose_index = self.next_proposal_index();
        self.raft_group
            .propose_conf_change(ProposalContext::SYNC_LOG.to_vec(), cc)?;
        if self.next_proposal_index() == propose_index {
            // The message is dropped silently, this usually due to leader absence
            // or transferring leader. Both cases can be considered as NotLeader error.
            return Err(Error::NotLeader(self.region_id, None));
        }

        Ok(propose_index)
    }

    fn handle_read<T>(
        &self,
        ctx: &mut PollContext<EK, ER, T>,
        req: RaftCmdRequest,
        check_epoch: bool,
        read_index: Option<u64>,
    ) -> ReadResponse<EK::Snapshot> {
        let region = self.region().clone();
        if check_epoch {
            if let Err(e) = check_region_epoch(&req, &region, true) {
                debug!("epoch not match"; "region_id" => region.get_id(), "err" => ?e);
                let mut response = cmd_resp::new_error(e);
                cmd_resp::bind_term(&mut response, self.term());
                return ReadResponse {
                    response,
                    snapshot: None,
                    txn_extra_op: TxnExtraOp::Noop,
                };
            }
        }
        let mut resp = ctx.execute(&req, &Arc::new(region), read_index, None);
        if let Some(snap) = resp.snapshot.as_mut() {
            snap.max_ts_sync_status = Some(self.max_ts_sync_status.clone());
        }
        resp.txn_extra_op = self.txn_extra_op.load();
        cmd_resp::bind_term(&mut resp.response, self.term());
        resp
    }

    pub fn term(&self) -> u64 {
        self.raft_group.raft.term
    }

    pub fn stop(&mut self) {
        self.mut_store().cancel_applying_snap();
        self.pending_reads.clear_all(None);
    }

    pub fn maybe_add_want_rollback_merge_peer(&mut self, peer_id: u64, extra_msg: &ExtraMessage) {
        if !self.is_leader() {
            return;
        }
        if let Some(ref state) = self.pending_merge_state {
            if state.get_commit() == extra_msg.get_premerge_commit() {
                self.add_want_rollback_merge_peer(peer_id);
            }
        }
    }

    pub fn add_want_rollback_merge_peer(&mut self, peer_id: u64) {
        assert!(self.pending_merge_state.is_some());
        self.want_rollback_merge_peers.insert(peer_id);
    }
}

impl<EK, ER> Peer<EK, ER>
where
    EK: KvEngine,
    ER: RaftEngine,
{
    pub fn insert_peer_cache(&mut self, peer: metapb::Peer) {
        self.peer_cache.borrow_mut().insert(peer.get_id(), peer);
    }

    pub fn remove_peer_from_cache(&mut self, peer_id: u64) {
        self.peer_cache.borrow_mut().remove(&peer_id);
    }

    pub fn get_peer_from_cache(&self, peer_id: u64) -> Option<metapb::Peer> {
        if peer_id == 0 {
            return None;
        }
        fail_point!("stale_peer_cache_2", peer_id == 2, |_| None);
        if let Some(peer) = self.peer_cache.borrow().get(&peer_id) {
            return Some(peer.clone());
        }

        // Try to find in region, if found, set in cache.
        for peer in self.region().get_peers() {
            if peer.get_id() == peer_id {
                self.peer_cache.borrow_mut().insert(peer_id, peer.clone());
                return Some(peer.clone());
            }
        }

        None
    }

    fn region_replication_status(&mut self) -> Option<RegionReplicationStatus> {
        if self.replication_mode_version == 0 {
            return None;
        }
        let mut status = RegionReplicationStatus::default();
        status.state_id = self.replication_mode_version;
        let state = if !self.replication_sync {
            if self.dr_auto_sync_state != DrAutoSyncState::Async {
                let res = self.raft_group.raft.check_group_commit_consistent();
                if Some(true) != res {
                    let mut buffer: SmallVec<[(u64, u64, u64); 5]> = SmallVec::new();
                    if self.get_store().applied_index_term() >= self.term() {
                        let progress = self.raft_group.raft.prs();
                        for (id, p) in progress.iter() {
                            if !progress.conf().voters().contains(*id) {
                                continue;
                            }
                            buffer.push((*id, p.commit_group_id, p.matched));
                        }
                    };
                    info!(
                        "still not reach integrity over label";
                        "status" => ?res,
                        "region_id" => self.region_id,
                        "peer_id" => self.peer.id,
                        "progress" => ?buffer
                    );
                } else {
                    self.replication_sync = true;
                }
                match res {
                    Some(true) => RegionReplicationState::IntegrityOverLabel,
                    Some(false) => RegionReplicationState::SimpleMajority,
                    None => RegionReplicationState::Unknown,
                }
            } else {
                RegionReplicationState::SimpleMajority
            }
        } else {
            RegionReplicationState::IntegrityOverLabel
        };
        status.set_state(state);
        Some(status)
    }

    pub fn heartbeat_pd<T>(&mut self, ctx: &PollContext<EK, ER, T>) {
        let task = PdTask::Heartbeat {
            term: self.term(),
            region: self.region().clone(),
            peer: self.peer.clone(),
            down_peers: self.collect_down_peers(ctx.cfg.max_peer_down_duration.0),
            pending_peers: self.collect_pending_peers(ctx),
            written_bytes: self.peer_stat.written_bytes,
            written_keys: self.peer_stat.written_keys,
            approximate_size: self.approximate_size,
            approximate_keys: self.approximate_keys,
            replication_status: self.region_replication_status(),
        };
        if let Err(e) = ctx.pd_scheduler.schedule(task) {
            error!(
                "failed to notify pd";
                "region_id" => self.region_id,
                "peer_id" => self.peer.get_id(),
                "err" => ?e,
            );
        }
    }

    fn send_raft_message<T: Transport>(&mut self, msg: eraftpb::Message, trans: &mut T) {
        let mut send_msg = RaftMessage::default();
        send_msg.set_region_id(self.region_id);
        // set current epoch
        send_msg.set_region_epoch(self.region().get_region_epoch().clone());

        let from_peer = self.peer.clone();
        let to_peer = match self.get_peer_from_cache(msg.get_to()) {
            Some(p) => p,
            None => {
                warn!(
                    "failed to look up recipient peer";
                    "region_id" => self.region_id,
                    "peer_id" => self.peer.get_id(),
                    "to_peer" => msg.get_to(),
                );
                return;
            }
        };

        let to_peer_id = to_peer.get_id();
        let to_store_id = to_peer.get_store_id();
        let msg_type = msg.get_msg_type();
        debug!(
            "send raft msg";
            "region_id" => self.region_id,
            "peer_id" => self.peer.get_id(),
            "msg_type" => ?msg_type,
            "msg_size" => msg.compute_size(),
            "from" => from_peer.get_id(),
            "to" => to_peer_id,
        );

        send_msg.set_from_peer(from_peer);
        send_msg.set_to_peer(to_peer);

        // There could be two cases:
        // 1. Target peer already exists but has not established communication with leader yet
        // 2. Target peer is added newly due to member change or region split, but it's not
        //    created yet
        // For both cases the region start key and end key are attached in RequestVote and
        // Heartbeat message for the store of that peer to check whether to create a new peer
        // when receiving these messages, or just to wait for a pending region split to perform
        // later.
        if self.get_store().is_initialized() && is_initial_msg(&msg) {
            let region = self.region();
            send_msg.set_start_key(region.get_start_key().to_vec());
            send_msg.set_end_key(region.get_end_key().to_vec());
        }
        send_msg.set_message(msg);

        if let Err(e) = trans.send(send_msg) {
            warn!(
                "failed to send msg to other peer";
                "region_id" => self.region_id,
                "peer_id" => self.peer.get_id(),
                "target_peer_id" => to_peer_id,
                "target_store_id" => to_store_id,
                "err" => ?e,
                "error_code" => %e.error_code(),
            );
            if to_peer_id == self.leader_id() {
                self.leader_unreachable = true;
            }
            // unreachable store
            self.raft_group.report_unreachable(to_peer_id);
            if msg_type == eraftpb::MessageType::MsgSnapshot {
                self.raft_group
                    .report_snapshot(to_peer_id, SnapshotStatus::Failure);
            }
        }
    }

    pub fn bcast_wake_up_message<T: Transport>(&self, ctx: &mut PollContext<EK, ER, T>) {
        for peer in self.region().get_peers() {
            if peer.get_id() == self.peer_id() {
                continue;
            }
            self.send_wake_up_message(ctx, peer);
        }
    }

    pub fn send_wake_up_message<T: Transport>(
        &self,
        ctx: &mut PollContext<EK, ER, T>,
        peer: &metapb::Peer,
    ) {
        let mut send_msg = RaftMessage::default();
        send_msg.set_region_id(self.region_id);
        send_msg.set_from_peer(self.peer.clone());
        send_msg.set_region_epoch(self.region().get_region_epoch().clone());
        send_msg.set_to_peer(peer.clone());
        let extra_msg = send_msg.mut_extra_msg();
        extra_msg.set_type(ExtraMessageType::MsgRegionWakeUp);
        if let Err(e) = ctx.trans.send(send_msg) {
            error!(?e;
                "failed to send wake up message";
                "region_id" => self.region_id,
                "peer_id" => self.peer.get_id(),
                "target_peer_id" => peer.get_id(),
                "target_store_id" => peer.get_store_id(),
            );
        } else {
            ctx.need_flush_trans = true;
        }
    }

    pub fn bcast_check_stale_peer_message<T: Transport>(
        &mut self,
        ctx: &mut PollContext<EK, ER, T>,
    ) {
        if self.check_stale_conf_ver < self.region().get_region_epoch().get_conf_ver() {
            self.check_stale_conf_ver = self.region().get_region_epoch().get_conf_ver();
            self.check_stale_peers = self.region().get_peers().to_vec();
        }
        for peer in &self.check_stale_peers {
            if peer.get_id() == self.peer_id() {
                continue;
            }
            let mut send_msg = RaftMessage::default();
            send_msg.set_region_id(self.region_id);
            send_msg.set_from_peer(self.peer.clone());
            send_msg.set_region_epoch(self.region().get_region_epoch().clone());
            send_msg.set_to_peer(peer.clone());
            let extra_msg = send_msg.mut_extra_msg();
            extra_msg.set_type(ExtraMessageType::MsgCheckStalePeer);
            if let Err(e) = ctx.trans.send(send_msg) {
                error!(?e;
                    "failed to send check stale peer message";
                    "region_id" => self.region_id,
                    "peer_id" => self.peer.get_id(),
                    "target_peer_id" => peer.get_id(),
                    "target_store_id" => peer.get_store_id(),
                );
            } else {
                ctx.need_flush_trans = true;
            }
        }
    }

    pub fn on_check_stale_peer_response(
        &mut self,
        check_conf_ver: u64,
        check_peers: Vec<metapb::Peer>,
    ) {
        if self.check_stale_conf_ver < check_conf_ver {
            self.check_stale_conf_ver = check_conf_ver;
            self.check_stale_peers = check_peers;
        }
    }

    pub fn send_want_rollback_merge<T: Transport>(
        &self,
        premerge_commit: u64,
        ctx: &mut PollContext<EK, ER, T>,
    ) {
        let mut send_msg = RaftMessage::default();
        send_msg.set_region_id(self.region_id);
        send_msg.set_from_peer(self.peer.clone());
        send_msg.set_region_epoch(self.region().get_region_epoch().clone());
        let to_peer = match self.get_peer_from_cache(self.leader_id()) {
            Some(p) => p,
            None => {
                warn!(
                    "failed to look up recipient peer";
                    "region_id" => self.region_id,
                    "peer_id" => self.peer.get_id(),
                    "to_peer" => self.leader_id(),
                );
                return;
            }
        };
        send_msg.set_to_peer(to_peer.clone());
        let extra_msg = send_msg.mut_extra_msg();
        extra_msg.set_type(ExtraMessageType::MsgWantRollbackMerge);
        extra_msg.set_premerge_commit(premerge_commit);
        if let Err(e) = ctx.trans.send(send_msg) {
            error!(?e;
                "failed to send want rollback merge message";
                "region_id" => self.region_id,
                "peer_id" => self.peer.get_id(),
                "target_peer_id" => to_peer.get_id(),
                "target_store_id" => to_peer.get_store_id(),
            );
        } else {
            ctx.need_flush_trans = true;
        }
    }

    pub fn require_updating_max_ts(&self, pd_scheduler: &FutureScheduler<PdTask<EK>>) {
        let epoch = self.region().get_region_epoch();
        let term_low_bits = self.term() & ((1 << 32) - 1); // 32 bits
        let version_lot_bits = epoch.get_version() & ((1 << 31) - 1); // 31 bits
        let initial_status = (term_low_bits << 32) | (version_lot_bits << 1);
        self.max_ts_sync_status
            .store(initial_status, Ordering::SeqCst);
        info!(
            "require updating max ts";
            "region_id" => self.region_id,
            "initial_status" => initial_status,
        );
        if let Err(e) = pd_scheduler.schedule(PdTask::UpdateMaxTimestamp {
            region_id: self.region_id,
            initial_status,
            max_ts_sync_status: self.max_ts_sync_status.clone(),
        }) {
            error!(
                "failed to update max ts";
                "err" => ?e,
            );
        }
    }
}

/// `RequestPolicy` decides how we handle a request.
#[derive(Clone, PartialEq, Debug)]
pub enum RequestPolicy {
    // Handle the read request directly without dispatch.
    ReadLocal,
    // Handle the read request via raft's SafeReadIndex mechanism.
    ReadIndex,
    ProposeNormal,
    ProposeTransferLeader,
    ProposeConfChange,
}

/// `RequestInspector` makes `RequestPolicy` for requests.
pub trait RequestInspector {
    /// Has the current term been applied?
    fn has_applied_to_current_term(&mut self) -> bool;
    /// Inspects its lease.
    fn inspect_lease(&mut self) -> LeaseState;

    /// Inspect a request, return a policy that tells us how to
    /// handle the request.
    fn inspect(&mut self, req: &RaftCmdRequest) -> Result<RequestPolicy> {
        if req.has_admin_request() {
            if apply::is_conf_change_cmd(req) {
                return Ok(RequestPolicy::ProposeConfChange);
            }
            if get_transfer_leader_cmd(req).is_some() {
                return Ok(RequestPolicy::ProposeTransferLeader);
            }
            return Ok(RequestPolicy::ProposeNormal);
        }

        let mut has_read = false;
        let mut has_write = false;
        for r in req.get_requests() {
            match r.get_cmd_type() {
                CmdType::Get | CmdType::Snap | CmdType::ReadIndex => has_read = true,
                CmdType::Delete | CmdType::Put | CmdType::DeleteRange | CmdType::IngestSst => {
                    has_write = true
                }
                CmdType::Prewrite | CmdType::Invalid => {
                    return Err(box_err!(
                        "invalid cmd type {:?}, message maybe corrupted",
                        r.get_cmd_type()
                    ));
                }
            }

            if has_read && has_write {
                return Err(box_err!("read and write can't be mixed in one batch"));
            }
        }

        if has_write {
            return Ok(RequestPolicy::ProposeNormal);
        }

        if req.get_header().get_read_quorum() {
            return Ok(RequestPolicy::ReadIndex);
        }

        // If applied index's term is differ from current raft's term, leader transfer
        // must happened, if read locally, we may read old value.
        if !self.has_applied_to_current_term() {
            return Ok(RequestPolicy::ReadIndex);
        }

        // Local read should be performed, if and only if leader is in lease.
        // None for now.
        match self.inspect_lease() {
            LeaseState::Valid => Ok(RequestPolicy::ReadLocal),
            LeaseState::Expired | LeaseState::Suspect => {
                // Perform a consistent read to Raft quorum and try to renew the leader lease.
                Ok(RequestPolicy::ReadIndex)
            }
        }
    }
}

impl<EK, ER> RequestInspector for Peer<EK, ER>
where
    EK: KvEngine,
    ER: RaftEngine,
{
    fn has_applied_to_current_term(&mut self) -> bool {
        self.get_store().applied_index_term() == self.term()
    }

    fn inspect_lease(&mut self) -> LeaseState {
        if !self.raft_group.raft.in_lease() {
            return LeaseState::Suspect;
        }
        // None means now.
        let state = self.leader_lease.inspect(None);
        if LeaseState::Expired == state {
            debug!(
                "leader lease is expired";
                "region_id" => self.region_id,
                "peer_id" => self.peer.get_id(),
                "lease" => ?self.leader_lease,
            );
            // The lease is expired, call `expire` explicitly.
            self.leader_lease.expire();
        }
        state
    }
}

impl<EK, ER, T> ReadExecutor<EK> for PollContext<EK, ER, T>
where
    EK: KvEngine,
    ER: RaftEngine,
{
    fn get_engine(&self) -> &EK {
        &self.engines.kv
    }

    fn get_snapshot(&mut self, _: Option<ThreadReadId>) -> Arc<EK::Snapshot> {
        Arc::new(self.engines.kv.snapshot())
    }
}

fn get_transfer_leader_cmd(msg: &RaftCmdRequest) -> Option<&TransferLeaderRequest> {
    if !msg.has_admin_request() {
        return None;
    }
    let req = msg.get_admin_request();
    if !req.has_transfer_leader() {
        return None;
    }

    Some(req.get_transfer_leader())
}

fn get_sync_log_from_request(msg: &RaftCmdRequest) -> bool {
    if msg.has_admin_request() {
        let req = msg.get_admin_request();
        return matches!(
            req.get_cmd_type(),
            AdminCmdType::ChangePeer
                | AdminCmdType::ChangePeerV2
                | AdminCmdType::Split
                | AdminCmdType::BatchSplit
                | AdminCmdType::PrepareMerge
                | AdminCmdType::CommitMerge
                | AdminCmdType::RollbackMerge
        );
    }

    msg.get_header().get_sync_log()
}

/// We enable follower lazy commit to get a better performance.
/// But it may not be appropriate for some requests. This function
/// checks whether the request should be committed on all followers
/// as soon as possible.
fn is_request_urgent(req: &RaftCmdRequest) -> bool {
    if !req.has_admin_request() {
        return false;
    }

    matches!(
        req.get_admin_request().get_cmd_type(),
        AdminCmdType::Split
            | AdminCmdType::BatchSplit
            | AdminCmdType::ChangePeer
            | AdminCmdType::ChangePeerV2
            | AdminCmdType::ComputeHash
            | AdminCmdType::VerifyHash
            | AdminCmdType::PrepareMerge
            | AdminCmdType::CommitMerge
            | AdminCmdType::RollbackMerge
    )
}

fn make_transfer_leader_response() -> RaftCmdResponse {
    let mut response = AdminResponse::default();
    response.set_cmd_type(AdminCmdType::TransferLeader);
    response.set_transfer_leader(TransferLeaderResponse::default());
    let mut resp = RaftCmdResponse::default();
    resp.set_admin_response(response);
    resp
}

const REQUEST_FLAG: u8 = b'r';
const LOCKED_FLAG: u8 = b'l';

#[derive(Debug, Clone, PartialEq)]
pub struct ReadIndexContext {
    pub id: Uuid,
    pub request: Option<raft_cmdpb::ReadIndexRequest>,
    pub locked: Option<LockInfo>,
}

impl ReadIndexContext {
    pub fn parse(bytes: &[u8]) -> Result<ReadIndexContext> {
        use tikv_util::codec::number::*;

        if bytes.len() < 16 {
            return Err(box_err!("read index context less than 16 bytes"));
        }
        let mut res = ReadIndexContext {
            id: Uuid::from_slice(&bytes[..16]).unwrap(),
            request: None,
            locked: None,
        };
        let mut bytes = &bytes[16..];
        while !bytes.is_empty() {
            match read_u8(&mut bytes).unwrap() {
                REQUEST_FLAG => {
                    let len = decode_var_u64(&mut bytes)? as usize;
                    let mut request = raft_cmdpb::ReadIndexRequest::default();
                    request.merge_from_bytes(&bytes[..len])?;
                    bytes = &bytes[len..];
                    res.request = Some(request);
                }
                LOCKED_FLAG => {
                    let len = decode_var_u64(&mut bytes)? as usize;
                    let mut locked = LockInfo::default();
                    locked.merge_from_bytes(&bytes[..len])?;
                    bytes = &bytes[len..];
                    res.locked = Some(locked);
                }
                // just break for forward compatibility
                _ => break,
            }
        }
        Ok(res)
    }

    pub fn to_bytes(&self) -> Vec<u8> {
        Self::fields_to_bytes(self.id, self.request.as_ref(), self.locked.as_ref())
    }

    pub fn fields_to_bytes(
        id: Uuid,
        request: Option<&raft_cmdpb::ReadIndexRequest>,
        locked: Option<&LockInfo>,
    ) -> Vec<u8> {
        let request_size = request.map(Message::compute_size);
        let locked_size = locked.map(Message::compute_size);
        let field_size = |s: Option<u32>| s.map(|s| 1 + MAX_VAR_U64_LEN + s as usize).unwrap_or(0);
        let cap = 16 + field_size(request_size) + field_size(locked_size);
        let mut b = Vec::with_capacity(cap);
        b.extend_from_slice(id.as_bytes());
        if let Some(request) = request {
            b.push(REQUEST_FLAG);
            b.encode_var_u64(request_size.unwrap() as u64).unwrap();
            request.write_to_vec(&mut b).unwrap();
        }
        if let Some(locked) = locked {
            b.push(LOCKED_FLAG);
            b.encode_var_u64(locked_size.unwrap() as u64).unwrap();
            locked.write_to_vec(&mut b).unwrap();
        }
        b
    }
}

#[cfg(test)]
mod read_index_ctx_tests {
    use super::*;

    // Test backward compatibility
    #[test]
    fn test_single_uuid() {
        let id = Uuid::new_v4();
        let ctx = ReadIndexContext::parse(id.as_bytes()).unwrap();
        assert_eq!(
            ctx,
            ReadIndexContext {
                id,
                request: None,
                locked: None,
            }
        );
    }

    #[test]
    fn test_serde_request() {
        let id = Uuid::new_v4();
        let mut request = raft_cmdpb::ReadIndexRequest::default();
        request.set_start_ts(10);
        let mut locked = LockInfo::default();
        locked.set_lock_version(5);
        let ctx = ReadIndexContext {
            id,
            request: Some(request),
            locked: Some(locked),
        };
        let bytes = ctx.to_bytes();
        let parsed_ctx = ReadIndexContext::parse(&bytes).unwrap();
        assert_eq!(ctx, parsed_ctx);
    }
}

/// A poor version of `Peer` to avoid port generic variables everywhere.
pub trait AbstractPeer {
    fn meta_peer(&self) -> &metapb::Peer;
    fn region(&self) -> &metapb::Region;
    fn apply_state(&self) -> &RaftApplyState;
    fn raft_status(&self) -> raft::Status;
    fn raft_committed_index(&self) -> u64;
    fn raft_request_snapshot(&mut self, index: u64);
    fn pending_merge_state(&self) -> Option<&MergeState>;
}

impl<EK: KvEngine, ER: RaftEngine> AbstractPeer for Peer<EK, ER> {
    fn meta_peer(&self) -> &metapb::Peer {
        &self.peer
    }
    fn region(&self) -> &metapb::Region {
        self.raft_group.store().region()
    }
    fn apply_state(&self) -> &RaftApplyState {
        self.raft_group.store().apply_state()
    }
    fn raft_status(&self) -> raft::Status {
        self.raft_group.status()
    }
    fn raft_committed_index(&self) -> u64 {
        self.raft_group.store().committed_index()
    }
    fn raft_request_snapshot(&mut self, index: u64) {
        self.raft_group.request_snapshot(index).unwrap();
    }
    fn pending_merge_state(&self) -> Option<&MergeState> {
        self.pending_merge_state.as_ref()
    }
}

#[cfg(test)]
mod tests {
    use super::*;
    use kvproto::raft_cmdpb;
    #[cfg(feature = "protobuf-codec")]
    use protobuf::ProtobufEnum;

    #[test]
    fn test_sync_log() {
        let white_list = [
            AdminCmdType::InvalidAdmin,
            AdminCmdType::CompactLog,
            AdminCmdType::TransferLeader,
            AdminCmdType::ComputeHash,
            AdminCmdType::VerifyHash,
        ];
        for tp in AdminCmdType::values() {
            let mut msg = RaftCmdRequest::default();
            msg.mut_admin_request().set_cmd_type(*tp);
            assert_eq!(
                get_sync_log_from_request(&msg),
                !white_list.contains(tp),
                "{:?}",
                tp
            );
        }
    }

    #[test]
    fn test_urgent() {
        let urgent_types = [
            AdminCmdType::Split,
            AdminCmdType::BatchSplit,
            AdminCmdType::ChangePeer,
            AdminCmdType::ChangePeerV2,
            AdminCmdType::ComputeHash,
            AdminCmdType::VerifyHash,
            AdminCmdType::PrepareMerge,
            AdminCmdType::CommitMerge,
            AdminCmdType::RollbackMerge,
        ];
        for tp in AdminCmdType::values() {
            let mut req = RaftCmdRequest::default();
            req.mut_admin_request().set_cmd_type(*tp);
            assert_eq!(
                is_request_urgent(&req),
                urgent_types.contains(tp),
                "{:?}",
                tp
            );
        }
        assert!(!is_request_urgent(&RaftCmdRequest::default()));
    }

    #[test]
    fn test_entry_context() {
        let tbl: Vec<&[ProposalContext]> = vec![
            &[ProposalContext::SPLIT],
            &[ProposalContext::SYNC_LOG],
            &[ProposalContext::PREPARE_MERGE],
            &[ProposalContext::SPLIT, ProposalContext::SYNC_LOG],
            &[ProposalContext::PREPARE_MERGE, ProposalContext::SYNC_LOG],
        ];

        for flags in tbl {
            let mut ctx = ProposalContext::empty();
            for f in flags {
                ctx.insert(*f);
            }

            let ser = ctx.to_vec();
            let de = ProposalContext::from_bytes(&ser);

            for f in flags {
                assert!(de.contains(*f), "{:?}", de);
            }
        }
    }

    #[test]
    fn test_request_inspector() {
        struct DummyInspector {
            applied_to_index_term: bool,
            lease_state: LeaseState,
        }
        impl RequestInspector for DummyInspector {
            fn has_applied_to_current_term(&mut self) -> bool {
                self.applied_to_index_term
            }
            fn inspect_lease(&mut self) -> LeaseState {
                self.lease_state
            }
        }

        let mut table = vec![];

        // Ok(_)
        let mut req = RaftCmdRequest::default();
        let mut admin_req = raft_cmdpb::AdminRequest::default();

        req.set_admin_request(admin_req.clone());
        table.push((req.clone(), RequestPolicy::ProposeNormal));

        admin_req.set_change_peer(raft_cmdpb::ChangePeerRequest::default());
        req.set_admin_request(admin_req.clone());
        table.push((req.clone(), RequestPolicy::ProposeConfChange));
        admin_req.clear_change_peer();

        admin_req.set_change_peer_v2(raft_cmdpb::ChangePeerV2Request::default());
        req.set_admin_request(admin_req.clone());
        table.push((req.clone(), RequestPolicy::ProposeConfChange));
        admin_req.clear_change_peer_v2();

        admin_req.set_transfer_leader(raft_cmdpb::TransferLeaderRequest::default());
        req.set_admin_request(admin_req.clone());
        table.push((req.clone(), RequestPolicy::ProposeTransferLeader));
        admin_req.clear_transfer_leader();
        req.clear_admin_request();

        for (op, policy) in vec![
            (CmdType::Get, RequestPolicy::ReadLocal),
            (CmdType::Snap, RequestPolicy::ReadLocal),
            (CmdType::Put, RequestPolicy::ProposeNormal),
            (CmdType::Delete, RequestPolicy::ProposeNormal),
            (CmdType::DeleteRange, RequestPolicy::ProposeNormal),
            (CmdType::IngestSst, RequestPolicy::ProposeNormal),
        ] {
            let mut request = raft_cmdpb::Request::default();
            request.set_cmd_type(op);
            req.set_requests(vec![request].into());
            table.push((req.clone(), policy));
        }

        for &applied_to_index_term in &[true, false] {
            for &lease_state in &[LeaseState::Expired, LeaseState::Suspect, LeaseState::Valid] {
                for (req, mut policy) in table.clone() {
                    let mut inspector = DummyInspector {
                        applied_to_index_term,
                        lease_state,
                    };
                    // Leader can not read local as long as
                    // it has not applied to its term or it does has a valid lease.
                    if policy == RequestPolicy::ReadLocal
                        && (!applied_to_index_term || LeaseState::Valid != inspector.lease_state)
                    {
                        policy = RequestPolicy::ReadIndex;
                    }
                    assert_eq!(inspector.inspect(&req).unwrap(), policy);
                }
            }
        }

        // Read quorum.
        let mut request = raft_cmdpb::Request::default();
        request.set_cmd_type(CmdType::Snap);
        req.set_requests(vec![request].into());
        req.mut_header().set_read_quorum(true);
        let mut inspector = DummyInspector {
            applied_to_index_term: true,
            lease_state: LeaseState::Valid,
        };
        assert_eq!(inspector.inspect(&req).unwrap(), RequestPolicy::ReadIndex);
        req.clear_header();

        // Err(_)
        let mut err_table = vec![];
        for &op in &[CmdType::Prewrite, CmdType::Invalid] {
            let mut request = raft_cmdpb::Request::default();
            request.set_cmd_type(op);
            req.set_requests(vec![request].into());
            err_table.push(req.clone());
        }
        let mut snap = raft_cmdpb::Request::default();
        snap.set_cmd_type(CmdType::Snap);
        let mut put = raft_cmdpb::Request::default();
        put.set_cmd_type(CmdType::Put);
        req.set_requests(vec![snap, put].into());
        err_table.push(req);

        for req in err_table {
            let mut inspector = DummyInspector {
                applied_to_index_term: true,
                lease_state: LeaseState::Valid,
            };
            assert!(inspector.inspect(&req).is_err());
        }
    }

    #[test]
    fn test_propose_queue_find_propose_time() {
        let mut pq: ProposalQueue<engine_panic::PanicSnapshot> = ProposalQueue::new();
        let t = monotonic_raw_now();
        for index in 1..=100 {
            let renew_lease_time = if index % 3 == 1 { None } else { Some(t) };
            pq.push(Proposal {
                is_conf_change: false,
                index,
                term: (index / 10) + 1,
                cb: Callback::None,
                renew_lease_time,
                must_pass_epoch_check: false,
            });
        }
        for remove_i in &[0, 65, 98] {
            let _ = pq.take(*remove_i, (*remove_i / 10) + 1);
            for i in 1..=100 {
                let pt = pq.find_propose_time(((i / 10) + 1, i));
                if i <= *remove_i || i % 3 == 1 {
                    assert!(pt.is_none())
                } else {
                    assert!(pt.is_some())
                };
            }
        }
    }

    #[test]
    fn test_cmd_epoch_checker() {
        use engine_test::kv::KvTestSnapshot;
        fn new_admin_request(cmd_type: AdminCmdType) -> RaftCmdRequest {
            let mut request = RaftCmdRequest::default();
            request.mut_admin_request().set_cmd_type(cmd_type);
            request
        }

        let region = metapb::Region::default();
        let normal_cmd = RaftCmdRequest::default();
        let split_admin = new_admin_request(AdminCmdType::BatchSplit);
        let prepare_merge_admin = new_admin_request(AdminCmdType::PrepareMerge);
        let change_peer_admin = new_admin_request(AdminCmdType::ChangePeer);

        let mut epoch_checker = CmdEpochChecker::<KvTestSnapshot>::default();

        assert_eq!(epoch_checker.propose_check_epoch(&split_admin, 10), None);
        assert_eq!(epoch_checker.term, 10);
        epoch_checker.post_propose(AdminCmdType::BatchSplit, 5, 10);
        assert_eq!(epoch_checker.proposed_admin_cmd.len(), 1);

        // Both conflict with the split admin cmd
        assert_eq!(epoch_checker.propose_check_epoch(&normal_cmd, 10), Some(5));
        assert_eq!(
            epoch_checker.propose_check_epoch(&prepare_merge_admin, 10),
            Some(5)
        );

        assert_eq!(
            epoch_checker.propose_check_epoch(&change_peer_admin, 10),
            None
        );
        epoch_checker.post_propose(AdminCmdType::ChangePeer, 6, 10);
        assert_eq!(epoch_checker.proposed_admin_cmd.len(), 2);

        assert_eq!(
            epoch_checker.last_cmd_index(AdminCmdType::BatchSplit),
            Some(5)
        );
        assert_eq!(
            epoch_checker.last_cmd_index(AdminCmdType::ChangePeer),
            Some(6)
        );
        assert_eq!(
            epoch_checker.last_cmd_index(AdminCmdType::PrepareMerge),
            None
        );

        // Conflict with the change peer admin cmd
        assert_eq!(
            epoch_checker.propose_check_epoch(&change_peer_admin, 10),
            Some(6)
        );
        // Conflict with the split admin cmd
        assert_eq!(epoch_checker.propose_check_epoch(&normal_cmd, 10), Some(5));
        // Conflict with the change peer admin cmd
        assert_eq!(
            epoch_checker.propose_check_epoch(&prepare_merge_admin, 10),
            Some(6)
        );

        epoch_checker.advance_apply(4, 10, &region);
        // Have no effect on `proposed_admin_cmd`
        assert_eq!(epoch_checker.proposed_admin_cmd.len(), 2);

        epoch_checker.advance_apply(5, 10, &region);
        // Left one change peer admin cmd
        assert_eq!(epoch_checker.proposed_admin_cmd.len(), 1);

        assert_eq!(epoch_checker.propose_check_epoch(&normal_cmd, 10), None);

        assert_eq!(epoch_checker.propose_check_epoch(&split_admin, 10), Some(6));
        // Change term to 11
        assert_eq!(epoch_checker.propose_check_epoch(&split_admin, 11), None);
        assert_eq!(epoch_checker.term, 11);
        // Should be empty
        assert_eq!(epoch_checker.proposed_admin_cmd.len(), 0);
    }
}<|MERGE_RESOLUTION|>--- conflicted
+++ resolved
@@ -2406,13 +2406,8 @@
     // 3. There is already a read request proposed in the current lease;
     fn read_index<T: Transport>(
         &mut self,
-<<<<<<< HEAD
-        poll_ctx: &mut PollContext<EK, ER, T, C>,
+        poll_ctx: &mut PollContext<EK, ER, T>,
         mut req: RaftCmdRequest,
-=======
-        poll_ctx: &mut PollContext<EK, ER, T>,
-        req: RaftCmdRequest,
->>>>>>> 75f9982d
         mut err_resp: RaftCmdResponse,
         cb: Callback<EK::Snapshot>,
     ) -> bool {
