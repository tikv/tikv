// Copyright 2016 TiKV Project Authors. Licensed under Apache-2.0.

// #[PerformanceCriticalPath]
use std::{
    cell::RefCell,
    cmp,
    collections::VecDeque,
    fmt, mem,
    sync::{
        atomic::{AtomicUsize, Ordering},
        Arc, Mutex,
    },
    time::{Duration, Instant},
    u64, usize,
};

use bitflags::bitflags;
use bytes::Bytes;
use collections::{HashMap, HashSet};
use crossbeam::{atomic::AtomicCell, channel::TrySendError};
use engine_traits::{
    Engines, KvEngine, PerfContext, RaftEngine, Snapshot, WriteBatch, WriteOptions, CF_LOCK,
};
use error_code::ErrorCodeExt;
use fail::fail_point;
use getset::Getters;
use kvproto::{
    errorpb,
    kvrpcpb::{DiskFullOpt, ExtraOp as TxnExtraOp, LockInfo},
    metapb::{self, PeerRole},
    pdpb::{self, PeerStats},
    raft_cmdpb::{
        self, AdminCmdType, AdminResponse, ChangePeerRequest, CmdType, CommitMergeRequest,
        PutRequest, RaftCmdRequest, RaftCmdResponse, Request, TransferLeaderRequest,
        TransferLeaderResponse,
    },
    raft_serverpb::{
        ExtraMessage, ExtraMessageType, MergeState, PeerState, RaftApplyState, RaftMessage,
    },
    replication_modepb::{
        DrAutoSyncState, RegionReplicationState, RegionReplicationStatus, ReplicationMode,
    },
};
use parking_lot::RwLockUpgradableReadGuard;
use pd_client::{BucketStat, INVALID_ID};
use protobuf::Message;
use raft::{
    self,
    eraftpb::{self, ConfChangeType, Entry, EntryType, MessageType},
    Changer, GetEntriesContext, LightReady, ProgressState, ProgressTracker, RawNode, Ready,
    SnapshotStatus, StateRole, INVALID_INDEX, NO_LIMIT,
};
use raft_proto::ConfChangeI;
use rand::seq::SliceRandom;
use smallvec::SmallVec;
use tikv_alloc::trace::TraceEvent;
use tikv_util::{
    box_err,
    codec::number::decode_u64,
    debug, error, info,
    sys::disk::DiskUsage,
    time::{duration_to_sec, monotonic_raw_now, Instant as TiInstant, InstantExt, ThreadReadId},
    warn,
    worker::Scheduler,
    Either,
};
use time::Timespec;
use txn_types::WriteBatchFlags;
use uuid::Uuid;

use super::{
    cmd_resp,
    local_metrics::{RaftMetrics, RaftReadyMetrics, TimeTracker},
    metrics::*,
    peer_storage::{write_peer_state, CheckApplyingSnapStatus, HandleReadyResult, PeerStorage},
    read_queue::{ReadIndexQueue, ReadIndexRequest},
    transport::Transport,
    util::{
        self, check_region_epoch, is_initial_msg, AdminCmdEpochState, ChangePeerI, ConfChangeKind,
        Lease, LeaseState, NORMAL_REQ_CHECK_CONF_VER, NORMAL_REQ_CHECK_VER,
    },
    DestroyPeerJob,
};
use crate::{
    coprocessor::{CoprocessorHost, RegionChangeEvent, RegionChangeReason, RoleChange},
    errors::RAFTSTORE_IS_BUSY,
    store::{
        async_io::{write::WriteMsg, write_router::WriteRouter},
        fsm::{
            apply::{self, CatchUpLogs},
            store::{PollContext, RaftRouter},
            Apply, ApplyMetrics, ApplyTask, Proposal,
        },
        hibernate_state::GroupState,
        memory::{needs_evict_entry_cache, MEMTRACE_RAFT_ENTRIES},
        msg::{PeerMsg, RaftCommand, SignificantMsg, StoreMsg},
        txn_ext::LocksStatus,
        util::{admin_cmd_epoch_lookup, RegionReadProgress},
        worker::{
            HeartbeatTask, RaftlogFetchTask, RaftlogGcTask, ReadDelegate, ReadExecutor,
            ReadProgress, RegionTask, SplitCheckTask,
        },
        Callback, Config, GlobalReplicationState, PdTask, ReadIndexContext, ReadResponse, TxnExt,
        RAFT_INIT_LOG_INDEX,
    },
    Error, Result,
};

const SHRINK_CACHE_CAPACITY: usize = 64;
const MIN_BCAST_WAKE_UP_INTERVAL: u64 = 1_000; // 1s
const REGION_READ_PROGRESS_CAP: usize = 128;
#[doc(hidden)]
pub const MAX_COMMITTED_SIZE_PER_READY: u64 = 16 * 1024 * 1024;

/// The returned states of the peer after checking whether it is stale
#[derive(Debug, PartialEq, Eq)]
pub enum StaleState {
    Valid,
    ToValidate,
    LeaderMissing,
}

#[derive(Debug)]
struct ProposalQueue<S>
where
    S: Snapshot,
{
    tag: String,
    queue: VecDeque<Proposal<S>>,
}

impl<S: Snapshot> ProposalQueue<S> {
    fn new(tag: String) -> ProposalQueue<S> {
        ProposalQueue {
            tag,
            queue: VecDeque::new(),
        }
    }

    /// Find the trackers of given index.
    /// Caller should check if term is matched before using trackers.
    fn find_trackers(&self, index: u64) -> Option<(u64, &SmallVec<[TimeTracker; 4]>)> {
        self.queue
            .binary_search_by_key(&index, |p: &Proposal<_>| p.index)
            .ok()
            .and_then(|i| {
                self.queue[i]
                    .cb
                    .get_trackers()
                    .map(|ts| (self.queue[i].term, ts))
            })
    }

    fn find_propose_time(&self, term: u64, index: u64) -> Option<Timespec> {
        self.queue
            .binary_search_by_key(&(term, index), |p: &Proposal<_>| (p.term, p.index))
            .ok()
            .and_then(|i| self.queue[i].propose_time)
    }

    // Find proposal in front or at the given term and index
    fn pop(&mut self, term: u64, index: u64) -> Option<Proposal<S>> {
        self.queue.pop_front().and_then(|p| {
            // Comparing the term first then the index, because the term is
            // increasing among all log entries and the index is increasing
            // inside a given term
            if (p.term, p.index) > (term, index) {
                self.queue.push_front(p);
                return None;
            }
            Some(p)
        })
    }

    /// Find proposal at the given term and index and notify stale proposals
    /// in front that term and index
    fn find_proposal(&mut self, term: u64, index: u64, current_term: u64) -> Option<Proposal<S>> {
        while let Some(p) = self.pop(term, index) {
            if p.term == term {
                if p.index == index {
                    return if p.cb.is_none() { None } else { Some(p) };
                } else {
                    panic!(
                        "{} unexpected callback at term {}, found index {}, expected {}",
                        self.tag, term, p.index, index
                    );
                }
            } else {
                apply::notify_stale_req(current_term, p.cb);
            }
        }
        None
    }

    fn push(&mut self, p: Proposal<S>) {
        if let Some(f) = self.queue.back() {
            // The term must be increasing among all log entries and the index
            // must be increasing inside a given term
            assert!((p.term, p.index) > (f.term, f.index));
        }
        self.queue.push_back(p);
    }

    fn is_empty(&self) -> bool {
        self.queue.is_empty()
    }

    fn gc(&mut self) {
        if self.queue.capacity() > SHRINK_CACHE_CAPACITY && self.queue.len() < SHRINK_CACHE_CAPACITY
        {
            self.queue.shrink_to_fit();
        }
    }

    fn back(&self) -> Option<&Proposal<S>> {
        self.queue.back()
    }
}

bitflags! {
    // TODO: maybe declare it as protobuf struct is better.
    /// A bitmap contains some useful flags when dealing with `eraftpb::Entry`.
    pub struct ProposalContext: u8 {
        const SYNC_LOG       = 0b0000_0001;
        const SPLIT          = 0b0000_0010;
        const PREPARE_MERGE  = 0b0000_0100;
        const COMMIT_MERGE   = 0b0000_1000;
    }
}

impl ProposalContext {
    /// Converts itself to a vector.
    pub fn to_vec(self) -> Vec<u8> {
        if self.is_empty() {
            return vec![];
        }
        let ctx = self.bits();
        vec![ctx]
    }

    /// Initializes a `ProposalContext` from a byte slice.
    pub fn from_bytes(ctx: &[u8]) -> ProposalContext {
        if ctx.is_empty() {
            ProposalContext::empty()
        } else if ctx.len() == 1 {
            ProposalContext::from_bits_truncate(ctx[0])
        } else {
            panic!("invalid ProposalContext {:?}", ctx);
        }
    }
}

/// `ConsistencyState` is used for consistency check.
pub struct ConsistencyState {
    pub last_check_time: Instant,
    // (computed_result_or_to_be_verified, index, hash)
    pub index: u64,
    pub context: Vec<u8>,
    pub hash: Vec<u8>,
}

/// Statistics about raft peer.
#[derive(Default, Clone)]
pub struct PeerStat {
    pub written_bytes: u64,
    pub written_keys: u64,
}

#[derive(Default, Debug, Clone, Copy)]
pub struct CheckTickResult {
    leader: bool,
    up_to_date: bool,
    reason: &'static str,
}

pub struct ProposedAdminCmd<S: Snapshot> {
    cmd_type: AdminCmdType,
    epoch_state: AdminCmdEpochState,
    index: u64,
    cbs: Vec<Callback<S>>,
}

impl<S: Snapshot> ProposedAdminCmd<S> {
    fn new(
        cmd_type: AdminCmdType,
        epoch_state: AdminCmdEpochState,
        index: u64,
    ) -> ProposedAdminCmd<S> {
        ProposedAdminCmd {
            cmd_type,
            epoch_state,
            index,
            cbs: Vec::new(),
        }
    }
}

struct CmdEpochChecker<S: Snapshot> {
    // Although it's a deque, because of the characteristics of the settings from
    // `admin_cmd_epoch_lookup`, the max size of admin cmd is 2, i.e. split/merge and change
    // peer.
    proposed_admin_cmd: VecDeque<ProposedAdminCmd<S>>,
    term: u64,
}

impl<S: Snapshot> Default for CmdEpochChecker<S> {
    fn default() -> CmdEpochChecker<S> {
        CmdEpochChecker {
            proposed_admin_cmd: VecDeque::new(),
            term: 0,
        }
    }
}

impl<S: Snapshot> CmdEpochChecker<S> {
    fn maybe_update_term(&mut self, term: u64) {
        assert!(term >= self.term);
        if term > self.term {
            self.term = term;
            for cmd in self.proposed_admin_cmd.drain(..) {
                for cb in cmd.cbs {
                    apply::notify_stale_req(term, cb);
                }
            }
        }
    }

    /// Check if the proposal can be proposed on the basis of its epoch and
    /// previous proposed admin cmds.
    ///
    /// Returns None if passing the epoch check, otherwise returns a index which
    /// is the last admin cmd index conflicted with this proposal.
    fn propose_check_epoch(&mut self, req: &RaftCmdRequest, term: u64) -> Option<u64> {
        self.maybe_update_term(term);
        let (check_ver, check_conf_ver) = if !req.has_admin_request() {
            (NORMAL_REQ_CHECK_VER, NORMAL_REQ_CHECK_CONF_VER)
        } else {
            let cmd_type = req.get_admin_request().get_cmd_type();
            let epoch_state = admin_cmd_epoch_lookup(cmd_type);
            (epoch_state.check_ver, epoch_state.check_conf_ver)
        };
        self.last_conflict_index(check_ver, check_conf_ver)
    }

    fn post_propose(&mut self, cmd_type: AdminCmdType, index: u64, term: u64) {
        self.maybe_update_term(term);
        let epoch_state = admin_cmd_epoch_lookup(cmd_type);
        assert!(
            self.last_conflict_index(epoch_state.check_ver, epoch_state.check_conf_ver)
                .is_none()
        );

        if epoch_state.change_conf_ver || epoch_state.change_ver {
            if let Some(cmd) = self.proposed_admin_cmd.back() {
                assert!(cmd.index < index);
            }
            self.proposed_admin_cmd
                .push_back(ProposedAdminCmd::new(cmd_type, epoch_state, index));
        }
    }

    fn last_conflict_index(&self, check_ver: bool, check_conf_ver: bool) -> Option<u64> {
        self.proposed_admin_cmd
            .iter()
            .rev()
            .find(|cmd| {
                (check_ver && cmd.epoch_state.change_ver)
                    || (check_conf_ver && cmd.epoch_state.change_conf_ver)
            })
            .map(|cmd| cmd.index)
    }

    /// Returns the last proposed admin cmd index.
    ///
    /// Note that the cmd of this type must change epoch otherwise it can not be
    /// recorded to `proposed_admin_cmd`.
    fn last_cmd_index(&mut self, cmd_type: AdminCmdType) -> Option<u64> {
        self.proposed_admin_cmd
            .iter()
            .rev()
            .find(|cmd| cmd.cmd_type == cmd_type)
            .map(|cmd| cmd.index)
    }

    fn advance_apply(&mut self, index: u64, term: u64, region: &metapb::Region) {
        self.maybe_update_term(term);
        while !self.proposed_admin_cmd.is_empty() {
            let cmd = self.proposed_admin_cmd.front_mut().unwrap();
            if cmd.index <= index {
                for cb in cmd.cbs.drain(..) {
                    let mut resp = cmd_resp::new_error(Error::EpochNotMatch(
                        format!(
                            "current epoch of region {} is {:?}",
                            region.get_id(),
                            region.get_region_epoch(),
                        ),
                        vec![region.to_owned()],
                    ));
                    cmd_resp::bind_term(&mut resp, term);
                    cb.invoke_with_response(resp);
                }
            } else {
                break;
            }
            self.proposed_admin_cmd.pop_front();
        }
    }

    fn attach_to_conflict_cmd(&mut self, index: u64, cb: Callback<S>) {
        if let Some(cmd) = self
            .proposed_admin_cmd
            .iter_mut()
            .rev()
            .find(|cmd| cmd.index == index)
        {
            cmd.cbs.push(cb);
        } else {
            panic!(
                "index {} can not found in proposed_admin_cmd, callback {:?}",
                index, cb
            );
        }
    }
}

impl<S: Snapshot> Drop for CmdEpochChecker<S> {
    fn drop(&mut self) {
        if tikv_util::thread_group::is_shutdown(!cfg!(test)) {
            for mut state in self.proposed_admin_cmd.drain(..) {
                state.cbs.clear();
            }
        } else {
            for state in self.proposed_admin_cmd.drain(..) {
                for cb in state.cbs {
                    apply::notify_stale_req(self.term, cb);
                }
            }
        }
    }
}

#[derive(PartialEq, Debug)]
pub struct ApplySnapshotContext {
    /// The number of ready which has a snapshot.
    pub ready_number: u64,
    /// Whether this snapshot is scheduled.
    pub scheduled: bool,
    /// The message should be sent after snapshot is applied.
    pub msgs: Vec<eraftpb::Message>,
    pub persist_res: Option<PersistSnapshotResult>,
}

#[derive(PartialEq, Debug)]
pub struct PersistSnapshotResult {
    /// prev_region is the region before snapshot applied.
    pub prev_region: metapb::Region,
    pub region: metapb::Region,
    pub destroy_regions: Vec<metapb::Region>,
}

#[derive(Debug)]
pub struct UnpersistedReady {
    /// Number of ready.
    pub number: u64,
    /// Max number of following ready whose data to be persisted is empty.
    pub max_empty_number: u64,
    pub raft_msgs: Vec<Vec<eraftpb::Message>>,
}

pub struct ReadyResult {
    pub state_role: Option<StateRole>,
    pub has_new_entries: bool,
    pub has_write_ready: bool,
}

#[derive(Debug)]
/// ForceLeader process would be:
/// - If it's hibernated, enter wait ticks state, and wake up the peer
/// - Enter pre force leader state, become candidate and send request vote to
///   all peers
/// - Wait for the responses of the request vote, no reject should be received.
/// - Enter force leader state, become leader without leader lease
/// - Execute recovery plan(some remove-peer commands)
/// - After the plan steps are all applied, exit force leader state
pub enum ForceLeaderState {
    WaitTicks {
        syncer: UnsafeRecoveryForceLeaderSyncer,
        failed_stores: HashSet<u64>,
        ticks: usize,
    },
    PreForceLeader {
        syncer: UnsafeRecoveryForceLeaderSyncer,
        failed_stores: HashSet<u64>,
    },
    ForceLeader {
        time: TiInstant,
        failed_stores: HashSet<u64>,
    },
}

// Following shared states are used while reporting to PD for unsafe recovery
// and shared among all the regions per their life cycle.
// The work flow is like:
// 1. report phase
//   - start_unsafe_recovery_report
//      - broadcast wait-apply commands
//      - wait for all the peers' apply indices meet their targets
//      - broadcast fill out report commands
//      - wait for all the peers fill out the reports for themselves
//      - send a store report (through store heartbeat)
// 2. force leader phase
//   - dispatch force leader commands
//     - wait for all the peers that received the command become force leader
//     - start_unsafe_recovery_report
// 3. plan execution phase
//   - dispatch recovery plans
//     - wait for all the creates, deletes and demotes to finish, for the
//       demotes, procedures are:
//       - exit joint state if it is already in joint state
//       - demote failed voters, and promote self to be a voter if it is a
//         learner
//       - exit joint state
//     - start_unsafe_recovery_report
//
// Intends to use RAII to sync unsafe recovery procedures between peers, in
// addition to that, it uses a closure to avoid having a raft router as a member
// variable, which is statically dispatched, thus needs to propagate the
// generics everywhere.
pub struct InvokeClosureOnDrop(Box<dyn Fn() + Send + Sync>);

impl fmt::Debug for InvokeClosureOnDrop {
    fn fmt(&self, f: &mut fmt::Formatter<'_>) -> fmt::Result {
        write!(f, "InvokeClosureOnDrop")
    }
}

impl Drop for InvokeClosureOnDrop {
    fn drop(&mut self) {
        self.0();
    }
}

pub fn start_unsafe_recovery_report<EK: KvEngine, ER: RaftEngine>(
    router: &RaftRouter<EK, ER>,
    report_id: u64,
    exit_force_leader: bool,
) {
    let wait_apply =
        UnsafeRecoveryWaitApplySyncer::new(report_id, router.clone(), exit_force_leader);
    router.broadcast_normal(|| {
        PeerMsg::SignificantMsg(SignificantMsg::UnsafeRecoveryWaitApply(wait_apply.clone()))
    });
}

#[derive(Clone, Debug)]
pub struct UnsafeRecoveryForceLeaderSyncer(Arc<InvokeClosureOnDrop>);

impl UnsafeRecoveryForceLeaderSyncer {
    pub fn new(report_id: u64, router: RaftRouter<impl KvEngine, impl RaftEngine>) -> Self {
        let thread_safe_router = Mutex::new(router);
        let inner = InvokeClosureOnDrop(Box::new(move || {
            info!("Unsafe recovery, force leader finished.");
            let router_ptr = thread_safe_router.lock().unwrap();
            start_unsafe_recovery_report(&*router_ptr, report_id, false);
        }));
        UnsafeRecoveryForceLeaderSyncer(Arc::new(inner))
    }
}

#[derive(Clone, Debug)]
pub struct UnsafeRecoveryExecutePlanSyncer {
    _closure: Arc<InvokeClosureOnDrop>,
    abort: Arc<Mutex<bool>>,
}

impl UnsafeRecoveryExecutePlanSyncer {
    pub fn new(report_id: u64, router: RaftRouter<impl KvEngine, impl RaftEngine>) -> Self {
        let thread_safe_router = Mutex::new(router);
        let abort = Arc::new(Mutex::new(false));
        let abort_clone = abort.clone();
        let closure = InvokeClosureOnDrop(Box::new(move || {
            info!("Unsafe recovery, plan execution finished");
            if *abort_clone.lock().unwrap() {
                warn!("Unsafe recovery, plan execution aborted");
                return;
            }
            let router_ptr = thread_safe_router.lock().unwrap();
            start_unsafe_recovery_report(&*router_ptr, report_id, true);
        }));
        UnsafeRecoveryExecutePlanSyncer {
            _closure: Arc::new(closure),
            abort,
        }
    }

    pub fn abort(&self) {
        *self.abort.lock().unwrap() = true;
    }
}

#[derive(Clone, Debug)]
pub struct UnsafeRecoveryWaitApplySyncer {
    _closure: Arc<InvokeClosureOnDrop>,
    abort: Arc<Mutex<bool>>,
}

impl UnsafeRecoveryWaitApplySyncer {
    pub fn new(
        report_id: u64,
        router: RaftRouter<impl KvEngine, impl RaftEngine>,
        exit_force_leader: bool,
    ) -> Self {
        let thread_safe_router = Mutex::new(router);
        let abort = Arc::new(Mutex::new(false));
        let abort_clone = abort.clone();
        let closure = InvokeClosureOnDrop(Box::new(move || {
            info!("Unsafe recovery, wait apply finished");
            if *abort_clone.lock().unwrap() {
                warn!("Unsafe recovery, wait apply aborted");
                return;
            }
            let router_ptr = thread_safe_router.lock().unwrap();
            if exit_force_leader {
                (*router_ptr).broadcast_normal(|| {
                    PeerMsg::SignificantMsg(SignificantMsg::ExitForceLeaderState)
                });
            }
            let fill_out_report =
                UnsafeRecoveryFillOutReportSyncer::new(report_id, (*router_ptr).clone());
            (*router_ptr).broadcast_normal(|| {
                PeerMsg::SignificantMsg(SignificantMsg::UnsafeRecoveryFillOutReport(
                    fill_out_report.clone(),
                ))
            });
        }));
        UnsafeRecoveryWaitApplySyncer {
            _closure: Arc::new(closure),
            abort,
        }
    }

    pub fn abort(&self) {
        *self.abort.lock().unwrap() = true;
    }
}

#[derive(Clone, Debug)]
pub struct UnsafeRecoveryFillOutReportSyncer {
    _closure: Arc<InvokeClosureOnDrop>,
    reports: Arc<Mutex<Vec<pdpb::PeerReport>>>,
}

impl UnsafeRecoveryFillOutReportSyncer {
    pub fn new(report_id: u64, router: RaftRouter<impl KvEngine, impl RaftEngine>) -> Self {
        let thread_safe_router = Mutex::new(router);
        let reports = Arc::new(Mutex::new(vec![]));
        let reports_clone = reports.clone();
        let closure = InvokeClosureOnDrop(Box::new(move || {
            info!("Unsafe recovery, peer reports collected");
            let mut store_report = pdpb::StoreReport::default();
            {
                let mut reports_ptr = reports_clone.lock().unwrap();
                store_report.set_peer_reports(mem::take(&mut *reports_ptr).into());
            }
            store_report.set_step(report_id);
            let router_ptr = thread_safe_router.lock().unwrap();
            if let Err(e) = (*router_ptr).send_control(StoreMsg::UnsafeRecoveryReport(store_report))
            {
                error!("Unsafe recovery, fail to schedule reporting"; "err" => ?e);
            }
        }));
        UnsafeRecoveryFillOutReportSyncer {
            _closure: Arc::new(closure),
            reports,
        }
    }

    pub fn report_for_self(&self, report: pdpb::PeerReport) {
        let mut reports_ptr = self.reports.lock().unwrap();
        (*reports_ptr).push(report);
    }
}

pub enum UnsafeRecoveryState {
    // Stores the state that is necessary for the wait apply stage of unsafe recovery process.
    // This state is set by the peer fsm. Once set, it is checked every time this peer applies a
    // new entry or a snapshot, if the target index is met, this state is reset / droppeds. The
    // syncer holds a reference counted inner object that is shared among all the peers, whose
    // destructor triggers the next step of unsafe recovery report process.
    WaitApply {
        target_index: u64,
        syncer: UnsafeRecoveryWaitApplySyncer,
    },
    DemoteFailedVoters {
        syncer: UnsafeRecoveryExecutePlanSyncer,
        failed_voters: Vec<metapb::Peer>,
        target_index: u64,
        // Failed regions may be stuck in joint state, if that is the case, we need to ask the
        // region to exit joint state before proposing the demotion.
        demote_after_exit: bool,
    },
    Destroy(UnsafeRecoveryExecutePlanSyncer),
}

#[derive(Getters)]
pub struct Peer<EK, ER>
where
    EK: KvEngine,
    ER: RaftEngine,
{
    /// The ID of the Region which this Peer belongs to.
    region_id: u64,
    // TODO: remove it once panic!() support slog fields.
    /// Peer_tag, "[region <region_id>] <peer_id>"
    pub tag: String,
    /// The Peer meta information.
    pub peer: metapb::Peer,

    /// The Raft state machine of this Peer.
    pub raft_group: RawNode<PeerStorage<EK, ER>>,
    /// The online configurable Raft configurations
    raft_max_inflight_msgs: usize,
    /// The cache of meta information for Region's other Peers.
    peer_cache: RefCell<HashMap<u64, metapb::Peer>>,
    /// Record the last instant of each peer's heartbeat response.
    pub peer_heartbeats: HashMap<u64, Instant>,

    proposals: ProposalQueue<EK::Snapshot>,
    leader_missing_time: Option<Instant>,
    #[getset(get = "pub")]
    leader_lease: Lease,
    pending_reads: ReadIndexQueue<EK::Snapshot>,

    /// If it fails to send messages to leader.
    pub leader_unreachable: bool,
    /// Indicates whether the peer should be woken up.
    pub should_wake_up: bool,
    /// Whether this peer is destroyed asynchronously.
    /// If it's true,
    /// - when merging, its data in storeMeta will be removed early by the
    ///   target peer.
    /// - all read requests must be rejected.
    pub pending_remove: bool,

    /// Force leader state is only used in online recovery when the majority of
    /// peers are missing. In this state, it forces one peer to become leader
    /// out of accordance with Raft election rule, and forbids any
    /// read/write proposals. With that, we can further propose remove
    /// failed-nodes conf-change, to make the Raft group forms majority and
    /// works normally later on.
    ///
    /// For details, see the comment of `ForceLeaderState`.
    pub force_leader: Option<ForceLeaderState>,

    /// Record the instants of peers being added into the configuration.
    /// Remove them after they are not pending any more.
    pub peers_start_pending_time: Vec<(u64, Instant)>,
    /// A inaccurate cache about which peer is marked as down.
    down_peer_ids: Vec<u64>,

    /// An inaccurate difference in region size since last reset.
    /// It is used to decide whether split check is needed.
    pub size_diff_hint: u64,
    /// The count of deleted keys since last reset.
    delete_keys_hint: u64,
    /// An inaccurate difference in region size after compaction.
    /// It is used to trigger check split to update approximate size and keys
    /// after space reclamation of deleted entries.
    pub compaction_declined_bytes: u64,
    /// Approximate size of the region.
    pub approximate_size: Option<u64>,
    /// Approximate keys of the region.
    pub approximate_keys: Option<u64>,
    /// Whether this region has scheduled a split check task. If we just
    /// splitted  the region or ingested one file which may be overlapped
    /// with the existed data, reset the flag so that the region can be
    /// splitted again.
    pub may_skip_split_check: bool,

    /// The state for consistency check.
    pub consistency_state: ConsistencyState,

    /// The counter records pending snapshot requests.
    pub pending_request_snapshot_count: Arc<AtomicUsize>,
    /// The index of last scheduled committed raft log.
    pub last_applying_idx: u64,
    /// The index of last compacted raft log. It is used for the next compact
    /// log task.
    pub last_compacted_idx: u64,
    /// The index of the latest urgent proposal index.
    last_urgent_proposal_idx: u64,
    /// The index of the latest committed split command.
    last_committed_split_idx: u64,
    /// The index of last sent snapshot
    last_sent_snapshot_idx: u64,
    /// Approximate size of logs that is applied but not compacted yet.
    pub raft_log_size_hint: u64,

    /// The write fence index.
    /// If there are pessimistic locks, PrepareMerge can be proposed after
    /// applying to this index. When a pending PrepareMerge exists, no more
    /// write commands should be proposed. This avoids proposing pessimistic
    /// locks that are already deleted before PrepareMerge.
    pub prepare_merge_fence: u64,
    pub pending_prepare_merge: Option<RaftCmdRequest>,

    /// The index of the latest committed prepare merge command.
    last_committed_prepare_merge_idx: u64,
    /// The merge related state. It indicates this Peer is in merging.
    pub pending_merge_state: Option<MergeState>,
    /// The rollback merge proposal can be proposed only when the number
    /// of peers is greater than the majority of all peers.
    /// There are more details in the annotation above
    /// `test_node_merge_write_data_to_source_region_after_merging`
    /// The peers who want to rollback merge.
    pub want_rollback_merge_peers: HashSet<u64>,
    /// Source region is catching up logs for merge.
    pub catch_up_logs: Option<CatchUpLogs>,

    /// Write Statistics for PD to schedule hot spot.
    pub peer_stat: PeerStat,

    /// Time of the last attempt to wake up inactive leader.
    pub bcast_wake_up_time: Option<TiInstant>,
    /// Current replication mode version.
    pub replication_mode_version: u64,
    /// The required replication state at current version.
    pub dr_auto_sync_state: DrAutoSyncState,
    /// A flag that caches sync state. It's set to true when required
    /// replication state is reached for current region.
    pub replication_sync: bool,

    /// The known newest conf version and its corresponding peer list
    /// Send to these peers to check whether itself is stale.
    pub check_stale_conf_ver: u64,
    pub check_stale_peers: Vec<metapb::Peer>,
    /// Whether this peer is created by replication and is the first
    /// one of this region on local store.
    pub local_first_replicate: bool,

    pub txn_extra_op: Arc<AtomicCell<TxnExtraOp>>,

    /// Transaction extensions related to this peer.
    pub txn_ext: Arc<TxnExt>,

    /// Check whether this proposal can be proposed based on its epoch.
    cmd_epoch_checker: CmdEpochChecker<EK::Snapshot>,

    // disk full peer set.
    pub disk_full_peers: DiskFullPeers,

    // show whether an already disk full TiKV appears in the potential majority set.
    pub dangerous_majority_set: bool,

    // region merge logic need to be broadcast to all followers when disk full happens.
    pub has_region_merge_proposal: bool,

    pub region_merge_proposal_index: u64,

    pub read_progress: Arc<RegionReadProgress>,

    pub memtrace_raft_entries: usize,
    /// Used for sending write msg.
    write_router: WriteRouter<EK, ER>,
    /// Used for async write io.
    unpersisted_readies: VecDeque<UnpersistedReady>,
    /// The message count in `unpersisted_readies` for memory caculation.
    unpersisted_message_count: usize,
    /// Used for sync write io.
    unpersisted_ready: Option<Ready>,
    /// The last known persisted number.
    persisted_number: u64,
    /// The context of applying snapshot.
    apply_snap_ctx: Option<ApplySnapshotContext>,
    /// region buckets.
    pub region_buckets: Option<BucketStat>,
    pub last_region_buckets: Option<BucketStat>,
    /// lead_transferee if the peer is in a leadership transferring.
    pub lead_transferee: u64,
    pub unsafe_recovery_state: Option<UnsafeRecoveryState>,
}

impl<EK, ER> Peer<EK, ER>
where
    EK: KvEngine,
    ER: RaftEngine,
{
    pub fn new(
        store_id: u64,
        cfg: &Config,
        region_scheduler: Scheduler<RegionTask<EK::Snapshot>>,
        raftlog_fetch_scheduler: Scheduler<RaftlogFetchTask>,
        engines: Engines<EK, ER>,
        region: &metapb::Region,
        peer: metapb::Peer,
    ) -> Result<Peer<EK, ER>> {
        if peer.get_id() == raft::INVALID_ID {
            return Err(box_err!("invalid peer id"));
        }

        let tag = format!("[region {}] {}", region.get_id(), peer.get_id());

        let ps = PeerStorage::new(
            engines,
            region,
            region_scheduler,
            raftlog_fetch_scheduler,
            peer.get_id(),
            tag.clone(),
        )?;

        let applied_index = ps.applied_index();

        let raft_cfg = raft::Config {
            id: peer.get_id(),
            election_tick: cfg.raft_election_timeout_ticks,
            heartbeat_tick: cfg.raft_heartbeat_ticks,
            min_election_tick: cfg.raft_min_election_timeout_ticks,
            max_election_tick: cfg.raft_max_election_timeout_ticks,
            max_size_per_msg: cfg.raft_max_size_per_msg.0,
            max_inflight_msgs: cfg.raft_max_inflight_msgs,
            applied: applied_index,
            check_quorum: true,
            skip_bcast_commit: true,
            pre_vote: cfg.prevote,
            max_committed_size_per_ready: MAX_COMMITTED_SIZE_PER_READY,
            ..Default::default()
        };

        let logger = slog_global::get_global().new(slog::o!("region_id" => region.get_id()));
        let raft_group = RawNode::new(&raft_cfg, ps, &logger)?;

        let mut peer = Peer {
            peer,
            region_id: region.get_id(),
            raft_group,
            raft_max_inflight_msgs: cfg.raft_max_inflight_msgs,
            proposals: ProposalQueue::new(tag.clone()),
            pending_reads: Default::default(),
            peer_cache: RefCell::new(HashMap::default()),
            peer_heartbeats: HashMap::default(),
            peers_start_pending_time: vec![],
            down_peer_ids: vec![],
            size_diff_hint: 0,
            delete_keys_hint: 0,
            approximate_size: None,
            approximate_keys: None,
            may_skip_split_check: false,
            compaction_declined_bytes: 0,
            leader_unreachable: false,
            pending_remove: false,
            should_wake_up: false,
            force_leader: None,
            pending_merge_state: None,
            want_rollback_merge_peers: HashSet::default(),
            pending_request_snapshot_count: Arc::new(AtomicUsize::new(0)),
            prepare_merge_fence: 0,
            pending_prepare_merge: None,
            last_committed_prepare_merge_idx: 0,
            leader_missing_time: Some(Instant::now()),
            tag: tag.clone(),
            last_applying_idx: applied_index,
            last_compacted_idx: 0,
            last_urgent_proposal_idx: u64::MAX,
            last_committed_split_idx: 0,
            last_sent_snapshot_idx: 0,
            consistency_state: ConsistencyState {
                last_check_time: Instant::now(),
                index: INVALID_INDEX,
                context: vec![],
                hash: vec![],
            },
            raft_log_size_hint: 0,
            leader_lease: Lease::new(
                cfg.raft_store_max_leader_lease(),
                cfg.renew_leader_lease_advance_duration(),
            ),
            peer_stat: PeerStat::default(),
            catch_up_logs: None,
            bcast_wake_up_time: None,
            replication_mode_version: 0,
            dr_auto_sync_state: DrAutoSyncState::Async,
            replication_sync: false,
            check_stale_conf_ver: 0,
            check_stale_peers: vec![],
            local_first_replicate: false,
            txn_extra_op: Arc::new(AtomicCell::new(TxnExtraOp::Noop)),
            txn_ext: Arc::new(TxnExt::default()),
            cmd_epoch_checker: Default::default(),
            disk_full_peers: DiskFullPeers::default(),
            dangerous_majority_set: false,
            has_region_merge_proposal: false,
            region_merge_proposal_index: 0_u64,
            read_progress: Arc::new(RegionReadProgress::new(
                region,
                applied_index,
                REGION_READ_PROGRESS_CAP,
                tag.clone(),
            )),
            memtrace_raft_entries: 0,
            write_router: WriteRouter::new(tag),
            unpersisted_readies: VecDeque::default(),
            unpersisted_message_count: 0,
            unpersisted_ready: None,
            persisted_number: 0,
            apply_snap_ctx: None,
            region_buckets: None,
            last_region_buckets: None,
            lead_transferee: raft::INVALID_ID,
            unsafe_recovery_state: None,
        };

        // If this region has only one peer and I am the one, campaign directly.
        if region.get_peers().len() == 1 && region.get_peers()[0].get_store_id() == store_id {
            peer.raft_group.campaign()?;
        }

        Ok(peer)
    }

    /// Sets commit group to the peer.
    pub fn init_replication_mode(&mut self, state: &mut GlobalReplicationState) {
        debug!("init commit group"; "state" => ?state, "region_id" => self.region_id, "peer_id" => self.peer.id);
        if self.is_initialized() {
            let version = state.status().get_dr_auto_sync().state_id;
            let gb = state.calculate_commit_group(version, self.get_store().region().get_peers());
            self.raft_group.raft.assign_commit_groups(gb);
        }
        self.replication_sync = false;
        if state.status().get_mode() == ReplicationMode::Majority {
            self.raft_group.raft.enable_group_commit(false);
            self.replication_mode_version = 0;
            self.dr_auto_sync_state = DrAutoSyncState::Async;
            return;
        }
        self.replication_mode_version = state.status().get_dr_auto_sync().state_id;
        let enable = state.status().get_dr_auto_sync().get_state() != DrAutoSyncState::Async;
        self.raft_group.raft.enable_group_commit(enable);
        self.dr_auto_sync_state = state.status().get_dr_auto_sync().get_state();
    }

    /// Updates replication mode.
    pub fn switch_replication_mode(&mut self, state: &Mutex<GlobalReplicationState>) {
        self.replication_sync = false;
        let mut guard = state.lock().unwrap();
        let enable_group_commit = if guard.status().get_mode() == ReplicationMode::Majority {
            self.replication_mode_version = 0;
            self.dr_auto_sync_state = DrAutoSyncState::Async;
            false
        } else {
            self.dr_auto_sync_state = guard.status().get_dr_auto_sync().get_state();
            self.replication_mode_version = guard.status().get_dr_auto_sync().state_id;
            guard.status().get_dr_auto_sync().get_state() != DrAutoSyncState::Async
        };
        if enable_group_commit {
            let ids = mem::replace(
                guard.calculate_commit_group(
                    self.replication_mode_version,
                    self.region().get_peers(),
                ),
                Vec::with_capacity(self.region().get_peers().len()),
            );
            drop(guard);
            self.raft_group.raft.clear_commit_group();
            self.raft_group.raft.assign_commit_groups(&ids);
        } else {
            drop(guard);
        }
        self.raft_group
            .raft
            .enable_group_commit(enable_group_commit);
        info!("switch replication mode"; "version" => self.replication_mode_version, "region_id" => self.region_id, "peer_id" => self.peer.id);
    }

    /// Register self to apply_scheduler so that the peer is then usable.
    /// Also trigger `RegionChangeEvent::Create` here.
    pub fn activate<T>(&self, ctx: &PollContext<EK, ER, T>) {
        ctx.apply_router
            .schedule_task(self.region_id, ApplyTask::register(self));

        ctx.coprocessor_host.on_region_changed(
            self.region(),
            RegionChangeEvent::Create,
            self.get_role(),
        );
        self.maybe_gen_approximate_buckets(ctx);
    }

    #[inline]
    fn next_proposal_index(&self) -> u64 {
        self.raft_group.raft.raft_log.last_index() + 1
    }

    #[inline]
    pub fn get_index_term(&self, idx: u64) -> u64 {
        match self.raft_group.raft.raft_log.term(idx) {
            Ok(t) => t,
            Err(e) => panic!("{} fail to load term for {}: {:?}", self.tag, idx, e),
        }
    }

    pub fn maybe_append_merge_entries(&mut self, merge: &CommitMergeRequest) -> Option<u64> {
        let mut entries = merge.get_entries();
        if entries.is_empty() {
            // Though the entries is empty, it is possible that one source peer has caught
            // up the logs but commit index is not updated. If other source peers are
            // already destroyed, so the raft group will not make any progress, namely the
            // source peer can not get the latest commit index anymore.
            // Here update the commit index to let source apply rest uncommitted entries.
            return if merge.get_commit() > self.raft_group.raft.raft_log.committed {
                self.raft_group.raft.raft_log.commit_to(merge.get_commit());
                Some(merge.get_commit())
            } else {
                None
            };
        }
        let first = entries.first().unwrap();
        // make sure message should be with index not smaller than committed
        let mut log_idx = first.get_index() - 1;
        debug!(
            "append merge entries";
            "log_index" => log_idx,
            "merge_commit" => merge.get_commit(),
            "commit_index" => self.raft_group.raft.raft_log.committed,
        );
        if log_idx < self.raft_group.raft.raft_log.committed {
            // There are maybe some logs not included in CommitMergeRequest's entries, like
            // CompactLog, so the commit index may exceed the last index of the entires from
            // CommitMergeRequest. If that, no need to append
            if self.raft_group.raft.raft_log.committed - log_idx >= entries.len() as u64 {
                return None;
            }
            entries = &entries[(self.raft_group.raft.raft_log.committed - log_idx) as usize..];
            log_idx = self.raft_group.raft.raft_log.committed;
        }
        let log_term = self.get_index_term(log_idx);

        let last_log = entries.last().unwrap();
        if last_log.term > self.term() {
            // Hack: In normal flow, when leader sends the entries, it will use a term
            // that's not less than the last log term. And follower will update its states
            // correctly. For merge, we append the log without raft, so we have to take care
            // of term explicitly to get correct metadata.
            info!(
                "become follower for new logs";
                "new_log_term" => last_log.term,
                "new_log_index" => last_log.index,
                "term" => self.term(),
                "region_id" => self.region_id,
                "peer_id" => self.peer.get_id(),
            );
            self.raft_group
                .raft
                .become_follower(last_log.term, INVALID_ID);
        }

        self.raft_group
            .raft
            .raft_log
            .maybe_append(log_idx, log_term, merge.get_commit(), entries)
            .map(|(_, last_index)| last_index)
    }

    /// Tries to destroy itself. Returns a job (if needed) to do more cleaning
    /// tasks.
    pub fn maybe_destroy<T>(&mut self, ctx: &PollContext<EK, ER, T>) -> Option<DestroyPeerJob> {
        if self.pending_remove {
            info!(
                "is being destroyed, skip";
                "region_id" => self.region_id,
                "peer_id" => self.peer.get_id(),
            );
            return None;
        }
        {
            let meta = ctx.store_meta.lock().unwrap();
            if meta.atomic_snap_regions.contains_key(&self.region_id) {
                info!(
                    "stale peer is applying atomic snapshot, will destroy next time";
                    "region_id" => self.region_id,
                    "peer_id" => self.peer.get_id(),
                );
                return None;
            }
        }

        if let Some(snap_ctx) = self.apply_snap_ctx.as_ref() {
            if !snap_ctx.scheduled {
                info!(
                    "stale peer is persisting snapshot, will destroy next time";
                    "region_id" => self.region_id,
                    "peer_id" => self.peer.get_id(),
                );
                return None;
            }
        }

        if self.get_store().is_applying_snapshot() && !self.mut_store().cancel_applying_snap() {
            info!(
                "stale peer is applying snapshot, will destroy next time";
                "region_id" => self.region_id,
                "peer_id" => self.peer.get_id(),
            );
            return None;
        }

        // There is no applying snapshot or snapshot is canceled so the `apply_snap_ctx`
        // should be set to None.
        // - If the snapshot is canceled, the `apply_snap_ctx` should be None. Remember
        //   the snapshot should not be canceled and the context should be None only
        //   after applying snapshot in normal case. But here is safe because this peer
        //   is about to destroy and `pending_remove` will be true, namely no more ready
        //   will be fetched.
        // - If there is no applying snapshot, the `apply_snap_ctx` should also be None.
        //   It's possible that the snapshot was canceled successfully before but
        //   `cancel_applying_snap` returns false. If so, at this time, `apply_snap_ctx`
        //   is Some and should be set to None.
        self.apply_snap_ctx = None;

        self.pending_remove = true;

        Some(DestroyPeerJob {
            initialized: self.get_store().is_initialized(),
            region_id: self.region_id,
            peer: self.peer.clone(),
        })
    }

    /// Does the real destroy task which includes:
    /// 1. Set the region to tombstone;
    /// 2. Clear data;
    /// 3. Notify all pending requests.
    pub fn destroy(
        &mut self,
        engines: &Engines<EK, ER>,
        perf_context: &mut ER::PerfContext,
        keep_data: bool,
        pending_create_peers: &Mutex<HashMap<u64, (u64, bool)>>,
    ) -> Result<()> {
        fail_point!("raft_store_skip_destroy_peer", |_| Ok(()));
        let t = TiInstant::now();

        let mut region = self.region().clone();
        info!(
            "begin to destroy";
            "region_id" => self.region_id,
            "peer_id" => self.peer.get_id(),
        );

        let (pending_create_peers, clean) = if self.local_first_replicate {
            let mut pending = pending_create_peers.lock().unwrap();
            if self.get_store().is_initialized() {
                assert_eq!(pending.get(&region.get_id()), None);
                (None, true)
            } else if let Some(status) = pending.get(&region.get_id()) {
                if *status == (self.peer.get_id(), false) {
                    pending.remove(&region.get_id());
                    // Hold the lock to avoid apply worker applies split.
                    (Some(pending), true)
                } else if *status == (self.peer.get_id(), true) {
                    // It's already marked to split by apply worker, skip delete.
                    (None, false)
                } else {
                    // Peer id can't be different as router should exist all the time, their is no
                    // chance for store to insert a different peer id. And apply worker should skip
                    // split when meeting a different id.
                    let status = *status;
                    // Avoid panic with lock.
                    drop(pending);
                    panic!("{} unexpected pending states {:?}", self.tag, status);
                }
            } else {
                // The status is inserted when it's created. It will be removed in following
                // cases:
                // - By apply worker as it fails to split due to region state key. This is
                //   impossible to reach this code path because the delete write batch is not
                //   persisted yet.
                // - By store fsm as it fails to create peer, which is also invalid obviously.
                // - By peer fsm after persisting snapshot, then it should be initialized.
                // - By peer fsm after split.
                // - By peer fsm when destroy, which should go the above branch instead.
                (None, false)
            }
        } else {
            (None, true)
        };
        if clean {
            // Set Tombstone state explicitly
            let mut kv_wb = engines.kv.write_batch();
            let mut raft_wb = engines.raft.log_batch(1024);
            // Raft log gc should be flushed before being destroyed, so last_compacted_idx
            // has to be the minimal index that may still have logs.
            let last_compacted_idx = self.last_compacted_idx;
            self.mut_store()
                .clear_meta(last_compacted_idx, &mut kv_wb, &mut raft_wb)?;

            // StoreFsmDelegate::check_msg use both epoch and region peer list to check
            // whether a message is targeting a staled peer. But for an uninitialized peer,
            // both epoch and peer list are empty, so a removed peer will be created again.
            // Saving current peer into the peer list of region will fix this problem.
            if !self.get_store().is_initialized() {
                region.mut_peers().push(self.peer.clone());
            }

            write_peer_state(
                &mut kv_wb,
                &region,
                PeerState::Tombstone,
                // Only persist the `merge_state` if the merge is known to be succeeded
                // which is determined by the `keep_data` flag
                if keep_data {
                    self.pending_merge_state.clone()
                } else {
                    None
                },
            )?;

            // write kv rocksdb first in case of restart happen between two write
            let mut write_opts = WriteOptions::new();
            write_opts.set_sync(true);
            kv_wb.write_opt(&write_opts)?;

            drop(pending_create_peers);

            perf_context.start_observe();
            engines.raft.consume(&mut raft_wb, true)?;
            perf_context.report_metrics(&[]);

            if self.get_store().is_initialized() && !keep_data {
                // If we meet panic when deleting data and raft log, the dirty data
                // will be cleared by a newer snapshot applying or restart.
                if let Err(e) = self.get_store().clear_data() {
                    error!(?e;
                        "failed to schedule clear data task";
                        "region_id" => self.region_id,
                        "peer_id" => self.peer.get_id(),
                    );
                }
            }
        }

        self.pending_reads.clear_all(Some(region.get_id()));

        for Proposal { cb, .. } in self.proposals.queue.drain(..) {
            apply::notify_req_region_removed(region.get_id(), cb);
        }

        info!(
            "peer destroy itself";
            "region_id" => self.region_id,
            "peer_id" => self.peer.get_id(),
            "takes" => ?t.saturating_elapsed(),
            "clean" => clean,
            "keep_data" => keep_data,
        );

        fail_point!("raft_store_after_destroy_peer");

        Ok(())
    }

    #[inline]
    pub fn is_initialized(&self) -> bool {
        self.get_store().is_initialized()
    }

    #[inline]
    pub fn region(&self) -> &metapb::Region {
        self.get_store().region()
    }

    /// Check whether the peer can be hibernated.
    ///
    /// This should be used with `check_after_tick` to get a correct conclusion.
    pub fn check_before_tick(&self, cfg: &Config) -> CheckTickResult {
        let mut res = CheckTickResult::default();
        if !self.is_leader() {
            return res;
        }
        res.leader = true;
        if self.raft_group.raft.election_elapsed + 1 < cfg.raft_election_timeout_ticks {
            return res;
        }
        let status = self.raft_group.status();
        let last_index = self.raft_group.raft.raft_log.last_index();
        for (id, pr) in status.progress.unwrap().iter() {
            // Even a recent inactive node is also considered. If we put leader into sleep,
            // followers or learners may not sync its logs for a long time and become
            // unavailable. We choose availability instead of performance in this case.
            if *id == self.peer.get_id() {
                continue;
            }
            if pr.matched != last_index {
                res.reason = "replication";
                return res;
            }
        }
        if self.raft_group.raft.pending_read_count() > 0 {
            res.reason = "pending read";
            return res;
        }
        if self.raft_group.raft.lead_transferee.is_some() {
            res.reason = "transfer leader";
            return res;
        }
        if self.force_leader.is_some() {
            res.reason = "force leader";
            return res;
        }
        // Unapplied entries can change the configuration of the group.
        if self.get_store().applied_index() < last_index {
            res.reason = "unapplied";
            return res;
        }
        if self.replication_mode_need_catch_up() {
            res.reason = "replication mode";
            return res;
        }
        res.up_to_date = true;
        res
    }

    pub fn check_after_tick(&self, state: GroupState, res: CheckTickResult) -> bool {
        if res.leader {
            if res.up_to_date {
                self.is_leader()
            } else {
                if !res.reason.is_empty() {
                    debug!("rejecting sleeping"; "reason" => res.reason, "region_id" => self.region_id, "peer_id" => self.peer_id());
                }
                false
            }
        } else {
            // If follower keeps receiving data from leader, then it's safe to stop
            // ticking, as leader will make sure it has the latest logs.
            // Checking term to make sure campaign has finished and the leader starts
            // doing its job, it's not required but a safe options.
            state != GroupState::Chaos
                && self.has_valid_leader()
                && self.raft_group.raft.raft_log.last_term() == self.raft_group.raft.term
                && !self.has_unresolved_reads()
                // If it becomes leader, the stats is not valid anymore.
                && !self.is_leader()
        }
    }

    #[inline]
    pub fn has_valid_leader(&self) -> bool {
        if self.raft_group.raft.leader_id == raft::INVALID_ID {
            return false;
        }
        for p in self.region().get_peers() {
            if p.get_id() == self.raft_group.raft.leader_id && p.get_role() != PeerRole::Learner {
                return true;
            }
        }
        false
    }

    /// Pings if followers are still connected.
    ///
    /// Leader needs to know exact progress of followers, and
    /// followers just need to know whether leader is still alive.
    pub fn ping(&mut self) {
        if self.is_leader() {
            self.raft_group.ping();
        }
    }

    pub fn has_uncommitted_log(&self) -> bool {
        self.raft_group.raft.raft_log.committed < self.raft_group.raft.raft_log.last_index()
    }

    /// Set the region of a peer.
    ///
    /// This will update the region of the peer, caller must ensure the region
    /// has been preserved in a durable device.
    pub fn set_region(
        &mut self,
        host: &CoprocessorHost<impl KvEngine>,
        reader: &mut ReadDelegate,
        region: metapb::Region,
        reason: RegionChangeReason,
    ) {
        if self.region().get_region_epoch().get_version() < region.get_region_epoch().get_version()
        {
            // Epoch version changed, disable read on the local reader for this region.
            self.leader_lease.expire_remote_lease();
        }
        self.mut_store().set_region(region.clone());
        let progress = ReadProgress::region(region);
        // Always update read delegate's region to avoid stale region info after a
        // follower becoming a leader.
        self.maybe_update_read_progress(reader, progress);

        // Update leader info
        self.read_progress
            .update_leader_info(self.leader_id(), self.term(), self.region());

        {
            let mut pessimistic_locks = self.txn_ext.pessimistic_locks.write();
            pessimistic_locks.term = self.term();
            pessimistic_locks.version = self.region().get_region_epoch().get_version();
        }

        if !self.pending_remove {
            host.on_region_changed(
                self.region(),
                RegionChangeEvent::Update(reason),
                self.get_role(),
            );
        }
    }

    #[inline]
    pub fn peer_id(&self) -> u64 {
        self.peer.get_id()
    }

    #[inline]
    pub fn leader_id(&self) -> u64 {
        self.raft_group.raft.leader_id
    }

    #[inline]
    pub fn is_leader(&self) -> bool {
        self.raft_group.raft.state == StateRole::Leader
    }

    #[inline]
    pub fn get_role(&self) -> StateRole {
        self.raft_group.raft.state
    }

    #[inline]
    pub fn get_store(&self) -> &PeerStorage<EK, ER> {
        self.raft_group.store()
    }

    #[inline]
    pub fn mut_store(&mut self) -> &mut PeerStorage<EK, ER> {
        self.raft_group.mut_store()
    }

    /// Whether the snapshot is handling.
    /// See the comments of `check_snap_status` for more details.
    #[inline]
    pub fn is_handling_snapshot(&self) -> bool {
        self.apply_snap_ctx.is_some() || self.get_store().is_applying_snapshot()
    }

    /// Returns `true` if the raft group has replicated a snapshot but not
    /// committed it yet.
    #[inline]
    pub fn has_pending_snapshot(&self) -> bool {
        self.get_pending_snapshot().is_some()
    }

    #[inline]
    pub fn get_pending_snapshot(&self) -> Option<&eraftpb::Snapshot> {
        self.raft_group.snap()
    }

    fn add_ready_metric(&self, ready: &Ready, metrics: &mut RaftReadyMetrics) {
        metrics.message += ready.messages().len() as u64;
        metrics.commit += ready.committed_entries().len() as u64;
        metrics.append += ready.entries().len() as u64;

        if !ready.snapshot().is_empty() {
            metrics.snapshot += 1;
        }
    }

    fn add_light_ready_metric(&self, light_ready: &LightReady, metrics: &mut RaftReadyMetrics) {
        metrics.message += light_ready.messages().len() as u64;
        metrics.commit += light_ready.committed_entries().len() as u64;
    }

    #[inline]
    pub fn in_joint_state(&self) -> bool {
        self.region().get_peers().iter().any(|p| {
            p.get_role() == PeerRole::IncomingVoter || p.get_role() == PeerRole::DemotingVoter
        })
    }

    #[inline]
    pub fn send_raft_messages<T: Transport>(
        &mut self,
        ctx: &mut PollContext<EK, ER, T>,
        msgs: Vec<RaftMessage>,
    ) {
        let mut now = None;
        let std_now = Instant::now();
        for msg in msgs {
            let msg_type = msg.get_message().get_msg_type();
            if msg_type == MessageType::MsgSnapshot {
                let snap_index = msg.get_message().get_snapshot().get_metadata().get_index();
                if snap_index > self.last_sent_snapshot_idx {
                    self.last_sent_snapshot_idx = snap_index;
                }
            }
            if msg_type == MessageType::MsgTimeoutNow && self.is_leader() {
                // After a leader transfer procedure is triggered, the lease for
                // the old leader may be expired earlier than usual, since a new leader
                // may be elected and the old leader doesn't step down due to
                // network partition from the new leader.
                // For lease safety during leader transfer, transit `leader_lease`
                // to suspect.
                self.leader_lease.suspect(*now.insert(monotonic_raw_now()));
            }

            let to_peer_id = msg.get_to_peer().get_id();
            let to_store_id = msg.get_to_peer().get_store_id();

            debug!(
                "send raft msg";
                "region_id" => self.region_id,
                "peer_id" => self.peer.get_id(),
                "msg_type" => ?msg_type,
                "msg_size" => msg.get_message().compute_size(),
                "to" => to_peer_id,
                "disk_usage" => ?msg.get_disk_usage(),
            );

            for (term, index) in msg
                .get_message()
                .get_entries()
                .iter()
                .map(|e| (e.get_term(), e.get_index()))
            {
                if let Ok(idx) = self
                    .proposals
                    .queue
                    .binary_search_by_key(&index, |p: &Proposal<_>| p.index)
                {
                    let proposal = &self.proposals.queue[idx];
                    if term == proposal.term {
                        for tracker in proposal.cb.get_trackers().iter().flat_map(|v| v.iter()) {
                            tracker.observe(std_now, &ctx.raft_metrics.wf_send_proposal, |t| {
                                &mut t.metrics.wf_send_proposal_nanos
                            });
                        }
                    }
                }
            }

            if let Err(e) = ctx.trans.send(msg) {
                // We use metrics to observe failure on production.
                debug!(
                    "failed to send msg to other peer";
                    "region_id" => self.region_id,
                    "peer_id" => self.peer.get_id(),
                    "target_peer_id" => to_peer_id,
                    "target_store_id" => to_store_id,
                    "err" => ?e,
                    "error_code" => %e.error_code(),
                );
                if to_peer_id == self.leader_id() {
                    self.leader_unreachable = true;
                }
                // unreachable store
                self.raft_group.report_unreachable(to_peer_id);
                if msg_type == eraftpb::MessageType::MsgSnapshot {
                    self.raft_group
                        .report_snapshot(to_peer_id, SnapshotStatus::Failure);
                }
                ctx.raft_metrics.send_message.add(msg_type, false);
            } else {
                ctx.raft_metrics.send_message.add(msg_type, true);
            }
        }
    }

    #[inline]
    pub fn build_raft_messages<T>(
        &mut self,
        ctx: &PollContext<EK, ER, T>,
        msgs: Vec<eraftpb::Message>,
    ) -> Vec<RaftMessage> {
        let mut raft_msgs = Vec::with_capacity(msgs.len());
        for msg in msgs {
            if let Some(m) = self.build_raft_message(msg, ctx.self_disk_usage) {
                raft_msgs.push(m);
            }
        }
        raft_msgs
    }

    /// Steps the raft message.
    pub fn step<T>(
        &mut self,
        ctx: &mut PollContext<EK, ER, T>,
        mut m: eraftpb::Message,
    ) -> Result<()> {
        fail_point!(
            "step_message_3_1",
            self.peer.get_store_id() == 3 && self.region_id == 1,
            |_| Ok(())
        );
        if self.is_leader() && m.get_from() != INVALID_ID {
            self.peer_heartbeats.insert(m.get_from(), Instant::now());
            // As the leader we know we are not missing.
            self.leader_missing_time.take();
        } else if m.get_from() == self.leader_id() {
            // As another role know we're not missing.
            self.leader_missing_time.take();
        }
        let msg_type = m.get_msg_type();
        if msg_type == MessageType::MsgReadIndex {
            fail_point!("on_step_read_index_msg");
            ctx.coprocessor_host
                .on_step_read_index(&mut m, self.get_role());
            // Must use the commit index of `PeerStorage` instead of the commit index
            // in raft-rs which may be greater than the former one.
            // For more details, see the annotations above `on_leader_commit_idx_changed`.
            let index = self.get_store().commit_index();
            // Check if the log term of this index is equal to current term, if so,
            // this index can be used to reply the read index request if the leader holds
            // the lease. Please also take a look at raft-rs.
            if self.get_store().term(index).unwrap() == self.term() {
                let state = self.inspect_lease();
                if let LeaseState::Valid = state {
                    // If current peer has valid lease, then we could handle the
                    // request directly, rather than send a heartbeat to check quorum.
                    let mut resp = eraftpb::Message::default();
                    resp.set_msg_type(MessageType::MsgReadIndexResp);
                    resp.term = self.term();
                    resp.to = m.from;

                    resp.index = index;
                    resp.set_entries(m.take_entries());

                    self.raft_group.raft.msgs.push(resp);
                    return Ok(());
                }
                self.should_wake_up = state == LeaseState::Expired;
            }
        }

        let from_id = m.get_from();
        let has_snap_task = self.get_store().has_gen_snap_task();
        let pre_commit_index = self.raft_group.raft.raft_log.committed;
        self.raft_group.step(m)?;
        self.report_commit_log_duration(pre_commit_index, &ctx.raft_metrics);

        let mut for_balance = false;
        if !has_snap_task && self.get_store().has_gen_snap_task() {
            if let Some(progress) = self.raft_group.status().progress {
                if let Some(pr) = progress.get(from_id) {
                    // When a peer is uninitialized (e.g. created by load balance),
                    // the last index of the peer is 0 which makes the matched index to be 0.
                    if pr.matched == 0 {
                        for_balance = true;
                    }
                }
            }
        }
        if for_balance {
            if let Some(gen_task) = self.mut_store().mut_gen_snap_task() {
                gen_task.set_for_balance();
            }
        }
        Ok(())
    }

    fn report_persist_log_duration(&self, pre_persist_index: u64, metrics: &RaftMetrics) {
        if !metrics.waterfall_metrics || self.proposals.is_empty() {
            return;
        }
        let now = Instant::now();
        for index in pre_persist_index + 1..=self.raft_group.raft.raft_log.persisted {
            if let Some((term, trackers)) = self.proposals.find_trackers(index) {
                if self
                    .get_store()
                    .term(index)
                    .map(|t| t == term)
                    .unwrap_or(false)
                {
                    for tracker in trackers {
                        tracker.observe(now, &metrics.wf_persist_log, |t| {
                            &mut t.metrics.wf_persist_log_nanos
                        });
                    }
                }
            }
        }
    }

    fn report_commit_log_duration(&self, pre_commit_index: u64, metrics: &RaftMetrics) {
        if !metrics.waterfall_metrics || self.proposals.is_empty() {
            return;
        }
        let now = Instant::now();
        for index in pre_commit_index + 1..=self.raft_group.raft.raft_log.committed {
            if let Some((term, trackers)) = self.proposals.find_trackers(index) {
                if self
                    .get_store()
                    .term(index)
                    .map(|t| t == term)
                    .unwrap_or(false)
                {
                    let commit_persisted = index <= self.raft_group.raft.raft_log.persisted;
                    let hist = if commit_persisted {
                        &metrics.wf_commit_log
                    } else {
                        &metrics.wf_commit_not_persist_log
                    };
                    for tracker in trackers {
                        tracker.observe(now, hist, |t| {
                            t.metrics.commit_not_persisted = !commit_persisted;
                            &mut t.metrics.wf_commit_log_nanos
                        });
                    }
                }
            }
        }
    }

    /// Checks and updates `peer_heartbeats` for the peer.
    pub fn check_peers(&mut self) {
        if !self.is_leader() {
            self.peer_heartbeats.clear();
            self.peers_start_pending_time.clear();
            return;
        }

        if self.peer_heartbeats.len() == self.region().get_peers().len() {
            return;
        }

        // Insert heartbeats in case that some peers never response heartbeats.
        let region = self.raft_group.store().region();
        for peer in region.get_peers() {
            self.peer_heartbeats
                .entry(peer.get_id())
                .or_insert_with(Instant::now);
        }
    }

    /// Collects all down peers.
    pub fn collect_down_peers<T>(&mut self, ctx: &PollContext<EK, ER, T>) -> Vec<PeerStats> {
        let max_duration = ctx.cfg.max_peer_down_duration.0;
        let mut down_peers = Vec::new();
        let mut down_peer_ids = Vec::new();
        for p in self.region().get_peers() {
            if p.get_id() == self.peer.get_id() {
                continue;
            }
            // TODO
            if let Some(instant) = self.peer_heartbeats.get(&p.get_id()) {
                let elapsed = instant.saturating_elapsed();
                if elapsed >= max_duration {
                    let mut stats = PeerStats::default();
                    stats.set_peer(p.clone());
                    stats.set_down_seconds(elapsed.as_secs());
                    down_peers.push(stats);
                    down_peer_ids.push(p.get_id());
                }
            }
        }
        self.down_peer_ids = down_peer_ids;
        if !self.down_peer_ids.is_empty() {
            self.refill_disk_full_peers(ctx);
        }
        down_peers
    }

    /// Collects all pending peers and update `peers_start_pending_time`.
    pub fn collect_pending_peers<T>(&mut self, ctx: &PollContext<EK, ER, T>) -> Vec<metapb::Peer> {
        let mut pending_peers = Vec::with_capacity(self.region().get_peers().len());
        let status = self.raft_group.status();
        let truncated_idx = self.get_store().truncated_index();

        if status.progress.is_none() {
            return pending_peers;
        }

        for i in 0..self.peers_start_pending_time.len() {
            let (_, pending_after) = self.peers_start_pending_time[i];
            let elapsed = duration_to_sec(pending_after.saturating_elapsed());
            RAFT_PEER_PENDING_DURATION.observe(elapsed);
        }

        let progresses = status.progress.unwrap().iter();
        for (&id, progress) in progresses {
            if id == self.peer.get_id() {
                continue;
            }
            // The `matched` is 0 only in these two cases:
            // 1. Current leader hasn't communicated with this peer.
            // 2. This peer does not exist yet(maybe it is created but not initialized)
            //
            // The correctness of region merge depends on the fact that all target peers
            // must exist during merging. (PD rely on `pending_peers` to check whether all
            // target peers exist)
            //
            // So if the `matched` is 0, it must be a pending peer.
            // It can be ensured because `truncated_index` must be greater than
            // `RAFT_INIT_LOG_INDEX`(5).
            if progress.matched < truncated_idx {
                if let Some(p) = self.get_peer_from_cache(id) {
                    pending_peers.push(p);
                    if !self
                        .peers_start_pending_time
                        .iter()
                        .any(|&(pid, _)| pid == id)
                    {
                        let now = Instant::now();
                        self.peers_start_pending_time.push((id, now));
                        debug!(
                            "peer start pending";
                            "region_id" => self.region_id,
                            "peer_id" => self.peer.get_id(),
                            "time" => ?now,
                        );
                    }
                } else {
                    if ctx.cfg.dev_assert {
                        panic!("{} failed to get peer {} from cache", self.tag, id);
                    }
                    error!(
                        "failed to get peer from cache";
                        "region_id" => self.region_id,
                        "peer_id" => self.peer.get_id(),
                        "get_peer_id" => id,
                    );
                }
            }
        }
        pending_peers
    }

    /// Returns `true` if any peer recover from connectivity problem.
    ///
    /// A peer can become pending or down if it has not responded for a
    /// long time. If it becomes normal again, PD need to be notified.
    pub fn any_new_peer_catch_up(&mut self, peer_id: u64) -> bool {
        if self.peers_start_pending_time.is_empty() && self.down_peer_ids.is_empty() {
            return false;
        }
        if !self.is_leader() {
            self.down_peer_ids = vec![];
            self.peers_start_pending_time = vec![];
            return false;
        }
        for i in 0..self.peers_start_pending_time.len() {
            if self.peers_start_pending_time[i].0 != peer_id {
                continue;
            }
            let truncated_idx = self.raft_group.store().truncated_index();
            if let Some(progress) = self.raft_group.raft.prs().get(peer_id) {
                if progress.matched >= truncated_idx {
                    let (_, pending_after) = self.peers_start_pending_time.swap_remove(i);
                    let elapsed = duration_to_sec(pending_after.saturating_elapsed());
                    RAFT_PEER_PENDING_DURATION.observe(elapsed);
                    debug!(
                        "peer has caught up logs";
                        "region_id" => self.region_id,
                        "peer_id" => self.peer.get_id(),
                        "takes" => elapsed,
                    );
                    return true;
                }
            }
        }
        if self.down_peer_ids.contains(&peer_id) {
            return true;
        }
        false
    }

    pub fn maybe_force_forward_commit_index(&mut self) -> bool {
        let failed_stores = match &self.force_leader {
            Some(ForceLeaderState::ForceLeader { failed_stores, .. }) => failed_stores,
            _ => unreachable!(),
        };

        let region = self.region();
        let mut replicated_idx = self.raft_group.raft.raft_log.persisted;
        for (peer_id, p) in self.raft_group.raft.prs().iter() {
            let store_id = region
                .get_peers()
                .iter()
                .find(|p| p.get_id() == *peer_id)
                .unwrap()
                .get_store_id();
            if failed_stores.contains(&store_id) {
                continue;
            }
            if replicated_idx > p.matched {
                replicated_idx = p.matched;
            }
        }

        if self.raft_group.store().term(replicated_idx).unwrap_or(0) < self.term() {
            // do not commit logs of previous term directly
            return false;
        }

        self.raft_group.raft.raft_log.committed =
            std::cmp::max(self.raft_group.raft.raft_log.committed, replicated_idx);
        true
    }

    pub fn check_stale_state<T>(&mut self, ctx: &mut PollContext<EK, ER, T>) -> StaleState {
        if self.is_leader() {
            // Leaders always have valid state.
            //
            // We update the leader_missing_time in the `fn step`. However one peer region
            // does not send any raft messages, so we have to check and update it before
            // reporting stale states.
            self.leader_missing_time = None;
            return StaleState::Valid;
        }
        let naive_peer = !self.is_initialized() || !self.raft_group.raft.promotable();
        // Updates the `leader_missing_time` according to the current state.
        //
        // If we are checking this it means we suspect the leader might be missing.
        // Mark down the time when we are called, so we can check later if it's been
        // longer than it should be.
        match self.leader_missing_time {
            None => {
                self.leader_missing_time = Instant::now().into();
                StaleState::Valid
            }
            Some(instant)
                if instant.saturating_elapsed() >= ctx.cfg.max_leader_missing_duration.0 =>
            {
                // Resets the `leader_missing_time` to avoid sending the same tasks to
                // PD worker continuously during the leader missing timeout.
                self.leader_missing_time = Instant::now().into();
                StaleState::ToValidate
            }
            Some(instant)
                if instant.saturating_elapsed() >= ctx.cfg.abnormal_leader_missing_duration.0
                    && !naive_peer =>
            {
                // A peer is considered as in the leader missing state
                // if it's initialized but is isolated from its leader or
                // something bad happens that the raft group can not elect a leader.
                StaleState::LeaderMissing
            }
            _ => StaleState::Valid,
        }
    }

    fn on_role_changed<T>(&mut self, ctx: &mut PollContext<EK, ER, T>, ready: &Ready) {
        // Update leader lease when the Raft state changes.
        if let Some(ss) = ready.ss() {
            match ss.raft_state {
                StateRole::Leader => {
                    // The local read can only be performed after a new leader has applied
                    // the first empty entry on its term. After that the lease expiring time
                    // should be updated to
                    //   send_to_quorum_ts + max_lease
                    // as the comments in `Lease` explain.
                    // It is recommended to update the lease expiring time right after
                    // this peer becomes leader because it's more convenient to do it here and
                    // it has no impact on the correctness.
                    let progress_term = ReadProgress::term(self.term());
                    self.maybe_renew_leader_lease(monotonic_raw_now(), ctx, Some(progress_term));
                    debug!(
                        "becomes leader with lease";
                        "region_id" => self.region_id,
                        "peer_id" => self.peer.get_id(),
                        "lease" => ?self.leader_lease,
                    );
                    // If the predecessor reads index during transferring leader and receives
                    // quorum's heartbeat response after that, it may wait for applying to
                    // current term to apply the read. So broadcast eagerly to avoid unexpected
                    // latency.
                    //
                    // TODO: Maybe the predecessor should just drop all the read requests directly?
                    // All the requests need to be redirected in the end anyway and executing
                    // prewrites or commits will be just a waste.
                    self.last_urgent_proposal_idx = self.raft_group.raft.raft_log.last_index();
                    self.raft_group.skip_bcast_commit(false);
                    self.last_sent_snapshot_idx = self.raft_group.raft.raft_log.last_index();

                    // A more recent read may happen on the old leader. So max ts should
                    // be updated after a peer becomes leader.
                    self.require_updating_max_ts(&ctx.pd_scheduler);
                    // Init the in-memory pessimistic lock table when the peer becomes leader.
                    self.activate_in_memory_pessimistic_locks();

                    if !ctx.store_disk_usages.is_empty() {
                        self.refill_disk_full_peers(ctx);
                        debug!(
                            "become leader refills disk full peers to {:?}",
                            self.disk_full_peers;
                            "region_id" => self.region_id,
                        );
                    }
                }
                StateRole::Follower => {
                    self.leader_lease.expire();
                    self.mut_store().cancel_generating_snap(None);
                    self.clear_disk_full_peers(ctx);
                    self.clear_in_memory_pessimistic_locks();
                }
                _ => {}
            }
            self.on_leader_changed(ss.leader_id, self.term());
            ctx.coprocessor_host.on_role_change(
                self.region(),
                RoleChange {
                    state: ss.raft_state,
                    leader_id: ss.leader_id,
                    prev_lead_transferee: self.lead_transferee,
                    vote: self.raft_group.raft.vote,
                },
            );
            self.cmd_epoch_checker.maybe_update_term(self.term());
        } else if let Some(hs) = ready.hs() {
            if hs.get_term() != self.get_store().hard_state().get_term() {
                self.on_leader_changed(self.leader_id(), hs.get_term());
            }
        }
        self.lead_transferee = self.raft_group.raft.lead_transferee.unwrap_or_default();
    }

    /// Correctness depends on the order between calling this function and
    /// notifying other peers the new commit index.
    /// It is due to the interaction between lease and split/merge.(details are
    /// described below)
    ///
    /// Note that in addition to the heartbeat/append msg, the read index
    /// response also can notify other peers the new commit index. There are
    /// three place where TiKV handles read index request. The first place is in
    /// raft-rs, so it's like heartbeat/append msg, call this function and then
    /// send the response. The second place is in `Step`, we should use the
    /// commit index of `PeerStorage` which is the greatest commit index that
    /// can be observed outside. The third place is in `read_index`, handle it
    /// like the second one.
    fn on_leader_commit_idx_changed(&mut self, pre_commit_index: u64, commit_index: u64) {
        if commit_index <= pre_commit_index || !self.is_leader() {
            return;
        }

        // The admin cmds in `CmdEpochChecker` are proposed by the current leader so we
        // can use it to get the split/prepare-merge cmds which was committed just now.

        // BatchSplit and Split cmd are mutually exclusive because they both change
        // epoch's version so only one of them can be proposed and the other one will be
        // rejected by `CmdEpochChecker`.
        let last_split_idx = self
            .cmd_epoch_checker
            .last_cmd_index(AdminCmdType::BatchSplit)
            .or_else(|| self.cmd_epoch_checker.last_cmd_index(AdminCmdType::Split));
        if let Some(idx) = last_split_idx {
            if idx > pre_commit_index && idx <= commit_index {
                // We don't need to suspect its lease because peers of new region that
                // in other store do not start election before theirs election timeout
                // which is longer than the max leader lease.
                // It's safe to read local within its current lease, however, it's not
                // safe to renew its lease.
                self.last_committed_split_idx = idx;
            }
        } else {
            // BatchSplit/Split and PrepareMerge cmd are mutually exclusive too.
            // So if there is no Split cmd, we should check PrepareMerge cmd.
            let last_prepare_merge_idx = self
                .cmd_epoch_checker
                .last_cmd_index(AdminCmdType::PrepareMerge);
            if let Some(idx) = last_prepare_merge_idx {
                if idx > pre_commit_index && idx <= commit_index {
                    // We committed prepare merge, to prevent unsafe read index,
                    // we must record its index.
                    self.last_committed_prepare_merge_idx = idx;
                    // After prepare_merge is committed and the leader broadcasts commit
                    // index to followers, the leader can not know when the target region
                    // merges majority of this region, also it can not know when the target
                    // region writes new values.
                    // To prevent unsafe local read, we suspect its leader lease.
                    self.leader_lease.suspect(monotonic_raw_now());
                    // Stop updating `safe_ts`
                    self.read_progress.discard();
                }
            }
        }
    }

    fn on_leader_changed(&mut self, leader_id: u64, term: u64) {
        debug!(
            "update leader info";
            "region_id" => self.region_id,
            "leader_id" => leader_id,
            "term" => term,
            "peer_id" => self.peer_id(),
        );

        self.read_progress
            .update_leader_info(leader_id, term, self.region());
    }

    #[inline]
    pub fn ready_to_handle_pending_snap(&self) -> bool {
        // If apply worker is still working, written apply state may be overwritten
        // by apply worker. So we have to wait here.
        // Please note that commit_index can't be used here. When applying a snapshot,
        // a stale heartbeat can make the leader think follower has already applied
        // the snapshot, and send remaining log entries, which may increase
        // commit_index.
        // TODO: add more test
        self.last_applying_idx == self.get_store().applied_index()
            // Requesting snapshots also triggers apply workers to write
            // apply states even if there is no pending committed entry.
            // TODO: Instead of sharing the counter, we should apply snapshots
            //       in apply workers.
            && self.pending_request_snapshot_count.load(Ordering::SeqCst) == 0
    }

    #[inline]
    fn ready_to_handle_read(&self) -> bool {
        // TODO: It may cause read index to wait a long time.

        // There may be some values that are not applied by this leader yet but the old
        // leader, if applied_term isn't equal to current term.
        self.get_store().applied_term() == self.term()
            // There may be stale read if the old leader splits really slow,
            // the new region may already elected a new leader while
            // the old leader still think it owns the split range.
            && !self.is_splitting()
            // There may be stale read if a target leader is in another store and
            // applied commit merge, written new values, but the sibling peer in
            // this store does not apply commit merge, so the leader is not ready
            // to read, until the merge is rollbacked.
            && !self.is_merging()
    }

    fn ready_to_handle_unsafe_replica_read(&self, read_index: u64) -> bool {
        // Wait until the follower applies all values before the read. There is still a
        // problem if the leader applies fewer values than the follower, the follower
        // read could get a newer value, and after that, the leader may read a stale
        // value, which violates linearizability.
        self.get_store().applied_index() >= read_index
            // If it is in pending merge state(i.e. applied PrepareMerge), the data may be stale.
            // TODO: Add a test to cover this case
            && self.pending_merge_state.is_none()
            // a peer which is applying snapshot will clean up its data and ingest a snapshot file,
            // during between the two operations a replica read could read empty data.
            && !self.is_handling_snapshot()
    }

    #[inline]
    fn is_splitting(&self) -> bool {
        self.last_committed_split_idx > self.get_store().applied_index()
    }

    #[inline]
    fn is_merging(&self) -> bool {
        self.last_committed_prepare_merge_idx > self.get_store().applied_index()
            || self.pending_merge_state.is_some()
    }

    /// Checks if leader needs to keep sending logs for follower.
    ///
    /// In DrAutoSync mode, if leader goes to sleep before the region is sync,
    /// PD may wait longer time to reach sync state.
    pub fn replication_mode_need_catch_up(&self) -> bool {
        self.replication_mode_version > 0
            && self.dr_auto_sync_state != DrAutoSyncState::Async
            && !self.replication_sync
    }

    pub fn schedule_raftlog_gc<T: Transport>(
        &mut self,
        ctx: &mut PollContext<EK, ER, T>,
        to: u64,
    ) -> bool {
        let task = RaftlogGcTask::gc(self.region_id, self.last_compacted_idx, to);
        debug!(
            "scheduling raft log gc task";
            "region_id" => self.region_id,
            "peer_id" => self.peer_id(),
            "task" => %task,
        );
        if let Err(e) = ctx.raftlog_gc_scheduler.schedule(task) {
            error!(
                "failed to schedule raft log gc task";
                "region_id" => self.region_id,
                "peer_id" => self.peer_id(),
                "err" => %e,
            );
            false
        } else {
            true
        }
    }

    /// Check the current snapshot status.
    /// Returns whether it's valid to handle raft ready.
    ///
    /// The snapshot process order would be:
    /// - Get the snapshot from the ready
    /// - Wait for the notify of persisting this ready through
    ///   `Peer::on_persist_ready`
    /// - Schedule the snapshot task to region worker through
    ///   `schedule_applying_snapshot`
    /// - Wait for applying snapshot to complete(`check_snap_status`)
    /// Then it's valid to handle the next ready.
    fn check_snap_status<T: Transport>(&mut self, ctx: &mut PollContext<EK, ER, T>) -> bool {
        if let Some(snap_ctx) = self.apply_snap_ctx.as_ref() {
            if !snap_ctx.scheduled {
                // There is a snapshot from ready but it is not scheduled because the ready has
                // not been persisted yet. We should wait for the notification of persisting
                // ready and do not get a new ready.
                return false;
            }
        }

        match self.mut_store().check_applying_snap() {
            CheckApplyingSnapStatus::Applying => {
                // If this peer is applying snapshot, we should not get a new ready.
                // There are two reasons in my opinion:
                //   1. If we handle a new ready and persist the data(e.g. entries),
                //      we can not tell raft-rs that this ready has been persisted because
                //      the ready need to be persisted one by one from raft-rs's view.
                //   2. When this peer is applying snapshot, the response msg should not
                //      be sent to leader, thus the leader will not send new entries to
                //      this peer. Although it's possible a new leader may send a AppendEntries
                //      msg to this peer, this possibility is very low. In most cases, there
                //      is no msg need to be handled.
                // So we choose to not get a new ready which makes the logic more clear.
                debug!(
                    "still applying snapshot, skip further handling";
                    "region_id" => self.region_id,
                    "peer_id" => self.peer.get_id(),
                );
                return false;
            }
            CheckApplyingSnapStatus::Success => {
                fail_point!("raft_before_applying_snap_finished");

                if let Some(snap_ctx) = self.apply_snap_ctx.take() {
                    // This snapshot must be scheduled
                    if !snap_ctx.scheduled {
                        panic!(
                            "{} snapshot was not scheduled before, apply_snap_ctx {:?}",
                            self.tag, snap_ctx
                        );
                    }

                    fail_point!("raft_before_follower_send");
                    let msgs = self.build_raft_messages(ctx, snap_ctx.msgs);
                    self.send_raft_messages(ctx, msgs);

                    // Snapshot has been applied.
                    self.last_applying_idx = self.get_store().truncated_index();
                    self.last_compacted_idx = self.last_applying_idx + 1;
                    self.raft_group.advance_apply_to(self.last_applying_idx);
                    self.cmd_epoch_checker.advance_apply(
                        self.last_applying_idx,
                        self.term(),
                        self.raft_group.store().region(),
                    );

                    if self.unsafe_recovery_state.is_some() {
                        debug!("unsafe recovery finishes applying a snapshot");
                        self.unsafe_recovery_maybe_finish_wait_apply(/* force= */ false);
                    }
                }
                // If `apply_snap_ctx` is none, it means this snapshot does not
                // come from the ready but comes from the unfinished snapshot task
                // after restarting.

                // Note that this function must be called after applied index is updated,
                // i.e. call `RawNode::advance_apply_to`.
                self.post_pending_read_index_on_replica(ctx);
                // Resume `read_progress`
                self.read_progress.resume();
                // Update apply index to `last_applying_idx`
                self.read_progress.update_applied(self.last_applying_idx);
            }
            CheckApplyingSnapStatus::Idle => {
                // FIXME: It's possible that the snapshot applying task is canceled.
                // Although it only happens when shutting down the store or destroying
                // the peer, it's still dangerous if continue to handle ready for the
                // peer. So it's better to revoke `JOB_STATUS_CANCELLING` to ensure all
                // started tasks can get finished correctly.
                if self.apply_snap_ctx.is_some() {
                    return false;
                }
            }
        }
        assert_eq!(self.apply_snap_ctx, None);
        true
    }

    pub fn handle_raft_ready_append<T: Transport>(
        &mut self,
        ctx: &mut PollContext<EK, ER, T>,
    ) -> Option<ReadyResult> {
        if self.pending_remove {
            return None;
        }

        if !self.check_snap_status(ctx) {
            return None;
        }

        let mut destroy_regions = vec![];
        if self.has_pending_snapshot() {
            if !self.ready_to_handle_pending_snap() {
                let count = self.pending_request_snapshot_count.load(Ordering::SeqCst);
                debug!(
                    "not ready to apply snapshot";
                    "region_id" => self.region_id,
                    "peer_id" => self.peer.get_id(),
                    "applied_index" => self.get_store().applied_index(),
                    "last_applying_index" => self.last_applying_idx,
                    "pending_request_snapshot_count" => count,
                );
                return None;
            }

            if !self.unpersisted_readies.is_empty() {
                debug!(
                    "not ready to apply snapshot because there are some unpersisted readies";
                    "region_id" => self.region_id,
                    "peer_id" => self.peer.get_id(),
                    "unpersisted_readies" => ?self.unpersisted_readies,
                );
                return None;
            }

            let meta = ctx.store_meta.lock().unwrap();
            // For merge process, the stale source peer is destroyed asynchronously when
            // applying snapshot or creating new peer. So here checks whether there is any
            // overlap, if so, wait and do not handle raft ready.
            if let Some(wait_destroy_regions) = meta.atomic_snap_regions.get(&self.region_id) {
                for (source_region_id, is_ready) in wait_destroy_regions {
                    if !is_ready {
                        info!(
                            "snapshot range overlaps, wait source destroy finish";
                            "region_id" => self.region_id,
                            "peer_id" => self.peer.get_id(),
                            "apply_index" => self.get_store().applied_index(),
                            "last_applying_index" => self.last_applying_idx,
                            "overlap_region_id" => source_region_id,
                        );
                        return None;
                    }
                    destroy_regions.push(meta.regions[source_region_id].clone());
                }
            }
        }

        if !self.raft_group.has_ready() {
            fail_point!("before_no_ready_gen_snap_task", |_| None);
            // Generating snapshot task won't set ready for raft group.
            if let Some(gen_task) = self.mut_store().take_gen_snap_task() {
                self.pending_request_snapshot_count
                    .fetch_add(1, Ordering::SeqCst);
                ctx.apply_router
                    .schedule_task(self.region_id, ApplyTask::Snapshot(gen_task));
            }
            return None;
        }

        fail_point!(
            "before_handle_raft_ready_1003",
            self.peer.get_id() == 1003 && self.is_leader(),
            |_| None
        );

        fail_point!(
            "before_handle_snapshot_ready_3",
            self.peer.get_id() == 3 && self.get_pending_snapshot().is_some(),
            |_| None
        );

        fail_point!("panic_if_handle_ready_3", self.peer.get_id() == 3, |_| {
            panic!("{} wants to handle ready", self.tag);
        });

        debug!(
            "handle raft ready";
            "region_id" => self.region_id,
            "peer_id" => self.peer.get_id(),
        );

        let mut ready = self.raft_group.ready();

        self.add_ready_metric(&ready, &mut ctx.raft_metrics.ready);

        // Update it after unstable entries pagination is introduced.
        debug_assert!(ready.entries().last().map_or_else(
            || true,
            |entry| entry.index == self.raft_group.raft.raft_log.last_index()
        ));
        if self.memtrace_raft_entries != 0 {
            MEMTRACE_RAFT_ENTRIES.trace(TraceEvent::Sub(self.memtrace_raft_entries));
            self.memtrace_raft_entries = 0;
        }

        if !ready.must_sync() {
            // If this ready need not to sync, the term, vote must not be changed,
            // entries and snapshot must be empty.
            if let Some(hs) = ready.hs() {
                assert_eq!(hs.get_term(), self.get_store().hard_state().get_term());
                assert_eq!(hs.get_vote(), self.get_store().hard_state().get_vote());
            }
            assert!(ready.entries().is_empty());
            assert!(ready.snapshot().is_empty());
        }

        self.on_role_changed(ctx, &ready);

        if let Some(hs) = ready.hs() {
            let pre_commit_index = self.get_store().commit_index();
            assert!(hs.get_commit() >= pre_commit_index);
            if self.is_leader() {
                self.on_leader_commit_idx_changed(pre_commit_index, hs.get_commit());
            }
        }

        if !ready.messages().is_empty() {
            assert!(self.is_leader());
            let raft_msgs = self.build_raft_messages(ctx, ready.take_messages());
            self.send_raft_messages(ctx, raft_msgs);
        }

        self.apply_reads(ctx, &ready);

        if !ready.committed_entries().is_empty() {
            self.handle_raft_committed_entries(ctx, ready.take_committed_entries());
        }
        // Check whether there is a pending generate snapshot task, the task
        // needs to be sent to the apply system.
        // Always sending snapshot task behind apply task, so it gets latest
        // snapshot.
        if let Some(gen_task) = self.mut_store().take_gen_snap_task() {
            self.pending_request_snapshot_count
                .fetch_add(1, Ordering::SeqCst);
            ctx.apply_router
                .schedule_task(self.region_id, ApplyTask::Snapshot(gen_task));
        }

        let state_role = ready.ss().map(|ss| ss.raft_state);
        let has_new_entries = !ready.entries().is_empty();
        let mut trackers = vec![];
        if ctx.raft_metrics.waterfall_metrics {
            let now = Instant::now();
            for entry in ready.entries() {
                if let Some((term, times)) = self.proposals.find_trackers(entry.get_index()) {
                    if entry.term == term {
                        trackers.extend_from_slice(times);
                        for tracker in times {
                            tracker.observe(now, &ctx.raft_metrics.wf_send_to_queue, |t| {
                                &mut t.metrics.wf_send_to_queue_nanos
                            });
                        }
                    }
                }
            }
        }
        let (res, mut task) = match self
            .mut_store()
            .handle_raft_ready(&mut ready, destroy_regions)
        {
            Ok(r) => r,
            Err(e) => {
                // We may have written something to writebatch and it can't be reverted, so has
                // to panic here.
                panic!("{} failed to handle raft ready: {:?}", self.tag, e)
            }
        };

        let ready_number = ready.number();
        let persisted_msgs = ready.take_persisted_messages();
        let mut has_write_ready = false;
        match &res {
            HandleReadyResult::SendIoTask | HandleReadyResult::Snapshot { .. } => {
                if !persisted_msgs.is_empty() {
                    task.messages = self.build_raft_messages(ctx, persisted_msgs);
                }

                if !trackers.is_empty() {
                    task.trackers = trackers;
                }

                if let Some(write_worker) = &mut ctx.sync_write_worker {
                    write_worker.handle_write_task(task);

                    assert_eq!(self.unpersisted_ready, None);
                    self.unpersisted_ready = Some(ready);
                    has_write_ready = true;
                } else {
                    self.write_router.send_write_msg(
                        ctx,
                        self.unpersisted_readies.back().map(|r| r.number),
                        WriteMsg::WriteTask(task),
                    );

                    self.unpersisted_readies.push_back(UnpersistedReady {
                        number: ready_number,
                        max_empty_number: ready_number,
                        raft_msgs: vec![],
                    });

                    self.raft_group.advance_append_async(ready);
                }
            }
            HandleReadyResult::NoIoTask => {
                if let Some(last) = self.unpersisted_readies.back_mut() {
                    // Attach to the last unpersisted ready so that it can be considered to be
                    // persisted with the last ready at the same time.
                    if ready_number <= last.max_empty_number {
                        panic!(
                            "{} ready number is not monotonically increaing, {} <= {}",
                            self.tag, ready_number, last.max_empty_number
                        );
                    }
                    last.max_empty_number = ready_number;

                    if !persisted_msgs.is_empty() {
                        self.unpersisted_message_count += persisted_msgs.capacity();
                        last.raft_msgs.push(persisted_msgs);
                    }
                } else {
                    // If this ready don't need to be persisted and there is no previous unpersisted
                    // ready, we can safely consider it is persisted so the persisted msgs can be
                    // sent immediately.
                    self.persisted_number = ready_number;

                    if !persisted_msgs.is_empty() {
                        fail_point!("raft_before_follower_send");
                        let msgs = self.build_raft_messages(ctx, persisted_msgs);
                        self.send_raft_messages(ctx, msgs);
                    }

                    // The commit index and messages of light ready should be empty because no data
                    // needs to be persisted.
                    let mut light_rd = self.raft_group.advance_append(ready);

                    self.add_light_ready_metric(&light_rd, &mut ctx.raft_metrics.ready);

                    if let Some(idx) = light_rd.commit_index() {
                        panic!(
                            "{} advance ready that has no io task but commit index is changed to {}",
                            self.tag, idx
                        );
                    }
                    if !light_rd.messages().is_empty() {
                        panic!(
                            "{} advance ready that has no io task but message is not empty {:?}",
                            self.tag,
                            light_rd.messages()
                        );
                    }
                    // The committed entries may not be empty when the size is too large to
                    // be fetched in the previous ready.
                    if !light_rd.committed_entries().is_empty() {
                        self.handle_raft_committed_entries(ctx, light_rd.take_committed_entries());
                    }
                }
            }
        }

        if let HandleReadyResult::Snapshot {
            msgs,
            snap_region,
            destroy_regions,
            last_first_index,
        } = res
        {
            // When applying snapshot, there is no log applied and not compacted yet.
            self.raft_log_size_hint = 0;

            self.apply_snap_ctx = Some(ApplySnapshotContext {
                ready_number,
                scheduled: false,
                msgs,
                persist_res: Some(PersistSnapshotResult {
                    prev_region: self.region().clone(),
                    region: snap_region,
                    destroy_regions,
                }),
            });
            if self.last_compacted_idx == 0 && last_first_index >= RAFT_INIT_LOG_INDEX {
                // There may be stale logs in raft engine, so schedule a task to clean it
                // up. This is a best effort, if TiKV is shutdown before the task is
                // handled, there can still be stale logs not being deleted until next
                // log gc command is executed. This will delete range [0, last_first_index).
                self.schedule_raftlog_gc(ctx, last_first_index);
                self.last_compacted_idx = last_first_index;
            }
            // Pause `read_progress` to prevent serving stale read while applying snapshot
            self.read_progress.pause();
        }

        Some(ReadyResult {
            state_role,
            has_new_entries,
            has_write_ready,
        })
    }

    fn handle_raft_committed_entries<T>(
        &mut self,
        ctx: &mut PollContext<EK, ER, T>,
        committed_entries: Vec<Entry>,
    ) {
        if committed_entries.is_empty() {
            return;
        }
        fail_point!(
            "before_leader_handle_committed_entries",
            self.is_leader(),
            |_| ()
        );

        assert!(
            !self.is_handling_snapshot(),
            "{} is applying snapshot when it is ready to handle committed entries",
            self.tag
        );
        // Leader needs to update lease.
        let mut lease_to_be_updated = self.is_leader();
        for entry in committed_entries.iter().rev() {
            // raft meta is very small, can be ignored.
            self.raft_log_size_hint += entry.get_data().len() as u64;
            if lease_to_be_updated {
                let propose_time = self
                    .proposals
                    .find_propose_time(entry.get_term(), entry.get_index());
                if let Some(propose_time) = propose_time {
                    // We must renew current_time because this value may be created a long time ago.
                    // If we do not renew it, this time may be smaller than propose_time of a
                    // command, which was proposed in another thread while this thread receives its
                    // AppendEntriesResponse and is ready to calculate its commit-log-duration.
                    ctx.current_time.replace(monotonic_raw_now());
                    ctx.raft_metrics.commit_log.observe(duration_to_sec(
                        (ctx.current_time.unwrap() - propose_time).to_std().unwrap(),
                    ));
                    self.maybe_renew_leader_lease(propose_time, ctx, None);
                    lease_to_be_updated = false;
                }
            }

            fail_point!(
                "leader_commit_prepare_merge",
                {
                    let ctx = ProposalContext::from_bytes(&entry.context);
                    self.is_leader()
                        && entry.term == self.term()
                        && ctx.contains(ProposalContext::PREPARE_MERGE)
                },
                |_| {}
            );
        }
        if let Some(last_entry) = committed_entries.last() {
            self.last_applying_idx = last_entry.get_index();
            if self.last_applying_idx >= self.last_urgent_proposal_idx {
                // Urgent requests are flushed, make it lazy again.
                self.raft_group.skip_bcast_commit(true);
                self.last_urgent_proposal_idx = u64::MAX;
            }
            let cbs = if !self.proposals.is_empty() {
                let current_term = self.term();
                let cbs = committed_entries
                    .iter()
                    .filter_map(|e| {
                        self.proposals
                            .find_proposal(e.get_term(), e.get_index(), current_term)
                    })
                    .map(|mut p| {
                        if p.must_pass_epoch_check {
                            // In this case the apply can be guaranteed to be successful. Invoke the
                            // on_committed callback if necessary.
                            p.cb.invoke_committed();
                        }
                        p
                    })
                    .collect();
                self.proposals.gc();
                cbs
            } else {
                vec![]
            };
            // Note that the `commit_index` and `commit_term` here may be used to
            // forward the commit index. So it must be less than or equal to persist
            // index.
            let commit_index = cmp::min(
                self.raft_group.raft.raft_log.committed,
                self.raft_group.raft.raft_log.persisted,
            );
            let commit_term = self.get_store().term(commit_index).unwrap();
            let mut apply = Apply::new(
                self.peer_id(),
                self.region_id,
                self.term(),
                commit_index,
                commit_term,
                committed_entries,
                cbs,
                self.region_buckets.as_ref().map(|b| b.meta.clone()),
            );
            apply.on_schedule(&ctx.raft_metrics);
            self.mut_store()
                .trace_cached_entries(apply.entries[0].clone());
            if needs_evict_entry_cache(ctx.cfg.evict_cache_on_memory_ratio) {
<<<<<<< HEAD
                self.evict_cache(ctx);
=======
                // Compact all cached entries instead of half evict.
                self.mut_store().evict_entry_cache(false);
>>>>>>> 8778b114
            }
            ctx.apply_router
                .schedule_task(self.region_id, ApplyTask::apply(apply));
        }
        fail_point!("after_send_to_apply_1003", self.peer_id() == 1003, |_| {});
    }

    // Evict the alively replicated, but must be applied log.
    // It's similar to raft gc log tick, but with 2 diffs:
    // 1. only compact memory.
    // 2. should deal with the replication flow control cases.

    pub fn evict_cache<T>(&mut self, ctx: &mut PollContext<EK, ER, T>) {
        // under the normal gc case, we use the raft_entry_cache_life_time to limit the entry cache lifetime.
        // But when memory is insufficient, we should use a more positive lifetime.
        let drop_cache_duration =
            ctx.cfg.raft_heartbeat_interval() + ctx.cfg.raft_entry_cache_reclaim_time.0;
        let cache_alive_limit = Instant::now() - drop_cache_duration; // > means up healthy node.
        let last_idx = self.get_store().last_index();
        let applied_idx = self.get_store().applied_index();
        let truncated_idx = self.get_store().truncated_index();
        let mut alive_cache_idx = last_idx;
        for (peer_id, p) in self.raft_group.raft.prs().iter() {
            if let Some(last_heartbeat) = self.peer_heartbeats.get(peer_id) {
                if alive_cache_idx > p.matched
                    && p.matched >= truncated_idx
                    && *last_heartbeat > cache_alive_limit
                    && !matches!(p.state, ProgressState::Probe)
                {
                    alive_cache_idx = p.matched;
                }
            }
        }

        let evict_idx = if applied_idx > alive_cache_idx {
            alive_cache_idx
        } else {
            applied_idx + 1
        };

        self.mut_store().evict_cache(evict_idx);
    }

    fn on_persist_snapshot<T>(
        &mut self,
        ctx: &mut PollContext<EK, ER, T>,
        number: u64,
    ) -> PersistSnapshotResult {
        let snap_ctx = self.apply_snap_ctx.as_mut().unwrap();
        if snap_ctx.ready_number != number || snap_ctx.scheduled {
            panic!(
                "{} apply_snap_ctx {:?} is not valid after persisting snapshot, persist_number {}",
                self.tag, snap_ctx, number
            );
        }

        let persist_res = snap_ctx.persist_res.take().unwrap();
        // Schedule snapshot to apply
        snap_ctx.scheduled = true;
        self.mut_store().persist_snapshot(&persist_res);

        // The peer may change from learner to voter after snapshot persisted.
        let peer = self
            .region()
            .get_peers()
            .iter()
            .find(|p| p.get_id() == self.peer.get_id())
            .unwrap()
            .clone();
        if peer != self.peer {
            info!(
                "meta changed in applying snapshot";
                "region_id" => self.region_id,
                "peer_id" => self.peer.get_id(),
                "before" => ?self.peer,
                "after" => ?peer,
            );
            self.peer = peer;
        };

        self.activate(ctx);

        persist_res
    }

    pub fn on_persist_ready<T: Transport>(
        &mut self,
        ctx: &mut PollContext<EK, ER, T>,
        number: u64,
    ) -> Option<PersistSnapshotResult> {
        assert!(ctx.sync_write_worker.is_none());
        if self.persisted_number >= number {
            return None;
        }
        let last_unpersisted_number = self.unpersisted_readies.back().unwrap().number;
        if number > last_unpersisted_number {
            panic!(
                "{} persisted number {} > last_unpersisted_number {}, unpersisted numbers {:?}",
                self.tag, number, last_unpersisted_number, self.unpersisted_readies
            );
        }
        // There must be a match in `self.unpersisted_readies`
        while let Some(v) = self.unpersisted_readies.pop_front() {
            if number < v.number {
                panic!(
                    "{} no match of persisted number {}, unpersisted readies: {:?} {:?}",
                    self.tag, number, v, self.unpersisted_readies
                );
            }
            for msgs in v.raft_msgs {
                fail_point!("raft_before_follower_send");
                self.unpersisted_message_count -= msgs.capacity();
                let m = self.build_raft_messages(ctx, msgs);
                self.send_raft_messages(ctx, m);
            }
            if number == v.number {
                self.persisted_number = v.max_empty_number;
                break;
            }
        }

        self.write_router
            .check_new_persisted(ctx, self.persisted_number);

        if !self.pending_remove {
            // If `pending_remove` is true, no need to call `on_persist_ready` to
            // update persist index.
            let pre_persist_index = self.raft_group.raft.raft_log.persisted;
            let pre_commit_index = self.raft_group.raft.raft_log.committed;
            self.raft_group.on_persist_ready(self.persisted_number);
            self.report_persist_log_duration(pre_persist_index, &ctx.raft_metrics);
            self.report_commit_log_duration(pre_commit_index, &ctx.raft_metrics);

            let persist_index = self.raft_group.raft.raft_log.persisted;
            self.mut_store().update_cache_persisted(persist_index);

            if let Some(ForceLeaderState::ForceLeader { .. }) = self.force_leader {
                // forward commit index, the committed entries will be applied in the next raft
                // base tick round
                self.maybe_force_forward_commit_index();
            }
        }

        if self.apply_snap_ctx.is_some() && self.unpersisted_readies.is_empty() {
            // Since the snapshot must belong to the last ready, so if `unpersisted_readies`
            // is empty, it means this persisted number is the last one.
            Some(self.on_persist_snapshot(ctx, number))
        } else {
            None
        }
    }

    pub fn handle_raft_ready_advance<T: Transport>(
        &mut self,
        ctx: &mut PollContext<EK, ER, T>,
    ) -> Option<PersistSnapshotResult> {
        assert!(ctx.sync_write_worker.is_some());
        let ready = self.unpersisted_ready.take()?;

        self.persisted_number = ready.number();

        if !ready.snapshot().is_empty() {
            self.raft_group.advance_append_async(ready);
            // The ready is persisted, but we don't want to handle following light
            // ready immediately to avoid flow out of control, so use
            // `on_persist_ready` instead of `advance_append`.
            // We don't need to set `has_ready` to true, as snapshot is always
            // checked when ticking.
            self.raft_group.on_persist_ready(self.persisted_number);
            return Some(self.on_persist_snapshot(ctx, self.persisted_number));
        }

        let pre_persist_index = self.raft_group.raft.raft_log.persisted;
        let pre_commit_index = self.raft_group.raft.raft_log.committed;
        let mut light_rd = self.raft_group.advance_append(ready);
        self.report_persist_log_duration(pre_persist_index, &ctx.raft_metrics);
        self.report_commit_log_duration(pre_commit_index, &ctx.raft_metrics);

        let persist_index = self.raft_group.raft.raft_log.persisted;
        if let Some(ForceLeaderState::ForceLeader { .. }) = self.force_leader {
            // forward commit index, the committed entries will be applied in the next raft
            // base tick round
            self.maybe_force_forward_commit_index();
        }
        self.mut_store().update_cache_persisted(persist_index);

        self.add_light_ready_metric(&light_rd, &mut ctx.raft_metrics.ready);

        if let Some(commit_index) = light_rd.commit_index() {
            let pre_commit_index = self.get_store().commit_index();
            assert!(commit_index >= pre_commit_index);
            // No need to persist the commit index but the one in memory
            // (i.e. commit of hardstate in PeerStorage) should be updated.
            self.mut_store().set_commit_index(commit_index);
            if self.is_leader() {
                self.on_leader_commit_idx_changed(pre_commit_index, commit_index);
            }
        }

        if !light_rd.messages().is_empty() {
            if !self.is_leader() {
                fail_point!("raft_before_follower_send");
            }
            let msgs = light_rd.take_messages();
            let m = self.build_raft_messages(ctx, msgs);
            self.send_raft_messages(ctx, m);
        }

        if !light_rd.committed_entries().is_empty() {
            self.handle_raft_committed_entries(ctx, light_rd.take_committed_entries());
        }

        None
    }

    pub fn unpersisted_ready_len(&self) -> usize {
        self.unpersisted_readies.len()
    }

    pub fn has_unpersisted_ready(&self) -> bool {
        !self.unpersisted_readies.is_empty()
    }

    fn response_read<T>(
        &self,
        read: &mut ReadIndexRequest<EK::Snapshot>,
        ctx: &mut PollContext<EK, ER, T>,
        replica_read: bool,
    ) {
        debug!(
            "handle reads with a read index";
            "request_id" => ?read.id,
            "region_id" => self.region_id,
            "peer_id" => self.peer.get_id(),
        );
        RAFT_READ_INDEX_PENDING_COUNT.sub(read.cmds().len() as i64);
        for (req, cb, mut read_index) in read.take_cmds().drain(..) {
            // leader reports key is locked
            if let Some(locked) = read.locked.take() {
                let mut response = raft_cmdpb::Response::default();
                response.mut_read_index().set_locked(*locked);
                let mut cmd_resp = RaftCmdResponse::default();
                cmd_resp.mut_responses().push(response);
                cb.invoke_read(ReadResponse {
                    response: cmd_resp,
                    snapshot: None,
                    txn_extra_op: TxnExtraOp::Noop,
                });
                continue;
            }
            if !replica_read {
                match (read_index, read.read_index) {
                    (Some(local_responsed_index), Some(batch_index)) => {
                        // `read_index` could be less than `read.read_index` because the former is
                        // filled with `committed index` when proposed, and the latter is filled
                        // after a read-index procedure finished.
                        read_index = Some(cmp::max(local_responsed_index, batch_index));
                    }
                    (None, _) => {
                        // Actually, the read_index is none if and only if it's the first one in
                        // read.cmds. Starting from the second, all the following ones' read_index
                        // is not none.
                        read_index = read.read_index;
                    }
                    _ => {}
                }
                cb.invoke_read(self.handle_read(ctx, req, true, read_index));
                continue;
            }
            if req.get_header().get_replica_read() {
                // We should check epoch since the range could be changed.
                cb.invoke_read(self.handle_read(ctx, req, true, read.read_index));
            } else {
                // The request could be proposed when the peer was leader.
                // TODO: figure out that it's necessary to notify stale or not.
                let term = self.term();
                apply::notify_stale_req(term, cb);
            }
        }
    }

    /// Responses to the ready read index request on the replica, the replica is
    /// not a leader.
    fn post_pending_read_index_on_replica<T>(&mut self, ctx: &mut PollContext<EK, ER, T>) {
        while let Some(mut read) = self.pending_reads.pop_front() {
            // The response of this read index request is lost, but we need it for
            // the memory lock checking result. Resend the request.
            if let Some(read_index) = read.addition_request.take() {
                assert_eq!(read.cmds().len(), 1);
                let (mut req, cb, _) = read.take_cmds().pop().unwrap();
                assert_eq!(req.requests.len(), 1);
                req.requests[0].set_read_index(*read_index);
                let read_cmd = RaftCommand::new(req, cb);
                info!(
                    "re-propose read index request because the response is lost";
                    "region_id" => self.region_id,
                    "peer_id" => self.peer.get_id(),
                );
                RAFT_READ_INDEX_PENDING_COUNT.sub(1);
                self.send_read_command(ctx, read_cmd);
                continue;
            }

            assert!(read.read_index.is_some());
            let is_read_index_request = read.cmds().len() == 1
                && read.cmds()[0].0.get_requests().len() == 1
                && read.cmds()[0].0.get_requests()[0].get_cmd_type() == CmdType::ReadIndex;

            if is_read_index_request {
                self.response_read(&mut read, ctx, false);
            } else if self.ready_to_handle_unsafe_replica_read(read.read_index.unwrap()) {
                self.response_read(&mut read, ctx, true);
            } else {
                // TODO: `ReadIndex` requests could be blocked.
                self.pending_reads.push_front(read);
                break;
            }
        }
    }

    fn send_read_command<T>(
        &self,
        ctx: &mut PollContext<EK, ER, T>,
        read_cmd: RaftCommand<EK::Snapshot>,
    ) {
        let mut err = errorpb::Error::default();
        let read_cb = match ctx.router.send_raft_command(read_cmd) {
            Ok(()) => return,
            Err(TrySendError::Full(cmd)) => {
                err.set_message(RAFTSTORE_IS_BUSY.to_owned());
                err.mut_server_is_busy()
                    .set_reason(RAFTSTORE_IS_BUSY.to_owned());
                cmd.callback
            }
            Err(TrySendError::Disconnected(cmd)) => {
                err.set_message(format!("region {} is missing", self.region_id));
                err.mut_region_not_found().set_region_id(self.region_id);
                cmd.callback
            }
        };
        let mut resp = RaftCmdResponse::default();
        resp.mut_header().set_error(err);
        let read_resp = ReadResponse {
            response: resp,
            snapshot: None,
            txn_extra_op: TxnExtraOp::Noop,
        };
        read_cb.invoke_read(read_resp);
    }

    fn apply_reads<T>(&mut self, ctx: &mut PollContext<EK, ER, T>, ready: &Ready) {
        let mut propose_time = None;
        let states = ready.read_states().iter().map(|state| {
            let read_index_ctx = ReadIndexContext::parse(state.request_ctx.as_slice()).unwrap();
            (read_index_ctx.id, read_index_ctx.locked, state.index)
        });
        // The follower may lost `ReadIndexResp`, so the pending_reads does not
        // guarantee the orders are consistent with read_states. `advance` will
        // update the `read_index` of read request that before this successful
        // `ready`.
        if !self.is_leader() {
            // NOTE: there could still be some pending reads proposed by the peer when it
            // was leader. They will be cleared in `clear_uncommitted_on_role_change` later
            // in the function.
            self.pending_reads.advance_replica_reads(states);
            self.post_pending_read_index_on_replica(ctx);
        } else {
            self.pending_reads.advance_leader_reads(&self.tag, states);
            propose_time = self.pending_reads.last_ready().map(|r| r.propose_time);
            if self.ready_to_handle_read() {
                while let Some(mut read) = self.pending_reads.pop_front() {
                    self.response_read(&mut read, ctx, false);
                }
            }
        }

        // Note that only after handle read_states can we identify what requests are
        // actually stale.
        if ready.ss().is_some() {
            let term = self.term();
            // all uncommitted reads will be dropped silently in raft.
            self.pending_reads.clear_uncommitted_on_role_change(term);
        }

        if let Some(propose_time) = propose_time {
            if self.leader_lease.is_suspect() {
                return;
            }
            self.maybe_renew_leader_lease(propose_time, ctx, None);
        }
    }

    pub fn post_apply<T>(
        &mut self,
        ctx: &mut PollContext<EK, ER, T>,
        apply_state: RaftApplyState,
        applied_term: u64,
        apply_metrics: &ApplyMetrics,
    ) -> bool {
        let mut has_ready = false;

        if self.is_handling_snapshot() {
            panic!("{} should not applying snapshot.", self.tag);
        }

        let applied_index = apply_state.get_applied_index();
        self.raft_group.advance_apply_to(applied_index);

        self.cmd_epoch_checker.advance_apply(
            applied_index,
            self.term(),
            self.raft_group.store().region(),
        );

        if !self.is_leader() {
            self.mut_store()
                .compact_entry_cache(apply_state.applied_index + 1);
        }

        let progress_to_be_updated = self.mut_store().applied_term() != applied_term;
        self.mut_store().set_applied_state(apply_state);
        self.mut_store().set_applied_term(applied_term);

        self.peer_stat.written_keys += apply_metrics.written_keys;
        self.peer_stat.written_bytes += apply_metrics.written_bytes;
        self.delete_keys_hint += apply_metrics.delete_keys_hint;
        let diff = self.size_diff_hint as i64 + apply_metrics.size_diff_hint;
        self.size_diff_hint = cmp::max(diff, 0) as u64;

        if self.has_pending_snapshot() && self.ready_to_handle_pending_snap() {
            has_ready = true;
        }
        if !self.is_leader() {
            self.post_pending_read_index_on_replica(ctx)
        } else if self.ready_to_handle_read() {
            while let Some(mut read) = self.pending_reads.pop_front() {
                self.response_read(&mut read, ctx, false);
            }
        }
        self.pending_reads.gc();

        self.read_progress.update_applied(applied_index);

        // Only leaders need to update applied_term.
        if progress_to_be_updated && self.is_leader() {
            if applied_term == self.term() {
                ctx.coprocessor_host
                    .on_applied_current_term(StateRole::Leader, self.region());
            }
            let progress = ReadProgress::applied_term(applied_term);
            let mut meta = ctx.store_meta.lock().unwrap();
            let reader = meta.readers.get_mut(&self.region_id).unwrap();
            self.maybe_update_read_progress(reader, progress);
        }
        has_ready
    }

    pub fn post_split(&mut self) {
        // Reset delete_keys_hint and size_diff_hint.
        self.delete_keys_hint = 0;
        self.size_diff_hint = 0;
        self.reset_region_buckets();
    }

    pub fn reset_region_buckets(&mut self) {
        if self.region_buckets.is_some() {
            self.last_region_buckets = self.region_buckets.take();
            self.region_buckets = None;
        }
    }

    /// Try to renew leader lease.
    fn maybe_renew_leader_lease<T>(
        &mut self,
        ts: Timespec,
        ctx: &mut PollContext<EK, ER, T>,
        progress: Option<ReadProgress>,
    ) {
        // A nonleader peer should never has leader lease.
        let read_progress = if !self.is_leader() {
            None
        } else if self.is_splitting() {
            // A splitting leader should not renew its lease.
            // Because we split regions asynchronous, the leader may read stale results
            // if splitting runs slow on the leader.
            debug!(
                "prevents renew lease while splitting";
                "region_id" => self.region_id,
                "peer_id" => self.peer.get_id(),
            );
            None
        } else if self.is_merging() {
            // A merging leader should not renew its lease.
            // Because we merge regions asynchronous, the leader may read stale results
            // if commit merge runs slow on sibling peers.
            debug!(
                "prevents renew lease while merging";
                "region_id" => self.region_id,
                "peer_id" => self.peer.get_id(),
            );
            None
        } else if self.force_leader.is_some() {
            debug!(
                "prevents renew lease while in force leader state";
                "region_id" => self.region_id,
                "peer_id" => self.peer.get_id(),
            );
            None
        } else {
            self.leader_lease.renew(ts);
            let term = self.term();
            self.leader_lease
                .maybe_new_remote_lease(term)
                .map(ReadProgress::leader_lease)
        };
        if let Some(progress) = progress {
            let mut meta = ctx.store_meta.lock().unwrap();
            let reader = meta.readers.get_mut(&self.region_id).unwrap();
            self.maybe_update_read_progress(reader, progress);
        }
        if let Some(progress) = read_progress {
            let mut meta = ctx.store_meta.lock().unwrap();
            let reader = meta.readers.get_mut(&self.region_id).unwrap();
            self.maybe_update_read_progress(reader, progress);
        }
    }

    fn maybe_update_read_progress(&self, reader: &mut ReadDelegate, progress: ReadProgress) {
        if self.pending_remove {
            return;
        }
        debug!(
            "update read progress";
            "region_id" => self.region_id,
            "peer_id" => self.peer.get_id(),
            "progress" => ?progress,
        );
        reader.update(progress);
    }

    pub fn maybe_campaign(&mut self, parent_is_leader: bool) -> bool {
        if self.region().get_peers().len() <= 1 {
            // The peer campaigned when it was created, no need to do it again.
            return false;
        }

        if !parent_is_leader {
            return false;
        }

        // If last peer is the leader of the region before split, it's intuitional for
        // it to become the leader of new split region.
        let _ = self.raft_group.campaign();
        true
    }

    /// Propose a request.
    ///
    /// Return true means the request has been proposed successfully.
    pub fn propose<T: Transport>(
        &mut self,
        ctx: &mut PollContext<EK, ER, T>,
        mut cb: Callback<EK::Snapshot>,
        req: RaftCmdRequest,
        mut err_resp: RaftCmdResponse,
        disk_full_opt: DiskFullOpt,
    ) -> bool {
        if self.pending_remove {
            return false;
        }

        ctx.raft_metrics.propose.all += 1;

        let req_admin_cmd_type = if !req.has_admin_request() {
            None
        } else {
            Some(req.get_admin_request().get_cmd_type())
        };
        let is_urgent = is_request_urgent(&req);

        let policy = self.inspect(&req);
        let res = match policy {
            Ok(RequestPolicy::ReadLocal) | Ok(RequestPolicy::StaleRead) => {
                self.read_local(ctx, req, cb);
                return false;
            }
            Ok(RequestPolicy::ReadIndex) => return self.read_index(ctx, req, err_resp, cb),
            Ok(RequestPolicy::ProposeTransferLeader) => {
                return self.propose_transfer_leader(ctx, req, cb);
            }
            Ok(RequestPolicy::ProposeNormal) => {
                // For admin cmds, only region split/merge comes here.
                let mut stores = Vec::new();
                let mut opt = disk_full_opt;
                let mut maybe_transfer_leader = false;
                if req.has_admin_request() {
                    opt = DiskFullOpt::AllowedOnAlmostFull;
                }
                if self.check_proposal_normal_with_disk_usage(
                    ctx,
                    opt,
                    &mut stores,
                    &mut maybe_transfer_leader,
                ) {
                    self.propose_normal(ctx, req)
                } else {
                    // If leader node is disk full, try to transfer leader to a node with disk usage
                    // normal to keep write availability not downback.
                    // if majority node is disk full, to transfer leader or not is not necessary.
                    // Note: Need to exclude learner node.
                    if maybe_transfer_leader && !self.disk_full_peers.majority {
                        let target_peer = self
                            .get_store()
                            .region()
                            .get_peers()
                            .iter()
                            .find(|x| {
                                !self.disk_full_peers.has(x.get_id())
                                    && x.get_id() != self.peer.get_id()
                                    && !self.down_peer_ids.contains(&x.get_id())
                                    && !matches!(x.get_role(), PeerRole::Learner)
                            })
                            .cloned();
                        if let Some(p) = target_peer {
                            debug!(
                                "try to transfer leader because of current leader disk full: region id = {}, peer id = {}; target peer id = {}",
                                self.region_id,
                                self.peer.get_id(),
                                p.get_id()
                            );
                            self.pre_transfer_leader(&p);
                        }
                    }
                    let errmsg = format!(
                        "propose failed: tikv disk full, cmd diskFullOpt={:?}, leader diskUsage={:?}",
                        disk_full_opt, ctx.self_disk_usage
                    );
                    Err(Error::DiskFull(stores, errmsg))
                }
            }
            Ok(RequestPolicy::ProposeConfChange) => self.propose_conf_change(ctx, &req),
            Err(e) => Err(e),
        };
        fail_point!("after_propose");

        match res {
            Err(e) => {
                cmd_resp::bind_error(&mut err_resp, e);
                cb.invoke_with_response(err_resp);
                self.post_propose_fail(req_admin_cmd_type);
                false
            }
            Ok(Either::Right(idx)) => {
                if !cb.is_none() {
                    self.cmd_epoch_checker.attach_to_conflict_cmd(idx, cb);
                }
                self.post_propose_fail(req_admin_cmd_type);
                false
            }
            Ok(Either::Left(idx)) => {
                let has_applied_to_current_term = self.has_applied_to_current_term();
                if has_applied_to_current_term {
                    // After this peer has applied to current term and passed above checking
                    // including `cmd_epoch_checker`, we can safely guarantee
                    // that this proposal will be committed if there is no abnormal leader transfer
                    // in the near future. Thus proposed callback can be called.
                    cb.invoke_proposed();
                }
                if is_urgent {
                    self.last_urgent_proposal_idx = idx;
                    // Eager flush to make urgent proposal be applied on all nodes as soon as
                    // possible.
                    self.raft_group.skip_bcast_commit(false);
                }
                self.should_wake_up = true;
                let p = Proposal {
                    is_conf_change: req_admin_cmd_type == Some(AdminCmdType::ChangePeer)
                        || req_admin_cmd_type == Some(AdminCmdType::ChangePeerV2),
                    index: idx,
                    term: self.term(),
                    cb,
                    propose_time: None,
                    must_pass_epoch_check: has_applied_to_current_term,
                };
                if let Some(cmd_type) = req_admin_cmd_type {
                    self.cmd_epoch_checker
                        .post_propose(cmd_type, idx, self.term());
                }
                self.post_propose(ctx, p);
                true
            }
        }
    }

    fn post_propose_fail(&mut self, req_admin_cmd_type: Option<AdminCmdType>) {
        if req_admin_cmd_type == Some(AdminCmdType::PrepareMerge) {
            // If we just failed to propose PrepareMerge, the pessimistic locks status
            // may become MergingRegion incorrectly. So, we have to revert it here.
            // But we have to rule out the case when the region has successfully
            // proposed PrepareMerge or has been in merging, which is decided by
            // the boolean expression below.
            let is_merging = self.is_merging()
                || self
                    .cmd_epoch_checker
                    .last_cmd_index(AdminCmdType::PrepareMerge)
                    .is_some();
            if !is_merging {
                let mut pessimistic_locks = self.txn_ext.pessimistic_locks.write();
                if pessimistic_locks.status == LocksStatus::MergingRegion {
                    pessimistic_locks.status = LocksStatus::Normal;
                }
            }
        }
    }

    fn post_propose<T>(
        &mut self,
        poll_ctx: &mut PollContext<EK, ER, T>,
        mut p: Proposal<EK::Snapshot>,
    ) {
        // Try to renew leader lease on every consistent read/write request.
        if poll_ctx.current_time.is_none() {
            poll_ctx.current_time = Some(monotonic_raw_now());
        }
        p.propose_time = poll_ctx.current_time;

        self.proposals.push(p);
    }

    // TODO: set higher election priority of voter/incoming voter than demoting
    // voter
    /// Validate the `ConfChange` requests and check whether it's safe to
    /// propose these conf change requests.
    /// It's safe iff at least the quorum of the Raft group is still healthy
    /// right after all conf change is applied.
    /// If 'allow_remove_leader' is false then the peer to be removed should
    /// not be the leader.
    fn check_conf_change<T>(
        &mut self,
        ctx: &mut PollContext<EK, ER, T>,
        change_peers: &[ChangePeerRequest],
        cc: &impl ConfChangeI,
    ) -> Result<()> {
        // Check whether current joint state can handle this request
        let mut after_progress = self.check_joint_state(cc)?;
        let current_progress = self.raft_group.status().progress.unwrap().clone();
        let kind = ConfChangeKind::confchange_kind(change_peers.len());

        if kind == ConfChangeKind::LeaveJoint {
            if self.peer.get_role() == PeerRole::DemotingVoter && !self.is_force_leader() {
                return Err(box_err!(
                    "{} ignore leave joint command that demoting leader",
                    self.tag
                ));
            }
            // Leaving joint state, skip check
            return Ok(());
        }

        // Check whether this request is valid
        let mut check_dup = HashSet::default();
        let mut only_learner_change = true;
        let current_voter = current_progress.conf().voters().ids();
        for cp in change_peers.iter() {
            let (change_type, peer) = (cp.get_change_type(), cp.get_peer());
            match (change_type, peer.get_role()) {
                (ConfChangeType::RemoveNode, PeerRole::Voter) if kind != ConfChangeKind::Simple => {
                    return Err(box_err!(
                        "{} invalid conf change request: {:?}, can not remove voter directly",
                        self.tag,
                        cp
                    ));
                }
                (ConfChangeType::RemoveNode, _)
                | (ConfChangeType::AddNode, PeerRole::Voter)
                | (ConfChangeType::AddLearnerNode, PeerRole::Learner) => {}
                _ => {
                    return Err(box_err!(
                        "{} invalid conf change request: {:?}",
                        self.tag,
                        cp
                    ));
                }
            }

            if !check_dup.insert(peer.get_id()) {
                return Err(box_err!(
                    "{} invalid conf change request, have multiple commands for the same peer {}",
                    self.tag,
                    peer.get_id()
                ));
            }

            if peer.get_id() == self.peer_id()
                && (change_type == ConfChangeType::RemoveNode
                    // In Joint confchange, the leader is allowed to be DemotingVoter
                    || (kind == ConfChangeKind::Simple
                        && change_type == ConfChangeType::AddLearnerNode))
                && !ctx.cfg.allow_remove_leader()
            {
                return Err(box_err!(
                    "{} ignore remove leader or demote leader",
                    self.tag
                ));
            }

            if current_voter.contains(peer.get_id()) || change_type == ConfChangeType::AddNode {
                only_learner_change = false;
            }
        }

        // Multiple changes that only effect learner will not product `IncommingVoter`
        // or `DemotingVoter` after apply, but raftstore layer and PD rely on these
        // roles to detect joint state
        if kind != ConfChangeKind::Simple && only_learner_change {
            return Err(box_err!(
                "{} invalid conf change request, multiple changes that only effect learner",
                self.tag
            ));
        }

        let promoted_commit_index = after_progress.maximal_committed_index().0;
        if current_progress.is_singleton() // It's always safe if there is only one node in the cluster.
            || promoted_commit_index >= self.get_store().truncated_index() || self.force_leader.is_some()
        {
            return Ok(());
        }

        PEER_ADMIN_CMD_COUNTER_VEC
            .with_label_values(&["conf_change", "reject_unsafe"])
            .inc();

        // Waking it up to replicate logs to candidate.
        self.should_wake_up = true;
        Err(box_err!(
            "{} unsafe to perform conf change {:?}, before: {:?}, after: {:?}, truncated index {}, promoted commit index {}",
            self.tag,
            change_peers,
            current_progress.conf().to_conf_state(),
            after_progress.conf().to_conf_state(),
            self.get_store().truncated_index(),
            promoted_commit_index
        ))
    }

    /// Check if current joint state can handle this confchange
    fn check_joint_state(&mut self, cc: &impl ConfChangeI) -> Result<ProgressTracker> {
        let cc = &cc.as_v2();
        let mut prs = self.raft_group.status().progress.unwrap().clone();
        let mut changer = Changer::new(&prs);
        let (cfg, changes) = if cc.leave_joint() {
            changer.leave_joint()?
        } else if let Some(auto_leave) = cc.enter_joint() {
            changer.enter_joint(auto_leave, &cc.changes)?
        } else {
            changer.simple(&cc.changes)?
        };
        prs.apply_conf(cfg, changes, self.raft_group.raft.raft_log.last_index());
        Ok(prs)
    }

    pub fn transfer_leader(&mut self, peer: &metapb::Peer) {
        info!(
            "transfer leader";
            "region_id" => self.region_id,
            "peer_id" => self.peer.get_id(),
            "peer" => ?peer,
        );

        self.raft_group.transfer_leader(peer.get_id());
        self.should_wake_up = true;
    }

    fn pre_transfer_leader(&mut self, peer: &metapb::Peer) -> bool {
        // Checks if safe to transfer leader.
        if self.raft_group.raft.has_pending_conf() {
            info!(
                "reject transfer leader due to pending conf change";
                "region_id" => self.region_id,
                "peer_id" => self.peer.get_id(),
                "peer" => ?peer,
            );
            return false;
        }

        // Broadcast heartbeat to make sure followers commit the entries immediately.
        // It's only necessary to ping the target peer, but ping all for simplicity.
        self.raft_group.ping();
        let mut msg = eraftpb::Message::new();
        msg.set_to(peer.get_id());
        msg.set_msg_type(eraftpb::MessageType::MsgTransferLeader);
        msg.set_from(self.peer_id());
        // log term here represents the term of last log. For leader, the term of last
        // log is always its current term. Not just set term because raft library
        // forbids setting it for MsgTransferLeader messages.
        msg.set_log_term(self.term());
        self.raft_group.raft.msgs.push(msg);
        true
    }

    pub fn ready_to_transfer_leader<T>(
        &self,
        ctx: &mut PollContext<EK, ER, T>,
        mut index: u64,
        peer: &metapb::Peer,
    ) -> Option<&'static str> {
        let peer_id = peer.get_id();
        let status = self.raft_group.status();
        let progress = status.progress.unwrap();

        if !progress.conf().voters().contains(peer_id) {
            return Some("non voter");
        }

        for (id, pr) in progress.iter() {
            if pr.state == ProgressState::Snapshot {
                return Some("pending snapshot");
            }
            if *id == peer_id && index == 0 {
                // index will be zero if it's sent from an instance without
                // pre-transfer-leader feature. Set it to matched to make it
                // possible to transfer leader to an older version. It may be
                // useful during rolling restart.
                index = pr.matched;
            }
        }

        if self.raft_group.raft.has_pending_conf()
            || self.raft_group.raft.pending_conf_index > index
        {
            return Some("pending conf change");
        }

        let last_index = self.get_store().last_index();
        if last_index >= index + ctx.cfg.leader_transfer_max_log_lag {
            return Some("log gap");
        }
        None
    }

    fn read_local<T>(
        &mut self,
        ctx: &mut PollContext<EK, ER, T>,
        req: RaftCmdRequest,
        cb: Callback<EK::Snapshot>,
    ) {
        ctx.raft_metrics.propose.local_read += 1;
        cb.invoke_read(self.handle_read(ctx, req, false, Some(self.get_store().commit_index())))
    }

    pub fn pre_read_index(&self) -> Result<()> {
        fail_point!(
            "before_propose_readindex",
            |s| if s.map_or(true, |s| s.parse().unwrap_or(true)) {
                Ok(())
            } else {
                Err(box_err!(
                    "{} can not read due to injected failure",
                    self.tag
                ))
            }
        );

        // See more in ready_to_handle_read().
        if self.is_splitting() {
            return Err(Error::ReadIndexNotReady {
                reason: "can not read index due to split",
                region_id: self.region_id,
            });
        }
        if self.is_merging() {
            return Err(Error::ReadIndexNotReady {
                reason: "can not read index due to merge",
                region_id: self.region_id,
            });
        }
        Ok(())
    }

    pub fn has_unresolved_reads(&self) -> bool {
        self.pending_reads.has_unresolved()
    }

    /// `ReadIndex` requests could be lost in network, so on followers commands
    /// could queue in `pending_reads` forever. Sending a new `ReadIndex`
    /// periodically can resolve this.
    pub fn retry_pending_reads(&mut self, cfg: &Config) {
        if self.is_leader()
            || !self.pending_reads.check_needs_retry(cfg)
            || self.pre_read_index().is_err()
        {
            return;
        }

        let read = self.pending_reads.back_mut().unwrap();
        debug_assert!(read.read_index.is_none());
        self.raft_group
            .read_index(ReadIndexContext::fields_to_bytes(
                read.id,
                read.addition_request.as_deref(),
                None,
            ));
        debug!(
            "request to get a read index";
            "request_id" => ?read.id,
            "region_id" => self.region_id,
            "peer_id" => self.peer.get_id(),
        );
    }

    pub fn push_pending_read(&mut self, read: ReadIndexRequest<EK::Snapshot>, is_leader: bool) {
        self.pending_reads.push_back(read, is_leader);
    }

    // Returns a boolean to indicate whether the `read` is proposed or not.
    // For these cases it won't be proposed:
    // 1. The region is in merging or splitting;
    // 2. The message is stale and dropped by the Raft group internally;
    // 3. There is already a read request proposed in the current lease;
    fn read_index<T: Transport>(
        &mut self,
        poll_ctx: &mut PollContext<EK, ER, T>,
        mut req: RaftCmdRequest,
        mut err_resp: RaftCmdResponse,
        cb: Callback<EK::Snapshot>,
    ) -> bool {
        if let Err(e) = self.pre_read_index() {
            debug!(
                "prevents unsafe read index";
                "region_id" => self.region_id,
                "peer_id" => self.peer.get_id(),
                "err" => ?e,
            );
            poll_ctx.raft_metrics.propose.unsafe_read_index += 1;
            cmd_resp::bind_error(&mut err_resp, e);
            cb.invoke_with_response(err_resp);
            self.should_wake_up = true;
            return false;
        }

        let now = monotonic_raw_now();
        if self.is_leader() {
            match self.inspect_lease() {
                // Here combine the new read request with the previous one even if the lease expired
                // is ok because in this case, the previous read index must be sent out with a valid
                // lease instead of a suspect lease. So there must no pending transfer-leader
                // proposals before or after the previous read index, and the lease can be renewed
                // when get heartbeat responses.
                LeaseState::Valid | LeaseState::Expired => {
                    // Must use the commit index of `PeerStorage` instead of the commit index
                    // in raft-rs which may be greater than the former one.
                    // For more details, see the annotations above `on_leader_commit_idx_changed`.
                    let commit_index = self.get_store().commit_index();
                    if let Some(read) = self.pending_reads.back_mut() {
                        let max_lease = poll_ctx.cfg.raft_store_max_leader_lease();
                        let is_read_index_request = req
                            .get_requests()
                            .get(0)
                            .map(|req| req.has_read_index())
                            .unwrap_or_default();
                        // A read index request or a read with addition request always needs the
                        // response of checking memory lock for async commit, so we cannot apply the
                        // optimization here
                        if !is_read_index_request
                            && read.addition_request.is_none()
                            && read.propose_time + max_lease > now
                        {
                            // A read request proposed in the current lease is found; combine the
                            // new read request to that previous one, so that no proposing needed.
                            read.push_command(req, cb, commit_index);
                            return false;
                        }
                    }
                }
                // If the current lease is suspect, new read requests can't be appended into
                // `pending_reads` because if the leader is transferred, the latest read could
                // be dirty.
                _ => {}
            }
        }

        // When a replica cannot detect any leader, `MsgReadIndex` will be dropped,
        // which would cause a long time waiting for a read response. Then we
        // should return an error directly in this situation.
        if !self.is_leader() && self.leader_id() == INVALID_ID {
            poll_ctx.raft_metrics.invalid_proposal.read_index_no_leader += 1;
            // The leader may be hibernated, send a message for trying to awaken the leader.
            if self.bcast_wake_up_time.is_none()
                || self
                    .bcast_wake_up_time
                    .as_ref()
                    .unwrap()
                    .saturating_elapsed()
                    >= Duration::from_millis(MIN_BCAST_WAKE_UP_INTERVAL)
            {
                self.bcast_wake_up_message(poll_ctx);
                self.bcast_wake_up_time = Some(TiInstant::now_coarse());

                let task = PdTask::QueryRegionLeader {
                    region_id: self.region_id,
                };
                if let Err(e) = poll_ctx.pd_scheduler.schedule(task) {
                    error!(
                        "failed to notify pd";
                        "region_id" => self.region_id,
                        "peer_id" => self.peer_id(),
                        "err" => %e,
                    )
                }
            }
            self.should_wake_up = true;
            cmd_resp::bind_error(&mut err_resp, Error::NotLeader(self.region_id, None));
            cb.invoke_with_response(err_resp);
            return false;
        }

        poll_ctx.raft_metrics.propose.read_index += 1;
        self.bcast_wake_up_time = None;

        let request = req
            .mut_requests()
            .get_mut(0)
            .filter(|req| req.has_read_index())
            .map(|req| req.take_read_index());
        let (id, dropped) = self.propose_read_index(request.as_ref(), None);
        if dropped && self.is_leader() {
            // The message gets dropped silently, can't be handled anymore.
            apply::notify_stale_req(self.term(), cb);
            poll_ctx.raft_metrics.propose.dropped_read_index += 1;
            return false;
        }

        let mut read = ReadIndexRequest::with_command(id, req, cb, now);
        read.addition_request = request.map(Box::new);
        self.push_pending_read(read, self.is_leader());
        self.should_wake_up = true;

        debug!(
            "request to get a read index";
            "request_id" => ?id,
            "region_id" => self.region_id,
            "peer_id" => self.peer.get_id(),
            "is_leader" => self.is_leader(),
        );

        // TimeoutNow has been sent out, so we need to propose explicitly to
        // update leader lease.
        if self.leader_lease.is_suspect() {
            let req = RaftCmdRequest::default();
            if let Ok(Either::Left(index)) = self.propose_normal(poll_ctx, req) {
                let p = Proposal {
                    is_conf_change: false,
                    index,
                    term: self.term(),
                    cb: Callback::None,
                    propose_time: Some(now),
                    must_pass_epoch_check: false,
                };
                self.post_propose(poll_ctx, p);
            }
        }

        true
    }

    // Propose a read index request to the raft group, return the request id and
    // whether this request had dropped silently
    pub fn propose_read_index(
        &mut self,
        request: Option<&raft_cmdpb::ReadIndexRequest>,
        locked: Option<&LockInfo>,
    ) -> (Uuid, bool) {
        let last_pending_read_count = self.raft_group.raft.pending_read_count();
        let last_ready_read_count = self.raft_group.raft.ready_read_count();

        let id = Uuid::new_v4();
        self.raft_group
            .read_index(ReadIndexContext::fields_to_bytes(id, request, locked));

        let pending_read_count = self.raft_group.raft.pending_read_count();
        let ready_read_count = self.raft_group.raft.ready_read_count();
        (
            id,
            pending_read_count == last_pending_read_count
                && ready_read_count == last_ready_read_count,
        )
    }

    /// Returns (minimal matched, minimal committed_index)
    ///
    /// For now, it is only used in merge.
    pub fn get_min_progress(&self) -> Result<(u64, u64)> {
        let (mut min_m, mut min_c) = (None, None);
        if let Some(progress) = self.raft_group.status().progress {
            for (id, pr) in progress.iter() {
                // Reject merge if there is any pending request snapshot,
                // because a target region may merge a source region which is in
                // an invalid state.
                if pr.state == ProgressState::Snapshot
                    || pr.pending_request_snapshot != INVALID_INDEX
                {
                    return Err(box_err!(
                        "there is a pending snapshot peer {} [{:?}], skip merge",
                        id,
                        pr
                    ));
                }
                if min_m.unwrap_or(u64::MAX) > pr.matched {
                    min_m = Some(pr.matched);
                }
                if min_c.unwrap_or(u64::MAX) > pr.committed_index {
                    min_c = Some(pr.committed_index);
                }
            }
        }
        let (mut min_m, min_c) = (min_m.unwrap_or(0), min_c.unwrap_or(0));
        if min_m < min_c {
            warn!(
                "min_matched < min_committed, raft progress is inaccurate";
                "region_id" => self.region_id,
                "peer_id" => self.peer.get_id(),
                "min_matched" => min_m,
                "min_committed" => min_c,
            );
            // Reset `min_matched` to `min_committed`, since the raft log at `min_committed`
            // is known to be committed in all peers, all of the peers should also have
            // replicated it
            min_m = min_c;
        }
        Ok((min_m, min_c))
    }

    fn pre_propose_prepare_merge<T: Transport>(
        &mut self,
        ctx: &mut PollContext<EK, ER, T>,
        req: &mut RaftCmdRequest,
    ) -> Result<()> {
        // Check existing prepare_merge_fence.
        let mut passed_merge_fence = false;
        if self.prepare_merge_fence > 0 {
            let applied_index = self.get_store().applied_index();
            if applied_index >= self.prepare_merge_fence {
                // Check passed, clear fence and start proposing pessimistic locks and
                // PrepareMerge.
                self.prepare_merge_fence = 0;
                self.pending_prepare_merge = None;
                passed_merge_fence = true;
            } else {
                self.pending_prepare_merge = Some(mem::take(req));
                info!(
                    "reject PrepareMerge because applied_index has not reached prepare_merge_fence";
                    "region_id" => self.region_id,
                    "applied_index" => applied_index,
                    "prepare_merge_fence" => self.prepare_merge_fence
                );
                return Err(Error::PendingPrepareMerge);
            }
        }

        let last_index = self.raft_group.raft.raft_log.last_index();
        let (min_matched, min_committed) = self.get_min_progress()?;
        if min_matched == 0
            || min_committed == 0
            || last_index - min_matched > ctx.cfg.merge_max_log_gap
            || last_index - min_committed > ctx.cfg.merge_max_log_gap * 2
            || min_matched < self.last_sent_snapshot_idx
        {
            return Err(box_err!(
                "log gap too large, skip merge: matched: {}, committed: {}, last index: {}, last_snapshot: {}",
                min_matched,
                min_committed,
                last_index,
                self.last_sent_snapshot_idx
            ));
        }
        let mut entry_size = 0;
        for entry in self.raft_group.raft.raft_log.entries(
            min_committed + 1,
            NO_LIMIT,
            GetEntriesContext::empty(false),
        )? {
            // commit merge only contains entries start from min_matched + 1
            if entry.index > min_matched {
                entry_size += entry.get_data().len();
            }
            if entry.get_entry_type() == EntryType::EntryConfChange
                || entry.get_entry_type() == EntryType::EntryConfChangeV2
            {
                return Err(box_err!(
                    "{} log gap contains conf change, skip merging.",
                    self.tag
                ));
            }
            if entry.get_data().is_empty() {
                continue;
            }
            let cmd: RaftCmdRequest =
                util::parse_data_at(entry.get_data(), entry.get_index(), &self.tag);
            if !cmd.has_admin_request() {
                continue;
            }
            let cmd_type = cmd.get_admin_request().get_cmd_type();
            match cmd_type {
                AdminCmdType::TransferLeader
                | AdminCmdType::ComputeHash
                | AdminCmdType::VerifyHash
                | AdminCmdType::InvalidAdmin => continue,
                _ => {}
            }
            // Any command that can change epoch or log gap should be rejected.
            return Err(box_err!(
                "log gap contains admin request {:?}, skip merging.",
                cmd_type
            ));
        }
        let entry_size_limit = ctx.cfg.raft_entry_max_size.0 as usize * 9 / 10;
        if entry_size > entry_size_limit {
            return Err(box_err!(
                "log gap size exceed entry size limit, skip merging."
            ));
        };

        // Record current proposed index. If there are some in-memory pessimistic locks,
        // we should wait until applying to the proposed index before proposing
        // pessimistic locks and PrepareMerge. Otherwise, if an already proposed command
        // will remove a pessimistic lock, we will make some deleted locks appear again.
        if !passed_merge_fence {
            let pessimistic_locks = self.txn_ext.pessimistic_locks.read();
            if !pessimistic_locks.is_empty() {
                if pessimistic_locks.status != LocksStatus::Normal {
                    // If `status` is not `Normal`, it means the in-memory pessimistic locks are
                    // being transferred, probably triggered by transferring leader. In this case,
                    // we abort merging to simplify the situation.
                    return Err(box_err!(
                        "pessimistic locks status is {:?}, skip merging.",
                        pessimistic_locks.status
                    ));
                }
                if self.get_store().applied_index() < last_index {
                    self.prepare_merge_fence = last_index;
                    self.pending_prepare_merge = Some(mem::take(req));
                    info!(
                        "start rejecting new proposals before prepare merge";
                        "region_id" => self.region_id,
                        "prepare_merge_fence" => last_index
                    );
                    return Err(Error::PendingPrepareMerge);
                }
            }
        }

        fail_point!("before_propose_locks_on_region_merge");
        self.propose_locks_before_prepare_merge(ctx, entry_size_limit - entry_size)?;

        req.mut_admin_request()
            .mut_prepare_merge()
            .set_min_index(min_matched + 1);
        Ok(())
    }

    fn propose_locks_before_prepare_merge<T: Transport>(
        &mut self,
        ctx: &mut PollContext<EK, ER, T>,
        size_limit: usize,
    ) -> Result<()> {
        let pessimistic_locks = self.txn_ext.pessimistic_locks.upgradable_read();
        if pessimistic_locks.is_empty() {
            let mut pessimistic_locks = RwLockUpgradableReadGuard::upgrade(pessimistic_locks);
            pessimistic_locks.status = LocksStatus::MergingRegion;
            return Ok(());
        }
        // The proposed pessimistic locks here will also be carried in CommitMerge.
        // Check the size to avoid CommitMerge exceeding the size limit of a raft entry.
        // This check is a inaccurate check. We will check the size again accurately
        // later using the protobuf encoding.
        if pessimistic_locks.memory_size > size_limit {
            return Err(box_err!(
                "pessimistic locks size {} exceed size limit {}, skip merging.",
                pessimistic_locks.memory_size,
                size_limit
            ));
        }

        let mut cmd = RaftCmdRequest::default();
        for (key, (lock, _deleted)) in &*pessimistic_locks {
            let mut put = PutRequest::default();
            put.set_cf(CF_LOCK.to_string());
            put.set_key(key.as_encoded().to_owned());
            put.set_value(lock.to_lock().to_bytes());
            let mut req = Request::default();
            req.set_cmd_type(CmdType::Put);
            req.set_put(put);
            cmd.mut_requests().push(req);
        }
        cmd.mut_header().set_region_id(self.region_id);
        cmd.mut_header()
            .set_region_epoch(self.region().get_region_epoch().clone());
        cmd.mut_header().set_peer(self.peer.clone());
        let proposal_size = cmd.compute_size();
        if proposal_size as usize > size_limit {
            return Err(box_err!(
                "pessimistic locks size {} exceed size limit {}, skip merging.",
                proposal_size,
                size_limit
            ));
        }

        {
            let mut pessimistic_locks = RwLockUpgradableReadGuard::upgrade(pessimistic_locks);
            pessimistic_locks.status = LocksStatus::MergingRegion;
        }
        debug!("propose {} pessimistic locks before prepare merge", cmd.get_requests().len();
            "region_id" => self.region_id);
        self.propose_normal(ctx, cmd)?;
        Ok(())
    }

    fn pre_propose<T: Transport>(
        &mut self,
        poll_ctx: &mut PollContext<EK, ER, T>,
        req: &mut RaftCmdRequest,
    ) -> Result<ProposalContext> {
        poll_ctx.coprocessor_host.pre_propose(self.region(), req)?;
        let mut ctx = ProposalContext::empty();

        if get_sync_log_from_request(req) {
            ctx.insert(ProposalContext::SYNC_LOG);
        }

        if !req.has_admin_request() {
            return Ok(ctx);
        }

        match req.get_admin_request().get_cmd_type() {
            AdminCmdType::Split | AdminCmdType::BatchSplit => ctx.insert(ProposalContext::SPLIT),
            AdminCmdType::PrepareMerge => {
                self.pre_propose_prepare_merge(poll_ctx, req)?;
                ctx.insert(ProposalContext::PREPARE_MERGE);
            }
            AdminCmdType::CommitMerge => ctx.insert(ProposalContext::COMMIT_MERGE),
            _ => {}
        }

        Ok(ctx)
    }

    /// Propose normal request to raft
    ///
    /// Returns Ok(Either::Left(index)) means the proposal is proposed
    /// successfully and is located on `index` position.
    /// Ok(Either::Right(index)) means the proposal is rejected by
    /// `CmdEpochChecker` and the `index` is the position of the last
    /// conflict admin cmd.
    fn propose_normal<T: Transport>(
        &mut self,
        poll_ctx: &mut PollContext<EK, ER, T>,
        mut req: RaftCmdRequest,
    ) -> Result<Either<u64, u64>> {
        // Should not propose normal in force leader state.
        // In `pre_propose_raft_command`, it rejects all the requests expect conf-change
        // if in force leader state.
        if self.force_leader.is_some() {
            panic!(
                "{} propose normal in force leader state {:?}",
                self.tag, self.force_leader
            );
        };

        if (self.pending_merge_state.is_some()
            && req.get_admin_request().get_cmd_type() != AdminCmdType::RollbackMerge)
            || (self.prepare_merge_fence > 0
                && req.get_admin_request().get_cmd_type() != AdminCmdType::PrepareMerge)
        {
            return Err(Error::ProposalInMergingMode(self.region_id));
        }

        poll_ctx.raft_metrics.propose.normal += 1;

        if self.has_applied_to_current_term() {
            // Only when applied index's term is equal to current leader's term, the
            // information in epoch checker is up to date and can be used to check epoch.
            if let Some(index) = self
                .cmd_epoch_checker
                .propose_check_epoch(&req, self.term())
            {
                return Ok(Either::Right(index));
            }
        } else if req.has_admin_request() {
            // The admin request is rejected because it may need to update epoch checker
            // which introduces an uncertainty and may breaks the correctness of epoch
            // checker.
            return Err(box_err!(
                "{} peer has not applied to current term, applied_term {}, current_term {}",
                self.tag,
                self.get_store().applied_term(),
                self.term()
            ));
        }

        // TODO: validate request for unexpected changes.
        let ctx = match self.pre_propose(poll_ctx, &mut req) {
            Ok(ctx) => ctx,
            Err(e) => {
                // Skipping PrepareMerge is logged when the PendingPrepareMerge error is
                // generated.
                if !matches!(e, Error::PendingPrepareMerge) {
                    warn!(
                        "skip proposal";
                        "region_id" => self.region_id,
                        "peer_id" => self.peer.get_id(),
                        "err" => ?e,
                        "error_code" => %e.error_code(),
                    );
                }
                return Err(e);
            }
        };

        let data = req.write_to_bytes()?;

        // TODO: use local histogram metrics
        PEER_PROPOSE_LOG_SIZE_HISTOGRAM.observe(data.len() as f64);

        if data.len() as u64 > poll_ctx.cfg.raft_entry_max_size.0 {
            error!(
                "entry is too large";
                "region_id" => self.region_id,
                "peer_id" => self.peer.get_id(),
                "size" => data.len(),
            );
            return Err(Error::RaftEntryTooLarge {
                region_id: self.region_id,
                entry_size: data.len() as u64,
            });
        }

        self.maybe_inject_propose_error(&req)?;
        let propose_index = self.next_proposal_index();
        self.raft_group.propose(ctx.to_vec(), data)?;
        if self.next_proposal_index() == propose_index {
            // The message is dropped silently, this usually due to leader absence
            // or transferring leader. Both cases can be considered as NotLeader error.
            return Err(Error::NotLeader(self.region_id, None));
        }

        // Prepare Merge need to be broadcast to as many as followers when disk full.
        if req.has_admin_request()
            && (!matches!(poll_ctx.self_disk_usage, DiskUsage::Normal)
                || !self.disk_full_peers.is_empty())
        {
            match req.get_admin_request().get_cmd_type() {
                AdminCmdType::PrepareMerge | AdminCmdType::RollbackMerge => {
                    self.has_region_merge_proposal = true;
                    self.region_merge_proposal_index = propose_index;
                    for (k, v) in &mut self.disk_full_peers.peers {
                        if !matches!(v.0, DiskUsage::AlreadyFull) {
                            v.1 = true;
                            self.raft_group
                                .raft
                                .adjust_max_inflight_msgs(*k, poll_ctx.cfg.raft_max_inflight_msgs);
                            debug!(
                                "{:?} adjust max inflight msgs to {} on peer: {:?}",
                                req.get_admin_request().get_cmd_type(),
                                poll_ctx.cfg.raft_max_inflight_msgs,
                                k
                            );
                        }
                    }
                }
                _ => {}
            }
        }

        Ok(Either::Left(propose_index))
    }

    pub fn execute_transfer_leader<T>(
        &mut self,
        ctx: &mut PollContext<EK, ER, T>,
        from: u64,
        peer_disk_usage: DiskUsage,
        reply_cmd: bool, // whether it is a reply to a TransferLeader command
    ) {
        let pending_snapshot = self.is_handling_snapshot() || self.has_pending_snapshot();
        if pending_snapshot
            || from != self.leader_id()
            // Transfer leader to node with disk full will lead to write availablity downback.
            // But if the current leader is disk full, and send such request, we should allow it,
            // because it may be a read leader balance request.
            || (!matches!(ctx.self_disk_usage, DiskUsage::Normal) &&
            matches!(peer_disk_usage,DiskUsage::Normal))
        {
            info!(
                "reject transferring leader";
                "region_id" => self.region_id,
                "peer_id" => self.peer.get_id(),
                "from" => from,
                "pending_snapshot" => pending_snapshot,
                "disk_usage" => ?ctx.self_disk_usage,
            );
            return;
        }

        let mut msg = eraftpb::Message::new();
        msg.set_from(self.peer_id());
        msg.set_to(self.leader_id());
        msg.set_msg_type(eraftpb::MessageType::MsgTransferLeader);
        msg.set_index(self.get_store().applied_index());
        msg.set_log_term(self.term());
        if reply_cmd {
            msg.set_context(Bytes::from_static(TRANSFER_LEADER_COMMAND_REPLY_CTX));
        }
        self.raft_group.raft.msgs.push(msg);
    }

    /// Return true to if the transfer leader request is accepted.
    ///
    /// When transferring leadership begins, leader sends a pre-transfer
    /// to target follower first to ensures it's ready to become leader.
    /// After that the real transfer leader process begin.
    ///
    /// 1. pre_transfer_leader on leader:
    ///     Leader will send a MsgTransferLeader to follower.
    /// 2. execute_transfer_leader on follower
    ///     If follower passes all necessary checks, it will reply an
    ///     ACK with type MsgTransferLeader and its promised persistent index.
    /// 3. ready_to_transfer_leader on leader:
    ///     Leader checks if it's appropriate to transfer leadership. If it
    ///     does, it calls raft transfer_leader API to do the remaining work.
    ///
    /// See also: tikv/rfcs#37.
    fn propose_transfer_leader<T>(
        &mut self,
        ctx: &mut PollContext<EK, ER, T>,
        req: RaftCmdRequest,
        cb: Callback<EK::Snapshot>,
    ) -> bool {
        ctx.raft_metrics.propose.transfer_leader += 1;

        let transfer_leader = get_transfer_leader_cmd(&req).unwrap();
        let prs = self.raft_group.raft.prs();

        let (_, peers) = transfer_leader
            .get_peers()
            .iter()
            .filter(|peer| peer.id != self.peer.id)
            .fold((0, vec![]), |(max_matched, mut chosen), peer| {
                if let Some(pr) = prs.get(peer.id) {
                    match pr.matched.cmp(&max_matched) {
                        cmp::Ordering::Greater => (pr.matched, vec![peer]),
                        cmp::Ordering::Equal => {
                            chosen.push(peer);
                            (max_matched, chosen)
                        }
                        cmp::Ordering::Less => (max_matched, chosen),
                    }
                } else {
                    (max_matched, chosen)
                }
            });
        let peer = match peers.len() {
            0 => transfer_leader.get_peer(),
            1 => peers.get(0).unwrap(),
            _ => peers.choose(&mut rand::thread_rng()).unwrap(),
        };

        let transferred = if peer.id == self.peer.id {
            false
        } else {
            self.pre_transfer_leader(peer)
        };

        // transfer leader command doesn't need to replicate log and apply, so we
        // return immediately. Note that this command may fail, we can view it just as
        // an advice
        cb.invoke_with_response(make_transfer_leader_response());

        transferred
    }

    // Fails in such cases:
    // 1. A pending conf change has not been applied yet;
    // 2. Removing the leader is not allowed in the configuration;
    // 3. The conf change makes the raft group not healthy;
    // 4. The conf change is dropped by raft group internally.
    /// Returns Ok(Either::Left(index)) means the proposal is proposed
    /// successfully and is located on `index` position. Ok(Either::
    /// Right(index)) means the proposal is rejected by `CmdEpochChecker` and
    /// the `index` is the position of the last conflict admin cmd.
    fn propose_conf_change<T>(
        &mut self,
        ctx: &mut PollContext<EK, ER, T>,
        req: &RaftCmdRequest,
    ) -> Result<Either<u64, u64>> {
        if self.pending_merge_state.is_some() {
            return Err(Error::ProposalInMergingMode(self.region_id));
        }
        if self.raft_group.raft.pending_conf_index > self.get_store().applied_index() {
            info!(
                "there is a pending conf change, try later";
                "region_id" => self.region_id,
                "peer_id" => self.peer.get_id(),
            );
            return Err(box_err!(
                "{} there is a pending conf change, try later",
                self.tag
            ));
        }
        // Actually, according to the implementation of conf change in raft-rs, this
        // check must be passed if the previous check that `pending_conf_index`
        // should be less than or equal to `self.get_store().applied_index()` is
        // passed.
        if self.get_store().applied_term() != self.term() {
            return Err(box_err!(
                "{} peer has not applied to current term, applied_term {}, current_term {}",
                self.tag,
                self.get_store().applied_term(),
                self.term()
            ));
        }
        if let Some(index) = self.cmd_epoch_checker.propose_check_epoch(req, self.term()) {
            return Ok(Either::Right(index));
        }

        let data = req.write_to_bytes()?;
        let admin = req.get_admin_request();
        let res = if admin.has_change_peer() {
            self.propose_conf_change_internal(ctx, admin.get_change_peer(), data)
        } else if admin.has_change_peer_v2() {
            self.propose_conf_change_internal(ctx, admin.get_change_peer_v2(), data)
        } else {
            unreachable!()
        };
        if let Err(ref e) = res {
            warn!("failed to propose confchange"; "error" => ?e);
        }
        res.map(Either::Left)
    }

    // Fails in such cases:
    // 1. A pending conf change has not been applied yet;
    // 2. Removing the leader is not allowed in the configuration;
    // 3. The conf change makes the raft group not healthy;
    // 4. The conf change is dropped by raft group internally.
    fn propose_conf_change_internal<T, CP: ChangePeerI>(
        &mut self,
        ctx: &mut PollContext<EK, ER, T>,
        change_peer: CP,
        data: Vec<u8>,
    ) -> Result<u64> {
        let data_size = data.len();
        let cc = change_peer.to_confchange(data);
        let changes = change_peer.get_change_peers();

        self.check_conf_change(ctx, changes.as_ref(), &cc)?;

        ctx.raft_metrics.propose.conf_change += 1;
        // TODO: use local histogram metrics
        PEER_PROPOSE_LOG_SIZE_HISTOGRAM.observe(data_size as f64);
        info!(
            "propose conf change peer";
            "region_id" => self.region_id,
            "peer_id" => self.peer.get_id(),
            "changes" => ?changes.as_ref(),
            "kind" => ?ConfChangeKind::confchange_kind(changes.as_ref().len()),
        );

        let propose_index = self.next_proposal_index();
        self.raft_group
            .propose_conf_change(ProposalContext::SYNC_LOG.to_vec(), cc)?;
        if self.next_proposal_index() == propose_index {
            // The message is dropped silently, this usually due to leader absence
            // or transferring leader. Both cases can be considered as NotLeader error.
            return Err(Error::NotLeader(self.region_id, None));
        }

        Ok(propose_index)
    }

    fn handle_read<T>(
        &self,
        ctx: &mut PollContext<EK, ER, T>,
        req: RaftCmdRequest,
        check_epoch: bool,
        read_index: Option<u64>,
    ) -> ReadResponse<EK::Snapshot> {
        let region = self.region().clone();
        if check_epoch {
            if let Err(e) = check_region_epoch(&req, &region, true) {
                debug!("epoch not match"; "region_id" => region.get_id(), "err" => ?e);
                let mut response = cmd_resp::new_error(e);
                cmd_resp::bind_term(&mut response, self.term());
                return ReadResponse {
                    response,
                    snapshot: None,
                    txn_extra_op: TxnExtraOp::Noop,
                };
            }
        }
        let flags = WriteBatchFlags::from_bits_check(req.get_header().get_flags());
        if flags.contains(WriteBatchFlags::STALE_READ) {
            let read_ts = decode_u64(&mut req.get_header().get_flag_data()).unwrap();
            let safe_ts = self.read_progress.safe_ts();
            if safe_ts < read_ts {
                warn!(
                    "read rejected by safe timestamp";
                    "safe ts" => safe_ts,
                    "read ts" => read_ts,
                    "tag" => &self.tag
                );
                let mut response = cmd_resp::new_error(Error::DataIsNotReady {
                    region_id: region.get_id(),
                    peer_id: self.peer_id(),
                    safe_ts,
                });
                cmd_resp::bind_term(&mut response, self.term());
                return ReadResponse {
                    response,
                    snapshot: None,
                    txn_extra_op: TxnExtraOp::Noop,
                };
            }
        }

        let mut resp = ctx.execute(&req, &Arc::new(region), read_index, None);
        if let Some(snap) = resp.snapshot.as_mut() {
            snap.txn_ext = Some(self.txn_ext.clone());
            snap.bucket_meta = self.region_buckets.as_ref().map(|b| b.meta.clone());
        }
        resp.txn_extra_op = self.txn_extra_op.load();
        cmd_resp::bind_term(&mut resp.response, self.term());
        resp
    }

    pub fn voters(&self) -> raft::util::Union<'_> {
        self.raft_group.raft.prs().conf().voters().ids()
    }

    pub fn term(&self) -> u64 {
        self.raft_group.raft.term
    }

    pub fn stop(&mut self) {
        self.mut_store().cancel_applying_snap();
        self.pending_reads.clear_all(None);
    }

    pub fn maybe_add_want_rollback_merge_peer(&mut self, peer_id: u64, extra_msg: &ExtraMessage) {
        if !self.is_leader() {
            return;
        }
        if let Some(ref state) = self.pending_merge_state {
            if state.get_commit() == extra_msg.get_premerge_commit() {
                self.add_want_rollback_merge_peer(peer_id);
            }
        }
    }

    pub fn add_want_rollback_merge_peer(&mut self, peer_id: u64) {
        assert!(self.pending_merge_state.is_some());
        self.want_rollback_merge_peers.insert(peer_id);
    }

    pub fn clear_disk_full_peers<T>(&mut self, ctx: &PollContext<EK, ER, T>) {
        let disk_full_peers = mem::take(&mut self.disk_full_peers);
        let raft = &mut self.raft_group.raft;
        for peer in disk_full_peers.peers.into_keys() {
            raft.adjust_max_inflight_msgs(peer, ctx.cfg.raft_max_inflight_msgs);
        }
    }

    pub fn refill_disk_full_peers<T>(&mut self, ctx: &PollContext<EK, ER, T>) {
        self.clear_disk_full_peers(ctx);
        debug!(
            "region id {}, peer id {}, store id {}: refill disk full peers when peer disk usage status changed or merge triggered",
            self.region_id,
            self.peer.get_id(),
            self.peer.get_store_id()
        );

        // Collect disk full peers and all peers' `next_idx` to find a potential quorum.
        let peers_len = self.get_store().region().get_peers().len();
        let mut normal_peers = HashSet::default();
        let mut next_idxs = Vec::with_capacity(peers_len);
        let mut min_peer_index = u64::MAX;
        for peer in self.get_store().region().get_peers() {
            let (peer_id, store_id) = (peer.get_id(), peer.get_store_id());
            let usage = ctx.store_disk_usages.get(&store_id);
            if usage.is_none() {
                // Always treat the leader itself as normal.
                normal_peers.insert(peer_id);
            }
            if let Some(pr) = self.raft_group.raft.prs().get(peer_id) {
                // status 3-normal, 2-almostfull, 1-alreadyfull, only for simplying the sort
                // func belowing.
                let mut status = 3;
                if let Some(usg) = usage {
                    status = match usg {
                        DiskUsage::Normal => 3,
                        DiskUsage::AlmostFull => 2,
                        DiskUsage::AlreadyFull => 1,
                    };
                }

                if !self.down_peer_ids.contains(&peer_id) {
                    next_idxs.push((peer_id, pr.next_idx, usage, status));
                    if min_peer_index > pr.next_idx {
                        min_peer_index = pr.next_idx;
                    }
                }
            }
        }
        if self.has_region_merge_proposal {
            debug!(
                "region id {}, peer id {}, store id {} has a merge request, with region_merge_proposal_index {}",
                self.region_id,
                self.peer.get_id(),
                self.peer.get_store_id(),
                self.region_merge_proposal_index
            );
            if min_peer_index > self.region_merge_proposal_index {
                self.has_region_merge_proposal = false;
            }
        }

        if normal_peers.len() == peers_len {
            return;
        }

        // Reverse sort peers based on `next_idx`, `usage` and `store healthy status`,
        // then try to get a potential quorum.
        next_idxs.sort_by(|x, y| {
            if x.3 == y.3 {
                y.1.cmp(&x.1)
            } else {
                y.3.cmp(&x.3)
            }
        });

        let raft = &mut self.raft_group.raft;
        self.disk_full_peers.majority = !raft.prs().has_quorum(&normal_peers);

        // Here set all peers can be sent when merging.
        for &(peer, _, usage, ..) in &next_idxs {
            if let Some(usage) = usage {
                if self.has_region_merge_proposal && !matches!(*usage, DiskUsage::AlreadyFull) {
                    self.disk_full_peers.peers.insert(peer, (*usage, true));
                    raft.adjust_max_inflight_msgs(peer, ctx.cfg.raft_max_inflight_msgs);
                    debug!(
                        "refill disk full peer max inflight to {} on a merging region: region id {}, peer id {}",
                        ctx.cfg.raft_max_inflight_msgs, self.region_id, peer
                    );
                } else {
                    self.disk_full_peers.peers.insert(peer, (*usage, false));
                    raft.adjust_max_inflight_msgs(peer, 0);
                    debug!(
                        "refill disk full peer max inflight to {} on region without merging: region id {}, peer id {}",
                        0, self.region_id, peer
                    );
                }
            }
        }

        if !self.disk_full_peers.majority {
            // Less than majority peers are in disk full status.
            return;
        }

        let (mut potential_quorum, mut quorum_ok) = (HashSet::default(), false);
        let mut has_dangurous_set = false;
        for &(peer_id, _, _, status) in &next_idxs {
            potential_quorum.insert(peer_id);

            if status == 1 {
                // already full peer.
                has_dangurous_set = true;
            }

            if raft.prs().has_quorum(&potential_quorum) {
                quorum_ok = true;
                break;
            }
        }

        self.dangerous_majority_set = has_dangurous_set;

        // For the Peer with AlreadFull in potential quorum set, we still need to send
        // logs to it. To support incoming configure change.
        if quorum_ok {
            for peer in potential_quorum {
                if let Some(x) = self.disk_full_peers.peers.get_mut(&peer) {
                    // It can help to establish a quorum.
                    x.1 = true;
                    // for merge region, all peers have been set to the max.
                    if !self.has_region_merge_proposal {
                        raft.adjust_max_inflight_msgs(peer, 1);
                        debug!(
                            "refill disk full peer max inflight to 1 in potential quorum set: region id {}, peer id {}",
                            self.region_id, peer
                        );
                    }
                }
            }
        }
    }

    // Check disk usages for the peer itself and other peers in the raft group.
    // The return value indicates whether the proposal is allowed or not.
    fn check_proposal_normal_with_disk_usage<T>(
        &mut self,
        ctx: &mut PollContext<EK, ER, T>,
        disk_full_opt: DiskFullOpt,
        disk_full_stores: &mut Vec<u64>,
        maybe_transfer_leader: &mut bool,
    ) -> bool {
        // check self disk status.
        let allowed = match ctx.self_disk_usage {
            DiskUsage::Normal => true,
            DiskUsage::AlmostFull => !matches!(disk_full_opt, DiskFullOpt::NotAllowedOnFull),
            DiskUsage::AlreadyFull => false,
        };

        if !allowed {
            disk_full_stores.push(ctx.store.id);
            *maybe_transfer_leader = true;
            return false;
        }

        // If all followers diskusage normal, then allowed.
        if self.disk_full_peers.is_empty() {
            return true;
        }

        for peer in self.get_store().region().get_peers() {
            let (peer_id, store_id) = (peer.get_id(), peer.get_store_id());
            if self.disk_full_peers.peers.get(&peer_id).is_some() {
                disk_full_stores.push(store_id);
            }
        }

        // if there are some peers with disk already full status in the majority set,
        // should not allowed.
        if self.dangerous_majority_set {
            return false;
        }

        if !self.disk_full_peers.majority {
            return true;
        }

        if matches!(disk_full_opt, DiskFullOpt::AllowedOnAlmostFull)
            && self.disk_full_peers.peers.values().any(|x| x.1)
        {
            // Majority peers are in disk full status but the request carries a special
            // flag.
            return true;
        }
        false
    }

    /// Check if the command will be likely to pass all the check and propose.
    pub fn will_likely_propose(&mut self, cmd: &RaftCmdRequest) -> bool {
        !self.pending_remove
            && self.is_leader()
            && self.pending_merge_state.is_none()
            && self.prepare_merge_fence == 0
            && self.raft_group.raft.lead_transferee.is_none()
            && self.has_applied_to_current_term()
            && self
                .cmd_epoch_checker
                .propose_check_epoch(cmd, self.term())
                .is_none()
    }

    pub fn maybe_gen_approximate_buckets<T>(&self, ctx: &PollContext<EK, ER, T>) {
        if ctx.coprocessor_host.cfg.enable_region_bucket && !self.region().get_peers().is_empty() {
            if let Err(e) = ctx
                .split_check_scheduler
                .schedule(SplitCheckTask::ApproximateBuckets(self.region().clone()))
            {
                error!(
                    "failed to schedule check approximate buckets";
                    "region_id" => self.region().get_id(),
                    "peer_id" => self.peer_id(),
                    "err" => %e,
                );
            }
        }
    }

    #[inline]
    pub fn is_force_leader(&self) -> bool {
        matches!(
            self.force_leader,
            Some(ForceLeaderState::ForceLeader { .. })
        )
    }

    pub fn unsafe_recovery_maybe_finish_wait_apply(&mut self, force: bool) {
        if let Some(UnsafeRecoveryState::WaitApply { target_index, .. }) =
            &self.unsafe_recovery_state
        {
            if self.raft_group.raft.raft_log.applied >= *target_index || force {
                if self.is_force_leader() {
                    info!(
                        "Unsafe recovery, finish wait apply";
                        "region_id" => self.region().get_id(),
                        "peer_id" => self.peer_id(),
                        "target_index" => target_index,
                        "applied" =>  self.raft_group.raft.raft_log.applied,
                        "force" => force,
                    );
                }
                self.unsafe_recovery_state = None;
            }
        }
    }
}

#[derive(Default, Debug)]
pub struct DiskFullPeers {
    majority: bool,
    // Indicates whether a peer can help to establish a quorum.
    peers: HashMap<u64, (DiskUsage, bool)>,
}

impl DiskFullPeers {
    pub fn is_empty(&self) -> bool {
        self.peers.is_empty()
    }
    pub fn majority(&self) -> bool {
        self.majority
    }
    pub fn has(&self, peer_id: u64) -> bool {
        !self.peers.is_empty() && self.peers.contains_key(&peer_id)
    }
    pub fn get(&self, peer_id: u64) -> Option<DiskUsage> {
        self.peers.get(&peer_id).map(|x| x.0)
    }
}

impl<EK, ER> Peer<EK, ER>
where
    EK: KvEngine,
    ER: RaftEngine,
{
    pub fn insert_peer_cache(&mut self, peer: metapb::Peer) {
        self.peer_cache.borrow_mut().insert(peer.get_id(), peer);
    }

    pub fn remove_peer_from_cache(&mut self, peer_id: u64) {
        self.peer_cache.borrow_mut().remove(&peer_id);
    }

    pub fn get_peer_from_cache(&self, peer_id: u64) -> Option<metapb::Peer> {
        if peer_id == 0 {
            return None;
        }
        fail_point!("stale_peer_cache_2", peer_id == 2, |_| None);
        if let Some(peer) = self.peer_cache.borrow().get(&peer_id) {
            return Some(peer.clone());
        }

        // Try to find in region, if found, set in cache.
        for peer in self.region().get_peers() {
            if peer.get_id() == peer_id {
                self.peer_cache.borrow_mut().insert(peer_id, peer.clone());
                return Some(peer.clone());
            }
        }

        None
    }

    fn region_replication_status(&mut self) -> Option<RegionReplicationStatus> {
        if self.replication_mode_version == 0 {
            return None;
        }
        let mut status = RegionReplicationStatus {
            state_id: self.replication_mode_version,
            ..Default::default()
        };
        let state = if !self.replication_sync {
            if self.dr_auto_sync_state != DrAutoSyncState::Async {
                let res = self.raft_group.raft.check_group_commit_consistent();
                if Some(true) != res {
                    let mut buffer: SmallVec<[(u64, u64, u64); 5]> = SmallVec::new();
                    if self.get_store().applied_term() >= self.term() {
                        let progress = self.raft_group.raft.prs();
                        for (id, p) in progress.iter() {
                            if !progress.conf().voters().contains(*id) {
                                continue;
                            }
                            buffer.push((*id, p.commit_group_id, p.matched));
                        }
                    };
                    info!(
                        "still not reach integrity over label";
                        "status" => ?res,
                        "region_id" => self.region_id,
                        "peer_id" => self.peer.id,
                        "progress" => ?buffer
                    );
                } else {
                    self.replication_sync = true;
                }
                match res {
                    Some(true) => RegionReplicationState::IntegrityOverLabel,
                    Some(false) => RegionReplicationState::SimpleMajority,
                    None => RegionReplicationState::Unknown,
                }
            } else {
                RegionReplicationState::SimpleMajority
            }
        } else {
            RegionReplicationState::IntegrityOverLabel
        };
        status.set_state(state);
        Some(status)
    }

    pub fn heartbeat_pd<T>(&mut self, ctx: &PollContext<EK, ER, T>) {
        let task = PdTask::Heartbeat(HeartbeatTask {
            term: self.term(),
            region: self.region().clone(),
            down_peers: self.collect_down_peers(ctx),
            peer: self.peer.clone(),
            pending_peers: self.collect_pending_peers(ctx),
            written_bytes: self.peer_stat.written_bytes,
            written_keys: self.peer_stat.written_keys,
            approximate_size: self.approximate_size,
            approximate_keys: self.approximate_keys,
            replication_status: self.region_replication_status(),
        });
        if let Err(e) = ctx.pd_scheduler.schedule(task) {
            error!(
                "failed to notify pd";
                "region_id" => self.region_id,
                "peer_id" => self.peer.get_id(),
                "err" => ?e,
            );
            return;
        }
        fail_point!("schedule_check_split");
    }

    fn prepare_raft_message(&self) -> RaftMessage {
        let mut send_msg = RaftMessage::default();
        send_msg.set_region_id(self.region_id);
        // set current epoch
        send_msg.set_region_epoch(self.region().get_region_epoch().clone());
        send_msg.set_from_peer(self.peer.clone());
        send_msg
    }

    pub fn send_extra_message<T: Transport>(
        &self,
        msg: ExtraMessage,
        trans: &mut T,
        to: &metapb::Peer,
    ) {
        let mut send_msg = self.prepare_raft_message();
        let ty = msg.get_type();
        debug!("send extra msg";
            "region_id" => self.region_id,
            "peer_id" => self.peer.get_id(),
            "msg_type" => ?ty,
            "to" => to.get_id()
        );
        send_msg.set_extra_msg(msg);
        send_msg.set_to_peer(to.clone());
        if let Err(e) = trans.send(send_msg) {
            error!(?e;
                "failed to send extra message";
                "type" => ?ty,
                "region_id" => self.region_id,
                "peer_id" => self.peer.get_id(),
                "target" => ?to,
            );
        }
    }

    fn build_raft_message(
        &mut self,
        msg: eraftpb::Message,
        disk_usage: DiskUsage,
    ) -> Option<RaftMessage> {
        let mut send_msg = self.prepare_raft_message();

        send_msg.set_disk_usage(disk_usage);

        let to_peer = match self.get_peer_from_cache(msg.get_to()) {
            Some(p) => p,
            None => {
                warn!(
                    "failed to look up recipient peer";
                    "region_id" => self.region_id,
                    "peer_id" => self.peer.get_id(),
                    "to_peer" => msg.get_to(),
                );
                return None;
            }
        };

        send_msg.set_to_peer(to_peer);

        if msg.get_from() != self.peer.get_id() {
            debug!(
                "redirecting message";
                "msg_type" => ?msg.get_msg_type(),
                "from" => msg.get_from(),
                "to" => msg.get_to(),
                "region_id" => self.region_id,
                "peer_id" => self.peer.get_id(),
            );
        }

        // There could be two cases:
        // - Target peer already exists but has not established communication with
        //   leader yet
        // - Target peer is added newly due to member change or region split, but it's
        //   not created yet
        // For both cases the region start key and end key are attached in RequestVote
        // and Heartbeat message for the store of that peer to check whether to create a
        // new peer when receiving these messages, or just to wait for a pending region
        // split to perform later.
        if self.get_store().is_initialized() && is_initial_msg(&msg) {
            let region = self.region();
            send_msg.set_start_key(region.get_start_key().to_vec());
            send_msg.set_end_key(region.get_end_key().to_vec());
        }

        send_msg.set_message(msg);

        Some(send_msg)
    }

    pub fn bcast_wake_up_message<T: Transport>(&self, ctx: &mut PollContext<EK, ER, T>) {
        for peer in self.region().get_peers() {
            if peer.get_id() == self.peer_id() {
                continue;
            }
            self.send_wake_up_message(ctx, peer);
        }
    }

    pub fn send_wake_up_message<T: Transport>(
        &self,
        ctx: &mut PollContext<EK, ER, T>,
        peer: &metapb::Peer,
    ) {
        let mut msg = ExtraMessage::default();
        msg.set_type(ExtraMessageType::MsgRegionWakeUp);
        self.send_extra_message(msg, &mut ctx.trans, peer);
    }

    pub fn bcast_check_stale_peer_message<T: Transport>(
        &mut self,
        ctx: &mut PollContext<EK, ER, T>,
    ) {
        if self.check_stale_conf_ver < self.region().get_region_epoch().get_conf_ver() {
            self.check_stale_conf_ver = self.region().get_region_epoch().get_conf_ver();
            self.check_stale_peers = self.region().get_peers().to_vec();
        }
        for peer in &self.check_stale_peers {
            if peer.get_id() == self.peer_id() {
                continue;
            }
            let mut extra_msg = ExtraMessage::default();
            extra_msg.set_type(ExtraMessageType::MsgCheckStalePeer);
            self.send_extra_message(extra_msg, &mut ctx.trans, peer);
        }
    }

    pub fn on_check_stale_peer_response(
        &mut self,
        check_conf_ver: u64,
        check_peers: Vec<metapb::Peer>,
    ) {
        if self.check_stale_conf_ver < check_conf_ver {
            self.check_stale_conf_ver = check_conf_ver;
            self.check_stale_peers = check_peers;
        }
    }

    pub fn send_want_rollback_merge<T: Transport>(
        &self,
        premerge_commit: u64,
        ctx: &mut PollContext<EK, ER, T>,
    ) {
        let to_peer = match self.get_peer_from_cache(self.leader_id()) {
            Some(p) => p,
            None => {
                warn!(
                    "failed to look up recipient peer";
                    "region_id" => self.region_id,
                    "peer_id" => self.peer.get_id(),
                    "to_peer" => self.leader_id(),
                );
                return;
            }
        };
        let mut extra_msg = ExtraMessage::default();
        extra_msg.set_type(ExtraMessageType::MsgWantRollbackMerge);
        extra_msg.set_premerge_commit(premerge_commit);
        self.send_extra_message(extra_msg, &mut ctx.trans, &to_peer);
    }

    pub fn require_updating_max_ts(&self, pd_scheduler: &Scheduler<PdTask<EK, ER>>) {
        let epoch = self.region().get_region_epoch();
        let term_low_bits = self.term() & ((1 << 32) - 1); // 32 bits
        let version_lot_bits = epoch.get_version() & ((1 << 31) - 1); // 31 bits
        let initial_status = (term_low_bits << 32) | (version_lot_bits << 1);
        self.txn_ext
            .max_ts_sync_status
            .store(initial_status, Ordering::SeqCst);
        info!(
            "require updating max ts";
            "region_id" => self.region_id,
            "initial_status" => initial_status,
        );
        if let Err(e) = pd_scheduler.schedule(PdTask::UpdateMaxTimestamp {
            region_id: self.region_id,
            initial_status,
            txn_ext: self.txn_ext.clone(),
        }) {
            error!(
                "failed to update max ts";
                "err" => ?e,
            );
        }
    }

    fn activate_in_memory_pessimistic_locks(&mut self) {
        let mut pessimistic_locks = self.txn_ext.pessimistic_locks.write();
        pessimistic_locks.status = LocksStatus::Normal;
        pessimistic_locks.term = self.term();
        pessimistic_locks.version = self.region().get_region_epoch().get_version();
    }

    fn clear_in_memory_pessimistic_locks(&mut self) {
        let mut pessimistic_locks = self.txn_ext.pessimistic_locks.write();
        pessimistic_locks.status = LocksStatus::NotLeader;
        pessimistic_locks.clear();
        pessimistic_locks.term = self.term();
        pessimistic_locks.version = self.region().get_region_epoch().get_version();

        // Also clear merge related states
        self.prepare_merge_fence = 0;
        self.pending_prepare_merge = None;
    }

    pub fn need_renew_lease_at<T>(
        &self,
        ctx: &PollContext<EK, ER, T>,
        current_time: Timespec,
    ) -> bool {
        let renew_bound = match self.leader_lease.need_renew(current_time) {
            Some(ts) => ts,
            None => return false,
        };
        let max_lease = ctx.cfg.raft_store_max_leader_lease();
        let has_overlapped_reads = self.pending_reads.back().map_or(false, |read| {
            // If there is any read index whose lease can cover till next heartbeat
            // then we don't need to propose a new one
            read.propose_time + max_lease > renew_bound
        });
        let has_overlapped_writes = self.proposals.back().map_or(false, |proposal| {
            // If there is any write whose lease can cover till next heartbeat
            // then we don't need to propose a new one
            proposal
                .propose_time
                .map_or(false, |propose_time| propose_time + max_lease > renew_bound)
        });
        !has_overlapped_reads && !has_overlapped_writes
    }

    pub fn adjust_cfg_if_changed<T>(&mut self, ctx: &PollContext<EK, ER, T>) {
        let raft_max_inflight_msgs = ctx.cfg.raft_max_inflight_msgs;
        if self.is_leader() && (raft_max_inflight_msgs != self.raft_max_inflight_msgs) {
            let peers: Vec<_> = self.region().get_peers().into();
            for p in peers {
                if p != self.peer {
                    self.raft_group
                        .raft
                        .adjust_max_inflight_msgs(p.get_id(), raft_max_inflight_msgs);
                }
            }
            self.raft_max_inflight_msgs = raft_max_inflight_msgs;
        }
        self.raft_group.raft.r.max_msg_size = ctx.cfg.raft_max_size_per_msg.0;
    }

    fn maybe_inject_propose_error(
        &self,
        #[allow(unused_variables)] req: &RaftCmdRequest,
    ) -> Result<()> {
        // The return value format is {req_type}:{store_id}
        // Request matching the format will fail to be proposed.
        // Empty `req_type` means matching all kinds of requests.
        // ":{store_id}" can be omitted, meaning matching all stores.
        fail_point!("raft_propose", |r| {
            r.map_or(Ok(()), |s| {
                let mut parts = s.splitn(2, ':');
                let cmd_type = parts.next().unwrap();
                let store_id = parts.next().map(|s| s.parse::<u64>().unwrap());
                if let Some(store_id) = store_id {
                    if store_id != self.peer.get_store_id() {
                        return Ok(());
                    }
                }
                let admin_type = req.get_admin_request().get_cmd_type();
                let match_type = cmd_type.is_empty()
                    || (cmd_type == "prepare_merge" && admin_type == AdminCmdType::PrepareMerge)
                    || (cmd_type == "transfer_leader"
                        && admin_type == AdminCmdType::TransferLeader);
                // More matching rules can be added here.
                if match_type {
                    Err(box_err!("injected error"))
                } else {
                    Ok(())
                }
            })
        });
        Ok(())
    }

    /// Update states of the peer which can be changed in the previous raft
    /// tick.
    pub fn post_raft_group_tick(&mut self) {
        self.lead_transferee = self.raft_group.raft.lead_transferee.unwrap_or_default();
    }
}

/// `RequestPolicy` decides how we handle a request.
#[derive(Clone, PartialEq, Debug)]
pub enum RequestPolicy {
    // Handle the read request directly without dispatch.
    ReadLocal,
    StaleRead,
    // Handle the read request via raft's SafeReadIndex mechanism.
    ReadIndex,
    ProposeNormal,
    ProposeTransferLeader,
    ProposeConfChange,
}

/// `RequestInspector` makes `RequestPolicy` for requests.
pub trait RequestInspector {
    /// Has the current term been applied?
    fn has_applied_to_current_term(&mut self) -> bool;
    /// Inspects its lease.
    fn inspect_lease(&mut self) -> LeaseState;

    /// Inspect a request, return a policy that tells us how to
    /// handle the request.
    fn inspect(&mut self, req: &RaftCmdRequest) -> Result<RequestPolicy> {
        if req.has_admin_request() {
            if apply::is_conf_change_cmd(req) {
                return Ok(RequestPolicy::ProposeConfChange);
            }
            if get_transfer_leader_cmd(req).is_some()
                && !WriteBatchFlags::from_bits_truncate(req.get_header().get_flags())
                    .contains(WriteBatchFlags::TRANSFER_LEADER_PROPOSAL)
            {
                return Ok(RequestPolicy::ProposeTransferLeader);
            }
            return Ok(RequestPolicy::ProposeNormal);
        }

        let mut has_read = false;
        let mut has_write = false;
        for r in req.get_requests() {
            match r.get_cmd_type() {
                CmdType::Get | CmdType::Snap | CmdType::ReadIndex => has_read = true,
                CmdType::Delete | CmdType::Put | CmdType::DeleteRange | CmdType::IngestSst => {
                    has_write = true
                }
                CmdType::Prewrite | CmdType::Invalid => {
                    return Err(box_err!(
                        "invalid cmd type {:?}, message maybe corrupted",
                        r.get_cmd_type()
                    ));
                }
            }

            if has_read && has_write {
                return Err(box_err!("read and write can't be mixed in one batch"));
            }
        }

        if has_write {
            return Ok(RequestPolicy::ProposeNormal);
        }

        let flags = WriteBatchFlags::from_bits_check(req.get_header().get_flags());
        if flags.contains(WriteBatchFlags::STALE_READ) {
            return Ok(RequestPolicy::StaleRead);
        }

        if req.get_header().get_read_quorum() {
            return Ok(RequestPolicy::ReadIndex);
        }

        // If applied index's term is differ from current raft's term, leader transfer
        // must happened, if read locally, we may read old value.
        if !self.has_applied_to_current_term() {
            return Ok(RequestPolicy::ReadIndex);
        }

        // Local read should be performed, if and only if leader is in lease.
        // None for now.
        match self.inspect_lease() {
            LeaseState::Valid => Ok(RequestPolicy::ReadLocal),
            LeaseState::Expired | LeaseState::Suspect => {
                // Perform a consistent read to Raft quorum and try to renew the leader lease.
                Ok(RequestPolicy::ReadIndex)
            }
        }
    }
}

impl<EK, ER> RequestInspector for Peer<EK, ER>
where
    EK: KvEngine,
    ER: RaftEngine,
{
    fn has_applied_to_current_term(&mut self) -> bool {
        self.get_store().applied_term() == self.term()
    }

    fn inspect_lease(&mut self) -> LeaseState {
        if !self.raft_group.raft.in_lease() {
            return LeaseState::Suspect;
        }
        // None means now.
        let state = self.leader_lease.inspect(None);
        if LeaseState::Expired == state {
            debug!(
                "leader lease is expired";
                "region_id" => self.region_id,
                "peer_id" => self.peer.get_id(),
                "lease" => ?self.leader_lease,
            );
            // The lease is expired, call `expire` explicitly.
            self.leader_lease.expire();
        }
        state
    }
}

impl<EK, ER, T> ReadExecutor<EK> for PollContext<EK, ER, T>
where
    EK: KvEngine,
    ER: RaftEngine,
{
    fn get_engine(&self) -> &EK {
        &self.engines.kv
    }

    fn get_snapshot(&mut self, _: Option<ThreadReadId>) -> Arc<EK::Snapshot> {
        Arc::new(self.engines.kv.snapshot())
    }
}

fn get_transfer_leader_cmd(msg: &RaftCmdRequest) -> Option<&TransferLeaderRequest> {
    if !msg.has_admin_request() {
        return None;
    }
    let req = msg.get_admin_request();
    if !req.has_transfer_leader() {
        return None;
    }

    Some(req.get_transfer_leader())
}

fn get_sync_log_from_request(msg: &RaftCmdRequest) -> bool {
    if msg.has_admin_request() {
        let req = msg.get_admin_request();
        return matches!(
            req.get_cmd_type(),
            AdminCmdType::ChangePeer
                | AdminCmdType::ChangePeerV2
                | AdminCmdType::Split
                | AdminCmdType::BatchSplit
                | AdminCmdType::PrepareMerge
                | AdminCmdType::CommitMerge
                | AdminCmdType::RollbackMerge
        );
    }

    msg.get_header().get_sync_log()
}

/// We enable follower lazy commit to get a better performance.
/// But it may not be appropriate for some requests. This function
/// checks whether the request should be committed on all followers
/// as soon as possible.
fn is_request_urgent(req: &RaftCmdRequest) -> bool {
    if !req.has_admin_request() {
        return false;
    }

    matches!(
        req.get_admin_request().get_cmd_type(),
        AdminCmdType::Split
            | AdminCmdType::BatchSplit
            | AdminCmdType::ChangePeer
            | AdminCmdType::ChangePeerV2
            | AdminCmdType::ComputeHash
            | AdminCmdType::VerifyHash
            | AdminCmdType::PrepareMerge
            | AdminCmdType::CommitMerge
            | AdminCmdType::RollbackMerge
    )
}

fn make_transfer_leader_response() -> RaftCmdResponse {
    let mut response = AdminResponse::default();
    response.set_cmd_type(AdminCmdType::TransferLeader);
    response.set_transfer_leader(TransferLeaderResponse::default());
    let mut resp = RaftCmdResponse::default();
    resp.set_admin_response(response);
    resp
}

// The Raft message context for a MsgTransferLeader if it is a reply of a
// TransferLeader command.
pub const TRANSFER_LEADER_COMMAND_REPLY_CTX: &[u8] = &[1];

/// A poor version of `Peer` to avoid port generic variables everywhere.
pub trait AbstractPeer {
    fn meta_peer(&self) -> &metapb::Peer;
    fn group_state(&self) -> GroupState;
    fn region(&self) -> &metapb::Region;
    fn apply_state(&self) -> &RaftApplyState;
    fn raft_status(&self) -> raft::Status<'_>;
    fn raft_commit_index(&self) -> u64;
    fn pending_merge_state(&self) -> Option<&MergeState>;
}

mod memtrace {
    use std::mem;

    use tikv_util::memory::HeapSize;

    use super::*;

    impl<EK, ER> Peer<EK, ER>
    where
        EK: KvEngine,
        ER: RaftEngine,
    {
        pub fn proposal_size(&self) -> usize {
            let mut heap_size = self.pending_reads.heap_size();
            for prop in &self.proposals.queue {
                heap_size += prop.heap_size();
            }
            heap_size
        }

        pub fn rest_size(&self) -> usize {
            // 2 words for every item in `peer_heartbeats`.
            16 * self.peer_heartbeats.capacity()
            // 2 words for every item in `peers_start_pending_time`.
            + 16 * self.peers_start_pending_time.capacity()
            // 1 word for every item in `down_peer_ids`
            + 8 * self.down_peer_ids.capacity()
            + mem::size_of::<metapb::Peer>() * self.check_stale_peers.capacity()
            // 1 word for every item in `want_rollback_merge_peers`
            + 8 * self.want_rollback_merge_peers.capacity()
            // Ignore more heap content in `raft::eraftpb::Message`.
            + (self.unpersisted_message_count
                + self.apply_snap_ctx.as_ref().map_or(0, |ctx| ctx.msgs.len()))
                * mem::size_of::<eraftpb::Message>()
            + mem::size_of_val(self.pending_request_snapshot_count.as_ref())
        }
    }
}

#[cfg(test)]
mod tests {
    use kvproto::raft_cmdpb;
    use protobuf::ProtobufEnum;

    use super::*;
    use crate::store::{msg::ExtCallback, util::u64_to_timespec};

    #[test]
    fn test_sync_log() {
        let white_list = [
            AdminCmdType::InvalidAdmin,
            AdminCmdType::CompactLog,
            AdminCmdType::TransferLeader,
            AdminCmdType::ComputeHash,
            AdminCmdType::VerifyHash,
        ];
        for tp in AdminCmdType::values() {
            let mut msg = RaftCmdRequest::default();
            msg.mut_admin_request().set_cmd_type(*tp);
            assert_eq!(
                get_sync_log_from_request(&msg),
                !white_list.contains(tp),
                "{:?}",
                tp
            );
        }
    }

    #[test]
    fn test_urgent() {
        let urgent_types = [
            AdminCmdType::Split,
            AdminCmdType::BatchSplit,
            AdminCmdType::ChangePeer,
            AdminCmdType::ChangePeerV2,
            AdminCmdType::ComputeHash,
            AdminCmdType::VerifyHash,
            AdminCmdType::PrepareMerge,
            AdminCmdType::CommitMerge,
            AdminCmdType::RollbackMerge,
        ];
        for tp in AdminCmdType::values() {
            let mut req = RaftCmdRequest::default();
            req.mut_admin_request().set_cmd_type(*tp);
            assert_eq!(
                is_request_urgent(&req),
                urgent_types.contains(tp),
                "{:?}",
                tp
            );
        }
        assert!(!is_request_urgent(&RaftCmdRequest::default()));
    }

    #[test]
    fn test_entry_context() {
        let tbl: Vec<&[ProposalContext]> = vec![
            &[ProposalContext::SPLIT],
            &[ProposalContext::SYNC_LOG],
            &[ProposalContext::PREPARE_MERGE],
            &[ProposalContext::COMMIT_MERGE],
            &[ProposalContext::SPLIT, ProposalContext::SYNC_LOG],
            &[ProposalContext::PREPARE_MERGE, ProposalContext::SYNC_LOG],
            &[ProposalContext::COMMIT_MERGE, ProposalContext::SYNC_LOG],
        ];

        for flags in tbl {
            let mut ctx = ProposalContext::empty();
            for f in flags {
                ctx.insert(*f);
            }

            let ser = ctx.to_vec();
            let de = ProposalContext::from_bytes(&ser);

            for f in flags {
                assert!(de.contains(*f), "{:?}", de);
            }
        }
    }

    #[test]
    fn test_request_inspector() {
        struct DummyInspector {
            applied_to_index_term: bool,
            lease_state: LeaseState,
        }
        impl RequestInspector for DummyInspector {
            fn has_applied_to_current_term(&mut self) -> bool {
                self.applied_to_index_term
            }
            fn inspect_lease(&mut self) -> LeaseState {
                self.lease_state
            }
        }

        let mut table = vec![];

        // Ok(_)
        let mut req = RaftCmdRequest::default();
        let mut admin_req = raft_cmdpb::AdminRequest::default();

        req.set_admin_request(admin_req.clone());
        table.push((req.clone(), RequestPolicy::ProposeNormal));

        admin_req.set_change_peer(raft_cmdpb::ChangePeerRequest::default());
        req.set_admin_request(admin_req.clone());
        table.push((req.clone(), RequestPolicy::ProposeConfChange));
        admin_req.clear_change_peer();

        admin_req.set_change_peer_v2(raft_cmdpb::ChangePeerV2Request::default());
        req.set_admin_request(admin_req.clone());
        table.push((req.clone(), RequestPolicy::ProposeConfChange));
        admin_req.clear_change_peer_v2();

        admin_req.set_transfer_leader(raft_cmdpb::TransferLeaderRequest::default());
        req.set_admin_request(admin_req.clone());
        table.push((req.clone(), RequestPolicy::ProposeTransferLeader));
        admin_req.clear_transfer_leader();
        req.clear_admin_request();

        for (op, policy) in vec![
            (CmdType::Get, RequestPolicy::ReadLocal),
            (CmdType::Snap, RequestPolicy::ReadLocal),
            (CmdType::Put, RequestPolicy::ProposeNormal),
            (CmdType::Delete, RequestPolicy::ProposeNormal),
            (CmdType::DeleteRange, RequestPolicy::ProposeNormal),
            (CmdType::IngestSst, RequestPolicy::ProposeNormal),
        ] {
            let mut request = raft_cmdpb::Request::default();
            request.set_cmd_type(op);
            req.set_requests(vec![request].into());
            table.push((req.clone(), policy));
        }

        // Stale read
        for op in &[CmdType::Get, CmdType::Snap] {
            let mut req = req.clone();
            let mut request = raft_cmdpb::Request::default();
            request.set_cmd_type(*op);
            req.set_requests(vec![request].into());
            req.mut_header()
                .set_flags(txn_types::WriteBatchFlags::STALE_READ.bits());
            table.push((req, RequestPolicy::StaleRead));
        }

        for &applied_to_index_term in &[true, false] {
            for &lease_state in &[LeaseState::Expired, LeaseState::Suspect, LeaseState::Valid] {
                for (req, mut policy) in table.clone() {
                    let mut inspector = DummyInspector {
                        applied_to_index_term,
                        lease_state,
                    };
                    // Leader can not read local as long as
                    // it has not applied to its term or it does has a valid lease.
                    if policy == RequestPolicy::ReadLocal
                        && (!applied_to_index_term || LeaseState::Valid != inspector.lease_state)
                    {
                        policy = RequestPolicy::ReadIndex;
                    }
                    assert_eq!(inspector.inspect(&req).unwrap(), policy);
                }
            }
        }

        // Read quorum.
        let mut request = raft_cmdpb::Request::default();
        request.set_cmd_type(CmdType::Snap);
        req.set_requests(vec![request].into());
        req.mut_header().set_read_quorum(true);
        let mut inspector = DummyInspector {
            applied_to_index_term: true,
            lease_state: LeaseState::Valid,
        };
        assert_eq!(inspector.inspect(&req).unwrap(), RequestPolicy::ReadIndex);
        req.clear_header();

        // Err(_)
        let mut err_table = vec![];
        for &op in &[CmdType::Prewrite, CmdType::Invalid] {
            let mut request = raft_cmdpb::Request::default();
            request.set_cmd_type(op);
            req.set_requests(vec![request].into());
            err_table.push(req.clone());
        }
        let mut snap = raft_cmdpb::Request::default();
        snap.set_cmd_type(CmdType::Snap);
        let mut put = raft_cmdpb::Request::default();
        put.set_cmd_type(CmdType::Put);
        req.set_requests(vec![snap, put].into());
        err_table.push(req);

        for req in err_table {
            let mut inspector = DummyInspector {
                applied_to_index_term: true,
                lease_state: LeaseState::Valid,
            };
            assert!(inspector.inspect(&req).is_err());
        }
    }

    #[test]
    fn test_propose_queue_find_proposal() {
        let mut pq: ProposalQueue<engine_panic::PanicSnapshot> =
            ProposalQueue::new("tag".to_owned());
        let gen_term = |index: u64| (index / 10) + 1;
        let push_proposal = |pq: &mut ProposalQueue<_>, index: u64| {
            pq.push(Proposal {
                is_conf_change: false,
                index,
                term: gen_term(index),
                cb: Callback::write(Box::new(|_| {})),
                propose_time: Some(u64_to_timespec(index)),
                must_pass_epoch_check: false,
            });
        };
        for index in 1..=100 {
            push_proposal(&mut pq, index);
        }
        let mut pre_remove = 0;
        for remove_i in 1..=100 {
            let index = remove_i + 100;
            // Push more proposal
            push_proposal(&mut pq, index);
            // Find propose time
            for i in 1..=index {
                let pt = pq.find_propose_time(gen_term(i), i);
                if i <= pre_remove {
                    assert!(pt.is_none())
                } else {
                    assert_eq!(pt.unwrap(), u64_to_timespec(i))
                };
            }
            // Find a proposal and remove all previous proposals
            for i in 1..=remove_i {
                let p = pq.find_proposal(gen_term(i), i, 0);
                let must_found_proposal = p.is_some() && (i > pre_remove);
                let proposal_removed_previous = p.is_none() && (i <= pre_remove);
                assert!(must_found_proposal || proposal_removed_previous);
                // `find_proposal` will remove proposal so `pop` must return None
                assert!(pq.pop(gen_term(i), i).is_none());
                assert!(pq.find_propose_time(gen_term(i), i).is_none());
            }
            pre_remove = remove_i;
        }
    }

    #[test]
    fn test_uncommitted_proposals() {
        struct DropPanic(bool);
        impl Drop for DropPanic {
            fn drop(&mut self) {
                if self.0 {
                    unreachable!()
                }
            }
        }
        fn must_call() -> ExtCallback {
            let mut d = DropPanic(true);
            Box::new(move || {
                d.0 = false;
            })
        }
        fn must_not_call() -> ExtCallback {
            Box::new(move || unreachable!())
        }
        let mut pq: ProposalQueue<engine_panic::PanicSnapshot> =
            ProposalQueue::new("tag".to_owned());

        // (1, 4) and (1, 5) is not committed
        let entries = vec![(1, 1), (1, 2), (1, 3), (1, 4), (1, 5), (2, 6), (2, 7)];
        let committed = vec![(1, 1), (1, 2), (1, 3), (2, 6), (2, 7)];
        for (index, term) in entries.clone() {
            if term != 1 {
                continue;
            }
            let cb = if committed.contains(&(index, term)) {
                Callback::write_ext(Box::new(|_| {}), None, Some(must_call()))
            } else {
                Callback::write_ext(Box::new(|_| {}), None, Some(must_not_call()))
            };
            pq.push(Proposal {
                index,
                term,
                cb,
                is_conf_change: false,
                propose_time: None,
                must_pass_epoch_check: false,
            });
        }
        for (index, term) in entries {
            if let Some(mut p) = pq.find_proposal(term, index, 0) {
                p.cb.invoke_committed();
            }
        }
    }

    #[test]
    fn test_cmd_epoch_checker() {
        use std::sync::mpsc;

        use engine_test::kv::KvTestSnapshot;
        fn new_admin_request(cmd_type: AdminCmdType) -> RaftCmdRequest {
            let mut request = RaftCmdRequest::default();
            request.mut_admin_request().set_cmd_type(cmd_type);
            request
        }
        fn new_cb() -> (Callback<KvTestSnapshot>, mpsc::Receiver<()>) {
            let (tx, rx) = mpsc::channel();
            (Callback::write(Box::new(move |_| tx.send(()).unwrap())), rx)
        }

        let region = metapb::Region::default();
        let normal_cmd = RaftCmdRequest::default();
        let split_admin = new_admin_request(AdminCmdType::BatchSplit);
        let prepare_merge_admin = new_admin_request(AdminCmdType::PrepareMerge);
        let change_peer_admin = new_admin_request(AdminCmdType::ChangePeer);

        let mut epoch_checker = CmdEpochChecker::<KvTestSnapshot>::default();

        assert_eq!(epoch_checker.propose_check_epoch(&split_admin, 10), None);
        assert_eq!(epoch_checker.term, 10);
        epoch_checker.post_propose(AdminCmdType::BatchSplit, 5, 10);
        assert_eq!(epoch_checker.proposed_admin_cmd.len(), 1);

        // Both conflict with the split admin cmd
        assert_eq!(epoch_checker.propose_check_epoch(&normal_cmd, 10), Some(5));
        assert_eq!(
            epoch_checker.propose_check_epoch(&prepare_merge_admin, 10),
            Some(5)
        );

        assert_eq!(
            epoch_checker.propose_check_epoch(&change_peer_admin, 10),
            None
        );
        epoch_checker.post_propose(AdminCmdType::ChangePeer, 6, 10);
        assert_eq!(epoch_checker.proposed_admin_cmd.len(), 2);

        assert_eq!(
            epoch_checker.last_cmd_index(AdminCmdType::BatchSplit),
            Some(5)
        );
        assert_eq!(
            epoch_checker.last_cmd_index(AdminCmdType::ChangePeer),
            Some(6)
        );
        assert_eq!(
            epoch_checker.last_cmd_index(AdminCmdType::PrepareMerge),
            None
        );

        // Conflict with the change peer admin cmd
        assert_eq!(
            epoch_checker.propose_check_epoch(&change_peer_admin, 10),
            Some(6)
        );
        // Conflict with the split admin cmd
        assert_eq!(epoch_checker.propose_check_epoch(&normal_cmd, 10), Some(5));
        // Conflict with the change peer admin cmd
        assert_eq!(
            epoch_checker.propose_check_epoch(&prepare_merge_admin, 10),
            Some(6)
        );

        epoch_checker.advance_apply(4, 10, &region);
        // Have no effect on `proposed_admin_cmd`
        assert_eq!(epoch_checker.proposed_admin_cmd.len(), 2);

        epoch_checker.advance_apply(5, 10, &region);
        // Left one change peer admin cmd
        assert_eq!(epoch_checker.proposed_admin_cmd.len(), 1);

        assert_eq!(epoch_checker.propose_check_epoch(&normal_cmd, 10), None);

        assert_eq!(epoch_checker.propose_check_epoch(&split_admin, 10), Some(6));
        // Change term to 11
        assert_eq!(epoch_checker.propose_check_epoch(&split_admin, 11), None);
        assert_eq!(epoch_checker.term, 11);
        // Should be empty
        assert_eq!(epoch_checker.proposed_admin_cmd.len(), 0);

        // Test attaching multiple callbacks.
        epoch_checker.post_propose(AdminCmdType::BatchSplit, 7, 12);
        let mut rxs = vec![];
        for _ in 0..3 {
            let conflict_idx = epoch_checker.propose_check_epoch(&normal_cmd, 12).unwrap();
            let (cb, rx) = new_cb();
            epoch_checker.attach_to_conflict_cmd(conflict_idx, cb);
            rxs.push(rx);
        }
        epoch_checker.advance_apply(7, 12, &region);
        for rx in rxs {
            rx.try_recv().unwrap();
        }

        // Should invoke callbacks when term is increased.
        epoch_checker.post_propose(AdminCmdType::BatchSplit, 8, 12);
        let (cb, rx) = new_cb();
        epoch_checker.attach_to_conflict_cmd(8, cb);
        assert_eq!(epoch_checker.propose_check_epoch(&normal_cmd, 13), None);
        rx.try_recv().unwrap();

        // Should invoke callbacks when it's dropped.
        epoch_checker.post_propose(AdminCmdType::BatchSplit, 9, 13);
        let (cb, rx) = new_cb();
        epoch_checker.attach_to_conflict_cmd(9, cb);
        drop(epoch_checker);
        rx.try_recv().unwrap();
    }
}<|MERGE_RESOLUTION|>--- conflicted
+++ resolved
@@ -2801,12 +2801,7 @@
             self.mut_store()
                 .trace_cached_entries(apply.entries[0].clone());
             if needs_evict_entry_cache(ctx.cfg.evict_cache_on_memory_ratio) {
-<<<<<<< HEAD
                 self.evict_cache(ctx);
-=======
-                // Compact all cached entries instead of half evict.
-                self.mut_store().evict_entry_cache(false);
->>>>>>> 8778b114
             }
             ctx.apply_router
                 .schedule_task(self.region_id, ApplyTask::apply(apply));
@@ -2820,8 +2815,9 @@
     // 2. should deal with the replication flow control cases.
 
     pub fn evict_cache<T>(&mut self, ctx: &mut PollContext<EK, ER, T>) {
-        // under the normal gc case, we use the raft_entry_cache_life_time to limit the entry cache lifetime.
-        // But when memory is insufficient, we should use a more positive lifetime.
+        // under the normal gc case, we use the raft_entry_cache_life_time to limit the
+        // entry cache lifetime. But when memory is insufficient, we should use
+        // a more positive lifetime.
         let drop_cache_duration =
             ctx.cfg.raft_heartbeat_interval() + ctx.cfg.raft_entry_cache_reclaim_time.0;
         let cache_alive_limit = Instant::now() - drop_cache_duration; // > means up healthy node.
