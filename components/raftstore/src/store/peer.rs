// Copyright 2016 TiKV Project Authors. Licensed under Apache-2.0.

use seahash::SeaHasher;
use std::cell::RefCell;
use std::collections::VecDeque;
use std::hash::Hasher;
use std::sync::atomic::{AtomicU64, AtomicUsize, Ordering};
use std::sync::{Arc, Mutex};
use std::time::{Duration, Instant};
use std::{cmp, mem, u64, usize};

use bitflags::bitflags;
use crossbeam::atomic::AtomicCell;
use crossbeam::channel::TrySendError;
use engine_traits::{Engines, KvEngine, RaftEngine, Snapshot, WriteBatch, WriteOptions};
use error_code::ErrorCodeExt;
use fail::fail_point;
use kvproto::errorpb;
use kvproto::kvrpcpb::ExtraOp as TxnExtraOp;
use kvproto::metapb::{self, PeerRole};
use kvproto::pdpb::PeerStats;
use kvproto::raft_cmdpb::{
    self, AdminCmdType, AdminResponse, ChangePeerRequest, CmdType, CommitMergeRequest,
    RaftCmdRequest, RaftCmdResponse, TransferLeaderRequest, TransferLeaderResponse,
};
use kvproto::raft_serverpb::{
    ExtraMessage, ExtraMessageType, MergeState, PeerState, RaftApplyState, RaftMessage,
};
use kvproto::replication_modepb::{
    DrAutoSyncState, RegionReplicationState, RegionReplicationStatus, ReplicationMode,
};
use protobuf::Message;
use raft::eraftpb::{self, ConfChangeType, Entry, EntryType, MessageType};
use raft::{
    self, Changer, ProgressState, ProgressTracker, RawNode, Ready, SnapshotStatus, StateRole,
    INVALID_INDEX, NO_LIMIT,
};
use raft_proto::ConfChangeI;
use smallvec::SmallVec;
use tikv_util::memory::HeapSize;
use time::Timespec;
use uuid::Uuid;

use crate::coprocessor::{CoprocessorHost, RegionChangeEvent};
use crate::errors::RAFTSTORE_IS_BUSY;
use crate::store::fsm::apply::CatchUpLogs;
use crate::store::fsm::store::PollContext;
use crate::store::fsm::{apply, Apply, ApplyMetrics, ApplyTask, CollectedReady, Proposal};
use crate::store::hibernate_state::GroupState;
use crate::store::memory::needs_evict_entry_cache;
use crate::store::msg::RaftCommand;
use crate::store::util::{admin_cmd_epoch_lookup, RegionReadProgress};
use crate::store::worker::{HeartbeatTask, ReadDelegate, ReadExecutor, ReadProgress, RegionTask};
use crate::store::{
    Callback, Config, GlobalReplicationState, PdTask, ReadIndexContext, ReadResponse,
};
use crate::{Error, Result};
use collections::{HashMap, HashSet};
use pd_client::INVALID_ID;
use tikv_util::codec::number::decode_u64;
use tikv_util::time::{duration_to_sec, monotonic_raw_now};
use tikv_util::time::{Instant as UtilInstant, ThreadReadId};
use tikv_util::worker::{FutureScheduler, Scheduler};
use tikv_util::Either;
use tikv_util::{box_err, debug, error, info, warn};
use txn_types::WriteBatchFlags;

use super::cmd_resp;
use super::local_metrics::{RaftMetrics, RaftReadyMetrics, RaftSendMessageMetrics};
use super::metrics::*;
use super::peer_storage::{
    write_peer_state, CheckApplyingSnapStatus, HandleReadyResult, PeerStorage,
};
use super::read_queue::{ReadIndexQueue, ReadIndexRequest};
use super::transport::Transport;
use super::util::{
    self, check_region_epoch, is_initial_msg, AdminCmdEpochState, ChangePeerI, ConfChangeKind,
    Lease, LeaseState, NORMAL_REQ_CHECK_CONF_VER, NORMAL_REQ_CHECK_VER,
};
use super::DestroyPeerJob;

const SHRINK_CACHE_CAPACITY: usize = 64;
const MIN_BCAST_WAKE_UP_INTERVAL: u64 = 1_000; // 1s
const REGION_READ_PROGRESS_CAP: usize = 128;
const MAX_COMMITTED_SIZE_PER_READY: u64 = 16 * 1024 * 1024;

/// The returned states of the peer after checking whether it is stale
#[derive(Debug, PartialEq, Eq)]
pub enum StaleState {
    Valid,
    ToValidate,
    LeaderMissing,
}

#[derive(Debug)]
struct ProposalQueue<S>
where
    S: Snapshot,
{
    tag: String,
    queue: VecDeque<Proposal<S>>,
}

impl<S: Snapshot> ProposalQueue<S> {
    fn new(tag: String) -> ProposalQueue<S> {
        ProposalQueue {
            tag,
            queue: VecDeque::new(),
        }
    }

    fn find_scheduled_ts(&self, index: u64) -> Option<(u64, Instant)> {
        let map = |p: &Proposal<_>| (p.index);
        let idx = self.queue.binary_search_by_key(&index, map);
        if let Ok(i) = idx {
            self.queue[i]
                .cb
                .get_scheduled_ts()
                .map(|ts| (self.queue[i].term, ts))
        } else {
            None
        }
    }

    fn find_propose_time(&self, term: u64, index: u64) -> Option<Timespec> {
        self.queue
            .binary_search_by_key(&(term, index), |p: &Proposal<_>| (p.term, p.index))
            .ok()
            .map(|i| self.queue[i].propose_time)
            .flatten()
    }

    // Find proposal in front or at the given term and index
    fn pop(&mut self, term: u64, index: u64) -> Option<Proposal<S>> {
        self.queue.pop_front().and_then(|p| {
            // Comparing the term first then the index, because the term is
            // increasing among all log entries and the index is increasing
            // inside a given term
            if (p.term, p.index) > (term, index) {
                self.queue.push_front(p);
                return None;
            }
            Some(p)
        })
    }

    /// Find proposal at the given term and index and notify stale proposals
    /// in front that term and index
    fn find_proposal(&mut self, term: u64, index: u64, current_term: u64) -> Option<Proposal<S>> {
        while let Some(p) = self.pop(term, index) {
            if p.term == term {
                if p.index == index {
                    return if p.cb.is_none() { None } else { Some(p) };
                } else {
                    panic!(
                        "{} unexpected callback at term {}, found index {}, expected {}",
                        self.tag, term, p.index, index
                    );
                }
            } else {
                apply::notify_stale_req(current_term, p.cb);
            }
        }
        None
    }

    fn push(&mut self, p: Proposal<S>) {
        if let Some(f) = self.queue.back() {
            // The term must be increasing among all log entries and the index
            // must be increasing inside a given term
            assert!((p.term, p.index) > (f.term, f.index));
        }
        self.queue.push_back(p);
    }

    fn is_empty(&self) -> bool {
        self.queue.is_empty()
    }

    fn gc(&mut self) {
        if self.queue.capacity() > SHRINK_CACHE_CAPACITY && self.queue.len() < SHRINK_CACHE_CAPACITY
        {
            self.queue.shrink_to_fit();
        }
    }
}

bitflags! {
    // TODO: maybe declare it as protobuf struct is better.
    /// A bitmap contains some useful flags when dealing with `eraftpb::Entry`.
    pub struct ProposalContext: u8 {
        const SYNC_LOG       = 0b0000_0001;
        const SPLIT          = 0b0000_0010;
        const PREPARE_MERGE  = 0b0000_0100;
    }
}

impl ProposalContext {
    /// Converts itself to a vector.
    pub fn to_vec(self) -> Vec<u8> {
        if self.is_empty() {
            return vec![];
        }
        let ctx = self.bits();
        vec![ctx]
    }

    /// Initializes a `ProposalContext` from a byte slice.
    pub fn from_bytes(ctx: &[u8]) -> ProposalContext {
        if ctx.is_empty() {
            ProposalContext::empty()
        } else if ctx.len() == 1 {
            ProposalContext::from_bits_truncate(ctx[0])
        } else {
            panic!("invalid ProposalContext {:?}", ctx);
        }
    }
}

/// `ConsistencyState` is used for consistency check.
pub struct ConsistencyState {
    pub last_check_time: Instant,
    // (computed_result_or_to_be_verified, index, hash)
    pub index: u64,
    pub context: Vec<u8>,
    pub hash: Vec<u8>,
}

/// Statistics about raft peer.
#[derive(Default, Clone)]
pub struct PeerStat {
    pub written_bytes: u64,
    pub written_keys: u64,
}

#[derive(Default, Debug, Clone, Copy)]
pub struct CheckTickResult {
    leader: bool,
    up_to_date: bool,
    reason: &'static str,
}

pub struct ProposedAdminCmd<S: Snapshot> {
    cmd_type: AdminCmdType,
    epoch_state: AdminCmdEpochState,
    index: u64,
    cbs: Vec<Callback<S>>,
}

impl<S: Snapshot> ProposedAdminCmd<S> {
    fn new(
        cmd_type: AdminCmdType,
        epoch_state: AdminCmdEpochState,
        index: u64,
    ) -> ProposedAdminCmd<S> {
        ProposedAdminCmd {
            cmd_type,
            epoch_state,
            index,
            cbs: Vec::new(),
        }
    }
}

struct CmdEpochChecker<S: Snapshot> {
    // Although it's a deque, because of the characteristics of the settings from `admin_cmd_epoch_lookup`,
    // the max size of admin cmd is 2, i.e. split/merge and change peer.
    proposed_admin_cmd: VecDeque<ProposedAdminCmd<S>>,
    term: u64,
}

impl<S: Snapshot> Default for CmdEpochChecker<S> {
    fn default() -> CmdEpochChecker<S> {
        CmdEpochChecker {
            proposed_admin_cmd: VecDeque::new(),
            term: 0,
        }
    }
}

impl<S: Snapshot> CmdEpochChecker<S> {
    fn maybe_update_term(&mut self, term: u64) {
        assert!(term >= self.term);
        if term > self.term {
            self.term = term;
            for cmd in self.proposed_admin_cmd.drain(..) {
                for cb in cmd.cbs {
                    apply::notify_stale_req(term, cb);
                }
            }
        }
    }

    /// Check if the proposal can be proposed on the basis of its epoch and previous proposed admin cmds.
    ///
    /// Returns None if passing the epoch check, otherwise returns a index which is the last
    /// admin cmd index conflicted with this proposal.
    pub fn propose_check_epoch(&mut self, req: &RaftCmdRequest, term: u64) -> Option<u64> {
        self.maybe_update_term(term);
        let (check_ver, check_conf_ver) = if !req.has_admin_request() {
            (NORMAL_REQ_CHECK_VER, NORMAL_REQ_CHECK_CONF_VER)
        } else {
            let cmd_type = req.get_admin_request().get_cmd_type();
            let epoch_state = admin_cmd_epoch_lookup(cmd_type);
            (epoch_state.check_ver, epoch_state.check_conf_ver)
        };
        self.last_conflict_index(check_ver, check_conf_ver)
    }

    pub fn post_propose(&mut self, cmd_type: AdminCmdType, index: u64, term: u64) {
        self.maybe_update_term(term);
        let epoch_state = admin_cmd_epoch_lookup(cmd_type);
        assert!(
            self.last_conflict_index(epoch_state.check_ver, epoch_state.check_conf_ver)
                .is_none()
        );

        if epoch_state.change_conf_ver || epoch_state.change_ver {
            if let Some(cmd) = self.proposed_admin_cmd.back() {
                assert!(cmd.index < index);
            }
            self.proposed_admin_cmd
                .push_back(ProposedAdminCmd::new(cmd_type, epoch_state, index));
        }
    }

    fn last_conflict_index(&self, check_ver: bool, check_conf_ver: bool) -> Option<u64> {
        self.proposed_admin_cmd
            .iter()
            .rev()
            .find(|cmd| {
                (check_ver && cmd.epoch_state.change_ver)
                    || (check_conf_ver && cmd.epoch_state.change_conf_ver)
            })
            .map(|cmd| cmd.index)
    }

    /// Returns the last proposed admin cmd index.
    ///
    /// Note that the cmd of this type must change epoch otherwise it can not be
    /// recorded to `proposed_admin_cmd`.
    pub fn last_cmd_index(&mut self, cmd_type: AdminCmdType) -> Option<u64> {
        self.proposed_admin_cmd
            .iter()
            .rev()
            .find(|cmd| cmd.cmd_type == cmd_type)
            .map(|cmd| cmd.index)
    }

    pub fn advance_apply(&mut self, index: u64, term: u64, region: &metapb::Region) {
        self.maybe_update_term(term);
        while !self.proposed_admin_cmd.is_empty() {
            let cmd = self.proposed_admin_cmd.front_mut().unwrap();
            if cmd.index <= index {
                for cb in cmd.cbs.drain(..) {
                    let mut resp = cmd_resp::new_error(Error::EpochNotMatch(
                        format!(
                            "current epoch of region {} is {:?}",
                            region.get_id(),
                            region.get_region_epoch(),
                        ),
                        vec![region.to_owned()],
                    ));
                    cmd_resp::bind_term(&mut resp, term);
                    cb.invoke_with_response(resp);
                }
            } else {
                break;
            }
            self.proposed_admin_cmd.pop_front();
        }
    }

    pub fn attach_to_conflict_cmd(&mut self, index: u64, cb: Callback<S>) {
        if let Some(cmd) = self
            .proposed_admin_cmd
            .iter_mut()
            .rev()
            .find(|cmd| cmd.index == index)
        {
            cmd.cbs.push(cb);
        } else {
            panic!(
                "index {} can not found in proposed_admin_cmd, callback {:?}",
                index, cb
            );
        }
    }
}

impl<S: Snapshot> Drop for CmdEpochChecker<S> {
    fn drop(&mut self) {
        for state in self.proposed_admin_cmd.drain(..) {
            for cb in state.cbs {
                apply::notify_stale_req(self.term, cb);
            }
        }
    }
}

#[derive(PartialEq, Debug)]
pub struct SnapshotContext {
    /// (The number of ready which has a snapshot, Whether this snapshot is scheduled)
    pub ready_status: (u64, bool),
    /// The message should be sent after snapshot is applied.
    pub msgs: Vec<RaftMessage>,
    pub persist_res: Option<PersistSnapshotResult>,
}

#[derive(PartialEq, Debug)]
pub struct PersistSnapshotResult {
    /// prev_region is the region before snapshot applied.
    pub prev_region: metapb::Region,
    pub region: metapb::Region,
    pub destroy_regions: Vec<metapb::Region>,
}

pub struct Peer<EK, ER>
where
    EK: KvEngine,
    ER: RaftEngine,
{
    /// The ID of the Region which this Peer belongs to.
    region_id: u64,
    // TODO: remove it once panic!() support slog fields.
    /// Peer_tag, "[region <region_id>] <peer_id>"
    pub tag: String,
    /// The Peer meta information.
    pub peer: metapb::Peer,

    /// The Raft state machine of this Peer.
    pub raft_group: RawNode<PeerStorage<EK, ER>>,
    /// The cache of meta information for Region's other Peers.
    peer_cache: RefCell<HashMap<u64, metapb::Peer>>,
    /// Record the last instant of each peer's heartbeat response.
    pub peer_heartbeats: HashMap<u64, Instant>,

    proposals: ProposalQueue<EK::Snapshot>,
    leader_missing_time: Option<Instant>,
    leader_lease: Lease,
    pending_reads: ReadIndexQueue<EK::Snapshot>,

    /// If it fails to send messages to leader.
    pub leader_unreachable: bool,
    /// Indicates whether the peer should be woken up.
    pub should_wake_up: bool,
    /// Whether this peer is destroyed asynchronously.
    /// If it's true,
    /// 1. when merging, its data in storeMeta will be removed early by the target peer.
    /// 2. all read requests must be rejected.
    pub pending_remove: bool,

    /// Record the instants of peers being added into the configuration.
    /// Remove them after they are not pending any more.
    pub peers_start_pending_time: Vec<(u64, Instant)>,
    /// A inaccurate cache about which peer is marked as down.
    down_peer_ids: Vec<u64>,

    /// An inaccurate difference in region size since last reset.
    /// It is used to decide whether split check is needed.
    pub size_diff_hint: u64,
    /// The count of deleted keys since last reset.
    delete_keys_hint: u64,
    /// An inaccurate difference in region size after compaction.
    /// It is used to trigger check split to update approximate size and keys after space reclamation
    /// of deleted entries.
    pub compaction_declined_bytes: u64,
    /// Approximate size of the region.
    pub approximate_size: u64,
    /// Approximate keys of the region.
    pub approximate_keys: u64,
    /// Whether this region has calculated region size by split-check thread. If we just splitted
    ///  the region or ingested one file which may be overlapped with the existed data, the
    /// `approximate_size` is not very accurate.
    pub has_calculated_region_size: bool,

    /// The state for consistency check.
    pub consistency_state: ConsistencyState,

    /// The counter records pending snapshot requests.
    pub pending_request_snapshot_count: Arc<AtomicUsize>,
    /// The index of last scheduled committed raft log.
    pub last_applying_idx: u64,
    /// The index of last compacted raft log. It is used for the next compact log task.
    pub last_compacted_idx: u64,
    /// The index of the latest urgent proposal index.
    last_urgent_proposal_idx: u64,
    /// The index of the latest committed split command.
    last_committed_split_idx: u64,
    /// Approximate size of logs that is applied but not compacted yet.
    pub raft_log_size_hint: u64,

    /// The index of the latest proposed prepare merge command.
    last_proposed_prepare_merge_idx: u64,
    /// The index of the latest committed prepare merge command.
    last_committed_prepare_merge_idx: u64,
    /// The merge related state. It indicates this Peer is in merging.
    pub pending_merge_state: Option<MergeState>,
    /// The rollback merge proposal can be proposed only when the number
    /// of peers is greater than the majority of all peers.
    /// There are more details in the annotation above
    /// `test_node_merge_write_data_to_source_region_after_merging`
    /// The peers who want to rollback merge.
    pub want_rollback_merge_peers: HashSet<u64>,
    /// Source region is catching up logs for merge.
    pub catch_up_logs: Option<CatchUpLogs>,

    /// Write Statistics for PD to schedule hot spot.
    pub peer_stat: PeerStat,

    /// Time of the last attempt to wake up inactive leader.
    pub bcast_wake_up_time: Option<UtilInstant>,
    /// Current replication mode version.
    pub replication_mode_version: u64,
    /// The required replication state at current version.
    pub dr_auto_sync_state: DrAutoSyncState,
    /// A flag that caches sync state. It's set to true when required replication
    /// state is reached for current region.
    pub replication_sync: bool,

    /// The known newest conf version and its corresponding peer list
    /// Send to these peers to check whether itself is stale.
    pub check_stale_conf_ver: u64,
    pub check_stale_peers: Vec<metapb::Peer>,
    /// Whether this peer is created by replication and is the first
    /// one of this region on local store.
    pub local_first_replicate: bool,

    pub txn_extra_op: Arc<AtomicCell<TxnExtraOp>>,

    /// The max timestamp recorded in the concurrency manager is only updated at leader.
    /// So if a peer becomes leader from a follower, the max timestamp can be outdated.
    /// We need to update the max timestamp with a latest timestamp from PD before this
    /// peer can work.
    /// From the least significant to the most, 1 bit marks whether the timestamp is
    /// updated, 31 bits for the current epoch version, 32 bits for the current term.
    /// The version and term are stored to prevent stale UpdateMaxTimestamp task from
    /// marking the lowest bit.
    pub max_ts_sync_status: Arc<AtomicU64>,

    /// Check whether this proposal can be proposed based on its epoch.
    cmd_epoch_checker: CmdEpochChecker<EK::Snapshot>,

    pub read_progress: Arc<RegionReadProgress>,

    /// unpersisted readies: (ready number, the max number of following ready
    /// whose data to be persisted is empty, msgs).
    unpersisted_readies: VecDeque<(u64, u64, Vec<Vec<RaftMessage>>)>,
    /// The message count in `unpersisted_readies` for memory caculation.
    unpersisted_message_count: usize,
    persisted_number: u64,
    snap_ctx: Option<SnapshotContext>,
    /// The choose id of async writer thread.
    async_writer_id: usize,
}

impl<EK, ER> Peer<EK, ER>
where
    EK: KvEngine,
    ER: RaftEngine,
{
    pub fn new(
        store_id: u64,
        cfg: &Config,
        sched: Scheduler<RegionTask<EK::Snapshot>>,
        engines: Engines<EK, ER>,
        region: &metapb::Region,
        peer: metapb::Peer,
    ) -> Result<Peer<EK, ER>> {
        if peer.get_id() == raft::INVALID_ID {
            return Err(box_err!("invalid peer id"));
        }

        let tag = format!("[region {}] {}", region.get_id(), peer.get_id());

        let ps = PeerStorage::new(engines, region, sched, peer.get_id(), tag.clone())?;

        let applied_index = ps.applied_index();

        let raft_cfg = raft::Config {
            id: peer.get_id(),
            election_tick: cfg.raft_election_timeout_ticks,
            heartbeat_tick: cfg.raft_heartbeat_ticks,
            min_election_tick: cfg.raft_min_election_timeout_ticks,
            max_election_tick: cfg.raft_max_election_timeout_ticks,
            max_size_per_msg: cfg.raft_max_size_per_msg.0,
            max_inflight_msgs: cfg.raft_max_inflight_msgs,
            applied: applied_index,
            check_quorum: true,
            skip_bcast_commit: true,
            pre_vote: cfg.prevote,
            max_committed_size_per_ready: MAX_COMMITTED_SIZE_PER_READY,
            ..Default::default()
        };

        let logger = slog_global::get_global().new(slog::o!("region_id" => region.get_id()));
        let raft_group = RawNode::new(&raft_cfg, ps, &logger)?;
        let async_writer_id = {
            let mut hasher = SeaHasher::new();
            hasher.write_u64(region.get_id());
            hasher.finish() as usize % cfg.store_io_pool_size
        };
        let mut peer = Peer {
            peer,
            region_id: region.get_id(),
            raft_group,
            proposals: ProposalQueue::new(tag.clone()),
            pending_reads: Default::default(),
            peer_cache: RefCell::new(HashMap::default()),
            peer_heartbeats: HashMap::default(),
            peers_start_pending_time: vec![],
            down_peer_ids: vec![],
            size_diff_hint: 0,
            delete_keys_hint: 0,
            approximate_size: 0,
            approximate_keys: 0,
            has_calculated_region_size: false,
            compaction_declined_bytes: 0,
            leader_unreachable: false,
            pending_remove: false,
            should_wake_up: false,
            pending_merge_state: None,
            want_rollback_merge_peers: HashSet::default(),
            pending_request_snapshot_count: Arc::new(AtomicUsize::new(0)),
            last_proposed_prepare_merge_idx: 0,
            last_committed_prepare_merge_idx: 0,
            leader_missing_time: Some(Instant::now()),
            tag: tag.clone(),
            last_applying_idx: applied_index,
            last_compacted_idx: 0,
            last_urgent_proposal_idx: u64::MAX,
            last_committed_split_idx: 0,
            consistency_state: ConsistencyState {
                last_check_time: Instant::now(),
                index: INVALID_INDEX,
                context: vec![],
                hash: vec![],
            },
            raft_log_size_hint: 0,
            leader_lease: Lease::new(cfg.raft_store_max_leader_lease()),
            peer_stat: PeerStat::default(),
            catch_up_logs: None,
            bcast_wake_up_time: None,
            replication_mode_version: 0,
            dr_auto_sync_state: DrAutoSyncState::Async,
            replication_sync: false,
            check_stale_conf_ver: 0,
            check_stale_peers: vec![],
            local_first_replicate: false,
            txn_extra_op: Arc::new(AtomicCell::new(TxnExtraOp::Noop)),
            max_ts_sync_status: Arc::new(AtomicU64::new(0)),
            cmd_epoch_checker: Default::default(),
            read_progress: Arc::new(RegionReadProgress::new(
                applied_index,
                REGION_READ_PROGRESS_CAP,
                tag,
            )),
            unpersisted_readies: VecDeque::default(),
            unpersisted_message_count: 0,
            persisted_number: 0,
            snap_ctx: None,
            async_writer_id,
        };

        // If this region has only one peer and I am the one, campaign directly.
        if region.get_peers().len() == 1 && region.get_peers()[0].get_store_id() == store_id {
            peer.raft_group.campaign()?;
        }

        Ok(peer)
    }

    /// Sets commit group to the peer.
    pub fn init_replication_mode(&mut self, state: &mut GlobalReplicationState) {
        debug!("init commit group"; "state" => ?state, "region_id" => self.region_id, "peer_id" => self.peer.id);
        if self.is_initialized() {
            let version = state.status().get_dr_auto_sync().state_id;
            let gb = state.calculate_commit_group(version, self.get_store().region().get_peers());
            self.raft_group.raft.assign_commit_groups(gb);
        }
        self.replication_sync = false;
        if state.status().get_mode() == ReplicationMode::Majority {
            self.raft_group.raft.enable_group_commit(false);
            self.replication_mode_version = 0;
            self.dr_auto_sync_state = DrAutoSyncState::Async;
            return;
        }
        self.replication_mode_version = state.status().get_dr_auto_sync().state_id;
        let enable = state.status().get_dr_auto_sync().get_state() != DrAutoSyncState::Async;
        self.raft_group.raft.enable_group_commit(enable);
        self.dr_auto_sync_state = state.status().get_dr_auto_sync().get_state();
    }

    /// Updates replication mode.
    pub fn switch_replication_mode(&mut self, state: &Mutex<GlobalReplicationState>) {
        self.replication_sync = false;
        let mut guard = state.lock().unwrap();
        let enable_group_commit = if guard.status().get_mode() == ReplicationMode::Majority {
            self.replication_mode_version = 0;
            self.dr_auto_sync_state = DrAutoSyncState::Async;
            false
        } else {
            self.dr_auto_sync_state = guard.status().get_dr_auto_sync().get_state();
            self.replication_mode_version = guard.status().get_dr_auto_sync().state_id;
            guard.status().get_dr_auto_sync().get_state() != DrAutoSyncState::Async
        };
        if enable_group_commit {
            let ids = mem::replace(
                guard.calculate_commit_group(
                    self.replication_mode_version,
                    self.region().get_peers(),
                ),
                Vec::with_capacity(self.region().get_peers().len()),
            );
            drop(guard);
            self.raft_group.raft.clear_commit_group();
            self.raft_group.raft.assign_commit_groups(&ids);
        } else {
            drop(guard);
        }
        self.raft_group
            .raft
            .enable_group_commit(enable_group_commit);
        info!("switch replication mode"; "version" => self.replication_mode_version, "region_id" => self.region_id, "peer_id" => self.peer.id);
    }

    /// Register self to apply_scheduler so that the peer is then usable.
    /// Also trigger `RegionChangeEvent::Create` here.
    pub fn activate<T>(&self, ctx: &PollContext<EK, ER, T>) {
        ctx.apply_router
            .schedule_task(self.region_id, ApplyTask::register(self));

        ctx.coprocessor_host.on_region_changed(
            self.region(),
            RegionChangeEvent::Create,
            self.get_role(),
        );
    }

    #[inline]
    fn next_proposal_index(&self) -> u64 {
        self.raft_group.raft.raft_log.last_index() + 1
    }

    #[inline]
    pub fn get_index_term(&self, idx: u64) -> u64 {
        match self.raft_group.raft.raft_log.term(idx) {
            Ok(t) => t,
            Err(e) => panic!("{} fail to load term for {}: {:?}", self.tag, idx, e),
        }
    }

    pub fn maybe_append_merge_entries(&mut self, merge: &CommitMergeRequest) -> Option<u64> {
        let mut entries = merge.get_entries();
        if entries.is_empty() {
            // Though the entries is empty, it is possible that one source peer has caught up the logs
            // but commit index is not updated. If other source peers are already destroyed, so the raft
            // group will not make any progress, namely the source peer can not get the latest commit index anymore.
            // Here update the commit index to let source apply rest uncommitted entries.
            return if merge.get_commit() > self.raft_group.raft.raft_log.committed {
                self.raft_group.raft.raft_log.commit_to(merge.get_commit());
                Some(merge.get_commit())
            } else {
                None
            };
        }
        let first = entries.first().unwrap();
        // make sure message should be with index not smaller than committed
        let mut log_idx = first.get_index() - 1;
        debug!(
            "append merge entries";
            "log_index" => log_idx,
            "merge_commit" => merge.get_commit(),
            "commit_index" => self.raft_group.raft.raft_log.committed,
        );
        if log_idx < self.raft_group.raft.raft_log.committed {
            // There are maybe some logs not included in CommitMergeRequest's entries, like CompactLog,
            // so the commit index may exceed the last index of the entires from CommitMergeRequest.
            // If that, no need to append
            if self.raft_group.raft.raft_log.committed - log_idx > entries.len() as u64 {
                return None;
            }
            entries = &entries[(self.raft_group.raft.raft_log.committed - log_idx) as usize..];
            log_idx = self.raft_group.raft.raft_log.committed;
        }
        let log_term = self.get_index_term(log_idx);

        self.raft_group
            .raft
            .raft_log
            .maybe_append(log_idx, log_term, merge.get_commit(), entries)
            .map(|(_, last_index)| last_index)
    }

    /// Tries to destroy itself. Returns a job (if needed) to do more cleaning tasks.
    pub fn maybe_destroy<T>(&mut self, ctx: &PollContext<EK, ER, T>) -> Option<DestroyPeerJob> {
        if self.pending_remove {
            info!(
                "is being destroyed, skip";
                "region_id" => self.region_id,
                "peer_id" => self.peer.get_id(),
            );
            return None;
        }
        {
            let meta = ctx.store_meta.lock().unwrap();
            if meta.atomic_snap_regions.contains_key(&self.region_id) {
                info!(
                    "stale peer is applying atomic snapshot, will destroy next time";
                    "region_id" => self.region_id,
                    "peer_id" => self.peer.get_id(),
                );
                return None;
            }
        }

        if self.is_applying_snapshot() && !self.mut_store().cancel_applying_snap() {
            info!(
                "stale peer is applying snapshot, will destroy next time";
                "region_id" => self.region_id,
                "peer_id" => self.peer.get_id(),
            );
            return None;
        }

        self.pending_remove = true;

        Some(DestroyPeerJob {
            initialized: self.get_store().is_initialized(),
            region_id: self.region_id,
            peer: self.peer.clone(),
        })
    }

    /// Does the real destroy task which includes:
    /// 1. Set the region to tombstone;
    /// 2. Clear data;
    /// 3. Notify all pending requests.
    pub fn destroy<T>(&mut self, ctx: &PollContext<EK, ER, T>, keep_data: bool) -> Result<()> {
        fail_point!("raft_store_skip_destroy_peer", |_| Ok(()));
        let t = Instant::now();

        let region = self.region().clone();
        info!(
            "begin to destroy";
            "region_id" => self.region_id,
            "peer_id" => self.peer.get_id(),
        );

        // Set Tombstone state explicitly
        let mut kv_wb = ctx.engines.kv.write_batch();
        let mut raft_wb = ctx.engines.raft.log_batch(1024);
        self.mut_store().clear_meta(&mut kv_wb, &mut raft_wb)?;
        write_peer_state(
            &mut kv_wb,
            &region,
            PeerState::Tombstone,
            self.pending_merge_state.clone(),
        )?;
        // write kv rocksdb first in case of restart happen between two write
        let mut write_opts = WriteOptions::new();
        write_opts.set_sync(true);
        kv_wb.write_opt(&write_opts)?;
        ctx.engines.raft.consume(&mut raft_wb, true)?;

        if self.get_store().is_initialized() && !keep_data {
            // If we meet panic when deleting data and raft log, the dirty data
            // will be cleared by a newer snapshot applying or restart.
            if let Err(e) = self.get_store().clear_data() {
                error!(?e;
                    "failed to schedule clear data task";
                    "region_id" => self.region_id,
                    "peer_id" => self.peer.get_id(),
                );
            }
        }

        self.pending_reads.clear_all(Some(region.get_id()));

        for Proposal { cb, .. } in self.proposals.queue.drain(..) {
            apply::notify_req_region_removed(region.get_id(), cb);
        }

        info!(
            "peer destroy itself";
            "region_id" => self.region_id,
            "peer_id" => self.peer.get_id(),
            "takes" => ?t.elapsed(),
        );

        Ok(())
    }

    #[inline]
    pub fn is_initialized(&self) -> bool {
        self.get_store().is_initialized()
    }

    #[inline]
    pub fn region(&self) -> &metapb::Region {
        self.get_store().region()
    }

    /// Check whether the peer can be hibernated.
    ///
    /// This should be used with `check_after_tick` to get a correct conclusion.
    pub fn check_before_tick(&self, cfg: &Config) -> CheckTickResult {
        let mut res = CheckTickResult::default();
        if !self.is_leader() {
            return res;
        }
        res.leader = true;
        if self.raft_group.raft.election_elapsed + 1 < cfg.raft_election_timeout_ticks {
            return res;
        }
        let status = self.raft_group.status();
        let last_index = self.raft_group.raft.raft_log.last_index();
        for (id, pr) in status.progress.unwrap().iter() {
            // Even a recent inactive node is also considered. If we put leader into sleep,
            // followers or learners may not sync its logs for a long time and become unavailable.
            // We choose availability instead of performance in this case.
            if *id == self.peer.get_id() {
                continue;
            }
            if pr.matched != last_index {
                res.reason = "replication";
                return res;
            }
        }
        if self.raft_group.raft.pending_read_count() > 0 {
            res.reason = "pending read";
            return res;
        }
        if self.raft_group.raft.lead_transferee.is_some() {
            res.reason = "transfer leader";
            return res;
        }
        // Unapplied entries can change the configuration of the group.
        if self.get_store().applied_index() < last_index {
            res.reason = "unapplied";
            return res;
        }
        if self.replication_mode_need_catch_up() {
            res.reason = "replication mode";
            return res;
        }
        res.up_to_date = true;
        res
    }

    pub fn check_after_tick(&self, state: GroupState, res: CheckTickResult) -> bool {
        if res.leader {
            if res.up_to_date {
                self.is_leader()
            } else {
                if !res.reason.is_empty() {
                    debug!("rejecting sleeping"; "reason" => res.reason, "region_id" => self.region_id, "peer_id" => self.peer_id());
                }
                false
            }
        } else {
            // If follower keeps receiving data from leader, then it's safe to stop
            // ticking, as leader will make sure it has the latest logs.
            // Checking term to make sure campaign has finished and the leader starts
            // doing its job, it's not required but a safe options.
            state != GroupState::Chaos
                && self.has_valid_leader()
                && self.raft_group.raft.raft_log.last_term() == self.raft_group.raft.term
                && !self.has_unresolved_reads()
                // If it becomes leader, the stats is not valid anymore.
                && !self.is_leader()
        }
    }

    #[inline]
    pub fn has_valid_leader(&self) -> bool {
        if self.raft_group.raft.leader_id == raft::INVALID_ID {
            return false;
        }
        for p in self.region().get_peers() {
            if p.get_id() == self.raft_group.raft.leader_id && p.get_role() != PeerRole::Learner {
                return true;
            }
        }
        false
    }

    /// Pings if followers are still connected.
    ///
    /// Leader needs to know exact progress of followers, and
    /// followers just need to know whether leader is still alive.
    pub fn ping(&mut self) {
        if self.is_leader() {
            self.raft_group.ping();
        }
    }

    pub fn has_uncommitted_log(&self) -> bool {
        self.raft_group.raft.raft_log.committed < self.raft_group.raft.raft_log.last_index()
    }

    /// Set the region of a peer.
    ///
    /// This will update the region of the peer, caller must ensure the region
    /// has been preserved in a durable device.
    pub fn set_region(
        &mut self,
        host: &CoprocessorHost<impl KvEngine>,
        reader: &mut ReadDelegate,
        region: metapb::Region,
    ) {
        if self.region().get_region_epoch().get_version() < region.get_region_epoch().get_version()
        {
            // Epoch version changed, disable read on the localreader for this region.
            self.leader_lease.expire_remote_lease();
        }
        self.mut_store().set_region(region.clone());
        let progress = ReadProgress::region(region);
        // Always update read delegate's region to avoid stale region info after a follower
        // becoming a leader.
        self.maybe_update_read_progress(reader, progress);

        if !self.pending_remove {
            host.on_region_changed(self.region(), RegionChangeEvent::Update, self.get_role());
        }
    }

    #[inline]
    pub fn peer_id(&self) -> u64 {
        self.peer.get_id()
    }

    #[inline]
    pub fn leader_id(&self) -> u64 {
        self.raft_group.raft.leader_id
    }

    #[inline]
    pub fn is_leader(&self) -> bool {
        self.raft_group.raft.state == StateRole::Leader
    }

    #[inline]
    pub fn get_role(&self) -> StateRole {
        self.raft_group.raft.state
    }

    #[inline]
    pub fn get_store(&self) -> &PeerStorage<EK, ER> {
        self.raft_group.store()
    }

    #[inline]
    pub fn mut_store(&mut self) -> &mut PeerStorage<EK, ER> {
        self.raft_group.mut_store()
    }

    #[inline]
    pub fn is_applying_snapshot(&self) -> bool {
        self.get_store().is_applying_snapshot()
    }

    #[inline]
    pub fn is_applying_snapshot_strictly(&self) -> bool {
        self.snap_ctx.is_some() || self.get_store().is_applying_snapshot()
    }

    /// Returns `true` if the raft group has replicated a snapshot but not committed it yet.
    #[inline]
    pub fn has_pending_snapshot(&self) -> bool {
        self.get_pending_snapshot().is_some()
    }

    #[inline]
    pub fn get_pending_snapshot(&self) -> Option<&eraftpb::Snapshot> {
        self.raft_group.snap()
    }

    #[inline]
    pub fn proposal_size(&self) -> usize {
        self.proposals.queue.heap_size() + self.pending_reads.heap_size()
    }

    #[inline]
    pub fn rest_size(&self) -> usize {
        self.peer_cache.borrow().heap_size()
            + self.peer_heartbeats.heap_size()
            + self.peers_start_pending_time.heap_size()
            + self.down_peer_ids.heap_size()
            + self.check_stale_peers.heap_size()
            + self.want_rollback_merge_peers.heap_size()
            + (self.unpersisted_message_count
                + self.snap_ctx.as_ref().map_or(0, |ctx| ctx.msgs.len()))
                * mem::size_of::<RaftMessage>()
            + mem::size_of_val(self.pending_request_snapshot_count.as_ref())
    }

    fn add_ready_metric(&self, ready: &Ready, metrics: &mut RaftReadyMetrics) {
        metrics.message += ready.messages().len() as u64;
        metrics.commit += ready.committed_entries().len() as u64;
        metrics.append += ready.entries().len() as u64;

        if !ready.snapshot().is_empty() {
            metrics.snapshot += 1;
        }
    }

    #[inline]
    pub fn in_joint_state(&self) -> bool {
        self.region().get_peers().iter().any(|p| {
            p.get_role() == PeerRole::IncomingVoter || p.get_role() == PeerRole::DemotingVoter
        })
    }

    #[inline]
    fn send_raft_msg<T: Transport>(
        &mut self,
        trans: &mut T,
        msgs: Vec<RaftMessage>,
        metrics: &mut RaftSendMessageMetrics,
    ) {
        for msg in msgs {
            let msg_type = msg.get_message().get_msg_type();
            if msg_type == MessageType::MsgTimeoutNow && self.is_leader() {
                // After a leader transfer procedure is triggered, the lease for
                // the old leader may be expired earlier than usual, since a new leader
                // may be elected and the old leader doesn't step down due to
                // network partition from the new leader.
                // For lease safety during leader transfer, transit `leader_lease`
                // to suspect.
                self.leader_lease.suspect(monotonic_raw_now());
            }

            let to_peer_id = msg.get_to_peer().get_id();
            let to_store_id = msg.get_to_peer().get_store_id();
            if let Err(e) = trans.send(msg) {
                // We use metrics to observe failure on production.
                debug!(
                    "failed to send msg to other peer";
                    "region_id" => self.region_id,
                    "peer_id" => self.peer.get_id(),
                    "target_peer_id" => to_peer_id,
                    "target_store_id" => to_store_id,
                    "err" => ?e,
                    "error_code" => %e.error_code(),
                );
                if to_peer_id == self.leader_id() {
                    self.leader_unreachable = true;
                }
                // unreachable store
                self.raft_group.report_unreachable(to_peer_id);
                if msg_type == eraftpb::MessageType::MsgSnapshot {
                    self.raft_group
                        .report_snapshot(to_peer_id, SnapshotStatus::Failure);
                }
                metrics.add(msg_type, false);
            } else {
                metrics.add(msg_type, true);
            }
        }
    }

    #[inline]
    fn switch_to_raft_msg(&mut self, msgs: Vec<eraftpb::Message>) -> Vec<RaftMessage> {
        let mut raft_msgs = Vec::with_capacity(msgs.len());
        for msg in msgs {
            if let Some(m) = self.fill_raft_message(msg) {
                raft_msgs.push(m);
            }
        }
        raft_msgs
    }

    /// Steps the raft message.
    pub fn step<T>(
        &mut self,
        ctx: &mut PollContext<EK, ER, T>,
        mut m: eraftpb::Message,
    ) -> Result<()> {
        fail_point!(
            "step_message_3_1",
            self.peer.get_store_id() == 3 && self.region_id == 1,
            |_| Ok(())
        );
        if self.is_leader() && m.get_from() != INVALID_ID {
            self.peer_heartbeats.insert(m.get_from(), Instant::now());
            // As the leader we know we are not missing.
            self.leader_missing_time.take();
        } else if m.get_from() == self.leader_id() {
            // As another role know we're not missing.
            self.leader_missing_time.take();
        }
        let msg_type = m.get_msg_type();
        if msg_type == MessageType::MsgReadIndex {
            fail_point!("on_step_read_index_msg");
            ctx.coprocessor_host.on_step_read_index(&mut m);
            // Must use the commit index of `PeerStorage` instead of the commit index
            // in raft-rs which may be greater than the former one.
            // For more details, see the annotations above `on_leader_commit_idx_changed`.
            let index = self.get_store().commit_index();
            // Check if the log term of this index is equal to current term, if so,
            // this index can be used to reply the read index request if the leader holds
            // the lease. Please also take a look at raft-rs.
            if self.get_store().term(index).unwrap() == self.term() {
                let state = self.inspect_lease();
                if let LeaseState::Valid = state {
                    // If current peer has valid lease, then we could handle the
                    // request directly, rather than send a heartbeat to check quorum.
                    let mut resp = eraftpb::Message::default();
                    resp.set_msg_type(MessageType::MsgReadIndexResp);
                    resp.term = self.term();
                    resp.to = m.from;

                    resp.index = index;
                    resp.set_entries(m.take_entries());

                    self.raft_group.raft.msgs.push(resp);
                    return Ok(());
                }
                self.should_wake_up = state == LeaseState::Expired;
            }
        } else if msg_type == MessageType::MsgTransferLeader {
            self.execute_transfer_leader(ctx, &m);
            return Ok(());
        }

        let from_id = m.get_from();
        let has_snap_task = self.get_store().has_gen_snap_task();
        let pre_commit_index = self.raft_group.raft.raft_log.committed;
        self.raft_group.step(m)?;
        self.report_know_commit_duration(pre_commit_index, &mut ctx.raft_metrics);

        let mut for_balance = false;
        if !has_snap_task && self.get_store().has_gen_snap_task() {
            if let Some(progress) = self.raft_group.status().progress {
                if let Some(pr) = progress.get(from_id) {
                    // When a peer is uninitialized (e.g. created by load balance),
                    // the last index of the peer is 0 which makes the matched index to be 0.
                    if pr.matched == 0 {
                        for_balance = true;
                    }
                }
            }
        }
        if for_balance {
            if let Some(gen_task) = self.mut_store().mut_gen_snap_task() {
                gen_task.set_for_balance();
            }
        }
        Ok(())
    }

    fn report_know_persist_duration(&self, pre_persist_index: u64, metrics: &mut RaftMetrics) {
        if !metrics.waterfall_metrics {
            return;
        }
        let mut now = None;
        for index in pre_persist_index + 1..=self.raft_group.raft.raft_log.persisted {
            if let Some((term, scheduled_ts)) = self.proposals.find_scheduled_ts(index) {
                if self
                    .get_store()
                    .term(index)
                    .map(|t| t == term)
                    .unwrap_or(false)
                {
                    if now.is_none() {
                        now = Some(Instant::now());
                    }
                    metrics
                        .know_persist
                        .observe(duration_to_sec(now.unwrap() - scheduled_ts));
                }
            }
        }
    }

    fn report_know_commit_duration(&self, pre_commit_index: u64, metrics: &mut RaftMetrics) {
        if !metrics.waterfall_metrics {
            return;
        }
        let mut now = None;
        for index in pre_commit_index + 1..=self.raft_group.raft.raft_log.committed {
            if let Some((term, scheduled_ts)) = self.proposals.find_scheduled_ts(index) {
                if self
                    .get_store()
                    .term(index)
                    .map(|t| t == term)
                    .unwrap_or(false)
                {
                    if now.is_none() {
                        now = Some(Instant::now());
                    }
                    if index <= self.raft_group.raft.raft_log.persisted {
                        metrics
                            .know_commit
                            .observe(duration_to_sec(now.unwrap() - scheduled_ts));
                    } else {
                        metrics
                            .know_commit_not_persist
                            .observe(duration_to_sec(now.unwrap() - scheduled_ts));
                    }
                }
            }
        }
    }

    /// Checks and updates `peer_heartbeats` for the peer.
    pub fn check_peers(&mut self) {
        if !self.is_leader() {
            self.peer_heartbeats.clear();
            self.peers_start_pending_time.clear();
            return;
        }

        if self.peer_heartbeats.len() == self.region().get_peers().len() {
            return;
        }

        // Insert heartbeats in case that some peers never response heartbeats.
        let region = self.raft_group.store().region();
        for peer in region.get_peers() {
            self.peer_heartbeats
                .entry(peer.get_id())
                .or_insert_with(Instant::now);
        }
    }

    /// Collects all down peers.
    pub fn collect_down_peers(&mut self, max_duration: Duration) -> Vec<PeerStats> {
        let mut down_peers = Vec::new();
        let mut down_peer_ids = Vec::new();
        for p in self.region().get_peers() {
            if p.get_id() == self.peer.get_id() {
                continue;
            }
            if let Some(instant) = self.peer_heartbeats.get(&p.get_id()) {
                if instant.elapsed() >= max_duration {
                    let mut stats = PeerStats::default();
                    stats.set_peer(p.clone());
                    stats.set_down_seconds(instant.elapsed().as_secs());
                    down_peers.push(stats);
                    down_peer_ids.push(p.get_id());
                }
            }
        }
        self.down_peer_ids = down_peer_ids;
        down_peers
    }

    /// Collects all pending peers and update `peers_start_pending_time`.
    pub fn collect_pending_peers<T>(&mut self, ctx: &PollContext<EK, ER, T>) -> Vec<metapb::Peer> {
        let mut pending_peers = Vec::with_capacity(self.region().get_peers().len());
        let status = self.raft_group.status();
        let truncated_idx = self.get_store().truncated_index();

        if status.progress.is_none() {
            return pending_peers;
        }

        for i in 0..self.peers_start_pending_time.len() {
            let (_, pending_after) = self.peers_start_pending_time[i];
            let elapsed = duration_to_sec(pending_after.elapsed());
            RAFT_PEER_PENDING_DURATION.observe(elapsed);
        }

        let progresses = status.progress.unwrap().iter();
        for (&id, progress) in progresses {
            if id == self.peer.get_id() {
                continue;
            }
            // The `matched` is 0 only in these two cases:
            // 1. Current leader hasn't communicated with this peer.
            // 2. This peer does not exist yet(maybe it is created but not initialized)
            //
            // The correctness of region merge depends on the fact that all target peers must exist during merging.
            // (PD rely on `pending_peers` to check whether all target peers exist)
            //
            // So if the `matched` is 0, it must be a pending peer.
            // It can be ensured because `truncated_index` must be greater than `RAFT_INIT_LOG_INDEX`(5).
            if progress.matched < truncated_idx {
                if let Some(p) = self.get_peer_from_cache(id) {
                    pending_peers.push(p);
                    if !self
                        .peers_start_pending_time
                        .iter()
                        .any(|&(pid, _)| pid == id)
                    {
                        let now = Instant::now();
                        self.peers_start_pending_time.push((id, now));
                        debug!(
                            "peer start pending";
                            "region_id" => self.region_id,
                            "peer_id" => self.peer.get_id(),
                            "time" => ?now,
                        );
                    }
                } else {
                    if ctx.cfg.dev_assert {
                        panic!("{} failed to get peer {} from cache", self.tag, id);
                    }
                    error!(
                        "failed to get peer from cache";
                        "region_id" => self.region_id,
                        "peer_id" => self.peer.get_id(),
                        "get_peer_id" => id,
                    );
                }
            }
        }
        pending_peers
    }

    /// Returns `true` if any peer recover from connectivity problem.
    ///
    /// A peer can become pending or down if it has not responded for a
    /// long time. If it becomes normal again, PD need to be notified.
    pub fn any_new_peer_catch_up(&mut self, peer_id: u64) -> bool {
        if self.peers_start_pending_time.is_empty() && self.down_peer_ids.is_empty() {
            return false;
        }
        if !self.is_leader() {
            self.down_peer_ids = vec![];
            self.peers_start_pending_time = vec![];
            return false;
        }
        for i in 0..self.peers_start_pending_time.len() {
            if self.peers_start_pending_time[i].0 != peer_id {
                continue;
            }
            let truncated_idx = self.raft_group.store().truncated_index();
            if let Some(progress) = self.raft_group.raft.prs().get(peer_id) {
                if progress.matched >= truncated_idx {
                    let (_, pending_after) = self.peers_start_pending_time.swap_remove(i);
                    let elapsed = duration_to_sec(pending_after.elapsed());
                    RAFT_PEER_PENDING_DURATION.observe(elapsed);
                    debug!(
                        "peer has caught up logs";
                        "region_id" => self.region_id,
                        "peer_id" => self.peer.get_id(),
                        "takes" => elapsed,
                    );
                    return true;
                }
            }
        }
        if self.down_peer_ids.contains(&peer_id) {
            return true;
        }
        false
    }

    pub fn check_stale_state<T>(&mut self, ctx: &mut PollContext<EK, ER, T>) -> StaleState {
        if self.is_leader() {
            // Leaders always have valid state.
            //
            // We update the leader_missing_time in the `fn step`. However one peer region
            // does not send any raft messages, so we have to check and update it before
            // reporting stale states.
            self.leader_missing_time = None;
            return StaleState::Valid;
        }
        let naive_peer = !self.is_initialized() || !self.raft_group.raft.promotable();
        // Updates the `leader_missing_time` according to the current state.
        //
        // If we are checking this it means we suspect the leader might be missing.
        // Mark down the time when we are called, so we can check later if it's been longer than it
        // should be.
        match self.leader_missing_time {
            None => {
                self.leader_missing_time = Instant::now().into();
                StaleState::Valid
            }
            Some(instant) if instant.elapsed() >= ctx.cfg.max_leader_missing_duration.0 => {
                // Resets the `leader_missing_time` to avoid sending the same tasks to
                // PD worker continuously during the leader missing timeout.
                self.leader_missing_time = Instant::now().into();
                StaleState::ToValidate
            }
            Some(instant)
                if instant.elapsed() >= ctx.cfg.abnormal_leader_missing_duration.0
                    && !naive_peer =>
            {
                // A peer is considered as in the leader missing state
                // if it's initialized but is isolated from its leader or
                // something bad happens that the raft group can not elect a leader.
                StaleState::LeaderMissing
            }
            _ => StaleState::Valid,
        }
    }

    fn on_role_changed<T>(&mut self, ctx: &mut PollContext<EK, ER, T>, ready: &Ready) {
        // Update leader lease when the Raft state changes.
        if let Some(ss) = ready.ss() {
            match ss.raft_state {
                StateRole::Leader => {
                    // The local read can only be performed after a new leader has applied
                    // the first empty entry on its term. After that the lease expiring time
                    // should be updated to
                    //   send_to_quorum_ts + max_lease
                    // as the comments in `Lease` explain.
                    // It is recommended to update the lease expiring time right after
                    // this peer becomes leader because it's more convenient to do it here and
                    // it has no impact on the correctness.
                    let progress_term = ReadProgress::term(self.term());
                    self.maybe_renew_leader_lease(monotonic_raw_now(), ctx, Some(progress_term));
                    debug!(
                        "becomes leader with lease";
                        "region_id" => self.region_id,
                        "peer_id" => self.peer.get_id(),
                        "lease" => ?self.leader_lease,
                    );
                    // If the predecessor reads index during transferring leader and receives
                    // quorum's heartbeat response after that, it may wait for applying to
                    // current term to apply the read. So broadcast eagerly to avoid unexpected
                    // latency.
                    //
                    // TODO: Maybe the predecessor should just drop all the read requests directly?
                    // All the requests need to be redirected in the end anyway and executing
                    // prewrites or commits will be just a waste.
                    self.last_urgent_proposal_idx = self.raft_group.raft.raft_log.last_index();
                    self.raft_group.skip_bcast_commit(false);

                    // A more recent read may happen on the old leader. So max ts should
                    // be updated after a peer becomes leader.
                    self.require_updating_max_ts(&ctx.pd_scheduler);
                }
                StateRole::Follower => {
                    self.leader_lease.expire();
                    self.mut_store().cancel_generating_snap(None);
                }
                _ => {}
            }
            self.on_leader_changed(ctx, ss.leader_id, self.term());
            // TODO: it may possible that only the `leader_id` change and the role
            // didn't change
            ctx.coprocessor_host
                .on_role_change(self.region(), ss.raft_state);
            self.cmd_epoch_checker.maybe_update_term(self.term());
        } else if let Some(hs) = ready.hs() {
            if hs.get_term() != self.get_store().hard_state().get_term() {
                self.on_leader_changed(ctx, self.leader_id(), hs.get_term());
            }
        }
    }

    /// Correctness depends on the order between calling this function and notifying other peers
    /// the new commit index.
    /// It is due to the interaction between lease and split/merge.(details are decribed below)
    ///
    /// Note that in addition to the hearbeat/append msg, the read index response also can notify
    /// other peers the new commit index. There are three place where TiKV handles read index resquest.
    /// The first place is in raft-rs, so it's like hearbeat/append msg, call this function and
    /// then send the response. The second place is in `Step`, we should use the commit index
    /// of `PeerStorage` which is the greatest commit index that can be observed outside.
    /// The third place is in `read_index`, handle it like the second one.
    fn on_leader_commit_idx_changed(&mut self, pre_commit_index: u64, commit_index: u64) {
        if commit_index <= pre_commit_index || !self.is_leader() {
            return;
        }

        // The admin cmds in `CmdEpochChecker` are proposed by the current leader so we can
        // use it to get the split/prepare-merge cmds which was committed just now.

        // BatchSplit and Split cmd are mutually exclusive because they both change epoch's
        // version so only one of them can be proposed and the other one will be rejected
        // by `CmdEpochChecker`.
        let last_split_idx = self
            .cmd_epoch_checker
            .last_cmd_index(AdminCmdType::BatchSplit)
            .or_else(|| self.cmd_epoch_checker.last_cmd_index(AdminCmdType::Split));
        if let Some(idx) = last_split_idx {
            if idx > pre_commit_index && idx <= commit_index {
                // We don't need to suspect its lease because peers of new region that
                // in other store do not start election before theirs election timeout
                // which is longer than the max leader lease.
                // It's safe to read local within its current lease, however, it's not
                // safe to renew its lease.
                self.last_committed_split_idx = idx;
            }
        } else {
            // BatchSplit/Split and PrepareMerge cmd are mutually exclusive too.
            // So if there is no Split cmd, we should check PrepareMerge cmd.
            let last_prepare_merge_idx = self
                .cmd_epoch_checker
                .last_cmd_index(AdminCmdType::PrepareMerge);
            if let Some(idx) = last_prepare_merge_idx {
                if idx > pre_commit_index && idx <= commit_index {
                    // We committed prepare merge, to prevent unsafe read index,
                    // we must record its index.
                    self.last_committed_prepare_merge_idx = idx;
                    // After prepare_merge is committed and the leader broadcasts commit
                    // index to followers, the leader can not know when the target region
                    // merges majority of this region, also it can not know when the target
                    // region writes new values.
                    // To prevent unsafe local read, we suspect its leader lease.
                    self.leader_lease.suspect(monotonic_raw_now());
                    // Stop updating `safe_ts`
                    self.read_progress.discard();
                }
            }
        }
    }

    fn on_leader_changed<T>(
        &mut self,
        ctx: &mut PollContext<EK, ER, T>,
        leader_id: u64,
        term: u64,
    ) {
        debug!(
            "insert leader info to meta";
            "region_id" => self.region_id,
            "leader_id" => leader_id,
            "term" => term,
            "peer_id" => self.peer_id(),
        );
        let mut meta = ctx.store_meta.lock().unwrap();
        meta.leaders.insert(self.region_id, (term, leader_id));
    }

    #[inline]
    pub fn ready_to_handle_pending_snap(&self) -> bool {
        // If apply worker is still working, written apply state may be overwritten
        // by apply worker. So we have to wait here.
        // Please note that commit_index can't be used here. When applying a snapshot,
        // a stale heartbeat can make the leader think follower has already applied
        // the snapshot, and send remaining log entries, which may increase commit_index.
        // TODO: add more test
        self.last_applying_idx == self.get_store().applied_index()
            // Requesting snapshots also triggers apply workers to write
            // apply states even if there is no pending committed entry.
            // TODO: Instead of sharing the counter, we should apply snapshots
            //       in apply workers.
            && self.pending_request_snapshot_count.load(Ordering::SeqCst) == 0
    }

    #[inline]
    fn ready_to_handle_read(&self) -> bool {
        // TODO: It may cause read index to wait a long time.

        // There may be some values that are not applied by this leader yet but the old leader,
        // if applied_index_term isn't equal to current term.
        self.get_store().applied_index_term() == self.term()
            // There may be stale read if the old leader splits really slow,
            // the new region may already elected a new leader while
            // the old leader still think it owns the split range.
            && !self.is_splitting()
            // There may be stale read if a target leader is in another store and
            // applied commit merge, written new values, but the sibling peer in
            // this store does not apply commit merge, so the leader is not ready
            // to read, until the merge is rollbacked.
            && !self.is_merging()
    }

    fn ready_to_handle_unsafe_replica_read(&self, read_index: u64) -> bool {
        // Wait until the follower applies all values before the read. There is still a
        // problem if the leader applies fewer values than the follower, the follower read
        // could get a newer value, and after that, the leader may read a stale value,
        // which violates linearizability.
        self.get_store().applied_index() >= read_index
            // If it is in pending merge state(i.e. applied PrepareMerge), the data may be stale.
            // TODO: Add a test to cover this case
            && self.pending_merge_state.is_none()
            // a peer which is applying snapshot will clean up its data and ingest a snapshot file,
            // during between the two operations a replica read could read empty data.
            && !self.is_applying_snapshot_strictly()
    }

    #[inline]
    fn is_splitting(&self) -> bool {
        self.last_committed_split_idx > self.get_store().applied_index()
    }

    #[inline]
    fn is_merging(&self) -> bool {
        self.last_committed_prepare_merge_idx > self.get_store().applied_index()
            || self.pending_merge_state.is_some()
    }

    // Checks merge strictly, it checks whether there is any ongoing merge by
    // tracking last proposed prepare merge.
    // TODO: There is a false positives, proposed prepare merge may never be
    //       committed.
    fn is_merging_strict(&self) -> bool {
        self.last_proposed_prepare_merge_idx > self.get_store().applied_index() || self.is_merging()
    }

    // Check if this peer can handle request_snapshot.
    pub fn ready_to_handle_request_snapshot(&mut self, request_index: u64) -> bool {
        let reject_reason = if !self.is_leader() {
            // Only leader can handle request snapshot.
            "not_leader"
        } else if self.get_store().applied_index_term() != self.term()
            || self.get_store().applied_index() < request_index
        {
            // Reject if there are any unapplied raft log.
            // We don't want to handle request snapshot if there is any ongoing
            // merge, because it is going to be destroyed. This check prevents
            // handling request snapshot after leadership being transferred.
            "stale_apply"
        } else if self.is_merging_strict() || self.is_splitting() {
            // Reject if it is merging or splitting.
            // `is_merging_strict` also checks last proposed prepare merge, it
            // prevents handling request snapshot while a prepare merge going
            // to be committed.
            "split_merge"
        } else {
            return true;
        };

        info!("can not handle request snapshot";
            "reason" => reject_reason,
            "region_id" => self.region().get_id(),
            "peer_id" => self.peer_id(),
            "request_index" => request_index);
        false
    }

    /// Checks if leader needs to keep sending logs for follower.
    ///
    /// In DrAutoSync mode, if leader goes to sleep before the region is sync,
    /// PD may wait longer time to reach sync state.
    pub fn replication_mode_need_catch_up(&self) -> bool {
        self.replication_mode_version > 0
            && self.dr_auto_sync_state != DrAutoSyncState::Async
            && !self.replication_sync
    }

    /// Check the current snapshot status.
    /// Returns whether it's valid to handle raft ready.
    ///
    /// The snapshot process order would be:
    /// 1.  Get the snapshot from the ready
    /// 2.  Wait for the notify of persisting this ready through `check_new_persisted`
    /// 3.  Schedule the snapshot task to region worker through `schedule_applying_snapshot`
    /// 4.  Wait for applying snapshot to complete(`check_snap_status`)
    /// Then it's valid to handle the next ready.
    fn check_snap_status<T: Transport>(&mut self, ctx: &mut PollContext<EK, ER, T>) -> bool {
        if let Some(snap_ctx) = self.snap_ctx.as_ref() {
            if !snap_ctx.ready_status.1 {
                // There is a snapshot from ready but it is not scheduled because the ready has
                // not been persisted yet. We should wait for the notify of persisting ready and
                // do not get a new ready.
                return false;
            }
        }

        match self.mut_store().check_applying_snap() {
            CheckApplyingSnapStatus::Applying => {
                // If this peer is applying snapshot, we should not get a new ready.
                // There are two reasons in my opinion:
                //   1. If we handle a new ready and persist the data(e.g. entries),
                //      we can not tell raft-rs that this ready has been persisted because
                //      the ready need to be persisted one by one from raft-rs's view.
                //   2. When this peer is applying snapshot, the response msg should not
                //      be sent to leader, thus the leader will not send new entries to
                //      this peer. Although it's possible a new leader may send a AppendEntries
                //      msg to this peer, this possibility is very low. In most cases, there
                //      is no msg need to be handled.
                // So we choose to not get a new ready which makes the logic more clear.
                debug!(
                    "still applying snapshot, skip further handling";
                    "region_id" => self.region_id,
                    "peer_id" => self.peer.get_id(),
                );
                return false;
            }
            CheckApplyingSnapStatus::Success => {
                fail_point!("raft_before_applying_snap_finished");
                self.post_pending_read_index_on_replica(ctx);
                // Resume `read_progress`
                self.read_progress.resume();
                // Update apply index to `last_applying_idx`
                self.read_progress.update_applied(self.last_applying_idx);

                if self.snap_ctx.is_some() {
                    let snap_ctx = self.snap_ctx.as_mut().unwrap();
                    // This snapshot must be scheduled
                    assert!(snap_ctx.ready_status.1);

                    let raft_msgs = mem::take(&mut snap_ctx.msgs);
                    self.send_raft_msg(
                        &mut ctx.trans,
                        raft_msgs,
                        &mut ctx.raft_metrics.send_message,
                    );

                    self.snap_ctx = None;

                    // Snapshot has been persisted.
                    self.last_applying_idx = self.get_store().truncated_index();
                    self.raft_group.advance_apply_to(self.last_applying_idx);
                    self.cmd_epoch_checker.advance_apply(
                        self.last_applying_idx,
                        self.term(),
                        self.raft_group.store().region(),
                    );
                }
                // If `snap_ctx` is none, it means this snapshot does not
                // come from the ready but comes from the unfinished snapshot task
                // after restarting.
            }
            CheckApplyingSnapStatus::Idle => {
                // FIXME: It's possible that the snapshot applying task is canceled.
                // Although it only happens when shutting down the store or destroying
                // the peer, it's still dangerous if continue to handle ready for the
                // peer. So it's better to revoke `JOB_STATUS_CANCELLING` to ensure all
                // started tasks can get finished correctly.
            }
        }
        assert_eq!(self.snap_ctx, None);
        true
    }

    pub fn handle_raft_ready_append<T: Transport>(
        &mut self,
        ctx: &mut PollContext<EK, ER, T>,
    ) -> Option<CollectedReady> {
        if self.pending_remove {
            return None;
        }

        if !self.check_snap_status(ctx) {
            return None;
        }

        let mut destroy_regions = vec![];
        if self.has_pending_snapshot() {
            if !self.ready_to_handle_pending_snap() {
                let count = self.pending_request_snapshot_count.load(Ordering::SeqCst);
                debug!(
                    "not ready to apply snapshot";
                    "region_id" => self.region_id,
                    "peer_id" => self.peer.get_id(),
                    "applied_index" => self.get_store().applied_index(),
                    "last_applying_index" => self.last_applying_idx,
                    "pending_request_snapshot_count" => count,
                );
                return None;
            }

            if !self.unpersisted_readies.is_empty() {
                debug!(
                    "not ready to apply snapshot because some unpersisted readies have not persisted yet";
                    "region_id" => self.region_id,
                    "peer_id" => self.peer.get_id(),
                    "unpersisted_readies" => ?self.unpersisted_readies,
                );
                return None;
            }

            let meta = ctx.store_meta.lock().unwrap();
            // For merge process, the stale source peer is destroyed asynchronously when applying
            // snapshot or creating new peer. So here checks whether there is any overlap, if so,
            // wait and do not handle raft ready.
            if let Some(wait_destroy_regions) = meta.atomic_snap_regions.get(&self.region_id) {
                for (source_region_id, is_ready) in wait_destroy_regions {
                    if !is_ready {
                        info!(
                            "snapshot range overlaps, wait source destroy finish";
                            "region_id" => self.region_id,
                            "peer_id" => self.peer.get_id(),
                            "apply_index" => self.get_store().applied_index(),
                            "last_applying_index" => self.last_applying_idx,
                            "overlap_region_id" => source_region_id,
                        );
                        return None;
                    }
                    destroy_regions.push(meta.regions[source_region_id].clone());
                }
            }
        }

        if !self.raft_group.has_ready() {
            fail_point!("before_no_ready_gen_snap_task", |_| None);
            // Generating snapshot task won't set ready for raft group.
            if let Some(gen_task) = self.mut_store().take_gen_snap_task() {
                self.pending_request_snapshot_count
                    .fetch_add(1, Ordering::SeqCst);
                ctx.apply_router
                    .schedule_task(self.region_id, ApplyTask::Snapshot(gen_task));
            }
            return None;
        }

        fail_point!(
            "before_handle_raft_ready_1003",
            self.peer.get_id() == 1003 && self.is_leader(),
            |_| None
        );

        fail_point!(
            "before_handle_snapshot_ready_3",
            self.peer.get_id() == 3 && self.get_pending_snapshot().is_some(),
            |_| None
        );

        debug!(
            "handle raft ready";
            "region_id" => self.region_id,
            "peer_id" => self.peer.get_id(),
        );

        let mut ready = self.raft_group.ready();

        let mut proposal_times = vec![];

        if ctx.raft_metrics.waterfall_metrics {
            let mut now = None;
            for entry in ready.entries() {
                if let Some((term, scheduled_ts)) =
                    self.proposals.find_scheduled_ts(entry.get_index())
                {
                    if entry.term == term {
                        proposal_times.push(scheduled_ts);
                        if now.is_none() {
                            now = Some(Instant::now());
                        }
                        ctx.raft_metrics
                            .to_write_queue
                            .observe(duration_to_sec(now.unwrap() - scheduled_ts));
                    }
                }
            }
        }

        if !ready.must_sync() {
            // If this ready need not to sync, the term, vote must not be changed,
            // entries and snapshot must be empty.
            if let Some(hs) = ready.hs() {
                assert_eq!(hs.get_term(), self.get_store().hard_state().get_term());
                assert_eq!(hs.get_vote(), self.get_store().hard_state().get_vote());
            }
            assert!(ready.entries().is_empty());
            assert!(ready.snapshot().is_empty());
        }

        self.add_ready_metric(&ready, &mut ctx.raft_metrics.ready);

        self.on_role_changed(ctx, &ready);

        if let Some(hs) = ready.hs() {
            let pre_commit_index = self.get_store().commit_index();
            assert!(hs.get_commit() >= pre_commit_index);
            if self.is_leader() {
                self.on_leader_commit_idx_changed(pre_commit_index, hs.get_commit());
            }
        }

        if !ready.messages().is_empty() {
            assert!(self.is_leader());
            let raft_msgs = self.switch_to_raft_msg(ready.take_messages());
            self.send_raft_msg(
                &mut ctx.trans,
                raft_msgs,
                &mut ctx.raft_metrics.send_message,
            );
        }

        let persisted_msgs = if !ready.persisted_messages().is_empty() {
            assert!(!self.is_leader());
            self.switch_to_raft_msg(ready.take_persisted_messages())
        } else {
            Vec::new()
        };

        self.apply_reads(ctx, &ready);

        if !ready.committed_entries().is_empty() {
            self.handle_raft_committed_entries(ctx, ready.take_committed_entries());
        }
        // Check whether there is a pending generate snapshot task, the task
        // needs to be sent to the apply system.
        // Always sending snapshot task behind apply task, so it gets latest
        // snapshot.
        if let Some(gen_task) = self.mut_store().take_gen_snap_task() {
            self.pending_request_snapshot_count
                .fetch_add(1, Ordering::SeqCst);
            ctx.apply_router
                .schedule_task(self.region_id, ApplyTask::Snapshot(gen_task));
        }

        let has_new_entries = !ready.entries().is_empty();
        let async_write_sender = &ctx.async_write_senders[self.async_writer_id];
        let ready_res = match self.mut_store().handle_raft_ready(
            &mut ready,
            async_write_sender,
            destroy_regions,
            persisted_msgs,
            proposal_times,
        ) {
            Ok(r) => r,
            Err(e) => {
                // We may have written something to writebatch and it can't be reverted, so has
                // to panic here.
                panic!("{} failed to handle raft ready: {:?}", self.tag, e)
            }
        };

        Some(CollectedReady::new(ready_res, ready, has_new_entries))
    }

    pub fn post_raft_ready_append<T: Transport>(
        &mut self,
        ctx: &mut PollContext<EK, ER, T>,
        res: HandleReadyResult,
        ready: Ready,
    ) {
        match res {
            HandleReadyResult::SendIOTask => {
                self.unpersisted_readies
                    .push_back((ready.number(), ready.number(), vec![]));
                self.raft_group.advance_append_async(ready);
            }
            HandleReadyResult::Snapshot {
                msgs,
                snap_region,
                destroy_regions,
            } => {
                self.unpersisted_readies
                    .push_back((ready.number(), ready.number(), vec![]));
                self.snap_ctx = Some(SnapshotContext {
                    ready_status: (ready.number(), false),
                    msgs,
                    persist_res: Some(PersistSnapshotResult {
                        prev_region: self.region().clone(),
                        region: snap_region,
                        destroy_regions,
                    }),
                });
                // Snapshot will be scheduled after persisting this ready
                self.raft_group.advance_append_async(ready);

                // Pause `read_progress` to prevent serving stale read while applying snapshot
                self.read_progress.pause();
            }
            HandleReadyResult::NoIOTask { msgs } => {
                if let Some(last) = self.unpersisted_readies.back_mut() {
                    // Attach to the last unpersisted ready so that it can be considered to be
                    // persisted with the last ready at the same time.
                    assert!(ready.number() > last.1);
                    last.1 = ready.number();
                    self.unpersisted_message_count += msgs.len();
                    last.2.push(msgs);
                } else {
                    // If this ready don't need to be persisted and there is no previous unpersisted ready,
                    // we can safely consider it is persisted so the persisted msgs can be sent immediately.
                    self.persisted_number = ready.number();
                    self.send_raft_msg(&mut ctx.trans, msgs, &mut ctx.raft_metrics.send_message);
                    // The light ready don't need to be handled because no data needs to be persisted.
                    // On the other hand, if there are something need to be handled, they should be handled
                    // after getting this ready.
                    let _ = self.raft_group.advance_append(ready);
                }
            }
        }
    }

    pub fn on_persist_snapshot<T>(
        &mut self,
        ctx: &mut PollContext<EK, ER, T>,
        number: u64,
    ) -> PersistSnapshotResult {
        let snap_ctx = self.snap_ctx.as_mut().unwrap();
        assert_eq!(snap_ctx.ready_status, (number, false));
        // Schedule snapshot to apply
        snap_ctx.ready_status.1 = true;

        let persist_res = snap_ctx.persist_res.take().unwrap();
        self.mut_store().persist_snapshot(&persist_res);

        // When applying snapshot, there is no log applied and not compacted yet.
        self.raft_log_size_hint = 0;

        self.activate(ctx);

        // The peer may change from learner to voter after snapshot applied.
        let peer = self
            .region()
            .get_peers()
            .iter()
            .find(|p| p.get_id() == self.peer.get_id())
            .unwrap()
            .clone();
        if peer != self.peer {
            info!(
                "meta changed in applying snapshot";
                "region_id" => self.region_id,
                "peer_id" => self.peer.get_id(),
                "before" => ?self.peer,
                "after" => ?peer,
            );
            self.peer = peer;
        };

        persist_res
    }

    pub fn handle_raft_committed_entries<T>(
        &mut self,
        ctx: &mut PollContext<EK, ER, T>,
        committed_entries: Vec<Entry>,
    ) {
        assert!(
            !self.is_applying_snapshot_strictly(),
            "{} is applying snapshot when it is ready to handle committed entries",
            self.tag
        );
        if !committed_entries.is_empty() {
            // We must renew current_time because this value may be created a long time ago.
            // If we do not renew it, this time may be smaller than propose_time of a command,
            // which was proposed in another thread while this thread receives its AppendEntriesResponse
            // and is ready to calculate its commit-log-duration.
            ctx.current_time.replace(monotonic_raw_now());
        }
        // Leader needs to update lease.
        let mut lease_to_be_updated = self.is_leader();
        for entry in committed_entries.iter().rev() {
            // raft meta is very small, can be ignored.
            self.raft_log_size_hint += entry.get_data().len() as u64;
            if lease_to_be_updated {
                let propose_time = self
                    .proposals
                    .find_propose_time(entry.get_term(), entry.get_index());
                if let Some(propose_time) = propose_time {
                    ctx.raft_metrics.commit_log.observe(duration_to_sec(
                        (ctx.current_time.unwrap() - propose_time).to_std().unwrap(),
                    ));
                    self.maybe_renew_leader_lease(propose_time, ctx, None);
                    lease_to_be_updated = false;
                }
            }
            if let Some((term, scheduled_ts)) = self.proposals.find_scheduled_ts(entry.get_index())
            {
                if term == entry.get_term() {
                    STORE_SCHEDULE_COMMIT_DURATION_HISTOGRAM
                        .observe(duration_to_sec(scheduled_ts.elapsed()));
                }
            }

            fail_point!(
                "leader_commit_prepare_merge",
                {
                    let ctx = ProposalContext::from_bytes(&entry.context);
                    self.is_leader()
                        && entry.term == self.term()
                        && ctx.contains(ProposalContext::PREPARE_MERGE)
                },
                |_| {}
            );
        }
        if let Some(last_entry) = committed_entries.last() {
            self.last_applying_idx = last_entry.get_index();
            if self.last_applying_idx >= self.last_urgent_proposal_idx {
                // Urgent requests are flushed, make it lazy again.
                self.raft_group.skip_bcast_commit(true);
                self.last_urgent_proposal_idx = u64::MAX;
            }
            let cbs = if !self.proposals.is_empty() {
                let current_term = self.term();
                let cbs = committed_entries
                    .iter()
                    .filter_map(|e| {
                        self.proposals
                            .find_proposal(e.get_term(), e.get_index(), current_term)
                    })
                    .map(|mut p| {
                        if p.must_pass_epoch_check {
                            // In this case the apply can be guaranteed to be successful. Invoke the
                            // on_committed callback if necessary.
                            p.cb.invoke_committed();
                        }
                        p
                    })
                    .collect();
                self.proposals.gc();
                cbs
            } else {
                vec![]
            };
            let mut apply = Apply::new(
                self.peer_id(),
                self.region_id,
                self.term(),
                committed_entries,
                cbs,
            );
<<<<<<< HEAD
            apply.on_schedule();
=======
            if needs_evict_entry_cache() {
                self.mut_store().half_evict_cache();
            }

            self.mut_store().trace_cached_entries(apply.entries.clone());
>>>>>>> a41ae459
            ctx.apply_router
                .schedule_task(self.region_id, ApplyTask::apply(apply));
        }
        fail_point!("after_send_to_apply_1003", self.peer_id() == 1003, |_| {});
    }

    /// Returns if there are new persisted readies.
    pub fn on_persist_ready<T: Transport>(
        &mut self,
        ctx: &mut PollContext<EK, ER, T>,
        number: u64,
    ) -> Option<PersistSnapshotResult> {
        if self.unpersisted_readies.is_empty() {
            return None;
        }
        if self.persisted_number >= number {
            return None;
        }
        if number < self.unpersisted_readies.front().unwrap().0 {
            return None;
        }
        let last_unpersisted_number = self.unpersisted_readies.back().unwrap().0;
        assert!(
            number <= last_unpersisted_number,
            "{} persisted number {} > last_unpersisted_number {}, unpersisted numbers {:?}",
            self.tag,
            number,
            last_unpersisted_number,
            self.unpersisted_readies
        );
        // There must be a match in `self.unpersisted_readies`
        let mut persisted_number = 0;
        while let Some(v) = self.unpersisted_readies.front() {
            if number < v.0 {
                break;
            }
            let v = self.unpersisted_readies.pop_front().unwrap();
            self.unpersisted_message_count -= v.2.len();
            for msgs in v.2 {
                self.send_raft_msg(&mut ctx.trans, msgs, &mut ctx.raft_metrics.send_message);
            }
            if number == v.0 {
                persisted_number = v.1;
                break;
            }
        }
        if persisted_number == 0 {
            panic!(
                "{} no match of persisted number {}, unpersisted numbers {:?}",
                self.tag, number, self.unpersisted_readies
            );
        }
        self.persisted_number = persisted_number;

        let pre_persist_index = self.raft_group.raft.raft_log.persisted;
        let pre_commit_index = self.raft_group.raft.raft_log.committed;
        self.raft_group.on_persist_ready(persisted_number);
        self.report_know_persist_duration(pre_persist_index, &mut ctx.raft_metrics);
        self.report_know_commit_duration(pre_commit_index, &mut ctx.raft_metrics);

        if self.snap_ctx.is_some() && self.unpersisted_readies.is_empty() {
            // Since the snapshot must belong to the last ready, so if `unpersisted_readies`
            // is empty, it means this persisted number is the last one.
            Some(self.on_persist_snapshot(ctx, number))
        } else {
            None
        }
    }

    pub fn has_unpersisted_ready(&self) -> bool {
        !self.unpersisted_readies.is_empty()
    }

    fn response_read<T>(
        &self,
        read: &mut ReadIndexRequest<EK::Snapshot>,
        ctx: &mut PollContext<EK, ER, T>,
        replica_read: bool,
    ) {
        debug!(
            "handle reads with a read index";
            "request_id" => ?read.id,
            "region_id" => self.region_id,
            "peer_id" => self.peer.get_id(),
        );
        RAFT_READ_INDEX_PENDING_COUNT.sub(read.cmds.len() as i64);
        for (req, cb, mut read_index) in read.cmds.drain(..) {
            // leader reports key is locked
            if let Some(locked) = read.locked.take() {
                let mut response = raft_cmdpb::Response::default();
                response.mut_read_index().set_locked(*locked);
                let mut cmd_resp = RaftCmdResponse::default();
                cmd_resp.mut_responses().push(response);
                cb.invoke_read(ReadResponse {
                    response: cmd_resp,
                    snapshot: None,
                    txn_extra_op: TxnExtraOp::Noop,
                });
                continue;
            }
            if !replica_read {
                if read_index.is_none() {
                    // Actually, the read_index is none if and only if it's the first one in read.cmds.
                    // Starting from the second, all the following ones' read_index is not none.
                    read_index = read.read_index;
                }
                cb.invoke_read(self.handle_read(ctx, req, true, read_index));
                continue;
            }
            if req.get_header().get_replica_read() {
                // We should check epoch since the range could be changed.
                cb.invoke_read(self.handle_read(ctx, req, true, read.read_index));
            } else {
                // The request could be proposed when the peer was leader.
                // TODO: figure out that it's necessary to notify stale or not.
                let term = self.term();
                apply::notify_stale_req(term, cb);
            }
        }
    }

    /// Responses to the ready read index request on the replica, the replica is not a leader.
    fn post_pending_read_index_on_replica<T>(&mut self, ctx: &mut PollContext<EK, ER, T>) {
        while let Some(mut read) = self.pending_reads.pop_front() {
            // The response of this read index request is lost, but we need it for
            // the memory lock checking result. Resend the request.
            if let Some(read_index) = read.addition_request.take() {
                assert_eq!(read.cmds.len(), 1);
                let (mut req, cb, _) = read.cmds.pop().unwrap();
                assert_eq!(req.requests.len(), 1);
                req.requests[0].set_read_index(*read_index);
                let read_cmd = RaftCommand::new(req, cb);
                info!(
                    "re-propose read index request because the response is lost";
                    "region_id" => self.region_id,
                    "peer_id" => self.peer.get_id(),
                );
                RAFT_READ_INDEX_PENDING_COUNT.sub(1);
                self.send_read_command(ctx, read_cmd);
                continue;
            }

            assert!(read.read_index.is_some());
            let is_read_index_request = read.cmds.len() == 1
                && read.cmds[0].0.get_requests().len() == 1
                && read.cmds[0].0.get_requests()[0].get_cmd_type() == CmdType::ReadIndex;

            if is_read_index_request {
                self.response_read(&mut read, ctx, false);
            } else if self.ready_to_handle_unsafe_replica_read(read.read_index.unwrap()) {
                self.response_read(&mut read, ctx, true);
            } else {
                // TODO: `ReadIndex` requests could be blocked.
                self.pending_reads.push_front(read);
                break;
            }
        }
    }

    fn send_read_command<T>(
        &self,
        ctx: &mut PollContext<EK, ER, T>,
        read_cmd: RaftCommand<EK::Snapshot>,
    ) {
        let mut err = errorpb::Error::default();
        let read_cb = match ctx.router.send_raft_command(read_cmd) {
            Ok(()) => return,
            Err(TrySendError::Full(cmd)) => {
                err.set_message(RAFTSTORE_IS_BUSY.to_owned());
                err.mut_server_is_busy()
                    .set_reason(RAFTSTORE_IS_BUSY.to_owned());
                cmd.callback
            }
            Err(TrySendError::Disconnected(cmd)) => {
                err.set_message(format!("region {} is missing", self.region_id));
                err.mut_region_not_found().set_region_id(self.region_id);
                cmd.callback
            }
        };
        let mut resp = RaftCmdResponse::default();
        resp.mut_header().set_error(err);
        let read_resp = ReadResponse {
            response: resp,
            snapshot: None,
            txn_extra_op: TxnExtraOp::Noop,
        };
        read_cb.invoke_read(read_resp);
    }

    fn apply_reads<T>(&mut self, ctx: &mut PollContext<EK, ER, T>, ready: &Ready) {
        let mut propose_time = None;
        let states = ready.read_states().iter().map(|state| {
            let read_index_ctx = ReadIndexContext::parse(state.request_ctx.as_slice()).unwrap();
            (read_index_ctx.id, read_index_ctx.locked, state.index)
        });
        // The follower may lost `ReadIndexResp`, so the pending_reads does not
        // guarantee the orders are consistent with read_states. `advance` will
        // update the `read_index` of read request that before this successful
        // `ready`.
        if !self.is_leader() {
            // NOTE: there could still be some pending reads proposed by the peer when it was
            // leader. They will be cleared in `clear_uncommitted_on_role_change` later in
            // the function.
            self.pending_reads.advance_replica_reads(states);
            self.post_pending_read_index_on_replica(ctx);
        } else {
            self.pending_reads.advance_leader_reads(states);
            propose_time = self.pending_reads.last_ready().map(|r| r.propose_time);
            if self.ready_to_handle_read() {
                while let Some(mut read) = self.pending_reads.pop_front() {
                    self.response_read(&mut read, ctx, false);
                }
            }
        }

        // Note that only after handle read_states can we identify what requests are
        // actually stale.
        if ready.ss().is_some() {
            let term = self.term();
            // all uncommitted reads will be dropped silently in raft.
            self.pending_reads.clear_uncommitted_on_role_change(term);
        }

        if let Some(propose_time) = propose_time {
            // `propose_time` is a placeholder, here cares about `Suspect` only,
            // and if it is in `Suspect` phase, the actual timestamp is useless.
            if self.leader_lease.inspect(Some(propose_time)) == LeaseState::Suspect {
                return;
            }
            self.maybe_renew_leader_lease(propose_time, ctx, None);
        }
    }

    pub fn post_apply<T>(
        &mut self,
        ctx: &mut PollContext<EK, ER, T>,
        apply_state: RaftApplyState,
        applied_index_term: u64,
        apply_metrics: &ApplyMetrics,
    ) -> bool {
        let mut has_ready = false;

        if self.is_applying_snapshot_strictly() {
            panic!("{} should not applying snapshot.", self.tag);
        }

        let applied_index = apply_state.get_applied_index();
        self.raft_group.advance_apply_to(applied_index);

        self.cmd_epoch_checker.advance_apply(
            applied_index,
            self.term(),
            self.raft_group.store().region(),
        );

        if !self.is_leader() {
            self.mut_store()
                .compact_cache_to(apply_state.applied_index + 1);
        }

        let progress_to_be_updated = self.mut_store().applied_index_term() != applied_index_term;
        self.mut_store().set_applied_state(apply_state);
        self.mut_store().set_applied_term(applied_index_term);

        self.peer_stat.written_keys += apply_metrics.written_keys;
        self.peer_stat.written_bytes += apply_metrics.written_bytes;
        self.delete_keys_hint += apply_metrics.delete_keys_hint;
        let diff = self.size_diff_hint as i64 + apply_metrics.size_diff_hint;
        self.size_diff_hint = cmp::max(diff, 0) as u64;

        if self.has_pending_snapshot() && self.ready_to_handle_pending_snap() {
            has_ready = true;
        }
        if !self.is_leader() {
            self.post_pending_read_index_on_replica(ctx)
        } else if self.ready_to_handle_read() {
            while let Some(mut read) = self.pending_reads.pop_front() {
                self.response_read(&mut read, ctx, false);
            }
        }
        self.pending_reads.gc();

        self.read_progress.update_applied(applied_index);

        // Only leaders need to update applied_index_term.
        if progress_to_be_updated && self.is_leader() {
            if applied_index_term == self.term() {
                ctx.coprocessor_host
                    .on_applied_current_term(StateRole::Leader, self.region());
            }
            let progress = ReadProgress::applied_index_term(applied_index_term);
            let mut meta = ctx.store_meta.lock().unwrap();
            let reader = meta.readers.get_mut(&self.region_id).unwrap();
            self.maybe_update_read_progress(reader, progress);
        }
        has_ready
    }

    pub fn post_split(&mut self) {
        // Reset delete_keys_hint and size_diff_hint.
        self.delete_keys_hint = 0;
        self.size_diff_hint = 0;
    }

    /// Try to renew leader lease.
    fn maybe_renew_leader_lease<T>(
        &mut self,
        ts: Timespec,
        ctx: &mut PollContext<EK, ER, T>,
        progress: Option<ReadProgress>,
    ) {
        // A nonleader peer should never has leader lease.
        let read_progress = if !self.is_leader() {
            None
        } else if self.is_splitting() {
            // A splitting leader should not renew its lease.
            // Because we split regions asynchronous, the leader may read stale results
            // if splitting runs slow on the leader.
            debug!(
                "prevents renew lease while splitting";
                "region_id" => self.region_id,
                "peer_id" => self.peer.get_id(),
            );
            None
        } else if self.is_merging() {
            // A merging leader should not renew its lease.
            // Because we merge regions asynchronous, the leader may read stale results
            // if commit merge runs slow on sibling peers.
            debug!(
                "prevents renew lease while merging";
                "region_id" => self.region_id,
                "peer_id" => self.peer.get_id(),
            );
            None
        } else {
            self.leader_lease.renew(ts);
            let term = self.term();
            self.leader_lease
                .maybe_new_remote_lease(term)
                .map(ReadProgress::leader_lease)
        };
        if let Some(progress) = progress {
            let mut meta = ctx.store_meta.lock().unwrap();
            let reader = meta.readers.get_mut(&self.region_id).unwrap();
            self.maybe_update_read_progress(reader, progress);
        }
        if let Some(progress) = read_progress {
            let mut meta = ctx.store_meta.lock().unwrap();
            let reader = meta.readers.get_mut(&self.region_id).unwrap();
            self.maybe_update_read_progress(reader, progress);
        }
    }

    fn maybe_update_read_progress(&self, reader: &mut ReadDelegate, progress: ReadProgress) {
        if self.pending_remove {
            return;
        }
        debug!(
            "update read progress";
            "region_id" => self.region_id,
            "peer_id" => self.peer.get_id(),
            "progress" => ?progress,
        );
        reader.update(progress);
    }

    pub fn maybe_campaign(&mut self, parent_is_leader: bool) -> bool {
        if self.region().get_peers().len() <= 1 {
            // The peer campaigned when it was created, no need to do it again.
            return false;
        }

        if !parent_is_leader {
            return false;
        }

        // If last peer is the leader of the region before split, it's intuitional for
        // it to become the leader of new split region.
        let _ = self.raft_group.campaign();
        true
    }

    /// Propose a request.
    ///
    /// Return true means the request has been proposed successfully.
    pub fn propose<T: Transport>(
        &mut self,
        ctx: &mut PollContext<EK, ER, T>,
        mut cb: Callback<EK::Snapshot>,
        req: RaftCmdRequest,
        mut err_resp: RaftCmdResponse,
    ) -> bool {
        if self.pending_remove {
            return false;
        }

        ctx.raft_metrics.propose.all += 1;

        let req_admin_cmd_type = if !req.has_admin_request() {
            None
        } else {
            Some(req.get_admin_request().get_cmd_type())
        };
        let is_urgent = is_request_urgent(&req);

        let policy = self.inspect(&req);
        let res = match policy {
            Ok(RequestPolicy::ReadLocal) | Ok(RequestPolicy::StaleRead) => {
                self.read_local(ctx, req, cb);
                return false;
            }
            Ok(RequestPolicy::ReadIndex) => return self.read_index(ctx, req, err_resp, cb),
            Ok(RequestPolicy::ProposeNormal) => self.propose_normal(ctx, req),
            Ok(RequestPolicy::ProposeTransferLeader) => {
                return self.propose_transfer_leader(ctx, req, cb);
            }
            Ok(RequestPolicy::ProposeConfChange) => self.propose_conf_change(ctx, &req),
            Err(e) => Err(e),
        };

        match res {
            Err(e) => {
                cmd_resp::bind_error(&mut err_resp, e);
                cb.invoke_with_response(err_resp);
                false
            }
            Ok(Either::Right(idx)) => {
                if !cb.is_none() {
                    self.cmd_epoch_checker.attach_to_conflict_cmd(idx, cb);
                }
                false
            }
            Ok(Either::Left(idx)) => {
                let has_applied_to_current_term = self.has_applied_to_current_term();
                if has_applied_to_current_term {
                    // After this peer has applied to current term and passed above checking including `cmd_epoch_checker`,
                    // we can safely guarantee that this proposal will be committed if there is no abnormal leader transfer
                    // in the near future. Thus proposed callback can be called.
                    cb.invoke_proposed();
                }
                if is_urgent {
                    self.last_urgent_proposal_idx = idx;
                    // Eager flush to make urgent proposal be applied on all nodes as soon as
                    // possible.
                    self.raft_group.skip_bcast_commit(false);
                }
                self.should_wake_up = true;
                let p = Proposal {
                    is_conf_change: req_admin_cmd_type == Some(AdminCmdType::ChangePeer)
                        || req_admin_cmd_type == Some(AdminCmdType::ChangePeerV2),
                    index: idx,
                    term: self.term(),
                    cb,
                    propose_time: None,
                    must_pass_epoch_check: has_applied_to_current_term,
                };
                if let Some(cmd_type) = req_admin_cmd_type {
                    self.cmd_epoch_checker
                        .post_propose(cmd_type, idx, self.term());
                }
                self.post_propose(ctx, p);
                true
            }
        }
    }

    fn post_propose<T>(
        &mut self,
        poll_ctx: &mut PollContext<EK, ER, T>,
        mut p: Proposal<EK::Snapshot>,
    ) {
        // Try to renew leader lease on every consistent read/write request.
        if poll_ctx.current_time.is_none() {
            poll_ctx.current_time = Some(monotonic_raw_now());
        }
        p.propose_time = poll_ctx.current_time;

        self.proposals.push(p);
    }

    // TODO: set higher election priority of voter/incoming voter than demoting voter
    /// Validate the `ConfChange` requests and check whether it's safe to
    /// propose these conf change requests.
    /// It's safe iff at least the quorum of the Raft group is still healthy
    /// right after all conf change is applied.
    /// If 'allow_remove_leader' is false then the peer to be removed should
    /// not be the leader.
    fn check_conf_change<T>(
        &mut self,
        ctx: &mut PollContext<EK, ER, T>,
        change_peers: &[ChangePeerRequest],
        cc: &impl ConfChangeI,
    ) -> Result<()> {
        // Check whether current joint state can handle this request
        let mut after_progress = self.check_joint_state(cc)?;
        let current_progress = self.raft_group.status().progress.unwrap().clone();
        let kind = ConfChangeKind::confchange_kind(change_peers.len());

        if kind == ConfChangeKind::LeaveJoint {
            if self.peer.get_role() == PeerRole::DemotingVoter {
                return Err(box_err!(
                    "{} ignore leave joint command that demoting leader",
                    self.tag
                ));
            }
            // Leaving joint state, skip check
            return Ok(());
        }

        // Check whether this request is valid
        let mut check_dup = HashSet::default();
        let mut only_learner_change = true;
        let current_voter = current_progress.conf().voters().ids();
        for cp in change_peers.iter() {
            let (change_type, peer) = (cp.get_change_type(), cp.get_peer());
            match (change_type, peer.get_role()) {
                (ConfChangeType::RemoveNode, PeerRole::Voter) if kind != ConfChangeKind::Simple => {
                    return Err(box_err!(
                        "{} invalid conf change request: {:?}, can not remove voter directly",
                        self.tag,
                        cp
                    ));
                }
                (ConfChangeType::RemoveNode, _)
                | (ConfChangeType::AddNode, PeerRole::Voter)
                | (ConfChangeType::AddLearnerNode, PeerRole::Learner) => {}
                _ => {
                    return Err(box_err!(
                        "{} invalid conf change request: {:?}",
                        self.tag,
                        cp
                    ));
                }
            }

            if !check_dup.insert(peer.get_id()) {
                return Err(box_err!(
                    "{} invalid conf change request, have multiple commands for the same peer {}",
                    self.tag,
                    peer.get_id()
                ));
            }

            if peer.get_id() == self.peer_id()
                && (change_type == ConfChangeType::RemoveNode
                    // In Joint confchange, the leader is allowed to be DemotingVoter
                    || (kind == ConfChangeKind::Simple
                        && change_type == ConfChangeType::AddLearnerNode))
                && !ctx.cfg.allow_remove_leader
            {
                return Err(box_err!(
                    "{} ignore remove leader or demote leader",
                    self.tag
                ));
            }

            if current_voter.contains(peer.get_id()) || change_type == ConfChangeType::AddNode {
                only_learner_change = false;
            }
        }

        // Multiple changes that only effect learner will not product `IncommingVoter` or `DemotingVoter`
        // after apply, but raftstore layer and PD rely on these roles to detect joint state
        if kind != ConfChangeKind::Simple && only_learner_change {
            return Err(box_err!(
                "{} invalid conf change request, multiple changes that only effect learner",
                self.tag
            ));
        }

        let promoted_commit_index = after_progress.maximal_committed_index().0;
        if current_progress.is_singleton() // It's always safe if there is only one node in the cluster.
            || promoted_commit_index >= self.get_store().truncated_index()
        {
            return Ok(());
        }

        PEER_ADMIN_CMD_COUNTER_VEC
            .with_label_values(&["conf_change", "reject_unsafe"])
            .inc();

        // Waking it up to replicate logs to candidate.
        self.should_wake_up = true;
        Err(box_err!(
            "{} unsafe to perform conf change {:?}, before: {:?}, after: {:?}, truncated index {}, promoted commit index {}",
            self.tag,
            change_peers,
            current_progress.conf().to_conf_state(),
            after_progress.conf().to_conf_state(),
            self.get_store().truncated_index(),
            promoted_commit_index
        ))
    }

    /// Check if current joint state can handle this confchange
    fn check_joint_state(&mut self, cc: &impl ConfChangeI) -> Result<ProgressTracker> {
        let cc = &cc.as_v2();
        let mut prs = self.raft_group.status().progress.unwrap().clone();
        let mut changer = Changer::new(&prs);
        let (cfg, changes) = if cc.leave_joint() {
            changer.leave_joint()?
        } else if let Some(auto_leave) = cc.enter_joint() {
            changer.enter_joint(auto_leave, &cc.changes)?
        } else {
            changer.simple(&cc.changes)?
        };
        prs.apply_conf(cfg, changes, self.raft_group.raft.raft_log.last_index());
        Ok(prs)
    }

    fn transfer_leader(&mut self, peer: &metapb::Peer) {
        info!(
            "transfer leader";
            "region_id" => self.region_id,
            "peer_id" => self.peer.get_id(),
            "peer" => ?peer,
        );

        self.raft_group.transfer_leader(peer.get_id());
    }

    fn pre_transfer_leader(&mut self, peer: &metapb::Peer) -> bool {
        // Checks if safe to transfer leader.
        if self.raft_group.raft.has_pending_conf() {
            info!(
                "reject transfer leader due to pending conf change";
                "region_id" => self.region_id,
                "peer_id" => self.peer.get_id(),
                "peer" => ?peer,
            );
            return false;
        }

        // Broadcast heartbeat to make sure followers commit the entries immediately.
        // It's only necessary to ping the target peer, but ping all for simplicity.
        self.raft_group.ping();
        let mut msg = eraftpb::Message::new();
        msg.set_to(peer.get_id());
        msg.set_msg_type(eraftpb::MessageType::MsgTransferLeader);
        msg.set_from(self.peer_id());
        // log term here represents the term of last log. For leader, the term of last
        // log is always its current term. Not just set term because raft library forbids
        // setting it for MsgTransferLeader messages.
        msg.set_log_term(self.term());
        self.raft_group.raft.msgs.push(msg);
        true
    }

    fn ready_to_transfer_leader<T>(
        &self,
        ctx: &mut PollContext<EK, ER, T>,
        mut index: u64,
        peer: &metapb::Peer,
    ) -> Option<&'static str> {
        let peer_id = peer.get_id();
        let status = self.raft_group.status();
        let progress = status.progress.unwrap();

        if !progress.conf().voters().contains(peer_id) {
            return Some("non voter");
        }

        for (id, pr) in progress.iter() {
            if pr.state == ProgressState::Snapshot {
                return Some("pending snapshot");
            }
            if *id == peer_id && index == 0 {
                // index will be zero if it's sent from an instance without
                // pre-transfer-leader feature. Set it to matched to make it
                // possible to transfer leader to an older version. It may be
                // useful during rolling restart.
                index = pr.matched;
            }
        }

        if self.raft_group.raft.has_pending_conf()
            || self.raft_group.raft.pending_conf_index > index
        {
            return Some("pending conf change");
        }

        let last_index = self.get_store().last_index();
        if last_index >= index + ctx.cfg.leader_transfer_max_log_lag {
            return Some("log gap");
        }
        None
    }

    fn read_local<T>(
        &mut self,
        ctx: &mut PollContext<EK, ER, T>,
        req: RaftCmdRequest,
        cb: Callback<EK::Snapshot>,
    ) {
        ctx.raft_metrics.propose.local_read += 1;
        cb.invoke_read(self.handle_read(ctx, req, false, Some(self.get_store().commit_index())))
    }

    fn pre_read_index(&self) -> Result<()> {
        fail_point!(
            "before_propose_readindex",
            |s| if s.map_or(true, |s| s.parse().unwrap_or(true)) {
                Ok(())
            } else {
                Err(box_err!(
                    "{} can not read due to injected failure",
                    self.tag
                ))
            }
        );

        // See more in ready_to_handle_read().
        if self.is_splitting() {
            return Err(Error::ReadIndexNotReady {
                reason: "can not read index due to split",
                region_id: self.region_id,
            });
        }
        if self.is_merging() {
            return Err(Error::ReadIndexNotReady {
                reason: "can not read index due to merge",
                region_id: self.region_id,
            });
        }
        Ok(())
    }

    pub fn has_unresolved_reads(&self) -> bool {
        self.pending_reads.has_unresolved()
    }

    /// `ReadIndex` requests could be lost in network, so on followers commands could queue in
    /// `pending_reads` forever. Sending a new `ReadIndex` periodically can resolve this.
    pub fn retry_pending_reads(&mut self, cfg: &Config) {
        if self.is_leader()
            || !self.pending_reads.check_needs_retry(cfg)
            || self.pre_read_index().is_err()
        {
            return;
        }

        let read = self.pending_reads.back_mut().unwrap();
        debug_assert!(read.read_index.is_none());
        self.raft_group
            .read_index(ReadIndexContext::fields_to_bytes(
                read.id,
                read.addition_request.as_deref(),
                None,
            ));
        debug!(
            "request to get a read index";
            "request_id" => ?read.id,
            "region_id" => self.region_id,
            "peer_id" => self.peer.get_id(),
        );
    }

    // Returns a boolean to indicate whether the `read` is proposed or not.
    // For these cases it won't be proposed:
    // 1. The region is in merging or splitting;
    // 2. The message is stale and dropped by the Raft group internally;
    // 3. There is already a read request proposed in the current lease;
    fn read_index<T: Transport>(
        &mut self,
        poll_ctx: &mut PollContext<EK, ER, T>,
        mut req: RaftCmdRequest,
        mut err_resp: RaftCmdResponse,
        cb: Callback<EK::Snapshot>,
    ) -> bool {
        if let Err(e) = self.pre_read_index() {
            debug!(
                "prevents unsafe read index";
                "region_id" => self.region_id,
                "peer_id" => self.peer.get_id(),
                "err" => ?e,
            );
            poll_ctx.raft_metrics.propose.unsafe_read_index += 1;
            cmd_resp::bind_error(&mut err_resp, e);
            cb.invoke_with_response(err_resp);
            self.should_wake_up = true;
            return false;
        }

        let now = monotonic_raw_now();
        if self.is_leader() {
            match self.inspect_lease() {
                // Here combine the new read request with the previous one even if the lease expired is
                // ok because in this case, the previous read index must be sent out with a valid
                // lease instead of a suspect lease. So there must no pending transfer-leader proposals
                // before or after the previous read index, and the lease can be renewed when get
                // heartbeat responses.
                LeaseState::Valid | LeaseState::Expired => {
                    // Must use the commit index of `PeerStorage` instead of the commit index
                    // in raft-rs which may be greater than the former one.
                    // For more details, see the annotations above `on_leader_commit_idx_changed`.
                    let commit_index = self.get_store().commit_index();
                    if let Some(read) = self.pending_reads.back_mut() {
                        let max_lease = poll_ctx.cfg.raft_store_max_leader_lease();
                        if read.propose_time + max_lease > now {
                            // A read request proposed in the current lease is found; combine the new
                            // read request to that previous one, so that no proposing needed.
                            read.push_command(req, cb, commit_index);
                            return false;
                        }
                    }
                }
                // If the current lease is suspect, new read requests can't be appended into
                // `pending_reads` because if the leader is transferred, the latest read could
                // be dirty.
                _ => {}
            }
        }

        // When a replica cannot detect any leader, `MsgReadIndex` will be dropped, which would
        // cause a long time waiting for a read response. Then we should return an error directly
        // in this situation.
        if !self.is_leader() && self.leader_id() == INVALID_ID {
            poll_ctx.raft_metrics.invalid_proposal.read_index_no_leader += 1;
            // The leader may be hibernated, send a message for trying to awaken the leader.
            if self.bcast_wake_up_time.is_none()
                || self.bcast_wake_up_time.as_ref().unwrap().elapsed()
                    >= Duration::from_millis(MIN_BCAST_WAKE_UP_INTERVAL)
            {
                self.bcast_wake_up_message(poll_ctx);
                self.bcast_wake_up_time = Some(UtilInstant::now_coarse());

                let task = PdTask::QueryRegionLeader {
                    region_id: self.region_id,
                };
                if let Err(e) = poll_ctx.pd_scheduler.schedule(task) {
                    error!(
                        "failed to notify pd";
                        "region_id" => self.region_id,
                        "peer_id" => self.peer_id(),
                        "err" => %e,
                    )
                }
            }
            self.should_wake_up = true;
            cmd_resp::bind_error(&mut err_resp, Error::NotLeader(self.region_id, None));
            cb.invoke_with_response(err_resp);
            return false;
        }

        // Should we call pre_propose here?
        let last_pending_read_count = self.raft_group.raft.pending_read_count();
        let last_ready_read_count = self.raft_group.raft.ready_read_count();

        poll_ctx.raft_metrics.propose.read_index += 1;

        self.bcast_wake_up_time = None;

        let id = Uuid::new_v4();
        let request = req
            .mut_requests()
            .get_mut(0)
            .filter(|req| req.has_read_index())
            .map(|req| req.take_read_index());
        self.raft_group
            .read_index(ReadIndexContext::fields_to_bytes(
                id,
                request.as_ref(),
                None,
            ));

        let pending_read_count = self.raft_group.raft.pending_read_count();
        let ready_read_count = self.raft_group.raft.ready_read_count();

        if pending_read_count == last_pending_read_count
            && ready_read_count == last_ready_read_count
            && self.is_leader()
        {
            // The message gets dropped silently, can't be handled anymore.
            apply::notify_stale_req(self.term(), cb);
            return false;
        }

        let mut read = ReadIndexRequest::with_command(id, req, cb, now);
        read.addition_request = request.map(Box::new);
        self.pending_reads.push_back(read, self.is_leader());
        self.should_wake_up = true;

        debug!(
            "request to get a read index";
            "request_id" => ?id,
            "region_id" => self.region_id,
            "peer_id" => self.peer.get_id(),
            "is_leader" => self.is_leader(),
        );

        // TimeoutNow has been sent out, so we need to propose explicitly to
        // update leader lease.
        if self.leader_lease.inspect(Some(now)) == LeaseState::Suspect {
            let req = RaftCmdRequest::default();
            if let Ok(Either::Left(index)) = self.propose_normal(poll_ctx, req) {
                let p = Proposal {
                    is_conf_change: false,
                    index,
                    term: self.term(),
                    cb: Callback::None,
                    propose_time: Some(now),
                    must_pass_epoch_check: false,
                };
                self.post_propose(poll_ctx, p);
            }
        }

        true
    }

    /// Returns (minimal matched, minimal committed_index)
    ///
    /// For now, it is only used in merge.
    pub fn get_min_progress(&self) -> Result<(u64, u64)> {
        let (mut min_m, mut min_c) = (None, None);
        if let Some(progress) = self.raft_group.status().progress {
            for (id, pr) in progress.iter() {
                // Reject merge if there is any pending request snapshot,
                // because a target region may merge a source region which is in
                // an invalid state.
                if pr.state == ProgressState::Snapshot
                    || pr.pending_request_snapshot != INVALID_INDEX
                {
                    return Err(box_err!(
                        "there is a pending snapshot peer {} [{:?}], skip merge",
                        id,
                        pr
                    ));
                }
                if min_m.unwrap_or(u64::MAX) > pr.matched {
                    min_m = Some(pr.matched);
                }
                if min_c.unwrap_or(u64::MAX) > pr.committed_index {
                    min_c = Some(pr.committed_index);
                }
            }
        }
        let (mut min_m, min_c) = (min_m.unwrap_or(0), min_c.unwrap_or(0));
        if min_m < min_c {
            warn!(
                "min_matched < min_committed, raft progress is inaccurate";
                "region_id" => self.region_id,
                "peer_id" => self.peer.get_id(),
                "min_matched" => min_m,
                "min_committed" => min_c,
            );
            // Reset `min_matched` to `min_committed`, since the raft log at `min_committed` is
            // known to be committed in all peers, all of the peers should also have replicated it
            min_m = min_c;
        }
        Ok((min_m, min_c))
    }

    fn pre_propose_prepare_merge<T>(
        &self,
        ctx: &mut PollContext<EK, ER, T>,
        req: &mut RaftCmdRequest,
    ) -> Result<()> {
        let last_index = self.raft_group.raft.raft_log.last_index();
        let (min_matched, min_committed) = self.get_min_progress()?;
        if min_matched == 0
            || min_committed == 0
            || last_index - min_matched > ctx.cfg.merge_max_log_gap
            || last_index - min_committed > ctx.cfg.merge_max_log_gap * 2
        {
            return Err(box_err!(
                "log gap from matched: {} or committed: {} to last index: {} is too large, skip merge",
                min_matched,
                min_committed,
                last_index
            ));
        }
        let mut entry_size = 0;
        for entry in self
            .raft_group
            .raft
            .raft_log
            .entries(min_committed + 1, NO_LIMIT)?
        {
            // commit merge only contains entries start from min_matched + 1
            if entry.index > min_matched {
                entry_size += entry.get_data().len();
            }
            if entry.get_entry_type() == EntryType::EntryConfChange
                || entry.get_entry_type() == EntryType::EntryConfChangeV2
            {
                return Err(box_err!(
                    "{} log gap contains conf change, skip merging.",
                    self.tag
                ));
            }
            if entry.get_data().is_empty() {
                continue;
            }
            let cmd: RaftCmdRequest =
                util::parse_data_at(entry.get_data(), entry.get_index(), &self.tag);
            if !cmd.has_admin_request() {
                continue;
            }
            let cmd_type = cmd.get_admin_request().get_cmd_type();
            match cmd_type {
                AdminCmdType::TransferLeader
                | AdminCmdType::ComputeHash
                | AdminCmdType::VerifyHash
                | AdminCmdType::InvalidAdmin => continue,
                _ => {}
            }
            // Any command that can change epoch or log gap should be rejected.
            return Err(box_err!(
                "log gap contains admin request {:?}, skip merging.",
                cmd_type
            ));
        }
        if entry_size as f64 > ctx.cfg.raft_entry_max_size.0 as f64 * 0.9 {
            return Err(box_err!(
                "log gap size exceed entry size limit, skip merging."
            ));
        }
        req.mut_admin_request()
            .mut_prepare_merge()
            .set_min_index(min_matched + 1);
        Ok(())
    }

    fn pre_propose<T>(
        &self,
        poll_ctx: &mut PollContext<EK, ER, T>,
        req: &mut RaftCmdRequest,
    ) -> Result<ProposalContext> {
        poll_ctx.coprocessor_host.pre_propose(self.region(), req)?;
        let mut ctx = ProposalContext::empty();

        if get_sync_log_from_request(req) {
            ctx.insert(ProposalContext::SYNC_LOG);
        }

        if !req.has_admin_request() {
            return Ok(ctx);
        }

        match req.get_admin_request().get_cmd_type() {
            AdminCmdType::Split | AdminCmdType::BatchSplit => ctx.insert(ProposalContext::SPLIT),
            AdminCmdType::PrepareMerge => {
                self.pre_propose_prepare_merge(poll_ctx, req)?;
                ctx.insert(ProposalContext::PREPARE_MERGE);
            }
            _ => {}
        }

        Ok(ctx)
    }

    /// Propose normal request to raft
    ///
    /// Returns Ok(Either::Left(index)) means the proposal is proposed successfully and is located on `index` position.
    /// Ok(Either::Right(index)) means the proposal is rejected by `CmdEpochChecker` and the `index` is the position of
    /// the last conflict admin cmd.
    fn propose_normal<T>(
        &mut self,
        poll_ctx: &mut PollContext<EK, ER, T>,
        mut req: RaftCmdRequest,
    ) -> Result<Either<u64, u64>> {
        if self.pending_merge_state.is_some()
            && req.get_admin_request().get_cmd_type() != AdminCmdType::RollbackMerge
        {
            return Err(Error::ProposalInMergingMode(self.region_id));
        }

        poll_ctx.raft_metrics.propose.normal += 1;

        if self.has_applied_to_current_term() {
            // Only when applied index's term is equal to current leader's term, the information
            // in epoch checker is up to date and can be used to check epoch.
            if let Some(index) = self
                .cmd_epoch_checker
                .propose_check_epoch(&req, self.term())
            {
                return Ok(Either::Right(index));
            }
        } else if req.has_admin_request() {
            // The admin request is rejected because it may need to update epoch checker which
            // introduces an uncertainty and may breaks the correctness of epoch checker.
            return Err(box_err!(
                "{} peer has not applied to current term, applied_term {}, current_term {}",
                self.tag,
                self.get_store().applied_index_term(),
                self.term()
            ));
        }

        // TODO: validate request for unexpected changes.
        let ctx = match self.pre_propose(poll_ctx, &mut req) {
            Ok(ctx) => ctx,
            Err(e) => {
                warn!(
                    "skip proposal";
                    "region_id" => self.region_id,
                    "peer_id" => self.peer.get_id(),
                    "err" => ?e,
                    "error_code" => %e.error_code(),
                );
                return Err(e);
            }
        };

        let data = req.write_to_bytes()?;

        // TODO: use local histogram metrics
        PEER_PROPOSE_LOG_SIZE_HISTOGRAM.observe(data.len() as f64);

        if data.len() as u64 > poll_ctx.cfg.raft_entry_max_size.0 {
            error!(
                "entry is too large";
                "region_id" => self.region_id,
                "peer_id" => self.peer.get_id(),
                "size" => data.len(),
            );
            return Err(Error::RaftEntryTooLarge {
                region_id: self.region_id,
                entry_size: data.len() as u64,
            });
        }

        let propose_index = self.next_proposal_index();
        self.raft_group.propose(ctx.to_vec(), data)?;
        if self.next_proposal_index() == propose_index {
            // The message is dropped silently, this usually due to leader absence
            // or transferring leader. Both cases can be considered as NotLeader error.
            return Err(Error::NotLeader(self.region_id, None));
        }

        if ctx.contains(ProposalContext::PREPARE_MERGE) {
            self.last_proposed_prepare_merge_idx = propose_index;
        }

        Ok(Either::Left(propose_index))
    }

    fn execute_transfer_leader<T>(
        &mut self,
        ctx: &mut PollContext<EK, ER, T>,
        msg: &eraftpb::Message,
    ) {
        // log_term is set by original leader, represents the term last log is written
        // in, which should be equal to the original leader's term.
        if msg.get_log_term() != self.term() {
            return;
        }

        if self.is_leader() {
            let from = match self.get_peer_from_cache(msg.get_from()) {
                Some(p) => p,
                None => return,
            };
            match self.ready_to_transfer_leader(ctx, msg.get_index(), &from) {
                Some(reason) => {
                    info!(
                        "reject to transfer leader";
                        "region_id" => self.region_id,
                        "peer_id" => self.peer.get_id(),
                        "to" => ?from,
                        "reason" => reason,
                        "index" => msg.get_index(),
                        "last_index" => self.get_store().last_index(),
                    );
                }
                None => {
                    self.transfer_leader(&from);
                    self.should_wake_up = true;
                }
            }
            return;
        }

        #[allow(clippy::suspicious_operation_groupings)]
        if self.is_applying_snapshot_strictly()
            || self.has_pending_snapshot()
            || msg.get_from() != self.leader_id()
        {
            info!(
                "reject transferring leader";
                "region_id" => self.region_id,
                "peer_id" => self.peer.get_id(),
                "from" => msg.get_from(),
            );
            return;
        }

        let mut msg = eraftpb::Message::new();
        msg.set_from(self.peer_id());
        msg.set_to(self.leader_id());
        msg.set_msg_type(eraftpb::MessageType::MsgTransferLeader);
        msg.set_index(self.get_store().applied_index());
        msg.set_log_term(self.term());
        self.raft_group.raft.msgs.push(msg);
    }

    /// Return true to if the transfer leader request is accepted.
    ///
    /// When transferring leadership begins, leader sends a pre-transfer
    /// to target follower first to ensures it's ready to become leader.
    /// After that the real transfer leader process begin.
    ///
    /// 1. pre_transfer_leader on leader:
    ///     Leader will send a MsgTransferLeader to follower.
    /// 2. execute_transfer_leader on follower
    ///     If follower passes all necessary checks, it will reply an
    ///     ACK with type MsgTransferLeader and its promised persistent index.
    /// 3. execute_transfer_leader on leader:
    ///     Leader checks if it's appropriate to transfer leadership. If it
    ///     does, it calls raft transfer_leader API to do the remaining work.
    ///
    /// See also: tikv/rfcs#37.
    fn propose_transfer_leader<T>(
        &mut self,
        ctx: &mut PollContext<EK, ER, T>,
        req: RaftCmdRequest,
        cb: Callback<EK::Snapshot>,
    ) -> bool {
        ctx.raft_metrics.propose.transfer_leader += 1;

        let transfer_leader = get_transfer_leader_cmd(&req).unwrap();
        let peer = transfer_leader.get_peer();

        let transferred = self.pre_transfer_leader(peer);

        // transfer leader command doesn't need to replicate log and apply, so we
        // return immediately. Note that this command may fail, we can view it just as an advice
        cb.invoke_with_response(make_transfer_leader_response());

        transferred
    }

    // Fails in such cases:
    // 1. A pending conf change has not been applied yet;
    // 2. Removing the leader is not allowed in the configuration;
    // 3. The conf change makes the raft group not healthy;
    // 4. The conf change is dropped by raft group internally.
    /// Returns Ok(Either::Left(index)) means the proposal is proposed successfully and is located on `index` position.
    /// Ok(Either::Right(index)) means the proposal is rejected by `CmdEpochChecker` and the `index` is the position of
    /// the last conflict admin cmd.
    fn propose_conf_change<T>(
        &mut self,
        ctx: &mut PollContext<EK, ER, T>,
        req: &RaftCmdRequest,
    ) -> Result<Either<u64, u64>> {
        if self.pending_merge_state.is_some() {
            return Err(Error::ProposalInMergingMode(self.region_id));
        }
        if self.raft_group.raft.pending_conf_index > self.get_store().applied_index() {
            info!(
                "there is a pending conf change, try later";
                "region_id" => self.region_id,
                "peer_id" => self.peer.get_id(),
            );
            return Err(box_err!(
                "{} there is a pending conf change, try later",
                self.tag
            ));
        }
        // Actually, according to the implementation of conf change in raft-rs, this check must be
        // passed if the previous check that `pending_conf_index` should be less than or equal to
        // `self.get_store().applied_index()` is passed.
        if self.get_store().applied_index_term() != self.term() {
            return Err(box_err!(
                "{} peer has not applied to current term, applied_term {}, current_term {}",
                self.tag,
                self.get_store().applied_index_term(),
                self.term()
            ));
        }
        if let Some(index) = self
            .cmd_epoch_checker
            .propose_check_epoch(&req, self.term())
        {
            return Ok(Either::Right(index));
        }

        let data = req.write_to_bytes()?;
        let admin = req.get_admin_request();
        let res = if admin.has_change_peer() {
            self.propose_conf_change_internal(ctx, admin.get_change_peer(), data)
        } else if admin.has_change_peer_v2() {
            self.propose_conf_change_internal(ctx, admin.get_change_peer_v2(), data)
        } else {
            unreachable!()
        };
        if let Err(ref e) = res {
            warn!("failed to propose confchange"; "error" => ?e);
        }
        res.map(Either::Left)
    }

    // Fails in such cases:
    // 1. A pending conf change has not been applied yet;
    // 2. Removing the leader is not allowed in the configuration;
    // 3. The conf change makes the raft group not healthy;
    // 4. The conf change is dropped by raft group internally.
    fn propose_conf_change_internal<T, CP: ChangePeerI>(
        &mut self,
        ctx: &mut PollContext<EK, ER, T>,
        change_peer: CP,
        data: Vec<u8>,
    ) -> Result<u64> {
        let data_size = data.len();
        let cc = change_peer.to_confchange(data);
        let changes = change_peer.get_change_peers();

        self.check_conf_change(ctx, changes.as_ref(), &cc)?;

        ctx.raft_metrics.propose.conf_change += 1;
        // TODO: use local histogram metrics
        PEER_PROPOSE_LOG_SIZE_HISTOGRAM.observe(data_size as f64);
        info!(
            "propose conf change peer";
            "region_id" => self.region_id,
            "peer_id" => self.peer.get_id(),
            "changes" => ?changes.as_ref(),
            "kind" => ?ConfChangeKind::confchange_kind(changes.as_ref().len()),
        );

        let propose_index = self.next_proposal_index();
        self.raft_group
            .propose_conf_change(ProposalContext::SYNC_LOG.to_vec(), cc)?;
        if self.next_proposal_index() == propose_index {
            // The message is dropped silently, this usually due to leader absence
            // or transferring leader. Both cases can be considered as NotLeader error.
            return Err(Error::NotLeader(self.region_id, None));
        }

        Ok(propose_index)
    }

    fn handle_read<T>(
        &self,
        ctx: &mut PollContext<EK, ER, T>,
        req: RaftCmdRequest,
        check_epoch: bool,
        read_index: Option<u64>,
    ) -> ReadResponse<EK::Snapshot> {
        let region = self.region().clone();
        if check_epoch {
            if let Err(e) = check_region_epoch(&req, &region, true) {
                debug!("epoch not match"; "region_id" => region.get_id(), "err" => ?e);
                let mut response = cmd_resp::new_error(e);
                cmd_resp::bind_term(&mut response, self.term());
                return ReadResponse {
                    response,
                    snapshot: None,
                    txn_extra_op: TxnExtraOp::Noop,
                };
            }
        }
        let flags = WriteBatchFlags::from_bits_check(req.get_header().get_flags());
        if flags.contains(WriteBatchFlags::STALE_READ) {
            let read_ts = decode_u64(&mut req.get_header().get_flag_data()).unwrap();
            let safe_ts = self.read_progress.safe_ts();
            if safe_ts < read_ts {
                warn!(
                    "read rejected by safe timestamp";
                    "safe ts" => safe_ts,
                    "read ts" => read_ts,
                    "tag" => &self.tag
                );
                let mut response = cmd_resp::new_error(Error::DataIsNotReady {
                    region_id: region.get_id(),
                    peer_id: self.peer_id(),
                    safe_ts,
                });
                cmd_resp::bind_term(&mut response, self.term());
                return ReadResponse {
                    response,
                    snapshot: None,
                    txn_extra_op: TxnExtraOp::Noop,
                };
            }
        }

        let mut resp = ctx.execute(&req, &Arc::new(region), read_index, None);
        if let Some(snap) = resp.snapshot.as_mut() {
            snap.max_ts_sync_status = Some(self.max_ts_sync_status.clone());
        }
        resp.txn_extra_op = self.txn_extra_op.load();
        cmd_resp::bind_term(&mut resp.response, self.term());
        resp
    }

    pub fn term(&self) -> u64 {
        self.raft_group.raft.term
    }

    pub fn stop(&mut self) {
        self.mut_store().cancel_applying_snap();
        self.pending_reads.clear_all(None);
    }

    pub fn maybe_add_want_rollback_merge_peer(&mut self, peer_id: u64, extra_msg: &ExtraMessage) {
        if !self.is_leader() {
            return;
        }
        if let Some(ref state) = self.pending_merge_state {
            if state.get_commit() == extra_msg.get_premerge_commit() {
                self.add_want_rollback_merge_peer(peer_id);
            }
        }
    }

    pub fn add_want_rollback_merge_peer(&mut self, peer_id: u64) {
        assert!(self.pending_merge_state.is_some());
        self.want_rollback_merge_peers.insert(peer_id);
    }
}

impl<EK, ER> Peer<EK, ER>
where
    EK: KvEngine,
    ER: RaftEngine,
{
    pub fn insert_peer_cache(&mut self, peer: metapb::Peer) {
        self.peer_cache.borrow_mut().insert(peer.get_id(), peer);
    }

    pub fn remove_peer_from_cache(&mut self, peer_id: u64) {
        self.peer_cache.borrow_mut().remove(&peer_id);
    }

    pub fn get_peer_from_cache(&self, peer_id: u64) -> Option<metapb::Peer> {
        if peer_id == 0 {
            return None;
        }
        fail_point!("stale_peer_cache_2", peer_id == 2, |_| None);
        if let Some(peer) = self.peer_cache.borrow().get(&peer_id) {
            return Some(peer.clone());
        }

        // Try to find in region, if found, set in cache.
        for peer in self.region().get_peers() {
            if peer.get_id() == peer_id {
                self.peer_cache.borrow_mut().insert(peer_id, peer.clone());
                return Some(peer.clone());
            }
        }

        None
    }

    fn region_replication_status(&mut self) -> Option<RegionReplicationStatus> {
        if self.replication_mode_version == 0 {
            return None;
        }
        let mut status = RegionReplicationStatus {
            state_id: self.replication_mode_version,
            ..Default::default()
        };
        let state = if !self.replication_sync {
            if self.dr_auto_sync_state != DrAutoSyncState::Async {
                let res = self.raft_group.raft.check_group_commit_consistent();
                if Some(true) != res {
                    let mut buffer: SmallVec<[(u64, u64, u64); 5]> = SmallVec::new();
                    if self.get_store().applied_index_term() >= self.term() {
                        let progress = self.raft_group.raft.prs();
                        for (id, p) in progress.iter() {
                            if !progress.conf().voters().contains(*id) {
                                continue;
                            }
                            buffer.push((*id, p.commit_group_id, p.matched));
                        }
                    };
                    info!(
                        "still not reach integrity over label";
                        "status" => ?res,
                        "region_id" => self.region_id,
                        "peer_id" => self.peer.id,
                        "progress" => ?buffer
                    );
                } else {
                    self.replication_sync = true;
                }
                match res {
                    Some(true) => RegionReplicationState::IntegrityOverLabel,
                    Some(false) => RegionReplicationState::SimpleMajority,
                    None => RegionReplicationState::Unknown,
                }
            } else {
                RegionReplicationState::SimpleMajority
            }
        } else {
            RegionReplicationState::IntegrityOverLabel
        };
        status.set_state(state);
        Some(status)
    }

    pub fn heartbeat_pd<T>(&mut self, ctx: &PollContext<EK, ER, T>) {
        let task = PdTask::Heartbeat(HeartbeatTask {
            term: self.term(),
            region: self.region().clone(),
            peer: self.peer.clone(),
            down_peers: self.collect_down_peers(ctx.cfg.max_peer_down_duration.0),
            pending_peers: self.collect_pending_peers(ctx),
            written_bytes: self.peer_stat.written_bytes,
            written_keys: self.peer_stat.written_keys,
            approximate_size: self.approximate_size,
            approximate_keys: self.approximate_keys,
            replication_status: self.region_replication_status(),
        });
        if let Err(e) = ctx.pd_scheduler.schedule(task) {
            error!(
                "failed to notify pd";
                "region_id" => self.region_id,
                "peer_id" => self.peer.get_id(),
                "err" => ?e,
            );
            return;
        }
        fail_point!("schedule_check_split");
    }

    fn prepare_raft_message(&self) -> RaftMessage {
        let mut send_msg = RaftMessage::default();
        send_msg.set_region_id(self.region_id);
        // set current epoch
        send_msg.set_region_epoch(self.region().get_region_epoch().clone());
        send_msg.set_from_peer(self.peer.clone());
        send_msg
    }

    pub fn send_extra_message<T: Transport>(
        &self,
        msg: ExtraMessage,
        trans: &mut T,
        to: &metapb::Peer,
    ) {
        let mut send_msg = self.prepare_raft_message();
        let ty = msg.get_type();
        debug!("send extra msg";
        "region_id" => self.region_id,
        "peer_id" => self.peer.get_id(),
        "msg_type" => ?ty,
        "to" => to.get_id());
        send_msg.set_extra_msg(msg);
        send_msg.set_to_peer(to.clone());
        if let Err(e) = trans.send(send_msg) {
            error!(?e;
                "failed to send extra message";
                "type" => ?ty,
                "region_id" => self.region_id,
                "peer_id" => self.peer.get_id(),
                "target" => ?to,
            );
        }
    }

    fn fill_raft_message(&mut self, msg: eraftpb::Message) -> Option<RaftMessage> {
        let mut send_msg = self.prepare_raft_message();

        let to_peer = match self.get_peer_from_cache(msg.get_to()) {
            Some(p) => p,
            None => {
                warn!(
                    "failed to look up recipient peer";
                    "region_id" => self.region_id,
                    "peer_id" => self.peer.get_id(),
                    "to_peer" => msg.get_to(),
                );
                return None;
            }
        };

        let to_peer_id = to_peer.get_id();
        let msg_type = msg.get_msg_type();
        debug!(
            "send raft msg";
            "region_id" => self.region_id,
            "peer_id" => self.peer.get_id(),
            "msg_type" => ?msg_type,
            "msg_size" => msg.compute_size(),
            "to" => to_peer_id,
        );

        send_msg.set_to_peer(to_peer);

        // There could be two cases:
        // 1. Target peer already exists but has not established communication with leader yet
        // 2. Target peer is added newly due to member change or region split, but it's not
        //    created yet
        // For both cases the region start key and end key are attached in RequestVote and
        // Heartbeat message for the store of that peer to check whether to create a new peer
        // when receiving these messages, or just to wait for a pending region split to perform
        // later.
        if self.get_store().is_initialized() && is_initial_msg(&msg) {
            let region = self.region();
            send_msg.set_start_key(region.get_start_key().to_vec());
            send_msg.set_end_key(region.get_end_key().to_vec());
        }

        send_msg.set_message(msg);

        Some(send_msg)
    }

    pub fn bcast_wake_up_message<T: Transport>(&self, ctx: &mut PollContext<EK, ER, T>) {
        for peer in self.region().get_peers() {
            if peer.get_id() == self.peer_id() {
                continue;
            }
            self.send_wake_up_message(ctx, peer);
        }
    }

    pub fn send_wake_up_message<T: Transport>(
        &self,
        ctx: &mut PollContext<EK, ER, T>,
        peer: &metapb::Peer,
    ) {
        let mut msg = ExtraMessage::default();
        msg.set_type(ExtraMessageType::MsgRegionWakeUp);
        self.send_extra_message(msg, &mut ctx.trans, peer);
    }

    pub fn bcast_check_stale_peer_message<T: Transport>(
        &mut self,
        ctx: &mut PollContext<EK, ER, T>,
    ) {
        if self.check_stale_conf_ver < self.region().get_region_epoch().get_conf_ver() {
            self.check_stale_conf_ver = self.region().get_region_epoch().get_conf_ver();
            self.check_stale_peers = self.region().get_peers().to_vec();
        }
        for peer in &self.check_stale_peers {
            if peer.get_id() == self.peer_id() {
                continue;
            }
            let mut extra_msg = ExtraMessage::default();
            extra_msg.set_type(ExtraMessageType::MsgCheckStalePeer);
            self.send_extra_message(extra_msg, &mut ctx.trans, peer);
        }
    }

    pub fn on_check_stale_peer_response(
        &mut self,
        check_conf_ver: u64,
        check_peers: Vec<metapb::Peer>,
    ) {
        if self.check_stale_conf_ver < check_conf_ver {
            self.check_stale_conf_ver = check_conf_ver;
            self.check_stale_peers = check_peers;
        }
    }

    pub fn send_want_rollback_merge<T: Transport>(
        &self,
        premerge_commit: u64,
        ctx: &mut PollContext<EK, ER, T>,
    ) {
        let to_peer = match self.get_peer_from_cache(self.leader_id()) {
            Some(p) => p,
            None => {
                warn!(
                    "failed to look up recipient peer";
                    "region_id" => self.region_id,
                    "peer_id" => self.peer.get_id(),
                    "to_peer" => self.leader_id(),
                );
                return;
            }
        };
        let mut extra_msg = ExtraMessage::default();
        extra_msg.set_type(ExtraMessageType::MsgWantRollbackMerge);
        extra_msg.set_premerge_commit(premerge_commit);
        self.send_extra_message(extra_msg, &mut ctx.trans, &to_peer);
    }

    pub fn require_updating_max_ts(&self, pd_scheduler: &FutureScheduler<PdTask<EK>>) {
        let epoch = self.region().get_region_epoch();
        let term_low_bits = self.term() & ((1 << 32) - 1); // 32 bits
        let version_lot_bits = epoch.get_version() & ((1 << 31) - 1); // 31 bits
        let initial_status = (term_low_bits << 32) | (version_lot_bits << 1);
        self.max_ts_sync_status
            .store(initial_status, Ordering::SeqCst);
        info!(
            "require updating max ts";
            "region_id" => self.region_id,
            "initial_status" => initial_status,
        );
        if let Err(e) = pd_scheduler.schedule(PdTask::UpdateMaxTimestamp {
            region_id: self.region_id,
            initial_status,
            max_ts_sync_status: self.max_ts_sync_status.clone(),
        }) {
            error!(
                "failed to update max ts";
                "err" => ?e,
            );
        }
    }
}

/// `RequestPolicy` decides how we handle a request.
#[derive(Clone, PartialEq, Debug)]
pub enum RequestPolicy {
    // Handle the read request directly without dispatch.
    ReadLocal,
    StaleRead,
    // Handle the read request via raft's SafeReadIndex mechanism.
    ReadIndex,
    ProposeNormal,
    ProposeTransferLeader,
    ProposeConfChange,
}

/// `RequestInspector` makes `RequestPolicy` for requests.
pub trait RequestInspector {
    /// Has the current term been applied?
    fn has_applied_to_current_term(&mut self) -> bool;
    /// Inspects its lease.
    fn inspect_lease(&mut self) -> LeaseState;

    /// Inspect a request, return a policy that tells us how to
    /// handle the request.
    fn inspect(&mut self, req: &RaftCmdRequest) -> Result<RequestPolicy> {
        if req.has_admin_request() {
            if apply::is_conf_change_cmd(req) {
                return Ok(RequestPolicy::ProposeConfChange);
            }
            if get_transfer_leader_cmd(req).is_some() {
                return Ok(RequestPolicy::ProposeTransferLeader);
            }
            return Ok(RequestPolicy::ProposeNormal);
        }

        let mut has_read = false;
        let mut has_write = false;
        for r in req.get_requests() {
            match r.get_cmd_type() {
                CmdType::Get | CmdType::Snap | CmdType::ReadIndex => has_read = true,
                CmdType::Delete | CmdType::Put | CmdType::DeleteRange | CmdType::IngestSst => {
                    has_write = true
                }
                CmdType::Prewrite | CmdType::Invalid => {
                    return Err(box_err!(
                        "invalid cmd type {:?}, message maybe corrupted",
                        r.get_cmd_type()
                    ));
                }
            }

            if has_read && has_write {
                return Err(box_err!("read and write can't be mixed in one batch"));
            }
        }

        if has_write {
            return Ok(RequestPolicy::ProposeNormal);
        }

        let flags = WriteBatchFlags::from_bits_check(req.get_header().get_flags());
        if flags.contains(WriteBatchFlags::STALE_READ) {
            return Ok(RequestPolicy::StaleRead);
        }

        if req.get_header().get_read_quorum() {
            return Ok(RequestPolicy::ReadIndex);
        }

        // If applied index's term is differ from current raft's term, leader transfer
        // must happened, if read locally, we may read old value.
        if !self.has_applied_to_current_term() {
            return Ok(RequestPolicy::ReadIndex);
        }

        // Local read should be performed, if and only if leader is in lease.
        // None for now.
        match self.inspect_lease() {
            LeaseState::Valid => Ok(RequestPolicy::ReadLocal),
            LeaseState::Expired | LeaseState::Suspect => {
                // Perform a consistent read to Raft quorum and try to renew the leader lease.
                Ok(RequestPolicy::ReadIndex)
            }
        }
    }
}

impl<EK, ER> RequestInspector for Peer<EK, ER>
where
    EK: KvEngine,
    ER: RaftEngine,
{
    fn has_applied_to_current_term(&mut self) -> bool {
        self.get_store().applied_index_term() == self.term()
    }

    fn inspect_lease(&mut self) -> LeaseState {
        if !self.raft_group.raft.in_lease() {
            return LeaseState::Suspect;
        }
        // None means now.
        let state = self.leader_lease.inspect(None);
        if LeaseState::Expired == state {
            debug!(
                "leader lease is expired";
                "region_id" => self.region_id,
                "peer_id" => self.peer.get_id(),
                "lease" => ?self.leader_lease,
            );
            // The lease is expired, call `expire` explicitly.
            self.leader_lease.expire();
        }
        state
    }
}

impl<EK, ER, T> ReadExecutor<EK> for PollContext<EK, ER, T>
where
    EK: KvEngine,
    ER: RaftEngine,
{
    fn get_engine(&self) -> &EK {
        &self.engines.kv
    }

    fn get_snapshot(&mut self, _: Option<ThreadReadId>) -> Arc<EK::Snapshot> {
        Arc::new(self.engines.kv.snapshot())
    }
}

fn get_transfer_leader_cmd(msg: &RaftCmdRequest) -> Option<&TransferLeaderRequest> {
    if !msg.has_admin_request() {
        return None;
    }
    let req = msg.get_admin_request();
    if !req.has_transfer_leader() {
        return None;
    }

    Some(req.get_transfer_leader())
}

fn get_sync_log_from_request(msg: &RaftCmdRequest) -> bool {
    if msg.has_admin_request() {
        let req = msg.get_admin_request();
        return matches!(
            req.get_cmd_type(),
            AdminCmdType::ChangePeer
                | AdminCmdType::ChangePeerV2
                | AdminCmdType::Split
                | AdminCmdType::BatchSplit
                | AdminCmdType::PrepareMerge
                | AdminCmdType::CommitMerge
                | AdminCmdType::RollbackMerge
        );
    }

    msg.get_header().get_sync_log()
}

/// We enable follower lazy commit to get a better performance.
/// But it may not be appropriate for some requests. This function
/// checks whether the request should be committed on all followers
/// as soon as possible.
fn is_request_urgent(req: &RaftCmdRequest) -> bool {
    if !req.has_admin_request() {
        return false;
    }

    matches!(
        req.get_admin_request().get_cmd_type(),
        AdminCmdType::Split
            | AdminCmdType::BatchSplit
            | AdminCmdType::ChangePeer
            | AdminCmdType::ChangePeerV2
            | AdminCmdType::ComputeHash
            | AdminCmdType::VerifyHash
            | AdminCmdType::PrepareMerge
            | AdminCmdType::CommitMerge
            | AdminCmdType::RollbackMerge
    )
}

fn make_transfer_leader_response() -> RaftCmdResponse {
    let mut response = AdminResponse::default();
    response.set_cmd_type(AdminCmdType::TransferLeader);
    response.set_transfer_leader(TransferLeaderResponse::default());
    let mut resp = RaftCmdResponse::default();
    resp.set_admin_response(response);
    resp
}

/// A poor version of `Peer` to avoid port generic variables everywhere.
pub trait AbstractPeer {
    fn meta_peer(&self) -> &metapb::Peer;
    fn group_state(&self) -> GroupState;
    fn region(&self) -> &metapb::Region;
    fn apply_state(&self) -> &RaftApplyState;
    fn raft_status(&self) -> raft::Status;
    fn raft_commit_index(&self) -> u64;
    fn raft_request_snapshot(&mut self, index: u64);
    fn pending_merge_state(&self) -> Option<&MergeState>;
}

#[cfg(test)]
mod tests {
    use super::*;
    use crate::store::msg::ExtCallback;
    use crate::store::util::u64_to_timespec;
    use kvproto::raft_cmdpb;
    #[cfg(feature = "protobuf-codec")]
    use protobuf::ProtobufEnum;

    #[test]
    fn test_sync_log() {
        let white_list = [
            AdminCmdType::InvalidAdmin,
            AdminCmdType::CompactLog,
            AdminCmdType::TransferLeader,
            AdminCmdType::ComputeHash,
            AdminCmdType::VerifyHash,
        ];
        for tp in AdminCmdType::values() {
            let mut msg = RaftCmdRequest::default();
            msg.mut_admin_request().set_cmd_type(*tp);
            assert_eq!(
                get_sync_log_from_request(&msg),
                !white_list.contains(tp),
                "{:?}",
                tp
            );
        }
    }

    #[test]
    fn test_urgent() {
        let urgent_types = [
            AdminCmdType::Split,
            AdminCmdType::BatchSplit,
            AdminCmdType::ChangePeer,
            AdminCmdType::ChangePeerV2,
            AdminCmdType::ComputeHash,
            AdminCmdType::VerifyHash,
            AdminCmdType::PrepareMerge,
            AdminCmdType::CommitMerge,
            AdminCmdType::RollbackMerge,
        ];
        for tp in AdminCmdType::values() {
            let mut req = RaftCmdRequest::default();
            req.mut_admin_request().set_cmd_type(*tp);
            assert_eq!(
                is_request_urgent(&req),
                urgent_types.contains(tp),
                "{:?}",
                tp
            );
        }
        assert!(!is_request_urgent(&RaftCmdRequest::default()));
    }

    #[test]
    fn test_entry_context() {
        let tbl: Vec<&[ProposalContext]> = vec![
            &[ProposalContext::SPLIT],
            &[ProposalContext::SYNC_LOG],
            &[ProposalContext::PREPARE_MERGE],
            &[ProposalContext::SPLIT, ProposalContext::SYNC_LOG],
            &[ProposalContext::PREPARE_MERGE, ProposalContext::SYNC_LOG],
        ];

        for flags in tbl {
            let mut ctx = ProposalContext::empty();
            for f in flags {
                ctx.insert(*f);
            }

            let ser = ctx.to_vec();
            let de = ProposalContext::from_bytes(&ser);

            for f in flags {
                assert!(de.contains(*f), "{:?}", de);
            }
        }
    }

    #[test]
    fn test_request_inspector() {
        struct DummyInspector {
            applied_to_index_term: bool,
            lease_state: LeaseState,
        }
        impl RequestInspector for DummyInspector {
            fn has_applied_to_current_term(&mut self) -> bool {
                self.applied_to_index_term
            }
            fn inspect_lease(&mut self) -> LeaseState {
                self.lease_state
            }
        }

        let mut table = vec![];

        // Ok(_)
        let mut req = RaftCmdRequest::default();
        let mut admin_req = raft_cmdpb::AdminRequest::default();

        req.set_admin_request(admin_req.clone());
        table.push((req.clone(), RequestPolicy::ProposeNormal));

        admin_req.set_change_peer(raft_cmdpb::ChangePeerRequest::default());
        req.set_admin_request(admin_req.clone());
        table.push((req.clone(), RequestPolicy::ProposeConfChange));
        admin_req.clear_change_peer();

        admin_req.set_change_peer_v2(raft_cmdpb::ChangePeerV2Request::default());
        req.set_admin_request(admin_req.clone());
        table.push((req.clone(), RequestPolicy::ProposeConfChange));
        admin_req.clear_change_peer_v2();

        admin_req.set_transfer_leader(raft_cmdpb::TransferLeaderRequest::default());
        req.set_admin_request(admin_req.clone());
        table.push((req.clone(), RequestPolicy::ProposeTransferLeader));
        admin_req.clear_transfer_leader();
        req.clear_admin_request();

        for (op, policy) in vec![
            (CmdType::Get, RequestPolicy::ReadLocal),
            (CmdType::Snap, RequestPolicy::ReadLocal),
            (CmdType::Put, RequestPolicy::ProposeNormal),
            (CmdType::Delete, RequestPolicy::ProposeNormal),
            (CmdType::DeleteRange, RequestPolicy::ProposeNormal),
            (CmdType::IngestSst, RequestPolicy::ProposeNormal),
        ] {
            let mut request = raft_cmdpb::Request::default();
            request.set_cmd_type(op);
            req.set_requests(vec![request].into());
            table.push((req.clone(), policy));
        }

        // Stale read
        for op in &[CmdType::Get, CmdType::Snap] {
            let mut req = req.clone();
            let mut request = raft_cmdpb::Request::default();
            request.set_cmd_type(*op);
            req.set_requests(vec![request].into());
            req.mut_header()
                .set_flags(txn_types::WriteBatchFlags::STALE_READ.bits());
            table.push((req, RequestPolicy::StaleRead));
        }

        for &applied_to_index_term in &[true, false] {
            for &lease_state in &[LeaseState::Expired, LeaseState::Suspect, LeaseState::Valid] {
                for (req, mut policy) in table.clone() {
                    let mut inspector = DummyInspector {
                        applied_to_index_term,
                        lease_state,
                    };
                    // Leader can not read local as long as
                    // it has not applied to its term or it does has a valid lease.
                    if policy == RequestPolicy::ReadLocal
                        && (!applied_to_index_term || LeaseState::Valid != inspector.lease_state)
                    {
                        policy = RequestPolicy::ReadIndex;
                    }
                    assert_eq!(inspector.inspect(&req).unwrap(), policy);
                }
            }
        }

        // Read quorum.
        let mut request = raft_cmdpb::Request::default();
        request.set_cmd_type(CmdType::Snap);
        req.set_requests(vec![request].into());
        req.mut_header().set_read_quorum(true);
        let mut inspector = DummyInspector {
            applied_to_index_term: true,
            lease_state: LeaseState::Valid,
        };
        assert_eq!(inspector.inspect(&req).unwrap(), RequestPolicy::ReadIndex);
        req.clear_header();

        // Err(_)
        let mut err_table = vec![];
        for &op in &[CmdType::Prewrite, CmdType::Invalid] {
            let mut request = raft_cmdpb::Request::default();
            request.set_cmd_type(op);
            req.set_requests(vec![request].into());
            err_table.push(req.clone());
        }
        let mut snap = raft_cmdpb::Request::default();
        snap.set_cmd_type(CmdType::Snap);
        let mut put = raft_cmdpb::Request::default();
        put.set_cmd_type(CmdType::Put);
        req.set_requests(vec![snap, put].into());
        err_table.push(req);

        for req in err_table {
            let mut inspector = DummyInspector {
                applied_to_index_term: true,
                lease_state: LeaseState::Valid,
            };
            assert!(inspector.inspect(&req).is_err());
        }
    }

    #[test]
    fn test_propose_queue_find_proposal() {
        let mut pq: ProposalQueue<engine_panic::PanicSnapshot> =
            ProposalQueue::new("tag".to_owned());
        let gen_term = |index: u64| (index / 10) + 1;
        let push_proposal = |pq: &mut ProposalQueue<_>, index: u64| {
            pq.push(Proposal {
                is_conf_change: false,
                index,
                term: gen_term(index),
                cb: Callback::write(Box::new(|_| {})),
                propose_time: Some(u64_to_timespec(index)),
                must_pass_epoch_check: false,
            });
        };
        for index in 1..=100 {
            push_proposal(&mut pq, index);
        }
        let mut pre_remove = 0;
        for remove_i in 1..=100 {
            let index = remove_i + 100;
            // Push more proposal
            push_proposal(&mut pq, index);
            // Find propose time
            for i in 1..=index {
                let pt = pq.find_propose_time(gen_term(i), i);
                if i <= pre_remove {
                    assert!(pt.is_none())
                } else {
                    assert_eq!(pt.unwrap(), u64_to_timespec(i))
                };
            }
            // Find a proposal and remove all previous proposals
            for i in 1..=remove_i {
                let p = pq.find_proposal(gen_term(i), i, 0);
                let must_found_proposal = p.is_some() && (i > pre_remove);
                let proposal_removed_previous = p.is_none() && (i <= pre_remove);
                assert!(must_found_proposal || proposal_removed_previous);
                // `find_proposal` will remove proposal so `pop` must return None
                assert!(pq.pop(gen_term(i), i).is_none());
                assert!(pq.find_propose_time(gen_term(i), i).is_none());
            }
            pre_remove = remove_i;
        }
    }

    #[test]
    fn test_uncommitted_proposals() {
        struct DropPanic(bool);
        impl Drop for DropPanic {
            fn drop(&mut self) {
                if self.0 {
                    unreachable!()
                }
            }
        }
        fn must_call() -> ExtCallback {
            let mut d = DropPanic(true);
            Box::new(move || {
                d.0 = false;
            })
        }
        fn must_not_call() -> ExtCallback {
            Box::new(move || unreachable!())
        }
        let mut pq: ProposalQueue<engine_panic::PanicSnapshot> =
            ProposalQueue::new("tag".to_owned());

        // (1, 4) and (1, 5) is not committed
        let entries = vec![(1, 1), (1, 2), (1, 3), (1, 4), (1, 5), (2, 6), (2, 7)];
        let committed = vec![(1, 1), (1, 2), (1, 3), (2, 6), (2, 7)];
        for (index, term) in entries.clone() {
            if term != 1 {
                continue;
            }
            let cb = if committed.contains(&(index, term)) {
                Callback::write_ext(Box::new(|_| {}), None, Some(must_call()))
            } else {
                Callback::write_ext(Box::new(|_| {}), None, Some(must_not_call()))
            };
            pq.push(Proposal {
                index,
                term,
                cb,
                is_conf_change: false,
                propose_time: None,
                must_pass_epoch_check: false,
            });
        }
        for (index, term) in entries {
            if let Some(mut p) = pq.find_proposal(term, index, 0) {
                p.cb.invoke_committed();
            }
        }
    }

    #[test]
    fn test_cmd_epoch_checker() {
        use engine_test::kv::KvTestSnapshot;
        use std::sync::mpsc;
        fn new_admin_request(cmd_type: AdminCmdType) -> RaftCmdRequest {
            let mut request = RaftCmdRequest::default();
            request.mut_admin_request().set_cmd_type(cmd_type);
            request
        }
        fn new_cb() -> (Callback<KvTestSnapshot>, mpsc::Receiver<()>) {
            let (tx, rx) = mpsc::channel();
            (Callback::write(Box::new(move |_| tx.send(()).unwrap())), rx)
        }

        let region = metapb::Region::default();
        let normal_cmd = RaftCmdRequest::default();
        let split_admin = new_admin_request(AdminCmdType::BatchSplit);
        let prepare_merge_admin = new_admin_request(AdminCmdType::PrepareMerge);
        let change_peer_admin = new_admin_request(AdminCmdType::ChangePeer);

        let mut epoch_checker = CmdEpochChecker::<KvTestSnapshot>::default();

        assert_eq!(epoch_checker.propose_check_epoch(&split_admin, 10), None);
        assert_eq!(epoch_checker.term, 10);
        epoch_checker.post_propose(AdminCmdType::BatchSplit, 5, 10);
        assert_eq!(epoch_checker.proposed_admin_cmd.len(), 1);

        // Both conflict with the split admin cmd
        assert_eq!(epoch_checker.propose_check_epoch(&normal_cmd, 10), Some(5));
        assert_eq!(
            epoch_checker.propose_check_epoch(&prepare_merge_admin, 10),
            Some(5)
        );

        assert_eq!(
            epoch_checker.propose_check_epoch(&change_peer_admin, 10),
            None
        );
        epoch_checker.post_propose(AdminCmdType::ChangePeer, 6, 10);
        assert_eq!(epoch_checker.proposed_admin_cmd.len(), 2);

        assert_eq!(
            epoch_checker.last_cmd_index(AdminCmdType::BatchSplit),
            Some(5)
        );
        assert_eq!(
            epoch_checker.last_cmd_index(AdminCmdType::ChangePeer),
            Some(6)
        );
        assert_eq!(
            epoch_checker.last_cmd_index(AdminCmdType::PrepareMerge),
            None
        );

        // Conflict with the change peer admin cmd
        assert_eq!(
            epoch_checker.propose_check_epoch(&change_peer_admin, 10),
            Some(6)
        );
        // Conflict with the split admin cmd
        assert_eq!(epoch_checker.propose_check_epoch(&normal_cmd, 10), Some(5));
        // Conflict with the change peer admin cmd
        assert_eq!(
            epoch_checker.propose_check_epoch(&prepare_merge_admin, 10),
            Some(6)
        );

        epoch_checker.advance_apply(4, 10, &region);
        // Have no effect on `proposed_admin_cmd`
        assert_eq!(epoch_checker.proposed_admin_cmd.len(), 2);

        epoch_checker.advance_apply(5, 10, &region);
        // Left one change peer admin cmd
        assert_eq!(epoch_checker.proposed_admin_cmd.len(), 1);

        assert_eq!(epoch_checker.propose_check_epoch(&normal_cmd, 10), None);

        assert_eq!(epoch_checker.propose_check_epoch(&split_admin, 10), Some(6));
        // Change term to 11
        assert_eq!(epoch_checker.propose_check_epoch(&split_admin, 11), None);
        assert_eq!(epoch_checker.term, 11);
        // Should be empty
        assert_eq!(epoch_checker.proposed_admin_cmd.len(), 0);

        // Test attaching multiple callbacks.
        epoch_checker.post_propose(AdminCmdType::BatchSplit, 7, 12);
        let mut rxs = vec![];
        for _ in 0..3 {
            let conflict_idx = epoch_checker.propose_check_epoch(&normal_cmd, 12).unwrap();
            let (cb, rx) = new_cb();
            epoch_checker.attach_to_conflict_cmd(conflict_idx, cb);
            rxs.push(rx);
        }
        epoch_checker.advance_apply(7, 12, &region);
        for rx in rxs {
            rx.try_recv().unwrap();
        }

        // Should invoke callbacks when term is increased.
        epoch_checker.post_propose(AdminCmdType::BatchSplit, 8, 12);
        let (cb, rx) = new_cb();
        epoch_checker.attach_to_conflict_cmd(8, cb);
        assert_eq!(epoch_checker.propose_check_epoch(&normal_cmd, 13), None);
        rx.try_recv().unwrap();

        // Should invoke callbacks when it's dropped.
        epoch_checker.post_propose(AdminCmdType::BatchSplit, 9, 13);
        let (cb, rx) = new_cb();
        epoch_checker.attach_to_conflict_cmd(9, cb);
        drop(epoch_checker);
        rx.try_recv().unwrap();
    }
}<|MERGE_RESOLUTION|>--- conflicted
+++ resolved
@@ -2186,15 +2186,12 @@
                 committed_entries,
                 cbs,
             );
-<<<<<<< HEAD
             apply.on_schedule();
-=======
             if needs_evict_entry_cache() {
                 self.mut_store().half_evict_cache();
             }
 
             self.mut_store().trace_cached_entries(apply.entries.clone());
->>>>>>> a41ae459
             ctx.apply_router
                 .schedule_task(self.region_id, ApplyTask::apply(apply));
         }
