// Copyright 2016 TiKV Project Authors. Licensed under Apache-2.0.

// #[PerformanceCriticalPath]
use std::{
    cell::RefCell,
    cmp,
    collections::VecDeque,
    fmt, mem,
    sync::{
        atomic::{AtomicUsize, Ordering},
        mpsc::SyncSender,
        Arc, Mutex,
    },
    time::{Duration, Instant},
    u64, usize,
};

use bitflags::bitflags;
use bytes::Bytes;
use collections::{HashMap, HashSet};
use crossbeam::{atomic::AtomicCell, channel::TrySendError};
use engine_traits::{
    Engines, KvEngine, PerfContext, RaftEngine, Snapshot, WriteBatch, WriteOptions, CF_LOCK,
};
use error_code::ErrorCodeExt;
use fail::fail_point;
use futures::channel::oneshot::Sender;
use getset::{Getters, MutGetters};
use kvproto::{
    errorpb,
    kvrpcpb::{DiskFullOpt, ExtraOp as TxnExtraOp, LockInfo},
    metapb::{self, PeerRole},
    pdpb::{self, PeerStats},
    raft_cmdpb::{
        self, AdminCmdType, AdminResponse, ChangePeerRequest, CmdType, CommitMergeRequest,
        PutRequest, RaftCmdRequest, RaftCmdResponse, Request, TransferLeaderRequest,
        TransferLeaderResponse,
    },
    raft_serverpb::{
        ExtraMessage, ExtraMessageType, MergeState, PeerState, RaftApplyState, RaftMessage,
    },
    replication_modepb::{
        DrAutoSyncState, RegionReplicationState, RegionReplicationStatus, ReplicationMode,
    },
};
use parking_lot::RwLockUpgradableReadGuard;
use pd_client::{BucketStat, INVALID_ID};
use protobuf::Message;
use raft::{
    self,
    eraftpb::{self, ConfChangeType, Entry, EntryType, MessageType},
    Changer, GetEntriesContext, LightReady, ProgressState, ProgressTracker, RawNode, Ready,
    SnapshotStatus, StateRole, INVALID_INDEX, NO_LIMIT,
};
use raft_proto::ConfChangeI;
use rand::seq::SliceRandom;
use smallvec::SmallVec;
use tikv_alloc::trace::TraceEvent;
use tikv_util::{
    box_err,
    codec::number::decode_u64,
    debug, error, info,
    sys::disk::DiskUsage,
    time::{duration_to_sec, monotonic_raw_now, Instant as TiInstant, InstantExt, ThreadReadId},
    warn,
    worker::Scheduler,
    Either,
};
use time::Timespec;
use tracker::GLOBAL_TRACKERS;
use txn_types::WriteBatchFlags;
use uuid::Uuid;

use super::{
    cmd_resp,
    local_metrics::{RaftMetrics, TimeTracker},
    metrics::*,
    peer_storage::{write_peer_state, CheckApplyingSnapStatus, HandleReadyResult, PeerStorage},
    read_queue::{ReadIndexQueue, ReadIndexRequest},
    transport::Transport,
    util::{
        self, check_region_epoch, is_initial_msg, AdminCmdEpochState, ChangePeerI, ConfChangeKind,
        Lease, LeaseState, NORMAL_REQ_CHECK_CONF_VER, NORMAL_REQ_CHECK_VER,
    },
    DestroyPeerJob, LocalReadContext,
};
use crate::{
    coprocessor::{CoprocessorHost, RegionChangeEvent, RegionChangeReason, RoleChange},
    errors::RAFTSTORE_IS_BUSY,
    store::{
        async_io::{write::WriteMsg, write_router::WriteRouter},
        fsm::{
            apply::{self, CatchUpLogs},
            store::{PollContext, RaftRouter},
            Apply, ApplyMetrics, ApplyTask, Proposal,
        },
        hibernate_state::GroupState,
        memory::{needs_evict_entry_cache, MEMTRACE_RAFT_ENTRIES},
        msg::{ErrorCallback, PeerMsg, RaftCommand, SignificantMsg, StoreMsg},
        txn_ext::LocksStatus,
        util::{admin_cmd_epoch_lookup, RegionReadProgress},
        worker::{
            HeartbeatTask, RaftlogFetchTask, RaftlogGcTask, ReadDelegate, ReadExecutor,
            ReadProgress, RegionTask, SplitCheckTask,
        },
        Callback, Config, GlobalReplicationState, PdTask, ReadCallback, ReadIndexContext,
        ReadResponse, TxnExt, WriteCallback, RAFT_INIT_LOG_INDEX,
    },
    Error, Result,
};

const SHRINK_CACHE_CAPACITY: usize = 64;
const MIN_BCAST_WAKE_UP_INTERVAL: u64 = 1_000;
// 1s
const REGION_READ_PROGRESS_CAP: usize = 128;
#[doc(hidden)]
pub const MAX_COMMITTED_SIZE_PER_READY: u64 = 16 * 1024 * 1024;

/// The returned states of the peer after checking whether it is stale
#[derive(Debug, PartialEq)]
pub enum StaleState {
    Valid,
    ToValidate,
    LeaderMissing,
}

#[derive(Debug)]
pub struct ProposalQueue<C> {
    region_id: u64,
    peer_id: u64,
    queue: VecDeque<Proposal<C>>,
}

impl<C: WriteCallback> ProposalQueue<C> {
    pub fn new(region_id: u64, peer_id: u64) -> ProposalQueue<C> {
        ProposalQueue {
            region_id,
            peer_id,
            queue: VecDeque::new(),
        }
    }

    /// Find the trackers of given index.
    /// Caller should check if term is matched before using trackers.
    fn find_trackers(&self, index: u64) -> Option<(u64, &SmallVec<[TimeTracker; 4]>)> {
        self.queue
            .binary_search_by_key(&index, |p: &Proposal<_>| p.index)
            .ok()
            .and_then(|i| {
                self.queue[i]
                    .cb
                    .write_trackers()
                    .map(|ts| (self.queue[i].term, ts))
            })
    }

    fn find_propose_time(&self, term: u64, index: u64) -> Option<Timespec> {
        self.queue
            .binary_search_by_key(&(term, index), |p: &Proposal<_>| (p.term, p.index))
            .ok()
            .and_then(|i| self.queue[i].propose_time)
    }

    // Find proposal in front or at the given term and index
    fn pop(&mut self, term: u64, index: u64) -> Option<Proposal<C>> {
        self.queue.pop_front().and_then(|p| {
            // Comparing the term first then the index, because the term is
            // increasing among all log entries and the index is increasing
            // inside a given term
            if (p.term, p.index) > (term, index) {
                self.queue.push_front(p);
                return None;
            }
            Some(p)
        })
    }

    /// Find proposal at the given term and index and notify stale proposals
    /// in front that term and index
    pub fn find_proposal(
        &mut self,
        term: u64,
        index: u64,
        current_term: u64,
    ) -> Option<Proposal<C>> {
        while let Some(p) = self.pop(term, index) {
            if p.term == term {
                if p.index == index {
                    return if p.cb.is_none() { None } else { Some(p) };
                } else {
                    panic!(
                        "[region {}] {} unexpected callback at term {}, found index {}, expected {}",
                        self.region_id, self.peer_id, term, p.index, index
                    );
                }
            } else {
                apply::notify_stale_req(current_term, p.cb);
            }
        }
        None
    }

    #[inline]
    fn oldest(&self) -> Option<&Proposal<C>> {
        self.queue.front()
    }

    pub fn push(&mut self, p: Proposal<C>) {
        if let Some(f) = self.queue.back() {
            // The term must be increasing among all log entries and the index
            // must be increasing inside a given term
            assert!((p.term, p.index) > (f.term, f.index));
        }
        self.queue.push_back(p);
    }

    pub fn is_empty(&self) -> bool {
        self.queue.is_empty()
    }

    pub fn gc(&mut self) {
        if self.queue.capacity() > SHRINK_CACHE_CAPACITY && self.queue.len() < SHRINK_CACHE_CAPACITY
        {
            self.queue.shrink_to_fit();
        }
    }

    fn back(&self) -> Option<&Proposal<C>> {
        self.queue.back()
    }
}

bitflags! {
    // TODO: maybe declare it as protobuf struct is better.
    /// A bitmap contains some useful flags when dealing with `eraftpb::Entry`.
    pub struct ProposalContext: u8 {
        const SYNC_LOG       = 0b0000_0001;
        const SPLIT          = 0b0000_0010;
        const PREPARE_MERGE  = 0b0000_0100;
        const COMMIT_MERGE   = 0b0000_1000;
    }
}

impl ProposalContext {
    /// Converts itself to a vector.
    pub fn to_vec(self) -> Vec<u8> {
        if self.is_empty() {
            return vec![];
        }
        let ctx = self.bits();
        vec![ctx]
    }

    /// Initializes a `ProposalContext` from a byte slice.
    pub fn from_bytes(ctx: &[u8]) -> ProposalContext {
        if ctx.is_empty() {
            ProposalContext::empty()
        } else if ctx.len() == 1 {
            ProposalContext::from_bits_truncate(ctx[0])
        } else {
            panic!("invalid ProposalContext {:?}", ctx);
        }
    }
}

/// `ConsistencyState` is used for consistency check.
pub struct ConsistencyState {
    pub last_check_time: Instant,
    // (computed_result_or_to_be_verified, index, hash)
    pub index: u64,
    pub context: Vec<u8>,
    pub hash: Vec<u8>,
}

/// Statistics about raft peer.
#[derive(Default, Clone)]
pub struct PeerStat {
    pub written_bytes: u64,
    pub written_keys: u64,
}

#[derive(Default, Debug, Clone, Copy)]
pub struct CheckTickResult {
    leader: bool,
    up_to_date: bool,
    reason: &'static str,
}

pub struct ProposedAdminCmd<S: Snapshot> {
    cmd_type: AdminCmdType,
    epoch_state: AdminCmdEpochState,
    index: u64,
    cbs: Vec<Callback<S>>,
}

impl<S: Snapshot> ProposedAdminCmd<S> {
    fn new(
        cmd_type: AdminCmdType,
        epoch_state: AdminCmdEpochState,
        index: u64,
    ) -> ProposedAdminCmd<S> {
        ProposedAdminCmd {
            cmd_type,
            epoch_state,
            index,
            cbs: Vec::new(),
        }
    }
}

struct CmdEpochChecker<S: Snapshot> {
    // Although it's a deque, because of the characteristics of the settings from
    // `admin_cmd_epoch_lookup`, the max size of admin cmd is 2, i.e. split/merge and change
    // peer.
    proposed_admin_cmd: VecDeque<ProposedAdminCmd<S>>,
    term: u64,
}

impl<S: Snapshot> Default for CmdEpochChecker<S> {
    fn default() -> CmdEpochChecker<S> {
        CmdEpochChecker {
            proposed_admin_cmd: VecDeque::new(),
            term: 0,
        }
    }
}

impl<S: Snapshot> CmdEpochChecker<S> {
    fn maybe_update_term(&mut self, term: u64) {
        assert!(term >= self.term);
        if term > self.term {
            self.term = term;
            for cmd in self.proposed_admin_cmd.drain(..) {
                for cb in cmd.cbs {
                    apply::notify_stale_req(term, cb);
                }
            }
        }
    }

    /// Check if the proposal can be proposed on the basis of its epoch and
    /// previous proposed admin cmds.
    ///
    /// Returns None if passing the epoch check, otherwise returns a index which
    /// is the last admin cmd index conflicted with this proposal.
    fn propose_check_epoch(&mut self, req: &RaftCmdRequest, term: u64) -> Option<u64> {
        self.maybe_update_term(term);
        let (check_ver, check_conf_ver) = if !req.has_admin_request() {
            (NORMAL_REQ_CHECK_VER, NORMAL_REQ_CHECK_CONF_VER)
        } else {
            let cmd_type = req.get_admin_request().get_cmd_type();
            let epoch_state = admin_cmd_epoch_lookup(cmd_type);
            (epoch_state.check_ver, epoch_state.check_conf_ver)
        };
        self.last_conflict_index(check_ver, check_conf_ver)
    }

    fn post_propose(&mut self, cmd_type: AdminCmdType, index: u64, term: u64) {
        self.maybe_update_term(term);
        let epoch_state = admin_cmd_epoch_lookup(cmd_type);
        assert!(
            self.last_conflict_index(epoch_state.check_ver, epoch_state.check_conf_ver)
                .is_none()
        );

        if epoch_state.change_conf_ver || epoch_state.change_ver {
            if let Some(cmd) = self.proposed_admin_cmd.back() {
                assert!(cmd.index < index);
            }
            self.proposed_admin_cmd
                .push_back(ProposedAdminCmd::new(cmd_type, epoch_state, index));
        }
    }

    fn last_conflict_index(&self, check_ver: bool, check_conf_ver: bool) -> Option<u64> {
        self.proposed_admin_cmd
            .iter()
            .rev()
            .find(|cmd| {
                (check_ver && cmd.epoch_state.change_ver)
                    || (check_conf_ver && cmd.epoch_state.change_conf_ver)
            })
            .map(|cmd| cmd.index)
    }

    /// Returns the last proposed admin cmd index.
    ///
    /// Note that the cmd of this type must change epoch otherwise it can not be
    /// recorded to `proposed_admin_cmd`.
    fn last_cmd_index(&mut self, cmd_type: AdminCmdType) -> Option<u64> {
        self.proposed_admin_cmd
            .iter()
            .rev()
            .find(|cmd| cmd.cmd_type == cmd_type)
            .map(|cmd| cmd.index)
    }

    fn advance_apply(&mut self, index: u64, term: u64, region: &metapb::Region) {
        self.maybe_update_term(term);
        while !self.proposed_admin_cmd.is_empty() {
            let cmd = self.proposed_admin_cmd.front_mut().unwrap();
            if cmd.index <= index {
                for cb in cmd.cbs.drain(..) {
                    let mut resp = cmd_resp::new_error(Error::EpochNotMatch(
                        format!(
                            "current epoch of region {} is {:?}",
                            region.get_id(),
                            region.get_region_epoch(),
                        ),
                        vec![region.to_owned()],
                    ));
                    cmd_resp::bind_term(&mut resp, term);
                    cb.invoke_with_response(resp);
                }
            } else {
                break;
            }
            self.proposed_admin_cmd.pop_front();
        }
    }

    fn attach_to_conflict_cmd(&mut self, index: u64, cb: Callback<S>) {
        if let Some(cmd) = self
            .proposed_admin_cmd
            .iter_mut()
            .rev()
            .find(|cmd| cmd.index == index)
        {
            cmd.cbs.push(cb);
        } else {
            panic!(
                "index {} can not found in proposed_admin_cmd, callback {:?}",
                index, cb
            );
        }
    }
}

impl<S: Snapshot> Drop for CmdEpochChecker<S> {
    fn drop(&mut self) {
        if tikv_util::thread_group::is_shutdown(!cfg!(test)) {
            for mut state in self.proposed_admin_cmd.drain(..) {
                state.cbs.clear();
            }
        } else {
            for state in self.proposed_admin_cmd.drain(..) {
                for cb in state.cbs {
                    apply::notify_stale_req(self.term, cb);
                }
            }
        }
    }
}

#[derive(PartialEq, Debug)]
pub struct ApplySnapshotContext {
    /// The number of ready which has a snapshot.
    pub ready_number: u64,
    /// Whether this snapshot is scheduled.
    pub scheduled: bool,
    /// The message should be sent after snapshot is applied.
    pub msgs: Vec<eraftpb::Message>,
    pub persist_res: Option<PersistSnapshotResult>,
}

#[derive(PartialEq, Debug)]
pub struct PersistSnapshotResult {
    /// prev_region is the region before snapshot applied.
    pub prev_region: metapb::Region,
    pub region: metapb::Region,
    pub destroy_regions: Vec<metapb::Region>,
}

#[derive(Debug)]
pub struct UnpersistedReady {
    /// Number of ready.
    pub number: u64,
    /// Max number of following ready whose data to be persisted is empty.
    pub max_empty_number: u64,
    pub raft_msgs: Vec<Vec<eraftpb::Message>>,
}

pub struct ReadyResult {
    pub state_role: Option<StateRole>,
    pub has_new_entries: bool,
    pub has_write_ready: bool,
}

#[derive(Debug)]
/// ForceLeader process would be:
/// - If it's hibernated, enter wait ticks state, and wake up the peer
/// - Enter pre force leader state, become candidate and send request vote to
///   all peers
/// - Wait for the responses of the request vote, no reject should be received.
/// - Enter force leader state, become leader without leader lease
/// - Execute recovery plan(some remove-peer commands)
/// - After the plan steps are all applied, exit force leader state
pub enum ForceLeaderState {
    WaitTicks {
        syncer: UnsafeRecoveryForceLeaderSyncer,
        failed_stores: HashSet<u64>,
        ticks: usize,
    },
    PreForceLeader {
        syncer: UnsafeRecoveryForceLeaderSyncer,
        failed_stores: HashSet<u64>,
    },
    ForceLeader {
        time: TiInstant,
        failed_stores: HashSet<u64>,
    },
}

// Following shared states are used while reporting to PD for unsafe recovery
// and shared among all the regions per their life cycle.
// The work flow is like:
// 1. report phase
//   - start_unsafe_recovery_report
//      - broadcast wait-apply commands
//      - wait for all the peers' apply indices meet their targets
//      - broadcast fill out report commands
//      - wait for all the peers fill out the reports for themselves
//      - send a store report (through store heartbeat)
// 2. force leader phase
//   - dispatch force leader commands
//     - wait for all the peers that received the command become force leader
//     - start_unsafe_recovery_report
// 3. plan execution phase
//   - dispatch recovery plans
//     - wait for all the creates, deletes and demotes to finish, for the
//       demotes, procedures are:
//       - exit joint state if it is already in joint state
//       - demote failed voters, and promote self to be a voter if it is a
//         learner
//       - exit joint state
//     - start_unsafe_recovery_report
//
// Intends to use RAII to sync unsafe recovery procedures between peers, in
// addition to that, it uses a closure to avoid having a raft router as a member
// variable, which is statically dispatched, thus needs to propagate the
// generics everywhere.
pub struct InvokeClosureOnDrop(Box<dyn Fn() + Send + Sync>);

impl fmt::Debug for InvokeClosureOnDrop {
    fn fmt(&self, f: &mut fmt::Formatter<'_>) -> fmt::Result {
        write!(f, "InvokeClosureOnDrop")
    }
}

impl Drop for InvokeClosureOnDrop {
    fn drop(&mut self) {
        self.0();
    }
}

pub fn start_unsafe_recovery_report<EK: KvEngine, ER: RaftEngine>(
    router: &RaftRouter<EK, ER>,
    report_id: u64,
    exit_force_leader: bool,
) {
    let wait_apply =
        UnsafeRecoveryWaitApplySyncer::new(report_id, router.clone(), exit_force_leader);
    router.broadcast_normal(|| {
        PeerMsg::SignificantMsg(SignificantMsg::UnsafeRecoveryWaitApply(wait_apply.clone()))
    });
}

#[derive(Clone, Debug)]
pub struct UnsafeRecoveryForceLeaderSyncer(Arc<InvokeClosureOnDrop>);

impl UnsafeRecoveryForceLeaderSyncer {
    pub fn new(report_id: u64, router: RaftRouter<impl KvEngine, impl RaftEngine>) -> Self {
        let thread_safe_router = Mutex::new(router);
        let inner = InvokeClosureOnDrop(Box::new(move || {
            info!("Unsafe recovery, force leader finished.");
            let router_ptr = thread_safe_router.lock().unwrap();
            start_unsafe_recovery_report(&*router_ptr, report_id, false);
        }));
        UnsafeRecoveryForceLeaderSyncer(Arc::new(inner))
    }
}

#[derive(Clone, Debug)]
pub struct UnsafeRecoveryExecutePlanSyncer {
    _closure: Arc<InvokeClosureOnDrop>,
    abort: Arc<Mutex<bool>>,
}

impl UnsafeRecoveryExecutePlanSyncer {
    pub fn new(report_id: u64, router: RaftRouter<impl KvEngine, impl RaftEngine>) -> Self {
        let thread_safe_router = Mutex::new(router);
        let abort = Arc::new(Mutex::new(false));
        let abort_clone = abort.clone();
        let closure = InvokeClosureOnDrop(Box::new(move || {
            info!("Unsafe recovery, plan execution finished");
            if *abort_clone.lock().unwrap() {
                warn!("Unsafe recovery, plan execution aborted");
                return;
            }
            let router_ptr = thread_safe_router.lock().unwrap();
            start_unsafe_recovery_report(&*router_ptr, report_id, true);
        }));
        UnsafeRecoveryExecutePlanSyncer {
            _closure: Arc::new(closure),
            abort,
        }
    }

    pub fn abort(&self) {
        *self.abort.lock().unwrap() = true;
    }
}
// Syncer only send to leader in 2nd BR restore
#[derive(Clone, Debug)]
pub struct SnapshotRecoveryWaitApplySyncer {
    _closure: Arc<InvokeClosureOnDrop>,
    abort: Arc<Mutex<bool>>,
}

impl SnapshotRecoveryWaitApplySyncer {
    pub fn new(region_id: u64, sender: SyncSender<u64>) -> Self {
        let thread_safe_router = Mutex::new(sender);
        let abort = Arc::new(Mutex::new(false));
        let abort_clone = abort.clone();
        let closure = InvokeClosureOnDrop(Box::new(move || {
            info!("region {} wait apply finished", region_id);
            if *abort_clone.lock().unwrap() {
                warn!("wait apply aborted");
                return;
            }
            let router_ptr = thread_safe_router.lock().unwrap();

<<<<<<< HEAD
            (*router_ptr)
                .send(region_id)
                .map_err(|_| {
                    warn!("reply waitapply states failure.");
                })
                .unwrap();
=======
            _ = router_ptr.send(region_id).map_err(|_| {
                warn!("reply waitapply states failure.");
            });
>>>>>>> b5329ee0
        }));
        SnapshotRecoveryWaitApplySyncer {
            _closure: Arc::new(closure),
            abort,
        }
    }

    pub fn abort(&self) {
        *self.abort.lock().unwrap() = true;
    }
}

#[derive(Clone, Debug)]
pub struct UnsafeRecoveryWaitApplySyncer {
    _closure: Arc<InvokeClosureOnDrop>,
    abort: Arc<Mutex<bool>>,
}

impl UnsafeRecoveryWaitApplySyncer {
    pub fn new(
        report_id: u64,
        router: RaftRouter<impl KvEngine, impl RaftEngine>,
        exit_force_leader: bool,
    ) -> Self {
        let thread_safe_router = Mutex::new(router);
        let abort = Arc::new(Mutex::new(false));
        let abort_clone = abort.clone();
        let closure = InvokeClosureOnDrop(Box::new(move || {
            info!("Unsafe recovery, wait apply finished");
            if *abort_clone.lock().unwrap() {
                warn!("Unsafe recovery, wait apply aborted");
                return;
            }
            let router_ptr = thread_safe_router.lock().unwrap();
            if exit_force_leader {
                (*router_ptr).broadcast_normal(|| {
                    PeerMsg::SignificantMsg(SignificantMsg::ExitForceLeaderState)
                });
            }
            let fill_out_report =
                UnsafeRecoveryFillOutReportSyncer::new(report_id, (*router_ptr).clone());
            (*router_ptr).broadcast_normal(|| {
                PeerMsg::SignificantMsg(SignificantMsg::UnsafeRecoveryFillOutReport(
                    fill_out_report.clone(),
                ))
            });
        }));
        UnsafeRecoveryWaitApplySyncer {
            _closure: Arc::new(closure),
            abort,
        }
    }

    pub fn abort(&self) {
        *self.abort.lock().unwrap() = true;
    }
}

#[derive(Clone, Debug)]
pub struct UnsafeRecoveryFillOutReportSyncer {
    _closure: Arc<InvokeClosureOnDrop>,
    reports: Arc<Mutex<Vec<pdpb::PeerReport>>>,
}

impl UnsafeRecoveryFillOutReportSyncer {
    pub fn new(report_id: u64, router: RaftRouter<impl KvEngine, impl RaftEngine>) -> Self {
        let thread_safe_router = Mutex::new(router);
        let reports = Arc::new(Mutex::new(vec![]));
        let reports_clone = reports.clone();
        let closure = InvokeClosureOnDrop(Box::new(move || {
            info!("Unsafe recovery, peer reports collected");
            let mut store_report = pdpb::StoreReport::default();
            {
                let mut reports_ptr = reports_clone.lock().unwrap();
                store_report.set_peer_reports(mem::take(&mut *reports_ptr).into());
            }
            store_report.set_step(report_id);
            let router_ptr = thread_safe_router.lock().unwrap();
            if let Err(e) = (*router_ptr).send_control(StoreMsg::UnsafeRecoveryReport(store_report))
            {
                error!("Unsafe recovery, fail to schedule reporting"; "err" => ?e);
            }
        }));
        UnsafeRecoveryFillOutReportSyncer {
            _closure: Arc::new(closure),
            reports,
        }
    }

    pub fn report_for_self(&self, report: pdpb::PeerReport) {
        let mut reports_ptr = self.reports.lock().unwrap();
        (*reports_ptr).push(report);
    }
}

pub enum SnapshotRecoveryState {
    // This state is set by the leader peer fsm. Once set, it sync and check leader commit index
    // and force forward to last index once follower appended and then it also is checked
    // every time this peer applies a the last index, if the last index is met, this state is
    // reset / droppeds. The syncer is droped and send the response to the invoker, triggers
    // the next step of recovery process.
    WaitLogApplyToLast {
        target_index: u64,
        syncer: SnapshotRecoveryWaitApplySyncer,
    },
}

pub enum UnsafeRecoveryState {
    // Stores the state that is necessary for the wait apply stage of unsafe recovery process.
    // This state is set by the peer fsm. Once set, it is checked every time this peer applies a
    // new entry or a snapshot, if the target index is met, this state is reset / droppeds. The
    // syncer holds a reference counted inner object that is shared among all the peers, whose
    // destructor triggers the next step of unsafe recovery report process.
    WaitApply {
        target_index: u64,
        syncer: UnsafeRecoveryWaitApplySyncer,
    },
    DemoteFailedVoters {
        syncer: UnsafeRecoveryExecutePlanSyncer,
        failed_voters: Vec<metapb::Peer>,
        target_index: u64,
        // Failed regions may be stuck in joint state, if that is the case, we need to ask the
        // region to exit joint state before proposing the demotion.
        demote_after_exit: bool,
    },
    Destroy(UnsafeRecoveryExecutePlanSyncer),
}

// This state is set by the peer fsm when invoke msg PrepareFlashback. Once set,
// it is checked every time this peer applies a new entry or a snapshot,
// if the latest committed index is met, the syncer will be called to notify the
// result.
#[derive(Debug)]
pub struct FlashbackState(Option<Sender<bool>>);

impl FlashbackState {
    pub fn new(ch: Sender<bool>) -> Self {
        FlashbackState(Some(ch))
    }

    pub fn finish_wait_apply(&mut self) {
        if self.0.is_none() {
            return;
        }
        let ch = self.0.take().unwrap();
        match ch.send(true) {
            Ok(_) => {}
            Err(e) => {
                error!("Fail to notify flashback state"; "err" => ?e);
            }
        }
    }
}

#[derive(Getters, MutGetters)]
pub struct Peer<EK, ER>
where
    EK: KvEngine,
    ER: RaftEngine,
{
    /// The ID of the Region which this Peer belongs to.
    region_id: u64,
    // TODO: remove it once panic!() support slog fields.
    /// Peer_tag, "[region <region_id>] <peer_id>"
    pub tag: String,
    /// The Peer meta information.
    pub peer: metapb::Peer,

    /// The Raft state machine of this Peer.
    pub raft_group: RawNode<PeerStorage<EK, ER>>,
    /// The online configurable Raft configurations
    raft_max_inflight_msgs: usize,
    /// The cache of meta information for Region's other Peers.
    peer_cache: RefCell<HashMap<u64, metapb::Peer>>,
    /// Record the last instant of each peer's heartbeat response.
    pub peer_heartbeats: HashMap<u64, Instant>,

    proposals: ProposalQueue<Callback<EK::Snapshot>>,
    leader_missing_time: Option<Instant>,
    #[getset(get = "pub", get_mut = "pub")]
    leader_lease: Lease,
    pending_reads: ReadIndexQueue<Callback<EK::Snapshot>>,
    /// Threshold of long uncommitted proposals.
    ///
    /// Note that this is a dynamically changing value. Check the
    /// `has_long_uncommitted_proposals` method for details.
    long_uncommitted_threshold: Duration,

    /// If it fails to send messages to leader.
    pub leader_unreachable: bool,
    /// Indicates whether the peer should be woken up.
    pub should_wake_up: bool,
    /// Whether this peer is destroyed asynchronously.
    /// If it's true,
    /// - when merging, its data in storeMeta will be removed early by the
    ///   target peer.
    /// - all read requests must be rejected.
    pub pending_remove: bool,

    /// Force leader state is only used in online recovery when the majority of
    /// peers are missing. In this state, it forces one peer to become leader
    /// out of accordance with Raft election rule, and forbids any
    /// read/write proposals. With that, we can further propose remove
    /// failed-nodes conf-change, to make the Raft group forms majority and
    /// works normally later on.
    ///
    /// For details, see the comment of `ForceLeaderState`.
    pub force_leader: Option<ForceLeaderState>,

    /// Record the instants of peers being added into the configuration.
    /// Remove them after they are not pending any more.
    pub peers_start_pending_time: Vec<(u64, Instant)>,
    /// A inaccurate cache about which peer is marked as down.
    down_peer_ids: Vec<u64>,

    /// An inaccurate difference in region size since last reset.
    /// It is used to decide whether split check is needed.
    pub size_diff_hint: u64,
    /// The count of deleted keys since last reset.
    delete_keys_hint: u64,
    /// An inaccurate difference in region size after compaction.
    /// It is used to trigger check split to update approximate size and keys
    /// after space reclamation of deleted entries.
    pub compaction_declined_bytes: u64,
    /// Approximate size of the region.
    pub approximate_size: Option<u64>,
    /// Approximate keys of the region.
    pub approximate_keys: Option<u64>,
    /// Whether this region has scheduled a split check task. If we just
    /// splitted  the region or ingested one file which may be overlapped
    /// with the existed data, reset the flag so that the region can be
    /// splitted again.
    pub may_skip_split_check: bool,

    /// The state for consistency check.
    pub consistency_state: ConsistencyState,

    /// The counter records pending snapshot requests.
    pub pending_request_snapshot_count: Arc<AtomicUsize>,
    /// The index of last scheduled committed raft log.
    pub last_applying_idx: u64,
    /// The index of last compacted raft log. It is used for the next compact
    /// log task.
    pub last_compacted_idx: u64,
    /// The index of the latest urgent proposal index.
    last_urgent_proposal_idx: u64,
    /// The index of the latest committed split command.
    last_committed_split_idx: u64,
    /// The index of last sent snapshot
    last_sent_snapshot_idx: u64,
    /// Approximate size of logs that is applied but not compacted yet.
    pub raft_log_size_hint: u64,

    /// The write fence index.
    /// If there are pessimistic locks, PrepareMerge can be proposed after
    /// applying to this index. When a pending PrepareMerge exists, no more
    /// write commands should be proposed. This avoids proposing pessimistic
    /// locks that are already deleted before PrepareMerge.
    pub prepare_merge_fence: u64,
    pub pending_prepare_merge: Option<RaftCmdRequest>,

    /// The index of the latest committed prepare merge command.
    last_committed_prepare_merge_idx: u64,
    /// The merge related state. It indicates this Peer is in merging.
    pub pending_merge_state: Option<MergeState>,
    /// The rollback merge proposal can be proposed only when the number
    /// of peers is greater than the majority of all peers.
    /// There are more details in the annotation above
    /// `test_node_merge_write_data_to_source_region_after_merging`
    /// The peers who want to rollback merge.
    pub want_rollback_merge_peers: HashSet<u64>,
    /// Source region is catching up logs for merge.
    pub catch_up_logs: Option<CatchUpLogs>,

    /// Write Statistics for PD to schedule hot spot.
    pub peer_stat: PeerStat,

    /// Time of the last attempt to wake up inactive leader.
    pub bcast_wake_up_time: Option<TiInstant>,
    /// Current replication mode version.
    pub replication_mode_version: u64,
    /// The required replication state at current version.
    pub dr_auto_sync_state: DrAutoSyncState,
    /// A flag that caches sync state. It's set to true when required
    /// replication state is reached for current region.
    pub replication_sync: bool,

    /// The known newest conf version and its corresponding peer list
    /// Send to these peers to check whether itself is stale.
    pub check_stale_conf_ver: u64,
    pub check_stale_peers: Vec<metapb::Peer>,
    /// Whether this peer is created by replication and is the first
    /// one of this region on local store.
    pub local_first_replicate: bool,

    pub txn_extra_op: Arc<AtomicCell<TxnExtraOp>>,

    /// Transaction extensions related to this peer.
    pub txn_ext: Arc<TxnExt>,

    /// Check whether this proposal can be proposed based on its epoch.
    cmd_epoch_checker: CmdEpochChecker<EK::Snapshot>,

    // disk full peer set.
    pub disk_full_peers: DiskFullPeers,

    // show whether an already disk full TiKV appears in the potential majority set.
    pub dangerous_majority_set: bool,

    // region merge logic need to be broadcast to all followers when disk full happens.
    pub has_region_merge_proposal: bool,

    pub region_merge_proposal_index: u64,

    pub read_progress: Arc<RegionReadProgress>,

    pub memtrace_raft_entries: usize,
    /// Used for sending write msg.
    write_router: WriteRouter<EK, ER>,
    /// Used for async write io.
    unpersisted_readies: VecDeque<UnpersistedReady>,
    /// The message count in `unpersisted_readies` for memory caculation.
    unpersisted_message_count: usize,
    /// Used for sync write io.
    unpersisted_ready: Option<Ready>,
    /// The last known persisted number.
    persisted_number: u64,
    /// The context of applying snapshot.
    apply_snap_ctx: Option<ApplySnapshotContext>,
    /// region buckets.
    pub region_buckets: Option<BucketStat>,
    pub last_region_buckets: Option<BucketStat>,
    /// lead_transferee if the peer is in a leadership transferring.
    pub lead_transferee: u64,
    pub unsafe_recovery_state: Option<UnsafeRecoveryState>,
    pub flashback_state: Option<FlashbackState>,
    pub snapshot_recovery_state: Option<SnapshotRecoveryState>,
}

impl<EK, ER> Peer<EK, ER>
where
    EK: KvEngine,
    ER: RaftEngine,
{
    pub fn new(
        store_id: u64,
        cfg: &Config,
        region_scheduler: Scheduler<RegionTask<EK::Snapshot>>,
        raftlog_fetch_scheduler: Scheduler<RaftlogFetchTask>,
        engines: Engines<EK, ER>,
        region: &metapb::Region,
        peer: metapb::Peer,
    ) -> Result<Peer<EK, ER>> {
        let peer_id = peer.get_id();
        if peer_id == raft::INVALID_ID {
            return Err(box_err!("invalid peer id"));
        }

        let tag = format!("[region {}] {}", region.get_id(), peer.get_id());

        let ps = PeerStorage::new(
            engines,
            region,
            region_scheduler,
            raftlog_fetch_scheduler,
            peer.get_id(),
            tag.clone(),
        )?;

        let applied_index = ps.applied_index();

        let raft_cfg = raft::Config {
            id: peer.get_id(),
            election_tick: cfg.raft_election_timeout_ticks,
            heartbeat_tick: cfg.raft_heartbeat_ticks,
            min_election_tick: cfg.raft_min_election_timeout_ticks,
            max_election_tick: cfg.raft_max_election_timeout_ticks,
            max_size_per_msg: cfg.raft_max_size_per_msg.0,
            max_inflight_msgs: cfg.raft_max_inflight_msgs,
            applied: applied_index,
            check_quorum: true,
            skip_bcast_commit: true,
            pre_vote: cfg.prevote,
            max_committed_size_per_ready: MAX_COMMITTED_SIZE_PER_READY,
            ..Default::default()
        };

        let logger = slog_global::get_global().new(slog::o!("region_id" => region.get_id()));
        let raft_group = RawNode::new(&raft_cfg, ps, &logger)?;

        let mut peer = Peer {
            peer,
            region_id: region.get_id(),
            raft_group,
            raft_max_inflight_msgs: cfg.raft_max_inflight_msgs,
            proposals: ProposalQueue::new(region.get_id(), peer_id),
            pending_reads: Default::default(),
            long_uncommitted_threshold: cfg.long_uncommitted_base_threshold.0,
            peer_cache: RefCell::new(HashMap::default()),
            peer_heartbeats: HashMap::default(),
            peers_start_pending_time: vec![],
            down_peer_ids: vec![],
            size_diff_hint: 0,
            delete_keys_hint: 0,
            approximate_size: None,
            approximate_keys: None,
            may_skip_split_check: false,
            compaction_declined_bytes: 0,
            leader_unreachable: false,
            pending_remove: false,
            should_wake_up: false,
            force_leader: None,
            pending_merge_state: None,
            want_rollback_merge_peers: HashSet::default(),
            pending_request_snapshot_count: Arc::new(AtomicUsize::new(0)),
            prepare_merge_fence: 0,
            pending_prepare_merge: None,
            last_committed_prepare_merge_idx: 0,
            leader_missing_time: Some(Instant::now()),
            tag: tag.clone(),
            last_applying_idx: applied_index,
            last_compacted_idx: 0,
            last_urgent_proposal_idx: u64::MAX,
            last_committed_split_idx: 0,
            last_sent_snapshot_idx: 0,
            consistency_state: ConsistencyState {
                last_check_time: Instant::now(),
                index: INVALID_INDEX,
                context: vec![],
                hash: vec![],
            },
            raft_log_size_hint: 0,
            leader_lease: Lease::new(
                cfg.raft_store_max_leader_lease(),
                cfg.renew_leader_lease_advance_duration(),
            ),
            peer_stat: PeerStat::default(),
            catch_up_logs: None,
            bcast_wake_up_time: None,
            replication_mode_version: 0,
            dr_auto_sync_state: DrAutoSyncState::Async,
            replication_sync: false,
            check_stale_conf_ver: 0,
            check_stale_peers: vec![],
            local_first_replicate: false,
            txn_extra_op: Arc::new(AtomicCell::new(TxnExtraOp::Noop)),
            txn_ext: Arc::new(TxnExt::default()),
            cmd_epoch_checker: Default::default(),
            disk_full_peers: DiskFullPeers::default(),
            dangerous_majority_set: false,
            has_region_merge_proposal: false,
            region_merge_proposal_index: 0_u64,
            read_progress: Arc::new(RegionReadProgress::new(
                region,
                applied_index,
                REGION_READ_PROGRESS_CAP,
                tag.clone(),
            )),
            memtrace_raft_entries: 0,
            write_router: WriteRouter::new(tag),
            unpersisted_readies: VecDeque::default(),
            unpersisted_message_count: 0,
            unpersisted_ready: None,
            persisted_number: 0,
            apply_snap_ctx: None,
            region_buckets: None,
            last_region_buckets: None,
            lead_transferee: raft::INVALID_ID,
            unsafe_recovery_state: None,
            flashback_state: None,
            snapshot_recovery_state: None,
        };

        // If this region has only one peer and I am the one, campaign directly.
        if region.get_peers().len() == 1 && region.get_peers()[0].get_store_id() == store_id {
            peer.raft_group.campaign()?;
        }

        Ok(peer)
    }

    /// Sets commit group to the peer.
    pub fn init_replication_mode(&mut self, state: &mut GlobalReplicationState) {
        debug!("init commit group"; "state" => ?state, "region_id" => self.region_id, "peer_id" => self.peer.id);
        if self.is_initialized() {
            let version = state.status().get_dr_auto_sync().state_id;
            let gb = state.calculate_commit_group(version, self.get_store().region().get_peers());
            self.raft_group.raft.assign_commit_groups(gb);
        }
        self.replication_sync = false;
        if state.status().get_mode() == ReplicationMode::Majority {
            self.raft_group.raft.enable_group_commit(false);
            self.replication_mode_version = 0;
            self.dr_auto_sync_state = DrAutoSyncState::Async;
            return;
        }
        self.replication_mode_version = state.status().get_dr_auto_sync().state_id;
        let enable = state.status().get_dr_auto_sync().get_state() != DrAutoSyncState::Async;
        self.raft_group.raft.enable_group_commit(enable);
        self.dr_auto_sync_state = state.status().get_dr_auto_sync().get_state();
    }

    /// Updates replication mode.
    pub fn switch_replication_mode(&mut self, state: &Mutex<GlobalReplicationState>) {
        self.replication_sync = false;
        let mut guard = state.lock().unwrap();
        let enable_group_commit = if guard.status().get_mode() == ReplicationMode::Majority {
            self.replication_mode_version = 0;
            self.dr_auto_sync_state = DrAutoSyncState::Async;
            false
        } else {
            self.dr_auto_sync_state = guard.status().get_dr_auto_sync().get_state();
            self.replication_mode_version = guard.status().get_dr_auto_sync().state_id;
            guard.status().get_dr_auto_sync().get_state() != DrAutoSyncState::Async
        };
        if enable_group_commit {
            let ids = mem::replace(
                guard.calculate_commit_group(
                    self.replication_mode_version,
                    self.region().get_peers(),
                ),
                Vec::with_capacity(self.region().get_peers().len()),
            );
            drop(guard);
            self.raft_group.raft.clear_commit_group();
            self.raft_group.raft.assign_commit_groups(&ids);
        } else {
            drop(guard);
        }
        self.raft_group
            .raft
            .enable_group_commit(enable_group_commit);
        info!("switch replication mode"; "version" => self.replication_mode_version, "region_id" => self.region_id, "peer_id" => self.peer.id);
    }

    /// Register self to apply_scheduler so that the peer is then usable.
    /// Also trigger `RegionChangeEvent::Create` here.
    pub fn activate<T>(&self, ctx: &PollContext<EK, ER, T>) {
        ctx.apply_router
            .schedule_task(self.region_id, ApplyTask::register(self));

        ctx.coprocessor_host.on_region_changed(
            self.region(),
            RegionChangeEvent::Create,
            self.get_role(),
        );
        self.maybe_gen_approximate_buckets(ctx);
    }

    #[inline]
    fn next_proposal_index(&self) -> u64 {
        self.raft_group.raft.raft_log.last_index() + 1
    }

    #[inline]
    pub fn get_index_term(&self, idx: u64) -> u64 {
        match self.raft_group.raft.raft_log.term(idx) {
            Ok(t) => t,
            Err(e) => panic!("{} fail to load term for {}: {:?}", self.tag, idx, e),
        }
    }

    pub fn maybe_append_merge_entries(&mut self, merge: &CommitMergeRequest) -> Option<u64> {
        let mut entries = merge.get_entries();
        if entries.is_empty() {
            // Though the entries is empty, it is possible that one source peer has caught
            // up the logs but commit index is not updated. If other source peers are
            // already destroyed, so the raft group will not make any progress, namely the
            // source peer can not get the latest commit index anymore.
            // Here update the commit index to let source apply rest uncommitted entries.
            return if merge.get_commit() > self.raft_group.raft.raft_log.committed {
                self.raft_group.raft.raft_log.commit_to(merge.get_commit());
                Some(merge.get_commit())
            } else {
                None
            };
        }
        let first = entries.first().unwrap();
        // make sure message should be with index not smaller than committed
        let mut log_idx = first.get_index() - 1;
        debug!(
            "append merge entries";
            "log_index" => log_idx,
            "merge_commit" => merge.get_commit(),
            "commit_index" => self.raft_group.raft.raft_log.committed,
        );
        if log_idx < self.raft_group.raft.raft_log.committed {
            // There are maybe some logs not included in CommitMergeRequest's entries, like
            // CompactLog, so the commit index may exceed the last index of the entires from
            // CommitMergeRequest. If that, no need to append
            if self.raft_group.raft.raft_log.committed - log_idx >= entries.len() as u64 {
                return None;
            }
            entries = &entries[(self.raft_group.raft.raft_log.committed - log_idx) as usize..];
            log_idx = self.raft_group.raft.raft_log.committed;
        }
        let log_term = self.get_index_term(log_idx);

        let last_log = entries.last().unwrap();
        if last_log.term > self.term() {
            // Hack: In normal flow, when leader sends the entries, it will use a term
            // that's not less than the last log term. And follower will update its states
            // correctly. For merge, we append the log without raft, so we have to take care
            // of term explicitly to get correct metadata.
            info!(
                "become follower for new logs";
                "new_log_term" => last_log.term,
                "new_log_index" => last_log.index,
                "term" => self.term(),
                "region_id" => self.region_id,
                "peer_id" => self.peer.get_id(),
            );
            self.raft_group
                .raft
                .become_follower(last_log.term, INVALID_ID);
        }

        self.raft_group
            .raft
            .raft_log
            .maybe_append(log_idx, log_term, merge.get_commit(), entries)
            .map(|(_, last_index)| last_index)
    }

    /// Tries to destroy itself. Returns a job (if needed) to do more cleaning
    /// tasks.
    pub fn maybe_destroy<T>(&mut self, ctx: &PollContext<EK, ER, T>) -> Option<DestroyPeerJob> {
        if self.pending_remove {
            info!(
                "is being destroyed, skip";
                "region_id" => self.region_id,
                "peer_id" => self.peer.get_id(),
            );
            return None;
        }
        {
            let meta = ctx.store_meta.lock().unwrap();
            if meta.atomic_snap_regions.contains_key(&self.region_id) {
                info!(
                    "stale peer is applying atomic snapshot, will destroy next time";
                    "region_id" => self.region_id,
                    "peer_id" => self.peer.get_id(),
                );
                return None;
            }
        }

        if let Some(snap_ctx) = self.apply_snap_ctx.as_ref() {
            if !snap_ctx.scheduled {
                info!(
                    "stale peer is persisting snapshot, will destroy next time";
                    "region_id" => self.region_id,
                    "peer_id" => self.peer.get_id(),
                );
                return None;
            }
        }

        if self.get_store().is_applying_snapshot() && !self.mut_store().cancel_applying_snap() {
            info!(
                "stale peer is applying snapshot, will destroy next time";
                "region_id" => self.region_id,
                "peer_id" => self.peer.get_id(),
            );
            return None;
        }

        // There is no applying snapshot or snapshot is canceled so the `apply_snap_ctx`
        // should be set to None.
        // - If the snapshot is canceled, the `apply_snap_ctx` should be None. Remember
        //   the snapshot should not be canceled and the context should be None only
        //   after applying snapshot in normal case. But here is safe because this peer
        //   is about to destroy and `pending_remove` will be true, namely no more ready
        //   will be fetched.
        // - If there is no applying snapshot, the `apply_snap_ctx` should also be None.
        //   It's possible that the snapshot was canceled successfully before but
        //   `cancel_applying_snap` returns false. If so, at this time, `apply_snap_ctx`
        //   is Some and should be set to None.
        self.apply_snap_ctx = None;

        self.pending_remove = true;

        Some(DestroyPeerJob {
            initialized: self.get_store().is_initialized(),
            region_id: self.region_id,
            peer: self.peer.clone(),
        })
    }

    /// Does the real destroy task which includes:
    /// 1. Set the region to tombstone;
    /// 2. Clear data;
    /// 3. Notify all pending requests.
    pub fn destroy(
        &mut self,
        engines: &Engines<EK, ER>,
        perf_context: &mut ER::PerfContext,
        keep_data: bool,
        pending_create_peers: &Mutex<HashMap<u64, (u64, bool)>>,
    ) -> Result<()> {
        fail_point!("raft_store_skip_destroy_peer", |_| Ok(()));
        let t = TiInstant::now();

        let mut region = self.region().clone();
        info!(
            "begin to destroy";
            "region_id" => self.region_id,
            "peer_id" => self.peer.get_id(),
        );

        let (pending_create_peers, clean) = if self.local_first_replicate {
            let mut pending = pending_create_peers.lock().unwrap();
            if self.get_store().is_initialized() {
                assert_eq!(pending.get(&region.get_id()), None);
                (None, true)
            } else if let Some(status) = pending.get(&region.get_id()) {
                if *status == (self.peer.get_id(), false) {
                    pending.remove(&region.get_id());
                    // Hold the lock to avoid apply worker applies split.
                    (Some(pending), true)
                } else if *status == (self.peer.get_id(), true) {
                    // It's already marked to split by apply worker, skip delete.
                    (None, false)
                } else {
                    // Peer id can't be different as router should exist all the time, their is no
                    // chance for store to insert a different peer id. And apply worker should skip
                    // split when meeting a different id.
                    let status = *status;
                    // Avoid panic with lock.
                    drop(pending);
                    panic!("{} unexpected pending states {:?}", self.tag, status);
                }
            } else {
                // The status is inserted when it's created. It will be removed in following
                // cases:
                // - By apply worker as it fails to split due to region state key. This is
                //   impossible to reach this code path because the delete write batch is not
                //   persisted yet.
                // - By store fsm as it fails to create peer, which is also invalid obviously.
                // - By peer fsm after persisting snapshot, then it should be initialized.
                // - By peer fsm after split.
                // - By peer fsm when destroy, which should go the above branch instead.
                (None, false)
            }
        } else {
            (None, true)
        };
        if clean {
            // Set Tombstone state explicitly
            let mut kv_wb = engines.kv.write_batch();
            let mut raft_wb = engines.raft.log_batch(1024);
            // Raft log gc should be flushed before being destroyed, so last_compacted_idx
            // has to be the minimal index that may still have logs.
            let last_compacted_idx = self.last_compacted_idx;
            self.mut_store()
                .clear_meta(last_compacted_idx, &mut kv_wb, &mut raft_wb)?;

            // StoreFsmDelegate::check_msg use both epoch and region peer list to check
            // whether a message is targeting a staled peer. But for an uninitialized peer,
            // both epoch and peer list are empty, so a removed peer will be created again.
            // Saving current peer into the peer list of region will fix this problem.
            if !self.get_store().is_initialized() {
                region.mut_peers().push(self.peer.clone());
            }

            write_peer_state(
                &mut kv_wb,
                &region,
                PeerState::Tombstone,
                // Only persist the `merge_state` if the merge is known to be succeeded
                // which is determined by the `keep_data` flag
                if keep_data {
                    self.pending_merge_state.clone()
                } else {
                    None
                },
            )?;

            // write kv rocksdb first in case of restart happen between two write
            let mut write_opts = WriteOptions::new();
            write_opts.set_sync(true);
            kv_wb.write_opt(&write_opts)?;

            drop(pending_create_peers);

            perf_context.start_observe();
            engines.raft.consume(&mut raft_wb, true)?;
            perf_context.report_metrics(&[]);

            if self.get_store().is_initialized() && !keep_data {
                // If we meet panic when deleting data and raft log, the dirty data
                // will be cleared by a newer snapshot applying or restart.
                if let Err(e) = self.get_store().clear_data() {
                    error!(?e;
                        "failed to schedule clear data task";
                        "region_id" => self.region_id,
                        "peer_id" => self.peer.get_id(),
                    );
                }
            }
        }

        self.pending_reads.clear_all(Some(region.get_id()));

        for Proposal { cb, .. } in self.proposals.queue.drain(..) {
            apply::notify_req_region_removed(region.get_id(), cb);
        }

        info!(
            "peer destroy itself";
            "region_id" => self.region_id,
            "peer_id" => self.peer.get_id(),
            "takes" => ?t.saturating_elapsed(),
            "clean" => clean,
            "keep_data" => keep_data,
        );

        fail_point!("raft_store_after_destroy_peer");

        Ok(())
    }

    #[inline]
    pub fn is_initialized(&self) -> bool {
        self.get_store().is_initialized()
    }

    #[inline]
    pub fn region(&self) -> &metapb::Region {
        self.get_store().region()
    }

    /// Check whether the peer can be hibernated.
    ///
    /// This should be used with `check_after_tick` to get a correct conclusion.
    pub fn check_before_tick(&self, cfg: &Config) -> CheckTickResult {
        let mut res = CheckTickResult::default();
        if !self.is_leader() {
            return res;
        }
        res.leader = true;
        if self.raft_group.raft.election_elapsed + 1 < cfg.raft_election_timeout_ticks {
            return res;
        }
        let status = self.raft_group.status();
        let last_index = self.raft_group.raft.raft_log.last_index();
        for (id, pr) in status.progress.unwrap().iter() {
            // Even a recent inactive node is also considered. If we put leader into sleep,
            // followers or learners may not sync its logs for a long time and become
            // unavailable. We choose availability instead of performance in this case.
            if *id == self.peer.get_id() {
                continue;
            }
            if pr.matched != last_index {
                res.reason = "replication";
                return res;
            }
        }
        if self.raft_group.raft.pending_read_count() > 0 {
            res.reason = "pending read";
            return res;
        }
        if self.raft_group.raft.lead_transferee.is_some() {
            res.reason = "transfer leader";
            return res;
        }
        if self.force_leader.is_some() {
            res.reason = "force leader";
            return res;
        }
        // Unapplied entries can change the configuration of the group.
        if self.get_store().applied_index() < last_index {
            res.reason = "unapplied";
            return res;
        }
        if self.replication_mode_need_catch_up() {
            res.reason = "replication mode";
            return res;
        }
        res.up_to_date = true;
        res
    }

    pub fn check_after_tick(&self, state: GroupState, res: CheckTickResult) -> bool {
        if res.leader {
            if res.up_to_date {
                self.is_leader()
            } else {
                if !res.reason.is_empty() {
                    debug!("rejecting sleeping"; "reason" => res.reason, "region_id" => self.region_id, "peer_id" => self.peer_id());
                }
                false
            }
        } else {
            // If follower keeps receiving data from leader, then it's safe to stop
            // ticking, as leader will make sure it has the latest logs.
            // Checking term to make sure campaign has finished and the leader starts
            // doing its job, it's not required but a safe options.
            state != GroupState::Chaos
                && self.has_valid_leader()
                && self.raft_group.raft.raft_log.last_term() == self.raft_group.raft.term
                && !self.has_unresolved_reads()
                // If it becomes leader, the stats is not valid anymore.
                && !self.is_leader()
        }
    }

    #[inline]
    pub fn has_valid_leader(&self) -> bool {
        if self.raft_group.raft.leader_id == raft::INVALID_ID {
            return false;
        }
        for p in self.region().get_peers() {
            if p.get_id() == self.raft_group.raft.leader_id && p.get_role() != PeerRole::Learner {
                return true;
            }
        }
        false
    }

    /// Pings if followers are still connected.
    ///
    /// Leader needs to know exact progress of followers, and
    /// followers just need to know whether leader is still alive.
    pub fn ping(&mut self) {
        if self.is_leader() {
            self.raft_group.ping();
        }
    }

    pub fn has_uncommitted_log(&self) -> bool {
        self.raft_group.raft.raft_log.committed < self.raft_group.raft.raft_log.last_index()
    }

    /// Set the region of a peer.
    ///
    /// This will update the region of the peer, caller must ensure the region
    /// has been preserved in a durable device.
    pub fn set_region(
        &mut self,
        host: &CoprocessorHost<impl KvEngine>,
        reader: &mut ReadDelegate,
        region: metapb::Region,
        reason: RegionChangeReason,
    ) {
        if self.region().get_region_epoch().get_version() < region.get_region_epoch().get_version()
        {
            // Epoch version changed, disable read on the local reader for this region.
            self.leader_lease.expire_remote_lease();
        }
        self.mut_store().set_region(region.clone());
        let progress = ReadProgress::region(region);
        // Always update read delegate's region to avoid stale region info after a
        // follower becoming a leader.
        self.maybe_update_read_progress(reader, progress);

        // Update leader info
        self.read_progress
            .update_leader_info(self.leader_id(), self.term(), self.region());

        {
            let mut pessimistic_locks = self.txn_ext.pessimistic_locks.write();
            pessimistic_locks.term = self.term();
            pessimistic_locks.version = self.region().get_region_epoch().get_version();
        }

        if !self.pending_remove {
            host.on_region_changed(
                self.region(),
                RegionChangeEvent::Update(reason),
                self.get_role(),
            );
        }
    }

    #[inline]
    pub fn peer_id(&self) -> u64 {
        self.peer.get_id()
    }

    #[inline]
    pub fn leader_id(&self) -> u64 {
        self.raft_group.raft.leader_id
    }

    #[inline]
    pub fn is_leader(&self) -> bool {
        self.raft_group.raft.state == StateRole::Leader
    }

    #[inline]
    pub fn get_role(&self) -> StateRole {
        self.raft_group.raft.state
    }

    #[inline]
    pub fn get_store(&self) -> &PeerStorage<EK, ER> {
        self.raft_group.store()
    }

    #[inline]
    pub fn mut_store(&mut self) -> &mut PeerStorage<EK, ER> {
        self.raft_group.mut_store()
    }

    /// Whether the snapshot is handling.
    /// See the comments of `check_snap_status` for more details.
    #[inline]
    pub fn is_handling_snapshot(&self) -> bool {
        self.apply_snap_ctx.is_some() || self.get_store().is_applying_snapshot()
    }

    /// Returns `true` if the raft group has replicated a snapshot but not
    /// committed it yet.
    #[inline]
    pub fn has_pending_snapshot(&self) -> bool {
        self.get_pending_snapshot().is_some()
    }

    #[inline]
    pub fn get_pending_snapshot(&self) -> Option<&eraftpb::Snapshot> {
        self.raft_group.snap()
    }

    fn add_ready_metric(&self, ready: &Ready, metrics: &mut RaftMetrics) {
        metrics.ready.message.inc_by(ready.messages().len() as u64);
        metrics
            .ready
            .commit
            .inc_by(ready.committed_entries().len() as u64);
        metrics.ready.append.inc_by(ready.entries().len() as u64);

        if !ready.snapshot().is_empty() {
            metrics.ready.snapshot.inc();
        }
    }

    fn add_light_ready_metric(&self, light_ready: &LightReady, metrics: &mut RaftMetrics) {
        metrics
            .ready
            .message
            .inc_by(light_ready.messages().len() as u64);
        metrics
            .ready
            .commit
            .inc_by(light_ready.committed_entries().len() as u64);
    }

    #[inline]
    pub fn in_joint_state(&self) -> bool {
        self.region().get_peers().iter().any(|p| {
            p.get_role() == PeerRole::IncomingVoter || p.get_role() == PeerRole::DemotingVoter
        })
    }

    #[inline]
    pub fn send_raft_messages<T: Transport>(
        &mut self,
        ctx: &mut PollContext<EK, ER, T>,
        msgs: Vec<RaftMessage>,
    ) {
        let mut now = None;
        let std_now = Instant::now();
        for msg in msgs {
            let msg_type = msg.get_message().get_msg_type();
            if msg_type == MessageType::MsgSnapshot {
                let snap_index = msg.get_message().get_snapshot().get_metadata().get_index();
                if snap_index > self.last_sent_snapshot_idx {
                    self.last_sent_snapshot_idx = snap_index;
                }
            }
            if msg_type == MessageType::MsgTimeoutNow && self.is_leader() {
                // After a leader transfer procedure is triggered, the lease for
                // the old leader may be expired earlier than usual, since a new leader
                // may be elected and the old leader doesn't step down due to
                // network partition from the new leader.
                // For lease safety during leader transfer, transit `leader_lease`
                // to suspect.
                self.leader_lease.suspect(*now.insert(monotonic_raw_now()));
            }

            let to_peer_id = msg.get_to_peer().get_id();
            let to_store_id = msg.get_to_peer().get_store_id();

            debug!(
                "send raft msg";
                "region_id" => self.region_id,
                "peer_id" => self.peer.get_id(),
                "msg_type" => ?msg_type,
                "msg_size" => msg.get_message().compute_size(),
                "to" => to_peer_id,
                "disk_usage" => ?msg.get_disk_usage(),
            );

            for (term, index) in msg
                .get_message()
                .get_entries()
                .iter()
                .map(|e| (e.get_term(), e.get_index()))
            {
                if let Ok(idx) = self
                    .proposals
                    .queue
                    .binary_search_by_key(&index, |p: &Proposal<_>| p.index)
                {
                    let proposal = &self.proposals.queue[idx];
                    if term == proposal.term {
                        for tracker in proposal.cb.write_trackers().iter().flat_map(|v| v.iter()) {
                            tracker.observe(std_now, &ctx.raft_metrics.wf_send_proposal, |t| {
                                &mut t.metrics.wf_send_proposal_nanos
                            });
                        }
                    }
                }
            }

            if let Err(e) = ctx.trans.send(msg) {
                // We use metrics to observe failure on production.
                debug!(
                    "failed to send msg to other peer";
                    "region_id" => self.region_id,
                    "peer_id" => self.peer.get_id(),
                    "target_peer_id" => to_peer_id,
                    "target_store_id" => to_store_id,
                    "err" => ?e,
                    "error_code" => %e.error_code(),
                );
                if to_peer_id == self.leader_id() {
                    self.leader_unreachable = true;
                }
                // unreachable store
                self.raft_group.report_unreachable(to_peer_id);
                if msg_type == eraftpb::MessageType::MsgSnapshot {
                    self.raft_group
                        .report_snapshot(to_peer_id, SnapshotStatus::Failure);
                }
                ctx.raft_metrics.send_message.add(msg_type, false);
            } else {
                ctx.raft_metrics.send_message.add(msg_type, true);
            }
        }
    }

    #[inline]
    pub fn build_raft_messages<T>(
        &mut self,
        ctx: &PollContext<EK, ER, T>,
        msgs: Vec<eraftpb::Message>,
    ) -> Vec<RaftMessage> {
        let mut raft_msgs = Vec::with_capacity(msgs.len());
        for msg in msgs {
            if let Some(m) = self.build_raft_message(msg, ctx.self_disk_usage) {
                raft_msgs.push(m);
            }
        }
        raft_msgs
    }

    /// Steps the raft message.
    pub fn step<T>(
        &mut self,
        ctx: &mut PollContext<EK, ER, T>,
        mut m: eraftpb::Message,
    ) -> Result<()> {
        fail_point!(
            "step_message_3_1",
            self.peer.get_store_id() == 3 && self.region_id == 1,
            |_| Ok(())
        );
        if self.is_leader() && m.get_from() != INVALID_ID {
            self.peer_heartbeats.insert(m.get_from(), Instant::now());
            // As the leader we know we are not missing.
            self.leader_missing_time.take();
        } else if m.get_from() == self.leader_id() {
            // As another role know we're not missing.
            self.leader_missing_time.take();
        }
        let msg_type = m.get_msg_type();
        if msg_type == MessageType::MsgReadIndex {
            fail_point!("on_step_read_index_msg");
            ctx.coprocessor_host
                .on_step_read_index(&mut m, self.get_role());
            // Must use the commit index of `PeerStorage` instead of the commit index
            // in raft-rs which may be greater than the former one.
            // For more details, see the annotations above `on_leader_commit_idx_changed`.
            let index = self.get_store().commit_index();
            // Check if the log term of this index is equal to current term, if so,
            // this index can be used to reply the read index request if the leader holds
            // the lease. Please also take a look at raft-rs.
            if self.get_store().term(index).unwrap() == self.term() {
                let state = self.inspect_lease();
                if let LeaseState::Valid = state {
                    // If current peer has valid lease, then we could handle the
                    // request directly, rather than send a heartbeat to check quorum.
                    let mut resp = eraftpb::Message::default();
                    resp.set_msg_type(MessageType::MsgReadIndexResp);
                    resp.term = self.term();
                    resp.to = m.from;

                    resp.index = index;
                    resp.set_entries(m.take_entries());

                    self.raft_group.raft.msgs.push(resp);
                    return Ok(());
                }
                self.should_wake_up = state == LeaseState::Expired;
            }
        }

        let from_id = m.get_from();
        let has_snap_task = self.get_store().has_gen_snap_task();
        let pre_commit_index = self.raft_group.raft.raft_log.committed;
        self.raft_group.step(m)?;
        self.report_commit_log_duration(pre_commit_index, &ctx.raft_metrics);

        let mut for_balance = false;
        if !has_snap_task && self.get_store().has_gen_snap_task() {
            if let Some(progress) = self.raft_group.status().progress {
                if let Some(pr) = progress.get(from_id) {
                    // When a peer is uninitialized (e.g. created by load balance),
                    // the last index of the peer is 0 which makes the matched index to be 0.
                    if pr.matched == 0 {
                        for_balance = true;
                    }
                }
            }
        }
        if for_balance {
            if let Some(gen_task) = self.mut_store().mut_gen_snap_task() {
                gen_task.set_for_balance();
            }
        }
        Ok(())
    }

    fn report_persist_log_duration(&self, pre_persist_index: u64, metrics: &RaftMetrics) {
        if !metrics.waterfall_metrics || self.proposals.is_empty() {
            return;
        }
        let now = Instant::now();
        for index in pre_persist_index + 1..=self.raft_group.raft.raft_log.persisted {
            if let Some((term, trackers)) = self.proposals.find_trackers(index) {
                if self
                    .get_store()
                    .term(index)
                    .map(|t| t == term)
                    .unwrap_or(false)
                {
                    for tracker in trackers {
                        tracker.observe(now, &metrics.wf_persist_log, |t| {
                            &mut t.metrics.wf_persist_log_nanos
                        });
                    }
                }
            }
        }
    }

    fn report_commit_log_duration(&self, pre_commit_index: u64, metrics: &RaftMetrics) {
        if !metrics.waterfall_metrics || self.proposals.is_empty() {
            return;
        }
        let now = Instant::now();
        for index in pre_commit_index + 1..=self.raft_group.raft.raft_log.committed {
            if let Some((term, trackers)) = self.proposals.find_trackers(index) {
                if self
                    .get_store()
                    .term(index)
                    .map(|t| t == term)
                    .unwrap_or(false)
                {
                    let commit_persisted = index <= self.raft_group.raft.raft_log.persisted;
                    let hist = if commit_persisted {
                        &metrics.wf_commit_log
                    } else {
                        &metrics.wf_commit_not_persist_log
                    };
                    for tracker in trackers {
                        tracker.observe(now, hist, |t| {
                            t.metrics.commit_not_persisted = !commit_persisted;
                            &mut t.metrics.wf_commit_log_nanos
                        });
                    }
                }
            }
        }
    }

    /// Checks and updates `peer_heartbeats` for the peer.
    pub fn check_peers(&mut self) {
        if !self.is_leader() {
            self.peer_heartbeats.clear();
            self.peers_start_pending_time.clear();
            return;
        }

        if self.peer_heartbeats.len() == self.region().get_peers().len() {
            return;
        }

        // Insert heartbeats in case that some peers never response heartbeats.
        let region = self.raft_group.store().region();
        for peer in region.get_peers() {
            self.peer_heartbeats
                .entry(peer.get_id())
                .or_insert_with(Instant::now);
        }
    }

    /// Collects all down peers.
    pub fn collect_down_peers<T>(&mut self, ctx: &PollContext<EK, ER, T>) -> Vec<PeerStats> {
        let max_duration = ctx.cfg.max_peer_down_duration.0;
        let mut down_peers = Vec::new();
        let mut down_peer_ids = Vec::new();
        for p in self.region().get_peers() {
            if p.get_id() == self.peer.get_id() {
                continue;
            }
            // TODO
            if let Some(instant) = self.peer_heartbeats.get(&p.get_id()) {
                let elapsed = instant.saturating_elapsed();
                if elapsed >= max_duration {
                    let mut stats = PeerStats::default();
                    stats.set_peer(p.clone());
                    stats.set_down_seconds(elapsed.as_secs());
                    down_peers.push(stats);
                    down_peer_ids.push(p.get_id());
                }
            }
        }
        self.down_peer_ids = down_peer_ids;
        if !self.down_peer_ids.is_empty() {
            self.refill_disk_full_peers(ctx);
        }
        down_peers
    }

    /// Collects all pending peers and update `peers_start_pending_time`.
    pub fn collect_pending_peers<T>(&mut self, ctx: &PollContext<EK, ER, T>) -> Vec<metapb::Peer> {
        let mut pending_peers = Vec::with_capacity(self.region().get_peers().len());
        let status = self.raft_group.status();
        let truncated_idx = self.get_store().truncated_index();

        if status.progress.is_none() {
            return pending_peers;
        }

        for i in 0..self.peers_start_pending_time.len() {
            let (_, pending_after) = self.peers_start_pending_time[i];
            let elapsed = duration_to_sec(pending_after.saturating_elapsed());
            RAFT_PEER_PENDING_DURATION.observe(elapsed);
        }

        let progresses = status.progress.unwrap().iter();
        for (&id, progress) in progresses {
            if id == self.peer.get_id() {
                continue;
            }
            // The `matched` is 0 only in these two cases:
            // 1. Current leader hasn't communicated with this peer.
            // 2. This peer does not exist yet(maybe it is created but not initialized)
            //
            // The correctness of region merge depends on the fact that all target peers
            // must exist during merging. (PD rely on `pending_peers` to check whether all
            // target peers exist)
            //
            // So if the `matched` is 0, it must be a pending peer.
            // It can be ensured because `truncated_index` must be greater than
            // `RAFT_INIT_LOG_INDEX`(5).
            if progress.matched < truncated_idx {
                if let Some(p) = self.get_peer_from_cache(id) {
                    pending_peers.push(p);
                    if !self
                        .peers_start_pending_time
                        .iter()
                        .any(|&(pid, _)| pid == id)
                    {
                        let now = Instant::now();
                        self.peers_start_pending_time.push((id, now));
                        debug!(
                            "peer start pending";
                            "region_id" => self.region_id,
                            "peer_id" => self.peer.get_id(),
                            "time" => ?now,
                        );
                    }
                } else {
                    if ctx.cfg.dev_assert {
                        panic!("{} failed to get peer {} from cache", self.tag, id);
                    }
                    error!(
                        "failed to get peer from cache";
                        "region_id" => self.region_id,
                        "peer_id" => self.peer.get_id(),
                        "get_peer_id" => id,
                    );
                }
            }
        }
        pending_peers
    }

    /// Returns `true` if any peer recover from connectivity problem.
    ///
    /// A peer can become pending or down if it has not responded for a
    /// long time. If it becomes normal again, PD need to be notified.
    pub fn any_new_peer_catch_up(&mut self, peer_id: u64) -> bool {
        if self.peers_start_pending_time.is_empty() && self.down_peer_ids.is_empty() {
            return false;
        }
        if !self.is_leader() {
            self.down_peer_ids = vec![];
            self.peers_start_pending_time = vec![];
            return false;
        }
        for i in 0..self.peers_start_pending_time.len() {
            if self.peers_start_pending_time[i].0 != peer_id {
                continue;
            }
            let truncated_idx = self.raft_group.store().truncated_index();
            if let Some(progress) = self.raft_group.raft.prs().get(peer_id) {
                if progress.matched >= truncated_idx {
                    let (_, pending_after) = self.peers_start_pending_time.swap_remove(i);
                    let elapsed = duration_to_sec(pending_after.saturating_elapsed());
                    RAFT_PEER_PENDING_DURATION.observe(elapsed);
                    debug!(
                        "peer has caught up logs";
                        "region_id" => self.region_id,
                        "peer_id" => self.peer.get_id(),
                        "takes" => elapsed,
                    );
                    return true;
                }
            }
        }
        if self.down_peer_ids.contains(&peer_id) {
            return true;
        }
        false
    }

    pub fn maybe_force_forward_commit_index(&mut self) -> bool {
        let failed_stores = match &self.force_leader {
            Some(ForceLeaderState::ForceLeader { failed_stores, .. }) => failed_stores,
            _ => unreachable!(),
        };

        let region = self.region();
        let mut replicated_idx = self.raft_group.raft.raft_log.persisted;
        for (peer_id, p) in self.raft_group.raft.prs().iter() {
            let store_id = region
                .get_peers()
                .iter()
                .find(|p| p.get_id() == *peer_id)
                .unwrap()
                .get_store_id();
            if failed_stores.contains(&store_id) {
                continue;
            }
            if replicated_idx > p.matched {
                replicated_idx = p.matched;
            }
        }

        if self.raft_group.store().term(replicated_idx).unwrap_or(0) < self.term() {
            // do not commit logs of previous term directly
            return false;
        }

        self.raft_group.raft.raft_log.committed =
            std::cmp::max(self.raft_group.raft.raft_log.committed, replicated_idx);
        true
    }

    // during the snapshot recovery, follower unconditionaly forward the
    // commit_index. pub fn force_forward_commit_index(&mut self) -> bool {

    //     let persisted = self.raft_group.raft.raft_log.persisted;

    //     self.raft_group.raft.raft_log.committed =
    //         std::cmp::max(self.raft_group.raft.raft_log.committed, persisted);
    //     true
    // }

    pub fn check_stale_state<T>(&mut self, ctx: &mut PollContext<EK, ER, T>) -> StaleState {
        if self.is_leader() {
            // Leaders always have valid state.
            //
            // We update the leader_missing_time in the `fn step`. However one peer region
            // does not send any raft messages, so we have to check and update it before
            // reporting stale states.
            self.leader_missing_time = None;
            return StaleState::Valid;
        }
        let naive_peer = !self.is_initialized() || !self.raft_group.raft.promotable();
        // Updates the `leader_missing_time` according to the current state.
        //
        // If we are checking this it means we suspect the leader might be missing.
        // Mark down the time when we are called, so we can check later if it's been
        // longer than it should be.
        match self.leader_missing_time {
            None => {
                self.leader_missing_time = Instant::now().into();
                StaleState::Valid
            }
            Some(instant)
                if instant.saturating_elapsed() >= ctx.cfg.max_leader_missing_duration.0 =>
            {
                // Resets the `leader_missing_time` to avoid sending the same tasks to
                // PD worker continuously during the leader missing timeout.
                self.leader_missing_time = Instant::now().into();
                StaleState::ToValidate
            }
            Some(instant)
                if instant.saturating_elapsed() >= ctx.cfg.abnormal_leader_missing_duration.0
                    && !naive_peer =>
            {
                // A peer is considered as in the leader missing state
                // if it's initialized but is isolated from its leader or
                // something bad happens that the raft group can not elect a leader.
                StaleState::LeaderMissing
            }
            _ => StaleState::Valid,
        }
    }

    fn on_role_changed<T>(&mut self, ctx: &mut PollContext<EK, ER, T>, ready: &Ready) {
        // Update leader lease when the Raft state changes.
        if let Some(ss) = ready.ss() {
            match ss.raft_state {
                StateRole::Leader => {
                    // The local read can only be performed after a new leader has applied
                    // the first empty entry on its term. After that the lease expiring time
                    // should be updated to
                    //   send_to_quorum_ts + max_lease
                    // as the comments in `Lease` explain.
                    // It is recommended to update the lease expiring time right after
                    // this peer becomes leader because it's more convenient to do it here and
                    // it has no impact on the correctness.
                    let progress_term = ReadProgress::term(self.term());
                    self.maybe_renew_leader_lease(monotonic_raw_now(), ctx, Some(progress_term));
                    debug!(
                        "becomes leader with lease";
                        "region_id" => self.region_id,
                        "peer_id" => self.peer.get_id(),
                        "lease" => ?self.leader_lease,
                    );
                    // If the predecessor reads index during transferring leader and receives
                    // quorum's heartbeat response after that, it may wait for applying to
                    // current term to apply the read. So broadcast eagerly to avoid unexpected
                    // latency.
                    //
                    // TODO: Maybe the predecessor should just drop all the read requests directly?
                    // All the requests need to be redirected in the end anyway and executing
                    // prewrites or commits will be just a waste.
                    self.last_urgent_proposal_idx = self.raft_group.raft.raft_log.last_index();
                    self.raft_group.skip_bcast_commit(false);
                    self.last_sent_snapshot_idx = self.raft_group.raft.raft_log.last_index();

                    // A more recent read may happen on the old leader. So max ts should
                    // be updated after a peer becomes leader.
                    self.require_updating_max_ts(&ctx.pd_scheduler);
                    // Init the in-memory pessimistic lock table when the peer becomes leader.
                    self.activate_in_memory_pessimistic_locks();

                    if !ctx.store_disk_usages.is_empty() {
                        self.refill_disk_full_peers(ctx);
                        debug!(
                            "become leader refills disk full peers to {:?}",
                            self.disk_full_peers;
                            "region_id" => self.region_id,
                        );
                    }
                }
                StateRole::Follower => {
                    self.leader_lease.expire();
                    self.mut_store().cancel_generating_snap(None);
                    self.clear_disk_full_peers(ctx);
                    self.clear_in_memory_pessimistic_locks();
                }
                _ => {}
            }
            self.on_leader_changed(ss.leader_id, self.term());
            ctx.coprocessor_host.on_role_change(
                self.region(),
                RoleChange {
                    state: ss.raft_state,
                    leader_id: ss.leader_id,
                    prev_lead_transferee: self.lead_transferee,
                    vote: self.raft_group.raft.vote,
                },
            );
            self.cmd_epoch_checker.maybe_update_term(self.term());
        } else if let Some(hs) = ready.hs() {
            if hs.get_term() != self.get_store().hard_state().get_term() {
                self.on_leader_changed(self.leader_id(), hs.get_term());
            }
        }
        self.lead_transferee = self.raft_group.raft.lead_transferee.unwrap_or_default();
    }

    /// Correctness depends on the order between calling this function and
    /// notifying other peers the new commit index.
    /// It is due to the interaction between lease and split/merge.(details are
    /// described below)
    ///
    /// Note that in addition to the heartbeat/append msg, the read index
    /// response also can notify other peers the new commit index. There are
    /// three place where TiKV handles read index request. The first place is in
    /// raft-rs, so it's like heartbeat/append msg, call this function and then
    /// send the response. The second place is in `Step`, we should use the
    /// commit index of `PeerStorage` which is the greatest commit index that
    /// can be observed outside. The third place is in `read_index`, handle it
    /// like the second one.
    fn on_leader_commit_idx_changed(&mut self, pre_commit_index: u64, commit_index: u64) {
        if commit_index <= pre_commit_index || !self.is_leader() {
            return;
        }

        // The admin cmds in `CmdEpochChecker` are proposed by the current leader so we
        // can use it to get the split/prepare-merge cmds which was committed just now.

        // BatchSplit and Split cmd are mutually exclusive because they both change
        // epoch's version so only one of them can be proposed and the other one will be
        // rejected by `CmdEpochChecker`.
        let last_split_idx = self
            .cmd_epoch_checker
            .last_cmd_index(AdminCmdType::BatchSplit)
            .or_else(|| self.cmd_epoch_checker.last_cmd_index(AdminCmdType::Split));
        if let Some(idx) = last_split_idx {
            if idx > pre_commit_index && idx <= commit_index {
                // We don't need to suspect its lease because peers of new region that
                // in other store do not start election before theirs election timeout
                // which is longer than the max leader lease.
                // It's safe to read local within its current lease, however, it's not
                // safe to renew its lease.
                self.last_committed_split_idx = idx;
            }
        } else {
            // BatchSplit/Split and PrepareMerge cmd are mutually exclusive too.
            // So if there is no Split cmd, we should check PrepareMerge cmd.
            let last_prepare_merge_idx = self
                .cmd_epoch_checker
                .last_cmd_index(AdminCmdType::PrepareMerge);
            if let Some(idx) = last_prepare_merge_idx {
                if idx > pre_commit_index && idx <= commit_index {
                    // We committed prepare merge, to prevent unsafe read index,
                    // we must record its index.
                    self.last_committed_prepare_merge_idx = idx;
                    // After prepare_merge is committed and the leader broadcasts commit
                    // index to followers, the leader can not know when the target region
                    // merges majority of this region, also it can not know when the target
                    // region writes new values.
                    // To prevent unsafe local read, we suspect its leader lease.
                    self.leader_lease.suspect(monotonic_raw_now());
                    // Stop updating `safe_ts`
                    self.read_progress.discard();
                }
            }
        }
    }

    fn on_leader_changed(&mut self, leader_id: u64, term: u64) {
        debug!(
            "update leader info";
            "region_id" => self.region_id,
            "leader_id" => leader_id,
            "term" => term,
            "peer_id" => self.peer_id(),
        );

        self.read_progress
            .update_leader_info(leader_id, term, self.region());
    }

    #[inline]
    pub fn ready_to_handle_pending_snap(&self) -> bool {
        // If apply worker is still working, written apply state may be overwritten
        // by apply worker. So we have to wait here.
        // Please note that commit_index can't be used here. When applying a snapshot,
        // a stale heartbeat can make the leader think follower has already applied
        // the snapshot, and send remaining log entries, which may increase
        // commit_index.
        // TODO: add more test
        self.last_applying_idx == self.get_store().applied_index()
            // Requesting snapshots also triggers apply workers to write
            // apply states even if there is no pending committed entry.
            // TODO: Instead of sharing the counter, we should apply snapshots
            //       in apply workers.
            && self.pending_request_snapshot_count.load(Ordering::SeqCst) == 0
    }

    #[inline]
    fn ready_to_handle_read(&self) -> bool {
        // TODO: It may cause read index to wait a long time.

        // There may be some values that are not applied by this leader yet but the old
        // leader, if applied_term isn't equal to current term.
        self.get_store().applied_term() == self.term()
            // There may be stale read if the old leader splits really slow,
            // the new region may already elected a new leader while
            // the old leader still think it owns the split range.
            && !self.is_splitting()
            // There may be stale read if a target leader is in another store and
            // applied commit merge, written new values, but the sibling peer in
            // this store does not apply commit merge, so the leader is not ready
            // to read, until the merge is rollbacked.
            && !self.is_merging()
    }

    fn ready_to_handle_unsafe_replica_read(&self, read_index: u64) -> bool {
        // Wait until the follower applies all values before the read. There is still a
        // problem if the leader applies fewer values than the follower, the follower
        // read could get a newer value, and after that, the leader may read a stale
        // value, which violates linearizability.
        self.get_store().applied_index() >= read_index
            // If it is in pending merge state(i.e. applied PrepareMerge), the data may be stale.
            // TODO: Add a test to cover this case
            && self.pending_merge_state.is_none()
            // a peer which is applying snapshot will clean up its data and ingest a snapshot file,
            // during between the two operations a replica read could read empty data.
            && !self.is_handling_snapshot()
    }

    #[inline]
    pub fn is_splitting(&self) -> bool {
        self.last_committed_split_idx > self.get_store().applied_index()
    }

    #[inline]
    pub fn is_merging(&self) -> bool {
        self.last_committed_prepare_merge_idx > self.get_store().applied_index()
            || self.pending_merge_state.is_some()
    }

    /// Checks if leader needs to keep sending logs for follower.
    ///
    /// In DrAutoSync mode, if leader goes to sleep before the region is sync,
    /// PD may wait longer time to reach sync state.
    pub fn replication_mode_need_catch_up(&self) -> bool {
        self.replication_mode_version > 0
            && self.dr_auto_sync_state != DrAutoSyncState::Async
            && !self.replication_sync
    }

    pub fn schedule_raftlog_gc<T: Transport>(
        &mut self,
        ctx: &mut PollContext<EK, ER, T>,
        to: u64,
    ) -> bool {
        let task = RaftlogGcTask::gc(self.region_id, self.last_compacted_idx, to);
        debug!(
            "scheduling raft log gc task";
            "region_id" => self.region_id,
            "peer_id" => self.peer_id(),
            "task" => %task,
        );
        if let Err(e) = ctx.raftlog_gc_scheduler.schedule(task) {
            error!(
                "failed to schedule raft log gc task";
                "region_id" => self.region_id,
                "peer_id" => self.peer_id(),
                "err" => %e,
            );
            false
        } else {
            true
        }
    }

    /// Check the current snapshot status.
    /// Returns whether it's valid to handle raft ready.
    ///
    /// The snapshot process order would be:
    /// - Get the snapshot from the ready
    /// - Wait for the notify of persisting this ready through
    ///   `Peer::on_persist_ready`
    /// - Schedule the snapshot task to region worker through
    ///   `schedule_applying_snapshot`
    /// - Wait for applying snapshot to complete(`check_snap_status`)
    /// Then it's valid to handle the next ready.
    fn check_snap_status<T: Transport>(&mut self, ctx: &mut PollContext<EK, ER, T>) -> bool {
        if let Some(snap_ctx) = self.apply_snap_ctx.as_ref() {
            if !snap_ctx.scheduled {
                // There is a snapshot from ready but it is not scheduled because the ready has
                // not been persisted yet. We should wait for the notification of persisting
                // ready and do not get a new ready.
                return false;
            }
        }

        match self.mut_store().check_applying_snap() {
            CheckApplyingSnapStatus::Applying => {
                // If this peer is applying snapshot, we should not get a new ready.
                // There are two reasons in my opinion:
                //   1. If we handle a new ready and persist the data(e.g. entries),
                //      we can not tell raft-rs that this ready has been persisted because
                //      the ready need to be persisted one by one from raft-rs's view.
                //   2. When this peer is applying snapshot, the response msg should not
                //      be sent to leader, thus the leader will not send new entries to
                //      this peer. Although it's possible a new leader may send a AppendEntries
                //      msg to this peer, this possibility is very low. In most cases, there
                //      is no msg need to be handled.
                // So we choose to not get a new ready which makes the logic more clear.
                debug!(
                    "still applying snapshot, skip further handling";
                    "region_id" => self.region_id,
                    "peer_id" => self.peer.get_id(),
                );
                return false;
            }
            CheckApplyingSnapStatus::Success => {
                fail_point!("raft_before_applying_snap_finished");

                if let Some(snap_ctx) = self.apply_snap_ctx.take() {
                    // This snapshot must be scheduled
                    if !snap_ctx.scheduled {
                        panic!(
                            "{} snapshot was not scheduled before, apply_snap_ctx {:?}",
                            self.tag, snap_ctx
                        );
                    }

                    fail_point!("raft_before_follower_send");
                    let msgs = self.build_raft_messages(ctx, snap_ctx.msgs);
                    self.send_raft_messages(ctx, msgs);

                    // Snapshot has been applied.
                    self.last_applying_idx = self.get_store().truncated_index();
                    self.last_compacted_idx = self.last_applying_idx + 1;
                    self.raft_group.advance_apply_to(self.last_applying_idx);
                    self.cmd_epoch_checker.advance_apply(
                        self.last_applying_idx,
                        self.term(),
                        self.raft_group.store().region(),
                    );

                    if self.unsafe_recovery_state.is_some() {
                        debug!("unsafe recovery finishes applying a snapshot");
                        self.unsafe_recovery_maybe_finish_wait_apply(/* force= */ false);
                    }
                    if self.flashback_state.is_some() {
                        debug!("flashback finishes applying a snapshot");
                        self.maybe_finish_flashback_wait_apply();
                    }
                    if self.snapshot_recovery_state.is_some() {
                        debug!("snapshot recovery finishes applying a snapshot");
                        self.snapshot_recovery_maybe_finish_wait_apply(false);
                    }
                }
                // If `apply_snap_ctx` is none, it means this snapshot does not
                // come from the ready but comes from the unfinished snapshot task
                // after restarting.

                // Note that this function must be called after applied index is updated,
                // i.e. call `RawNode::advance_apply_to`.
                self.post_pending_read_index_on_replica(ctx);
                // Resume `read_progress`
                self.read_progress.resume();
                // Update apply index to `last_applying_idx`
                self.read_progress
                    .update_applied(self.last_applying_idx, &ctx.coprocessor_host);
            }
            CheckApplyingSnapStatus::Idle => {
                // FIXME: It's possible that the snapshot applying task is canceled.
                // Although it only happens when shutting down the store or destroying
                // the peer, it's still dangerous if continue to handle ready for the
                // peer. So it's better to revoke `JOB_STATUS_CANCELLING` to ensure all
                // started tasks can get finished correctly.
                if self.apply_snap_ctx.is_some() {
                    return false;
                }
            }
        }
        assert_eq!(self.apply_snap_ctx, None);
        true
    }

    pub fn handle_raft_ready_append<T: Transport>(
        &mut self,
        ctx: &mut PollContext<EK, ER, T>,
    ) -> Option<ReadyResult> {
        if self.pending_remove {
            return None;
        }

        if !self.check_snap_status(ctx) {
            return None;
        }

        let mut destroy_regions = vec![];
        if self.has_pending_snapshot() {
            if !self.ready_to_handle_pending_snap() {
                let count = self.pending_request_snapshot_count.load(Ordering::SeqCst);
                debug!(
                    "not ready to apply snapshot";
                    "region_id" => self.region_id,
                    "peer_id" => self.peer.get_id(),
                    "applied_index" => self.get_store().applied_index(),
                    "last_applying_index" => self.last_applying_idx,
                    "pending_request_snapshot_count" => count,
                );
                return None;
            }

            if !self.unpersisted_readies.is_empty() {
                debug!(
                    "not ready to apply snapshot because there are some unpersisted readies";
                    "region_id" => self.region_id,
                    "peer_id" => self.peer.get_id(),
                    "unpersisted_readies" => ?self.unpersisted_readies,
                );
                return None;
            }

            let meta = ctx.store_meta.lock().unwrap();
            // For merge process, the stale source peer is destroyed asynchronously when
            // applying snapshot or creating new peer. So here checks whether there is any
            // overlap, if so, wait and do not handle raft ready.
            if let Some(wait_destroy_regions) = meta.atomic_snap_regions.get(&self.region_id) {
                for (source_region_id, is_ready) in wait_destroy_regions {
                    if !is_ready {
                        info!(
                            "snapshot range overlaps, wait source destroy finish";
                            "region_id" => self.region_id,
                            "peer_id" => self.peer.get_id(),
                            "apply_index" => self.get_store().applied_index(),
                            "last_applying_index" => self.last_applying_idx,
                            "overlap_region_id" => source_region_id,
                        );
                        return None;
                    }
                    destroy_regions.push(meta.regions[source_region_id].clone());
                }
            }
        }

        if !self.raft_group.has_ready() {
            fail_point!("before_no_ready_gen_snap_task", |_| None);
            // Generating snapshot task won't set ready for raft group.
            if let Some(gen_task) = self.mut_store().take_gen_snap_task() {
                self.pending_request_snapshot_count
                    .fetch_add(1, Ordering::SeqCst);
                ctx.apply_router
                    .schedule_task(self.region_id, ApplyTask::Snapshot(gen_task));
            }
            return None;
        }

        fail_point!(
            "before_handle_raft_ready_1003",
            self.peer.get_id() == 1003 && self.is_leader(),
            |_| None
        );

        fail_point!(
            "before_handle_snapshot_ready_3",
            self.peer.get_id() == 3 && self.get_pending_snapshot().is_some(),
            |_| None
        );

        fail_point!("panic_if_handle_ready_3", self.peer.get_id() == 3, |_| {
            panic!("{} wants to handle ready", self.tag);
        });

        debug!(
            "handle raft ready";
            "region_id" => self.region_id,
            "peer_id" => self.peer.get_id(),
        );

        let mut ready = self.raft_group.ready();

        self.add_ready_metric(&ready, &mut ctx.raft_metrics);

        // Update it after unstable entries pagination is introduced.
        debug_assert!(ready.entries().last().map_or_else(
            || true,
            |entry| entry.index == self.raft_group.raft.raft_log.last_index(),
        ));
        if self.memtrace_raft_entries != 0 {
            MEMTRACE_RAFT_ENTRIES.trace(TraceEvent::Sub(self.memtrace_raft_entries));
            self.memtrace_raft_entries = 0;
        }

        if !ready.must_sync() {
            // If this ready need not to sync, the term, vote must not be changed,
            // entries and snapshot must be empty.
            if let Some(hs) = ready.hs() {
                assert_eq!(hs.get_term(), self.get_store().hard_state().get_term());
                assert_eq!(hs.get_vote(), self.get_store().hard_state().get_vote());
            }
            assert!(ready.entries().is_empty());
            assert!(ready.snapshot().is_empty());
        }

        self.on_role_changed(ctx, &ready);

        if let Some(hs) = ready.hs() {
            let pre_commit_index = self.get_store().commit_index();
            assert!(hs.get_commit() >= pre_commit_index);
            if self.is_leader() {
                self.on_leader_commit_idx_changed(pre_commit_index, hs.get_commit());
            }
        }

        if !ready.messages().is_empty() {
            assert!(self.is_leader());
            let raft_msgs = self.build_raft_messages(ctx, ready.take_messages());
            self.send_raft_messages(ctx, raft_msgs);
        }

        self.apply_reads(ctx, &ready);

        if !ready.committed_entries().is_empty() {
            self.handle_raft_committed_entries(ctx, ready.take_committed_entries());
        }
        // Check whether there is a pending generate snapshot task, the task
        // needs to be sent to the apply system.
        // Always sending snapshot task behind apply task, so it gets latest
        // snapshot.
        if let Some(gen_task) = self.mut_store().take_gen_snap_task() {
            self.pending_request_snapshot_count
                .fetch_add(1, Ordering::SeqCst);
            ctx.apply_router
                .schedule_task(self.region_id, ApplyTask::Snapshot(gen_task));
        }

        let state_role = ready.ss().map(|ss| ss.raft_state);
        let has_new_entries = !ready.entries().is_empty();
        let mut trackers = vec![];
        if ctx.raft_metrics.waterfall_metrics {
            let now = Instant::now();
            for entry in ready.entries() {
                if let Some((term, times)) = self.proposals.find_trackers(entry.get_index()) {
                    if entry.term == term {
                        trackers.extend_from_slice(times);
                        for tracker in times {
                            tracker.observe(now, &ctx.raft_metrics.wf_send_to_queue, |t| {
                                &mut t.metrics.wf_send_to_queue_nanos
                            });
                        }
                    }
                }
            }
        }
        let (res, mut task) = match self
            .mut_store()
            .handle_raft_ready(&mut ready, destroy_regions)
        {
            Ok(r) => r,
            Err(e) => {
                // We may have written something to writebatch and it can't be reverted, so has
                // to panic here.
                panic!("{} failed to handle raft ready: {:?}", self.tag, e)
            }
        };

        let ready_number = ready.number();
        let persisted_msgs = ready.take_persisted_messages();
        let mut has_write_ready = false;
        match &res {
            HandleReadyResult::SendIoTask | HandleReadyResult::Snapshot { .. } => {
                if !persisted_msgs.is_empty() {
                    task.messages = self.build_raft_messages(ctx, persisted_msgs);
                }

                if !trackers.is_empty() {
                    task.trackers = trackers;
                }

                if let Some(write_worker) = &mut ctx.sync_write_worker {
                    write_worker.handle_write_task(task);

                    assert_eq!(self.unpersisted_ready, None);
                    self.unpersisted_ready = Some(ready);
                    has_write_ready = true;
                } else {
                    self.write_router.send_write_msg(
                        ctx,
                        self.unpersisted_readies.back().map(|r| r.number),
                        WriteMsg::WriteTask(task),
                    );

                    self.unpersisted_readies.push_back(UnpersistedReady {
                        number: ready_number,
                        max_empty_number: ready_number,
                        raft_msgs: vec![],
                    });

                    self.raft_group.advance_append_async(ready);
                }
            }
            HandleReadyResult::NoIoTask => {
                if let Some(last) = self.unpersisted_readies.back_mut() {
                    // Attach to the last unpersisted ready so that it can be considered to be
                    // persisted with the last ready at the same time.
                    if ready_number <= last.max_empty_number {
                        panic!(
                            "{} ready number is not monotonically increaing, {} <= {}",
                            self.tag, ready_number, last.max_empty_number
                        );
                    }
                    last.max_empty_number = ready_number;

                    if !persisted_msgs.is_empty() {
                        self.unpersisted_message_count += persisted_msgs.capacity();
                        last.raft_msgs.push(persisted_msgs);
                    }
                } else {
                    // If this ready don't need to be persisted and there is no previous unpersisted
                    // ready, we can safely consider it is persisted so the persisted msgs can be
                    // sent immediately.
                    self.persisted_number = ready_number;

                    if !persisted_msgs.is_empty() {
                        fail_point!("raft_before_follower_send");
                        let msgs = self.build_raft_messages(ctx, persisted_msgs);
                        self.send_raft_messages(ctx, msgs);
                    }

                    // The commit index and messages of light ready should be empty because no data
                    // needs to be persisted.
                    let mut light_rd = self.raft_group.advance_append(ready);

                    self.add_light_ready_metric(&light_rd, &mut ctx.raft_metrics);

                    if let Some(idx) = light_rd.commit_index() {
                        panic!(
                            "{} advance ready that has no io task but commit index is changed to {}",
                            self.tag, idx
                        );
                    }
                    if !light_rd.messages().is_empty() {
                        panic!(
                            "{} advance ready that has no io task but message is not empty {:?}",
                            self.tag,
                            light_rd.messages()
                        );
                    }
                    // The committed entries may not be empty when the size is too large to
                    // be fetched in the previous ready.
                    if !light_rd.committed_entries().is_empty() {
                        self.handle_raft_committed_entries(ctx, light_rd.take_committed_entries());
                    }
                }
            }
        }

        if let HandleReadyResult::Snapshot {
            msgs,
            snap_region,
            destroy_regions,
            last_first_index,
        } = res
        {
            // When applying snapshot, there is no log applied and not compacted yet.
            self.raft_log_size_hint = 0;

            self.apply_snap_ctx = Some(ApplySnapshotContext {
                ready_number,
                scheduled: false,
                msgs,
                persist_res: Some(PersistSnapshotResult {
                    prev_region: self.region().clone(),
                    region: snap_region,
                    destroy_regions,
                }),
            });
            if self.last_compacted_idx == 0 && last_first_index >= RAFT_INIT_LOG_INDEX {
                // There may be stale logs in raft engine, so schedule a task to clean it
                // up. This is a best effort, if TiKV is shutdown before the task is
                // handled, there can still be stale logs not being deleted until next
                // log gc command is executed. This will delete range [0, last_first_index).
                self.schedule_raftlog_gc(ctx, last_first_index);
                self.last_compacted_idx = last_first_index;
            }
            // Pause `read_progress` to prevent serving stale read while applying snapshot
            self.read_progress.pause();
        }

        Some(ReadyResult {
            state_role,
            has_new_entries,
            has_write_ready,
        })
    }

    fn handle_raft_committed_entries<T>(
        &mut self,
        ctx: &mut PollContext<EK, ER, T>,
        committed_entries: Vec<Entry>,
    ) {
        if committed_entries.is_empty() {
            return;
        }
        fail_point!(
            "before_leader_handle_committed_entries",
            self.is_leader(),
            |_| ()
        );

        assert!(
            !self.is_handling_snapshot(),
            "{} is applying snapshot when it is ready to handle committed entries",
            self.tag
        );
        // Leader needs to update lease.
        let mut lease_to_be_updated = self.is_leader();
        for entry in committed_entries.iter().rev() {
            // raft meta is very small, can be ignored.
            self.raft_log_size_hint += entry.get_data().len() as u64;
            if lease_to_be_updated {
                let propose_time = self
                    .proposals
                    .find_propose_time(entry.get_term(), entry.get_index());
                if let Some(propose_time) = propose_time {
                    // We must renew current_time because this value may be created a long time ago.
                    // If we do not renew it, this time may be smaller than propose_time of a
                    // command, which was proposed in another thread while this thread receives its
                    // AppendEntriesResponse and is ready to calculate its commit-log-duration.
                    ctx.current_time.replace(monotonic_raw_now());
                    ctx.raft_metrics.commit_log.observe(duration_to_sec(
                        (ctx.current_time.unwrap() - propose_time).to_std().unwrap(),
                    ));
                    self.maybe_renew_leader_lease(propose_time, ctx, None);
                    lease_to_be_updated = false;
                }
            }

            fail_point!(
                "leader_commit_prepare_merge",
                {
                    let ctx = ProposalContext::from_bytes(&entry.context);
                    self.is_leader()
                        && entry.term == self.term()
                        && ctx.contains(ProposalContext::PREPARE_MERGE)
                },
                |_| {}
            );
        }
        if let Some(last_entry) = committed_entries.last() {
            self.last_applying_idx = last_entry.get_index();
            if self.last_applying_idx >= self.last_urgent_proposal_idx {
                // Urgent requests are flushed, make it lazy again.
                self.raft_group.skip_bcast_commit(true);
                self.last_urgent_proposal_idx = u64::MAX;
            }
            let cbs = if !self.proposals.is_empty() {
                let current_term = self.term();
                let cbs = committed_entries
                    .iter()
                    .filter_map(|e| {
                        self.proposals
                            .find_proposal(e.get_term(), e.get_index(), current_term)
                    })
                    .map(|mut p| {
                        if p.must_pass_epoch_check {
                            // In this case the apply can be guaranteed to be successful. Invoke the
                            // on_committed callback if necessary.
                            p.cb.invoke_committed();
                        }
                        p
                    })
                    .collect();
                self.proposals.gc();
                cbs
            } else {
                vec![]
            };
            // Note that the `commit_index` and `commit_term` here may be used to
            // forward the commit index. So it must be less than or equal to persist
            // index.
            let commit_index = cmp::min(
                self.raft_group.raft.raft_log.committed,
                self.raft_group.raft.raft_log.persisted,
            );
            let commit_term = self.get_store().term(commit_index).unwrap();
            let mut apply = Apply::new(
                self.peer_id(),
                self.region_id,
                self.term(),
                commit_index,
                commit_term,
                committed_entries,
                cbs,
                self.region_buckets.as_ref().map(|b| b.meta.clone()),
            );
            apply.on_schedule(&ctx.raft_metrics);
            self.mut_store()
                .trace_cached_entries(apply.entries[0].clone());
            if needs_evict_entry_cache(ctx.cfg.evict_cache_on_memory_ratio) {
                // Compact all cached entries instead of half evict.
                self.mut_store().evict_entry_cache(false);
            }
            ctx.apply_router
                .schedule_task(self.region_id, ApplyTask::apply(apply));
        }
        fail_point!("after_send_to_apply_1003", self.peer_id() == 1003, |_| {});
    }

    /// Check long uncommitted proposals and log some info to help find why.
    pub fn check_long_uncommitted_proposals<T>(&mut self, ctx: &mut PollContext<EK, ER, T>) {
        if self.has_long_uncommitted_proposals(ctx) {
            let status = self.raft_group.status();
            let mut buffer: Vec<(u64, u64, u64)> = Vec::new();
            if let Some(prs) = status.progress {
                for (id, p) in prs.iter() {
                    buffer.push((*id, p.commit_group_id, p.matched));
                }
            }
            warn!(
                "found long uncommitted proposals";
                "region_id" => self.region_id,
                "peer_id" => self.peer.get_id(),
                "progress" => ?buffer,
                "cache_first_index" => ?self.get_store().entry_cache_first_index(),
                "next_turn_threshold" => ?self.long_uncommitted_threshold,
            );
        }
    }

    /// Check if there is long uncommitted proposal.
    ///
    /// This will increase the threshold when a long uncommitted proposal is
    /// detected, and reset the threshold when there is no long uncommitted
    /// proposal.
    fn has_long_uncommitted_proposals<T>(&mut self, ctx: &mut PollContext<EK, ER, T>) -> bool {
        let mut has_long_uncommitted = false;
        let base_threshold = ctx.cfg.long_uncommitted_base_threshold.0;
        if let Some(propose_time) = self.proposals.oldest().and_then(|p| p.propose_time) {
            // When a proposal was proposed with this ctx before, the current_time can be
            // some.
            let current_time = *ctx.current_time.get_or_insert_with(monotonic_raw_now);
            let elapsed = match (current_time - propose_time).to_std() {
                Ok(elapsed) => elapsed,
                Err(_) => return false,
            };
            // Increase the threshold for next turn when a long uncommitted proposal is
            // detected.
            if elapsed >= self.long_uncommitted_threshold {
                has_long_uncommitted = true;
                self.long_uncommitted_threshold += base_threshold;
            } else if elapsed < base_threshold {
                self.long_uncommitted_threshold = base_threshold;
            }
        } else {
            self.long_uncommitted_threshold = base_threshold;
        }
        has_long_uncommitted
    }

    fn on_persist_snapshot<T>(
        &mut self,
        ctx: &mut PollContext<EK, ER, T>,
        number: u64,
    ) -> PersistSnapshotResult {
        let snap_ctx = self.apply_snap_ctx.as_mut().unwrap();
        if snap_ctx.ready_number != number || snap_ctx.scheduled {
            panic!(
                "{} apply_snap_ctx {:?} is not valid after persisting snapshot, persist_number {}",
                self.tag, snap_ctx, number
            );
        }

        let persist_res = snap_ctx.persist_res.take().unwrap();
        // Schedule snapshot to apply
        snap_ctx.scheduled = true;
        self.mut_store().persist_snapshot(&persist_res);

        // The peer may change from learner to voter after snapshot persisted.
        let peer = self
            .region()
            .get_peers()
            .iter()
            .find(|p| p.get_id() == self.peer.get_id())
            .unwrap()
            .clone();
        if peer != self.peer {
            info!(
                "meta changed in applying snapshot";
                "region_id" => self.region_id,
                "peer_id" => self.peer.get_id(),
                "before" => ?self.peer,
                "after" => ?peer,
            );
            self.peer = peer;
        };

        self.activate(ctx);

        persist_res
    }

    pub fn on_persist_ready<T: Transport>(
        &mut self,
        ctx: &mut PollContext<EK, ER, T>,
        number: u64,
    ) -> Option<PersistSnapshotResult> {
        assert!(ctx.sync_write_worker.is_none());
        if self.persisted_number >= number {
            return None;
        }
        let last_unpersisted_number = self.unpersisted_readies.back().unwrap().number;
        if number > last_unpersisted_number {
            panic!(
                "{} persisted number {} > last_unpersisted_number {}, unpersisted numbers {:?}",
                self.tag, number, last_unpersisted_number, self.unpersisted_readies
            );
        }
        // There must be a match in `self.unpersisted_readies`
        while let Some(v) = self.unpersisted_readies.pop_front() {
            if number < v.number {
                panic!(
                    "{} no match of persisted number {}, unpersisted readies: {:?} {:?}",
                    self.tag, number, v, self.unpersisted_readies
                );
            }
            for msgs in v.raft_msgs {
                fail_point!("raft_before_follower_send");
                self.unpersisted_message_count -= msgs.capacity();
                let m = self.build_raft_messages(ctx, msgs);
                self.send_raft_messages(ctx, m);
            }
            if number == v.number {
                self.persisted_number = v.max_empty_number;
                break;
            }
        }

        self.write_router
            .check_new_persisted(ctx, self.persisted_number);

        if !self.pending_remove {
            // If `pending_remove` is true, no need to call `on_persist_ready` to
            // update persist index.
            let pre_persist_index = self.raft_group.raft.raft_log.persisted;
            let pre_commit_index = self.raft_group.raft.raft_log.committed;
            self.raft_group.on_persist_ready(self.persisted_number);
            self.report_persist_log_duration(pre_persist_index, &ctx.raft_metrics);
            self.report_commit_log_duration(pre_commit_index, &ctx.raft_metrics);

            let persist_index = self.raft_group.raft.raft_log.persisted;
            self.mut_store().update_cache_persisted(persist_index);

            if let Some(ForceLeaderState::ForceLeader { .. }) = self.force_leader {
                // forward commit index, the committed entries will be applied in the next raft
                // base tick round
                self.maybe_force_forward_commit_index();
            }
        }

        if self.apply_snap_ctx.is_some() && self.unpersisted_readies.is_empty() {
            // Since the snapshot must belong to the last ready, so if `unpersisted_readies`
            // is empty, it means this persisted number is the last one.
            Some(self.on_persist_snapshot(ctx, number))
        } else {
            None
        }
    }

    pub fn handle_raft_ready_advance<T: Transport>(
        &mut self,
        ctx: &mut PollContext<EK, ER, T>,
    ) -> Option<PersistSnapshotResult> {
        assert!(ctx.sync_write_worker.is_some());
        let ready = self.unpersisted_ready.take()?;

        self.persisted_number = ready.number();

        if !ready.snapshot().is_empty() {
            self.raft_group.advance_append_async(ready);
            // The ready is persisted, but we don't want to handle following light
            // ready immediately to avoid flow out of control, so use
            // `on_persist_ready` instead of `advance_append`.
            // We don't need to set `has_ready` to true, as snapshot is always
            // checked when ticking.
            self.raft_group.on_persist_ready(self.persisted_number);
            return Some(self.on_persist_snapshot(ctx, self.persisted_number));
        }

        let pre_persist_index = self.raft_group.raft.raft_log.persisted;
        let pre_commit_index = self.raft_group.raft.raft_log.committed;
        let mut light_rd = self.raft_group.advance_append(ready);
        self.report_persist_log_duration(pre_persist_index, &ctx.raft_metrics);
        self.report_commit_log_duration(pre_commit_index, &ctx.raft_metrics);

        let persist_index = self.raft_group.raft.raft_log.persisted;
        if let Some(ForceLeaderState::ForceLeader { .. }) = self.force_leader {
            // forward commit index, the committed entries will be applied in the next raft
            // base tick round
            self.maybe_force_forward_commit_index();
        }
        self.mut_store().update_cache_persisted(persist_index);

        self.add_light_ready_metric(&light_rd, &mut ctx.raft_metrics);

        if let Some(commit_index) = light_rd.commit_index() {
            let pre_commit_index = self.get_store().commit_index();
            assert!(commit_index >= pre_commit_index);
            // No need to persist the commit index but the one in memory
            // (i.e. commit of hardstate in PeerStorage) should be updated.
            self.mut_store().set_commit_index(commit_index);
            if self.is_leader() {
                self.on_leader_commit_idx_changed(pre_commit_index, commit_index);
            }
        }

        if !light_rd.messages().is_empty() {
            if !self.is_leader() {
                fail_point!("raft_before_follower_send");
            }
            let msgs = light_rd.take_messages();
            let m = self.build_raft_messages(ctx, msgs);
            self.send_raft_messages(ctx, m);
        }

        if !light_rd.committed_entries().is_empty() {
            self.handle_raft_committed_entries(ctx, light_rd.take_committed_entries());
        }

        None
    }

    pub fn unpersisted_ready_len(&self) -> usize {
        self.unpersisted_readies.len()
    }

    pub fn has_unpersisted_ready(&self) -> bool {
        !self.unpersisted_readies.is_empty()
    }

    fn response_read<T>(
        &self,
        read: &mut ReadIndexRequest<Callback<EK::Snapshot>>,
        ctx: &mut PollContext<EK, ER, T>,
        replica_read: bool,
    ) {
        debug!(
            "handle reads with a read index";
            "request_id" => ?read.id,
            "region_id" => self.region_id,
            "peer_id" => self.peer.get_id(),
        );
        RAFT_READ_INDEX_PENDING_COUNT.sub(read.cmds().len() as i64);
        let time = monotonic_raw_now();
        for (req, cb, mut read_index) in read.take_cmds().drain(..) {
            cb.read_tracker().map(|tracker| {
                GLOBAL_TRACKERS.with_tracker(*tracker, |t| {
                    t.metrics.read_index_confirm_wait_nanos =
                        (time - read.propose_time).to_std().unwrap().as_nanos() as u64;
                })
            });
            // leader reports key is locked
            if let Some(locked) = read.locked.take() {
                let mut response = raft_cmdpb::Response::default();
                response.mut_read_index().set_locked(*locked);
                let mut cmd_resp = RaftCmdResponse::default();
                cmd_resp.mut_responses().push(response);
                cb.invoke_read(ReadResponse {
                    response: cmd_resp,
                    snapshot: None,
                    txn_extra_op: TxnExtraOp::Noop,
                });
                continue;
            }
            if !replica_read {
                match (read_index, read.read_index) {
                    (Some(local_responsed_index), Some(batch_index)) => {
                        // `read_index` could be less than `read.read_index` because the former is
                        // filled with `committed index` when proposed, and the latter is filled
                        // after a read-index procedure finished.
                        read_index = Some(cmp::max(local_responsed_index, batch_index));
                    }
                    (None, _) => {
                        // Actually, the read_index is none if and only if it's the first one in
                        // read.cmds. Starting from the second, all the following ones' read_index
                        // is not none.
                        read_index = read.read_index;
                    }
                    _ => {}
                }
                cb.invoke_read(self.handle_read(ctx, req, true, read_index));
                continue;
            }
            if req.get_header().get_replica_read() {
                // We should check epoch since the range could be changed.
                cb.invoke_read(self.handle_read(ctx, req, true, read.read_index));
            } else {
                // The request could be proposed when the peer was leader.
                // TODO: figure out that it's necessary to notify stale or not.
                let term = self.term();
                apply::notify_stale_req(term, cb);
            }
        }
    }

    /// Responses to the ready read index request on the replica, the replica is
    /// not a leader.
    fn post_pending_read_index_on_replica<T>(&mut self, ctx: &mut PollContext<EK, ER, T>) {
        while let Some(mut read) = self.pending_reads.pop_front() {
            // The response of this read index request is lost, but we need it for
            // the memory lock checking result. Resend the request.
            if let Some(read_index) = read.addition_request.take() {
                assert_eq!(read.cmds().len(), 1);
                let (mut req, cb, _) = read.take_cmds().pop().unwrap();
                assert_eq!(req.requests.len(), 1);
                req.requests[0].set_read_index(*read_index);
                let read_cmd = RaftCommand::new(req, cb);
                info!(
                    "re-propose read index request because the response is lost";
                    "region_id" => self.region_id,
                    "peer_id" => self.peer.get_id(),
                );
                RAFT_READ_INDEX_PENDING_COUNT.sub(1);
                self.send_read_command(ctx, read_cmd);
                continue;
            }

            assert!(read.read_index.is_some());
            let is_read_index_request = read.cmds().len() == 1
                && read.cmds()[0].0.get_requests().len() == 1
                && read.cmds()[0].0.get_requests()[0].get_cmd_type() == CmdType::ReadIndex;

            if is_read_index_request {
                self.response_read(&mut read, ctx, false);
            } else if self.ready_to_handle_unsafe_replica_read(read.read_index.unwrap()) {
                self.response_read(&mut read, ctx, true);
            } else {
                // TODO: `ReadIndex` requests could be blocked.
                self.pending_reads.push_front(read);
                break;
            }
        }
    }

    fn send_read_command<T>(
        &self,
        ctx: &mut PollContext<EK, ER, T>,
        read_cmd: RaftCommand<EK::Snapshot>,
    ) {
        let mut err = errorpb::Error::default();
        let read_cb = match ctx.router.send_raft_command(read_cmd) {
            Ok(()) => return,
            Err(TrySendError::Full(cmd)) => {
                err.set_message(RAFTSTORE_IS_BUSY.to_owned());
                err.mut_server_is_busy()
                    .set_reason(RAFTSTORE_IS_BUSY.to_owned());
                cmd.callback
            }
            Err(TrySendError::Disconnected(cmd)) => {
                err.set_message(format!("region {} is missing", self.region_id));
                err.mut_region_not_found().set_region_id(self.region_id);
                cmd.callback
            }
        };
        let mut resp = RaftCmdResponse::default();
        resp.mut_header().set_error(err);
        let read_resp = ReadResponse {
            response: resp,
            snapshot: None,
            txn_extra_op: TxnExtraOp::Noop,
        };
        read_cb.invoke_read(read_resp);
    }

    fn apply_reads<T>(&mut self, ctx: &mut PollContext<EK, ER, T>, ready: &Ready) {
        let mut propose_time = None;
        let states = ready.read_states().iter().map(|state| {
            let read_index_ctx = ReadIndexContext::parse(state.request_ctx.as_slice()).unwrap();
            (read_index_ctx.id, read_index_ctx.locked, state.index)
        });
        // The follower may lost `ReadIndexResp`, so the pending_reads does not
        // guarantee the orders are consistent with read_states. `advance` will
        // update the `read_index` of read request that before this successful
        // `ready`.
        if !self.is_leader() {
            // NOTE: there could still be some pending reads proposed by the peer when it
            // was leader. They will be cleared in `clear_uncommitted_on_role_change` later
            // in the function.
            self.pending_reads.advance_replica_reads(states);
            self.post_pending_read_index_on_replica(ctx);
        } else {
            self.pending_reads.advance_leader_reads(&self.tag, states);
            propose_time = self.pending_reads.last_ready().map(|r| r.propose_time);
            if self.ready_to_handle_read() {
                while let Some(mut read) = self.pending_reads.pop_front() {
                    self.response_read(&mut read, ctx, false);
                }
            }
        }

        // Note that only after handle read_states can we identify what requests are
        // actually stale.
        if ready.ss().is_some() {
            let term = self.term();
            // all uncommitted reads will be dropped silently in raft.
            self.pending_reads.clear_uncommitted_on_role_change(term);
        }

        if let Some(propose_time) = propose_time {
            if self.leader_lease.is_suspect() {
                return;
            }
            self.maybe_renew_leader_lease(propose_time, ctx, None);
        }
    }

    pub fn post_apply<T>(
        &mut self,
        ctx: &mut PollContext<EK, ER, T>,
        apply_state: RaftApplyState,
        applied_term: u64,
        apply_metrics: &ApplyMetrics,
    ) -> bool {
        let mut has_ready = false;

        if self.is_handling_snapshot() {
            panic!("{} should not applying snapshot.", self.tag);
        }

        let applied_index = apply_state.get_applied_index();
        self.raft_group.advance_apply_to(applied_index);

        self.cmd_epoch_checker.advance_apply(
            applied_index,
            self.term(),
            self.raft_group.store().region(),
        );

        if !self.is_leader() {
            self.mut_store()
                .compact_entry_cache(apply_state.applied_index + 1);
        }

        let progress_to_be_updated = self.mut_store().applied_term() != applied_term;
        self.mut_store().set_applied_state(apply_state);
        self.mut_store().set_applied_term(applied_term);

        self.peer_stat.written_keys += apply_metrics.written_keys;
        self.peer_stat.written_bytes += apply_metrics.written_bytes;
        self.delete_keys_hint += apply_metrics.delete_keys_hint;
        let diff = self.size_diff_hint as i64 + apply_metrics.size_diff_hint;
        self.size_diff_hint = cmp::max(diff, 0) as u64;

        if self.has_pending_snapshot() && self.ready_to_handle_pending_snap() {
            has_ready = true;
        }
        if !self.is_leader() {
            self.post_pending_read_index_on_replica(ctx)
        } else if self.ready_to_handle_read() {
            while let Some(mut read) = self.pending_reads.pop_front() {
                self.response_read(&mut read, ctx, false);
            }
        }
        self.pending_reads.gc();

        self.read_progress
            .update_applied(applied_index, &ctx.coprocessor_host);

        // Only leaders need to update applied_term.
        if progress_to_be_updated && self.is_leader() {
            if applied_term == self.term() {
                ctx.coprocessor_host
                    .on_applied_current_term(StateRole::Leader, self.region());
            }
            let progress = ReadProgress::applied_term(applied_term);
            let mut meta = ctx.store_meta.lock().unwrap();
            let reader = meta.readers.get_mut(&self.region_id).unwrap();
            self.maybe_update_read_progress(reader, progress);
        }
        has_ready
    }

    pub fn post_split(&mut self) {
        // Reset delete_keys_hint and size_diff_hint.
        self.delete_keys_hint = 0;
        self.size_diff_hint = 0;
        self.reset_region_buckets();
    }

    pub fn reset_region_buckets(&mut self) {
        if self.region_buckets.is_some() {
            self.last_region_buckets = self.region_buckets.take();
            self.region_buckets = None;
        }
    }

    /// Try to renew leader lease.
    fn maybe_renew_leader_lease<T>(
        &mut self,
        ts: Timespec,
        ctx: &mut PollContext<EK, ER, T>,
        progress: Option<ReadProgress>,
    ) {
        // A nonleader peer should never has leader lease.
        let read_progress = if !self.is_leader() {
            None
        } else if self.is_splitting() {
            // A splitting leader should not renew its lease.
            // Because we split regions asynchronous, the leader may read stale results
            // if splitting runs slow on the leader.
            debug!(
                "prevents renew lease while splitting";
                "region_id" => self.region_id,
                "peer_id" => self.peer.get_id(),
            );
            None
        } else if self.is_merging() {
            // A merging leader should not renew its lease.
            // Because we merge regions asynchronous, the leader may read stale results
            // if commit merge runs slow on sibling peers.
            debug!(
                "prevents renew lease while merging";
                "region_id" => self.region_id,
                "peer_id" => self.peer.get_id(),
            );
            None
        } else if self.force_leader.is_some() {
            debug!(
                "prevents renew lease while in force leader state";
                "region_id" => self.region_id,
                "peer_id" => self.peer.get_id(),
            );
            None
        } else if self.flashback_state.is_some() {
            debug!(
                "prevents renew lease while in flashback state";
                "region_id" => self.region_id,
                "peer_id" => self.peer.get_id(),
            );
            None
        } else {
            self.leader_lease.renew(ts);
            let term = self.term();
            self.leader_lease
                .maybe_new_remote_lease(term)
                .map(ReadProgress::leader_lease)
        };
        if let Some(progress) = progress {
            let mut meta = ctx.store_meta.lock().unwrap();
            let reader = meta.readers.get_mut(&self.region_id).unwrap();
            self.maybe_update_read_progress(reader, progress);
        }
        if let Some(progress) = read_progress {
            let mut meta = ctx.store_meta.lock().unwrap();
            let reader = meta.readers.get_mut(&self.region_id).unwrap();
            self.maybe_update_read_progress(reader, progress);
        }
    }

    fn maybe_update_read_progress(&self, reader: &mut ReadDelegate, progress: ReadProgress) {
        if self.pending_remove {
            return;
        }
        debug!(
            "update read progress";
            "region_id" => self.region_id,
            "peer_id" => self.peer.get_id(),
            "progress" => ?progress,
        );
        reader.update(progress);
    }

    pub fn maybe_campaign(&mut self, parent_is_leader: bool) -> bool {
        if self.region().get_peers().len() <= 1 {
            // The peer campaigned when it was created, no need to do it again.
            return false;
        }

        if !parent_is_leader {
            return false;
        }

        // If last peer is the leader of the region before split, it's intuitional for
        // it to become the leader of new split region.
        let _ = self.raft_group.campaign();
        true
    }

    /// Proposes a request.
    ///
    /// Return whether the request has been proposed successfully.
    pub fn propose<T: Transport>(
        &mut self,
        ctx: &mut PollContext<EK, ER, T>,
        mut cb: Callback<EK::Snapshot>,
        req: RaftCmdRequest,
        mut err_resp: RaftCmdResponse,
        mut disk_full_opt: DiskFullOpt,
    ) -> bool {
        if self.pending_remove {
            return false;
        }

        ctx.raft_metrics.propose.all.inc();

        let req_admin_cmd_type = if !req.has_admin_request() {
            None
        } else {
            Some(req.get_admin_request().get_cmd_type())
        };
        let is_urgent = is_request_urgent(&req);

        let policy = self.inspect(&req);
        let res = match policy {
            Ok(RequestPolicy::ReadLocal) | Ok(RequestPolicy::StaleRead) => {
                self.read_local(ctx, req, cb);
                return false;
            }
            Ok(RequestPolicy::ReadIndex) => return self.read_index(ctx, req, err_resp, cb),
            Ok(RequestPolicy::ProposeTransferLeader) => {
                return self.propose_transfer_leader(ctx, req, cb);
            }
            Ok(RequestPolicy::ProposeNormal) => {
                // For admin cmds, only region split/merge comes here.
                if req.has_admin_request() {
                    disk_full_opt = DiskFullOpt::AllowedOnAlmostFull;
                }
                self.check_normal_proposal_with_disk_full_opt(ctx, disk_full_opt)
                    .and_then(|_| self.propose_normal(ctx, req))
            }
            Ok(RequestPolicy::ProposeConfChange) => self.propose_conf_change(ctx, &req),
            Err(e) => Err(e),
        };
        fail_point!("after_propose");

        match res {
            Err(e) => {
                cmd_resp::bind_error(&mut err_resp, e);
                cb.invoke_with_response(err_resp);
                self.post_propose_fail(req_admin_cmd_type);
                false
            }
            Ok(Either::Right(idx)) => {
                if !cb.is_none() {
                    self.cmd_epoch_checker.attach_to_conflict_cmd(idx, cb);
                }
                self.post_propose_fail(req_admin_cmd_type);
                false
            }
            Ok(Either::Left(idx)) => {
                let has_applied_to_current_term = self.has_applied_to_current_term();
                if has_applied_to_current_term {
                    // After this peer has applied to current term and passed above checking
                    // including `cmd_epoch_checker`, we can safely guarantee
                    // that this proposal will be committed if there is no abnormal leader transfer
                    // in the near future. Thus proposed callback can be called.
                    cb.invoke_proposed();
                }
                if is_urgent {
                    self.last_urgent_proposal_idx = idx;
                    // Eager flush to make urgent proposal be applied on all nodes as soon as
                    // possible.
                    self.raft_group.skip_bcast_commit(false);
                }
                self.should_wake_up = true;
                let p = Proposal {
                    is_conf_change: req_admin_cmd_type == Some(AdminCmdType::ChangePeer)
                        || req_admin_cmd_type == Some(AdminCmdType::ChangePeerV2),
                    index: idx,
                    term: self.term(),
                    cb,
                    propose_time: None,
                    must_pass_epoch_check: has_applied_to_current_term,
                };
                if let Some(cmd_type) = req_admin_cmd_type {
                    self.cmd_epoch_checker
                        .post_propose(cmd_type, idx, self.term());
                }
                self.post_propose(ctx, p);
                true
            }
        }
    }

    fn post_propose_fail(&mut self, req_admin_cmd_type: Option<AdminCmdType>) {
        if req_admin_cmd_type == Some(AdminCmdType::PrepareMerge) {
            // If we just failed to propose PrepareMerge, the pessimistic locks status
            // may become MergingRegion incorrectly. So, we have to revert it here.
            // But we have to rule out the case when the region has successfully
            // proposed PrepareMerge or has been in merging, which is decided by
            // the boolean expression below.
            let is_merging = self.is_merging()
                || self
                    .cmd_epoch_checker
                    .last_cmd_index(AdminCmdType::PrepareMerge)
                    .is_some();
            if !is_merging {
                let mut pessimistic_locks = self.txn_ext.pessimistic_locks.write();
                if pessimistic_locks.status == LocksStatus::MergingRegion {
                    pessimistic_locks.status = LocksStatus::Normal;
                }
            }
        }
    }

    fn post_propose<T>(
        &mut self,
        poll_ctx: &mut PollContext<EK, ER, T>,
        mut p: Proposal<Callback<EK::Snapshot>>,
    ) {
        // Try to renew leader lease on every consistent read/write request.
        if poll_ctx.current_time.is_none() {
            poll_ctx.current_time = Some(monotonic_raw_now());
        }
        p.propose_time = poll_ctx.current_time;

        self.proposals.push(p);
    }

    // TODO: set higher election priority of voter/incoming voter than demoting
    // voter
    /// Validate the `ConfChange` requests and check whether it's safe to
    /// propose these conf change requests.
    /// It's safe iff at least the quorum of the Raft group is still healthy
    /// right after all conf change is applied.
    /// If 'allow_remove_leader' is false then the peer to be removed should
    /// not be the leader.
    fn check_conf_change<T>(
        &mut self,
        ctx: &mut PollContext<EK, ER, T>,
        change_peers: &[ChangePeerRequest],
        cc: &impl ConfChangeI,
    ) -> Result<()> {
        // Check whether current joint state can handle this request
        let mut after_progress = self.check_joint_state(cc)?;
        let current_progress = self.raft_group.status().progress.unwrap().clone();
        let kind = ConfChangeKind::confchange_kind(change_peers.len());

        if kind == ConfChangeKind::LeaveJoint {
            if self.peer.get_role() == PeerRole::DemotingVoter && !self.is_force_leader() {
                return Err(box_err!(
                    "{} ignore leave joint command that demoting leader",
                    self.tag
                ));
            }
            // Leaving joint state, skip check
            return Ok(());
        }

        // Check whether this request is valid
        let mut check_dup = HashSet::default();
        let mut only_learner_change = true;
        let current_voter = current_progress.conf().voters().ids();
        for cp in change_peers.iter() {
            let (change_type, peer) = (cp.get_change_type(), cp.get_peer());
            match (change_type, peer.get_role()) {
                (ConfChangeType::RemoveNode, PeerRole::Voter) if kind != ConfChangeKind::Simple => {
                    return Err(box_err!(
                        "{} invalid conf change request: {:?}, can not remove voter directly",
                        self.tag,
                        cp
                    ));
                }
                (ConfChangeType::RemoveNode, _)
                | (ConfChangeType::AddNode, PeerRole::Voter)
                | (ConfChangeType::AddLearnerNode, PeerRole::Learner) => {}
                _ => {
                    return Err(box_err!(
                        "{} invalid conf change request: {:?}",
                        self.tag,
                        cp
                    ));
                }
            }

            if !check_dup.insert(peer.get_id()) {
                return Err(box_err!(
                    "{} invalid conf change request, have multiple commands for the same peer {}",
                    self.tag,
                    peer.get_id()
                ));
            }

            if peer.get_id() == self.peer_id()
                && (change_type == ConfChangeType::RemoveNode
                // In Joint confchange, the leader is allowed to be DemotingVoter
                || (kind == ConfChangeKind::Simple
                && change_type == ConfChangeType::AddLearnerNode))
                && !ctx.cfg.allow_remove_leader()
            {
                return Err(box_err!(
                    "{} ignore remove leader or demote leader",
                    self.tag
                ));
            }

            if current_voter.contains(peer.get_id()) || change_type == ConfChangeType::AddNode {
                only_learner_change = false;
            }
        }

        // Multiple changes that only effect learner will not product `IncommingVoter`
        // or `DemotingVoter` after apply, but raftstore layer and PD rely on these
        // roles to detect joint state
        if kind != ConfChangeKind::Simple && only_learner_change {
            return Err(box_err!(
                "{} invalid conf change request, multiple changes that only effect learner",
                self.tag
            ));
        }

        let promoted_commit_index = after_progress.maximal_committed_index().0;
        if current_progress.is_singleton() // It's always safe if there is only one node in the cluster.
            || promoted_commit_index >= self.get_store().truncated_index() || self.force_leader.is_some()
        {
            return Ok(());
        }

        PEER_ADMIN_CMD_COUNTER_VEC
            .with_label_values(&["conf_change", "reject_unsafe"])
            .inc();

        // Waking it up to replicate logs to candidate.
        self.should_wake_up = true;
        Err(box_err!(
            "{} unsafe to perform conf change {:?}, before: {:?}, after: {:?}, truncated index {}, promoted commit index {}",
            self.tag,
            change_peers,
            current_progress.conf().to_conf_state(),
            after_progress.conf().to_conf_state(),
            self.get_store().truncated_index(),
            promoted_commit_index
        ))
    }

    /// Check if current joint state can handle this confchange
    fn check_joint_state(&mut self, cc: &impl ConfChangeI) -> Result<ProgressTracker> {
        let cc = &cc.as_v2();
        let mut prs = self.raft_group.status().progress.unwrap().clone();
        let mut changer = Changer::new(&prs);
        let (cfg, changes) = if cc.leave_joint() {
            changer.leave_joint()?
        } else if let Some(auto_leave) = cc.enter_joint() {
            changer.enter_joint(auto_leave, &cc.changes)?
        } else {
            changer.simple(&cc.changes)?
        };
        prs.apply_conf(cfg, changes, self.raft_group.raft.raft_log.last_index());
        Ok(prs)
    }

    pub fn transfer_leader(&mut self, peer: &metapb::Peer) {
        info!(
            "transfer leader";
            "region_id" => self.region_id,
            "peer_id" => self.peer.get_id(),
            "peer" => ?peer,
        );

        self.raft_group.transfer_leader(peer.get_id());
        self.should_wake_up = true;
    }

    fn pre_transfer_leader(&mut self, peer: &metapb::Peer) -> bool {
        // Checks if safe to transfer leader.
        if self.raft_group.raft.has_pending_conf() {
            info!(
                "reject transfer leader due to pending conf change";
                "region_id" => self.region_id,
                "peer_id" => self.peer.get_id(),
                "peer" => ?peer,
            );
            return false;
        }

        // Broadcast heartbeat to make sure followers commit the entries immediately.
        // It's only necessary to ping the target peer, but ping all for simplicity.
        self.raft_group.ping();
        let mut msg = eraftpb::Message::new();
        msg.set_to(peer.get_id());
        msg.set_msg_type(eraftpb::MessageType::MsgTransferLeader);
        msg.set_from(self.peer_id());
        // log term here represents the term of last log. For leader, the term of last
        // log is always its current term. Not just set term because raft library
        // forbids setting it for MsgTransferLeader messages.
        msg.set_log_term(self.term());
        self.raft_group.raft.msgs.push(msg);
        true
    }

    pub fn ready_to_transfer_leader<T>(
        &self,
        ctx: &mut PollContext<EK, ER, T>,
        mut index: u64,
        peer: &metapb::Peer,
    ) -> Option<&'static str> {
        let peer_id = peer.get_id();
        let status = self.raft_group.status();
        let progress = status.progress.unwrap();

        if !progress.conf().voters().contains(peer_id) {
            return Some("non voter");
        }

        for (id, pr) in progress.iter() {
            if pr.state == ProgressState::Snapshot {
                return Some("pending snapshot");
            }
            if *id == peer_id && index == 0 {
                // index will be zero if it's sent from an instance without
                // pre-transfer-leader feature. Set it to matched to make it
                // possible to transfer leader to an older version. It may be
                // useful during rolling restart.
                index = pr.matched;
            }
        }

        if self.raft_group.raft.has_pending_conf()
            || self.raft_group.raft.pending_conf_index > index
        {
            return Some("pending conf change");
        }

        let last_index = self.get_store().last_index();
        if last_index >= index + ctx.cfg.leader_transfer_max_log_lag {
            return Some("log gap");
        }
        None
    }

    fn read_local<T>(
        &mut self,
        ctx: &mut PollContext<EK, ER, T>,
        req: RaftCmdRequest,
        cb: Callback<EK::Snapshot>,
    ) {
        ctx.raft_metrics.propose.local_read.inc();
        cb.invoke_read(self.handle_read(ctx, req, false, Some(self.get_store().commit_index())))
    }

    pub fn pre_read_index(&self) -> Result<()> {
        fail_point!(
            "before_propose_readindex",
            |s| if s.map_or(true, |s| s.parse().unwrap_or(true)) {
                Ok(())
            } else {
                Err(box_err!(
                    "{} can not read due to injected failure",
                    self.tag
                ))
            }
        );

        // See more in ready_to_handle_read().
        if self.is_splitting() {
            return Err(Error::ReadIndexNotReady {
                reason: "can not read index due to split",
                region_id: self.region_id,
            });
        }
        if self.is_merging() {
            return Err(Error::ReadIndexNotReady {
                reason: "can not read index due to merge",
                region_id: self.region_id,
            });
        }
        Ok(())
    }

    pub fn has_unresolved_reads(&self) -> bool {
        self.pending_reads.has_unresolved()
    }

    /// `ReadIndex` requests could be lost in network, so on followers commands
    /// could queue in `pending_reads` forever. Sending a new `ReadIndex`
    /// periodically can resolve this.
    pub fn retry_pending_reads(&mut self, cfg: &Config) {
        if self.is_leader()
            || !self.pending_reads.check_needs_retry(cfg)
            || self.pre_read_index().is_err()
        {
            return;
        }

        let read = self.pending_reads.back_mut().unwrap();
        debug_assert!(read.read_index.is_none());
        self.raft_group
            .read_index(ReadIndexContext::fields_to_bytes(
                read.id,
                read.addition_request.as_deref(),
                None,
            ));
        debug!(
            "request to get a read index";
            "request_id" => ?read.id,
            "region_id" => self.region_id,
            "peer_id" => self.peer.get_id(),
        );
    }

    pub fn push_pending_read(
        &mut self,
        read: ReadIndexRequest<Callback<EK::Snapshot>>,
        is_leader: bool,
    ) {
        self.pending_reads.push_back(read, is_leader);
    }

    // Returns a boolean to indicate whether the `read` is proposed or not.
    // For these cases it won't be proposed:
    // 1. The region is in merging or splitting;
    // 2. The message is stale and dropped by the Raft group internally;
    // 3. There is already a read request proposed in the current lease;
    fn read_index<T: Transport>(
        &mut self,
        poll_ctx: &mut PollContext<EK, ER, T>,
        mut req: RaftCmdRequest,
        mut err_resp: RaftCmdResponse,
        cb: Callback<EK::Snapshot>,
    ) -> bool {
        if let Err(e) = self.pre_read_index() {
            debug!(
                "prevents unsafe read index";
                "region_id" => self.region_id,
                "peer_id" => self.peer.get_id(),
                "err" => ?e,
            );
            poll_ctx.raft_metrics.propose.unsafe_read_index.inc();
            cmd_resp::bind_error(&mut err_resp, e);
            cb.report_error(err_resp);
            self.should_wake_up = true;
            return false;
        }

        let now = monotonic_raw_now();
        if self.is_leader() {
            match self.inspect_lease() {
                // Here combine the new read request with the previous one even if the lease expired
                // is ok because in this case, the previous read index must be sent out with a valid
                // lease instead of a suspect lease. So there must no pending transfer-leader
                // proposals before or after the previous read index, and the lease can be renewed
                // when get heartbeat responses.
                LeaseState::Valid | LeaseState::Expired => {
                    // Must use the commit index of `PeerStorage` instead of the commit index
                    // in raft-rs which may be greater than the former one.
                    // For more details, see the annotations above `on_leader_commit_idx_changed`.
                    let commit_index = self.get_store().commit_index();
                    if let Some(read) = self.pending_reads.back_mut() {
                        let max_lease = poll_ctx.cfg.raft_store_max_leader_lease();
                        let is_read_index_request = req
                            .get_requests()
                            .get(0)
                            .map(|req| req.has_read_index())
                            .unwrap_or_default();
                        // A read index request or a read with addition request always needs the
                        // response of checking memory lock for async commit, so we cannot apply the
                        // optimization here
                        if !is_read_index_request
                            && read.addition_request.is_none()
                            && read.propose_time + max_lease > now
                        {
                            // A read request proposed in the current lease is found; combine the
                            // new read request to that previous one, so that no proposing needed.
                            read.push_command(req, cb, commit_index);
                            return false;
                        }
                    }
                }
                // If the current lease is suspect, new read requests can't be appended into
                // `pending_reads` because if the leader is transferred, the latest read could
                // be dirty.
                _ => {}
            }
        }

        // When a replica cannot detect any leader, `MsgReadIndex` will be dropped,
        // which would cause a long time waiting for a read response. Then we
        // should return an error directly in this situation.
        if !self.is_leader() && self.leader_id() == INVALID_ID {
            poll_ctx
                .raft_metrics
                .invalid_proposal
                .read_index_no_leader
                .inc();
            // The leader may be hibernated, send a message for trying to awaken the leader.
            if self.bcast_wake_up_time.is_none()
                || self
                    .bcast_wake_up_time
                    .as_ref()
                    .unwrap()
                    .saturating_elapsed()
                    >= Duration::from_millis(MIN_BCAST_WAKE_UP_INTERVAL)
            {
                self.bcast_wake_up_message(poll_ctx);
                self.bcast_wake_up_time = Some(TiInstant::now_coarse());

                let task = PdTask::QueryRegionLeader {
                    region_id: self.region_id,
                };
                if let Err(e) = poll_ctx.pd_scheduler.schedule(task) {
                    error!(
                        "failed to notify pd";
                        "region_id" => self.region_id,
                        "peer_id" => self.peer_id(),
                        "err" => %e,
                    )
                }
            }
            self.should_wake_up = true;
            cmd_resp::bind_error(&mut err_resp, Error::NotLeader(self.region_id, None));
            cb.report_error(err_resp);
            return false;
        }

        poll_ctx.raft_metrics.propose.read_index.inc();
        self.bcast_wake_up_time = None;

        let request = req
            .mut_requests()
            .get_mut(0)
            .filter(|req| req.has_read_index())
            .map(|req| req.take_read_index());
        let (id, dropped) = self.propose_read_index(request.as_ref(), None);
        if dropped && self.is_leader() {
            // The message gets dropped silently, can't be handled anymore.
            apply::notify_stale_req(self.term(), cb);
            poll_ctx.raft_metrics.propose.dropped_read_index.inc();
            return false;
        }

        let mut read = ReadIndexRequest::with_command(id, req, cb, now);
        read.addition_request = request.map(Box::new);
        self.push_pending_read(read, self.is_leader());
        self.should_wake_up = true;

        debug!(
            "request to get a read index";
            "request_id" => ?id,
            "region_id" => self.region_id,
            "peer_id" => self.peer.get_id(),
            "is_leader" => self.is_leader(),
        );

        // TimeoutNow has been sent out, so we need to propose explicitly to
        // update leader lease.
        if self.leader_lease.is_suspect() {
            let req = RaftCmdRequest::default();
            if let Ok(Either::Left(index)) = self.propose_normal(poll_ctx, req) {
                let p = Proposal {
                    is_conf_change: false,
                    index,
                    term: self.term(),
                    cb: Callback::None,
                    propose_time: Some(now),
                    must_pass_epoch_check: false,
                };
                self.post_propose(poll_ctx, p);
            }
        }

        true
    }

    // Propose a read index request to the raft group, return the request id and
    // whether this request had dropped silently
    pub fn propose_read_index(
        &mut self,
        request: Option<&raft_cmdpb::ReadIndexRequest>,
        locked: Option<&LockInfo>,
    ) -> (Uuid, bool) {
        let last_pending_read_count = self.raft_group.raft.pending_read_count();
        let last_ready_read_count = self.raft_group.raft.ready_read_count();

        let id = Uuid::new_v4();
        self.raft_group
            .read_index(ReadIndexContext::fields_to_bytes(id, request, locked));

        let pending_read_count = self.raft_group.raft.pending_read_count();
        let ready_read_count = self.raft_group.raft.ready_read_count();
        (
            id,
            pending_read_count == last_pending_read_count
                && ready_read_count == last_ready_read_count,
        )
    }

    /// Returns (minimal matched, minimal committed_index)
    ///
    /// For now, it is only used in merge.
    pub fn get_min_progress(&self) -> Result<(u64, u64)> {
        let (mut min_m, mut min_c) = (None, None);
        if let Some(progress) = self.raft_group.status().progress {
            for (id, pr) in progress.iter() {
                // Reject merge if there is any pending request snapshot,
                // because a target region may merge a source region which is in
                // an invalid state.
                if pr.state == ProgressState::Snapshot
                    || pr.pending_request_snapshot != INVALID_INDEX
                {
                    return Err(box_err!(
                        "there is a pending snapshot peer {} [{:?}], skip merge",
                        id,
                        pr
                    ));
                }
                if min_m.unwrap_or(u64::MAX) > pr.matched {
                    min_m = Some(pr.matched);
                }
                if min_c.unwrap_or(u64::MAX) > pr.committed_index {
                    min_c = Some(pr.committed_index);
                }
            }
        }
        let (mut min_m, min_c) = (min_m.unwrap_or(0), min_c.unwrap_or(0));
        if min_m < min_c {
            warn!(
                "min_matched < min_committed, raft progress is inaccurate";
                "region_id" => self.region_id,
                "peer_id" => self.peer.get_id(),
                "min_matched" => min_m,
                "min_committed" => min_c,
            );
            // Reset `min_matched` to `min_committed`, since the raft log at `min_committed`
            // is known to be committed in all peers, all of the peers should also have
            // replicated it
            min_m = min_c;
        }
        Ok((min_m, min_c))
    }

    fn pre_propose_prepare_merge<T: Transport>(
        &mut self,
        ctx: &mut PollContext<EK, ER, T>,
        req: &mut RaftCmdRequest,
    ) -> Result<()> {
        // Check existing prepare_merge_fence.
        let mut passed_merge_fence = false;
        if self.prepare_merge_fence > 0 {
            let applied_index = self.get_store().applied_index();
            if applied_index >= self.prepare_merge_fence {
                // Check passed, clear fence and start proposing pessimistic locks and
                // PrepareMerge.
                self.prepare_merge_fence = 0;
                self.pending_prepare_merge = None;
                passed_merge_fence = true;
            } else {
                self.pending_prepare_merge = Some(mem::take(req));
                info!(
                    "reject PrepareMerge because applied_index has not reached prepare_merge_fence";
                    "region_id" => self.region_id,
                    "applied_index" => applied_index,
                    "prepare_merge_fence" => self.prepare_merge_fence
                );
                return Err(Error::PendingPrepareMerge);
            }
        }

        let last_index = self.raft_group.raft.raft_log.last_index();
        let (min_matched, min_committed) = self.get_min_progress()?;
        if min_matched == 0
            || min_committed == 0
            || last_index - min_matched > ctx.cfg.merge_max_log_gap
            || last_index - min_committed > ctx.cfg.merge_max_log_gap * 2
            || min_matched < self.last_sent_snapshot_idx
        {
            return Err(box_err!(
                "log gap too large, skip merge: matched: {}, committed: {}, last index: {}, last_snapshot: {}",
                min_matched,
                min_committed,
                last_index,
                self.last_sent_snapshot_idx
            ));
        }
        let mut entry_size = 0;
        for entry in self.raft_group.raft.raft_log.entries(
            min_committed + 1,
            NO_LIMIT,
            GetEntriesContext::empty(false),
        )? {
            // commit merge only contains entries start from min_matched + 1
            if entry.index > min_matched {
                entry_size += entry.get_data().len();
            }
            if entry.get_entry_type() == EntryType::EntryConfChange
                || entry.get_entry_type() == EntryType::EntryConfChangeV2
            {
                return Err(box_err!(
                    "{} log gap contains conf change, skip merging.",
                    self.tag
                ));
            }
            if entry.get_data().is_empty() {
                continue;
            }
            let cmd: RaftCmdRequest =
                util::parse_data_at(entry.get_data(), entry.get_index(), &self.tag);
            if !cmd.has_admin_request() {
                continue;
            }
            let cmd_type = cmd.get_admin_request().get_cmd_type();
            match cmd_type {
                AdminCmdType::TransferLeader
                | AdminCmdType::ComputeHash
                | AdminCmdType::VerifyHash
                | AdminCmdType::InvalidAdmin => continue,
                _ => {}
            }
            // Any command that can change epoch or log gap should be rejected.
            return Err(box_err!(
                "log gap contains admin request {:?}, skip merging.",
                cmd_type
            ));
        }
        let entry_size_limit = ctx.cfg.raft_entry_max_size.0 as usize * 9 / 10;
        if entry_size > entry_size_limit {
            return Err(box_err!(
                "log gap size exceed entry size limit, skip merging."
            ));
        };

        // Record current proposed index. If there are some in-memory pessimistic locks,
        // we should wait until applying to the proposed index before proposing
        // pessimistic locks and PrepareMerge. Otherwise, if an already proposed command
        // will remove a pessimistic lock, we will make some deleted locks appear again.
        if !passed_merge_fence {
            let pessimistic_locks = self.txn_ext.pessimistic_locks.read();
            if !pessimistic_locks.is_empty() {
                if pessimistic_locks.status != LocksStatus::Normal {
                    // If `status` is not `Normal`, it means the in-memory pessimistic locks are
                    // being transferred, probably triggered by transferring leader. In this case,
                    // we abort merging to simplify the situation.
                    return Err(box_err!(
                        "pessimistic locks status is {:?}, skip merging.",
                        pessimistic_locks.status
                    ));
                }
                if self.get_store().applied_index() < last_index {
                    self.prepare_merge_fence = last_index;
                    self.pending_prepare_merge = Some(mem::take(req));
                    info!(
                        "start rejecting new proposals before prepare merge";
                        "region_id" => self.region_id,
                        "prepare_merge_fence" => last_index
                    );
                    return Err(Error::PendingPrepareMerge);
                }
            }
        }

        fail_point!("before_propose_locks_on_region_merge");
        self.propose_locks_before_prepare_merge(ctx, entry_size_limit - entry_size)?;

        req.mut_admin_request()
            .mut_prepare_merge()
            .set_min_index(min_matched + 1);
        Ok(())
    }

    fn propose_locks_before_prepare_merge<T: Transport>(
        &mut self,
        ctx: &mut PollContext<EK, ER, T>,
        size_limit: usize,
    ) -> Result<()> {
        let pessimistic_locks = self.txn_ext.pessimistic_locks.upgradable_read();
        if pessimistic_locks.is_empty() {
            let mut pessimistic_locks = RwLockUpgradableReadGuard::upgrade(pessimistic_locks);
            pessimistic_locks.status = LocksStatus::MergingRegion;
            return Ok(());
        }
        // The proposed pessimistic locks here will also be carried in CommitMerge.
        // Check the size to avoid CommitMerge exceeding the size limit of a raft entry.
        // This check is a inaccurate check. We will check the size again accurately
        // later using the protobuf encoding.
        if pessimistic_locks.memory_size > size_limit {
            return Err(box_err!(
                "pessimistic locks size {} exceed size limit {}, skip merging.",
                pessimistic_locks.memory_size,
                size_limit
            ));
        }

        let mut cmd = RaftCmdRequest::default();
        for (key, (lock, _deleted)) in &*pessimistic_locks {
            let mut put = PutRequest::default();
            put.set_cf(CF_LOCK.to_string());
            put.set_key(key.as_encoded().to_owned());
            put.set_value(lock.to_lock().to_bytes());
            let mut req = Request::default();
            req.set_cmd_type(CmdType::Put);
            req.set_put(put);
            cmd.mut_requests().push(req);
        }
        cmd.mut_header().set_region_id(self.region_id);
        cmd.mut_header()
            .set_region_epoch(self.region().get_region_epoch().clone());
        cmd.mut_header().set_peer(self.peer.clone());
        let proposal_size = cmd.compute_size();
        if proposal_size as usize > size_limit {
            return Err(box_err!(
                "pessimistic locks size {} exceed size limit {}, skip merging.",
                proposal_size,
                size_limit
            ));
        }

        {
            let mut pessimistic_locks = RwLockUpgradableReadGuard::upgrade(pessimistic_locks);
            pessimistic_locks.status = LocksStatus::MergingRegion;
        }
        debug!("propose {} pessimistic locks before prepare merge", cmd.get_requests().len();
            "region_id" => self.region_id);
        self.propose_normal(ctx, cmd)?;
        Ok(())
    }

    fn pre_propose<T: Transport>(
        &mut self,
        poll_ctx: &mut PollContext<EK, ER, T>,
        req: &mut RaftCmdRequest,
    ) -> Result<ProposalContext> {
        poll_ctx.coprocessor_host.pre_propose(self.region(), req)?;
        let mut ctx = ProposalContext::empty();

        if get_sync_log_from_request(req) {
            ctx.insert(ProposalContext::SYNC_LOG);
        }

        if !req.has_admin_request() {
            return Ok(ctx);
        }

        match req.get_admin_request().get_cmd_type() {
            AdminCmdType::Split | AdminCmdType::BatchSplit => ctx.insert(ProposalContext::SPLIT),
            AdminCmdType::PrepareMerge => {
                self.pre_propose_prepare_merge(poll_ctx, req)?;
                ctx.insert(ProposalContext::PREPARE_MERGE);
            }
            AdminCmdType::CommitMerge => ctx.insert(ProposalContext::COMMIT_MERGE),
            _ => {}
        }

        Ok(ctx)
    }

    /// Propose normal request to raft
    ///
    /// Returns Ok(Either::Left(index)) means the proposal is proposed
    /// successfully and is located on `index` position.
    /// Ok(Either::Right(index)) means the proposal is rejected by
    /// `CmdEpochChecker` and the `index` is the position of the last
    /// conflict admin cmd.
    fn propose_normal<T: Transport>(
        &mut self,
        poll_ctx: &mut PollContext<EK, ER, T>,
        mut req: RaftCmdRequest,
    ) -> Result<Either<u64, u64>> {
        // Should not propose normal in force leader state.
        // In `pre_propose_raft_command`, it rejects all the requests expect conf-change
        // if in force leader state.
        if self.force_leader.is_some() {
            poll_ctx.raft_metrics.invalid_proposal.force_leader.inc();
            panic!(
                "{} propose normal in force leader state {:?}",
                self.tag, self.force_leader
            );
        };

        if (self.pending_merge_state.is_some()
            && req.get_admin_request().get_cmd_type() != AdminCmdType::RollbackMerge)
            || (self.prepare_merge_fence > 0
                && req.get_admin_request().get_cmd_type() != AdminCmdType::PrepareMerge)
        {
            return Err(Error::ProposalInMergingMode(self.region_id));
        }

        poll_ctx.raft_metrics.propose.normal.inc();

        if self.has_applied_to_current_term() {
            // Only when applied index's term is equal to current leader's term, the
            // information in epoch checker is up to date and can be used to check epoch.
            if let Some(index) = self
                .cmd_epoch_checker
                .propose_check_epoch(&req, self.term())
            {
                return Ok(Either::Right(index));
            }
        } else if req.has_admin_request() {
            // The admin request is rejected because it may need to update epoch checker
            // which introduces an uncertainty and may breaks the correctness of epoch
            // checker.
            return Err(box_err!(
                "{} peer has not applied to current term, applied_term {}, current_term {}",
                self.tag,
                self.get_store().applied_term(),
                self.term()
            ));
        }

        // TODO: validate request for unexpected changes.
        let ctx = match self.pre_propose(poll_ctx, &mut req) {
            Ok(ctx) => ctx,
            Err(e) => {
                // Skipping PrepareMerge is logged when the PendingPrepareMerge error is
                // generated.
                if !matches!(e, Error::PendingPrepareMerge) {
                    warn!(
                        "skip proposal";
                        "region_id" => self.region_id,
                        "peer_id" => self.peer.get_id(),
                        "err" => ?e,
                        "error_code" => %e.error_code(),
                    );
                }
                return Err(e);
            }
        };

        let data = req.write_to_bytes()?;

        // TODO: use local histogram metrics
        PEER_PROPOSE_LOG_SIZE_HISTOGRAM.observe(data.len() as f64);

        if data.len() as u64 > poll_ctx.cfg.raft_entry_max_size.0 {
            error!(
                "entry is too large";
                "region_id" => self.region_id,
                "peer_id" => self.peer.get_id(),
                "size" => data.len(),
            );
            return Err(Error::RaftEntryTooLarge {
                region_id: self.region_id,
                entry_size: data.len() as u64,
            });
        }

        self.maybe_inject_propose_error(&req)?;
        let propose_index = self.next_proposal_index();
        self.raft_group.propose(ctx.to_vec(), data)?;
        if self.next_proposal_index() == propose_index {
            // The message is dropped silently, this usually due to leader absence
            // or transferring leader. Both cases can be considered as NotLeader error.
            return Err(Error::NotLeader(self.region_id, None));
        }

        // Prepare Merge need to be broadcast to as many as followers when disk full.
        if req.has_admin_request()
            && (!matches!(poll_ctx.self_disk_usage, DiskUsage::Normal)
                || !self.disk_full_peers.is_empty())
        {
            match req.get_admin_request().get_cmd_type() {
                AdminCmdType::PrepareMerge | AdminCmdType::RollbackMerge => {
                    self.has_region_merge_proposal = true;
                    self.region_merge_proposal_index = propose_index;
                    for (k, v) in &mut self.disk_full_peers.peers {
                        if !matches!(v.0, DiskUsage::AlreadyFull) {
                            v.1 = true;
                            self.raft_group
                                .raft
                                .adjust_max_inflight_msgs(*k, poll_ctx.cfg.raft_max_inflight_msgs);
                            debug!(
                                "{:?} adjust max inflight msgs to {} on peer: {:?}",
                                req.get_admin_request().get_cmd_type(),
                                poll_ctx.cfg.raft_max_inflight_msgs,
                                k
                            );
                        }
                    }
                }
                _ => {}
            }
        }

        Ok(Either::Left(propose_index))
    }

    pub fn execute_transfer_leader<T>(
        &mut self,
        ctx: &mut PollContext<EK, ER, T>,
        from: u64,
        peer_disk_usage: DiskUsage,
        reply_cmd: bool, // whether it is a reply to a TransferLeader command
    ) {
        let pending_snapshot = self.is_handling_snapshot() || self.has_pending_snapshot();
        if pending_snapshot
            || from != self.leader_id()
            // Transfer leader to node with disk full will lead to write availablity downback.
            // But if the current leader is disk full, and send such request, we should allow it,
            // because it may be a read leader balance request.
            || (!matches!(ctx.self_disk_usage, DiskUsage::Normal) &&
            matches!(peer_disk_usage,DiskUsage::Normal))
        {
            info!(
                "reject transferring leader";
                "region_id" => self.region_id,
                "peer_id" => self.peer.get_id(),
                "from" => from,
                "pending_snapshot" => pending_snapshot,
                "disk_usage" => ?ctx.self_disk_usage,
            );
            return;
        }

        let mut msg = eraftpb::Message::new();
        msg.set_from(self.peer_id());
        msg.set_to(self.leader_id());
        msg.set_msg_type(eraftpb::MessageType::MsgTransferLeader);
        msg.set_index(self.get_store().applied_index());
        msg.set_log_term(self.term());
        if reply_cmd {
            msg.set_context(Bytes::from_static(TRANSFER_LEADER_COMMAND_REPLY_CTX));
        }
        self.raft_group.raft.msgs.push(msg);
    }

    /// Return true to if the transfer leader request is accepted.
    ///
    /// When transferring leadership begins, leader sends a pre-transfer
    /// to target follower first to ensures it's ready to become leader.
    /// After that the real transfer leader process begin.
    ///
    /// 1. pre_transfer_leader on leader:
    ///     Leader will send a MsgTransferLeader to follower.
    /// 2. execute_transfer_leader on follower
    ///     If follower passes all necessary checks, it will reply an
    ///     ACK with type MsgTransferLeader and its promised persistent index.
    /// 3. ready_to_transfer_leader on leader:
    ///     Leader checks if it's appropriate to transfer leadership. If it
    ///     does, it calls raft transfer_leader API to do the remaining work.
    ///
    /// See also: tikv/rfcs#37.
    fn propose_transfer_leader<T>(
        &mut self,
        ctx: &mut PollContext<EK, ER, T>,
        req: RaftCmdRequest,
        cb: Callback<EK::Snapshot>,
    ) -> bool {
        ctx.raft_metrics.propose.transfer_leader.inc();

        let transfer_leader = get_transfer_leader_cmd(&req).unwrap();
        let prs = self.raft_group.raft.prs();

        let (_, peers) = transfer_leader
            .get_peers()
            .iter()
            .filter(|peer| peer.id != self.peer.id)
            .fold((0, vec![]), |(max_matched, mut chosen), peer| {
                if let Some(pr) = prs.get(peer.id) {
                    match pr.matched.cmp(&max_matched) {
                        cmp::Ordering::Greater => (pr.matched, vec![peer]),
                        cmp::Ordering::Equal => {
                            chosen.push(peer);
                            (max_matched, chosen)
                        }
                        cmp::Ordering::Less => (max_matched, chosen),
                    }
                } else {
                    (max_matched, chosen)
                }
            });
        let peer = match peers.len() {
            0 => transfer_leader.get_peer(),
            1 => peers.get(0).unwrap(),
            _ => peers.choose(&mut rand::thread_rng()).unwrap(),
        };

        let transferred = if peer.id == self.peer.id {
            false
        } else {
            self.pre_transfer_leader(peer)
        };

        // transfer leader command doesn't need to replicate log and apply, so we
        // return immediately. Note that this command may fail, we can view it just as
        // an advice
        cb.invoke_with_response(make_transfer_leader_response());

        transferred
    }

    // Fails in such cases:
    // 1. A pending conf change has not been applied yet;
    // 2. Removing the leader is not allowed in the configuration;
    // 3. The conf change makes the raft group not healthy;
    // 4. The conf change is dropped by raft group internally.
    /// Returns Ok(Either::Left(index)) means the proposal is proposed
    /// successfully and is located on `index` position. Ok(Either::
    /// Right(index)) means the proposal is rejected by `CmdEpochChecker` and
    /// the `index` is the position of the last conflict admin cmd.
    fn propose_conf_change<T>(
        &mut self,
        ctx: &mut PollContext<EK, ER, T>,
        req: &RaftCmdRequest,
    ) -> Result<Either<u64, u64>> {
        if self.pending_merge_state.is_some() {
            return Err(Error::ProposalInMergingMode(self.region_id));
        }
        if self.raft_group.raft.pending_conf_index > self.get_store().applied_index() {
            info!(
                "there is a pending conf change, try later";
                "region_id" => self.region_id,
                "peer_id" => self.peer.get_id(),
            );
            return Err(box_err!(
                "{} there is a pending conf change, try later",
                self.tag
            ));
        }
        // Actually, according to the implementation of conf change in raft-rs, this
        // check must be passed if the previous check that `pending_conf_index`
        // should be less than or equal to `self.get_store().applied_index()` is
        // passed.
        if self.get_store().applied_term() != self.term() {
            return Err(box_err!(
                "{} peer has not applied to current term, applied_term {}, current_term {}",
                self.tag,
                self.get_store().applied_term(),
                self.term()
            ));
        }
        if let Some(index) = self.cmd_epoch_checker.propose_check_epoch(req, self.term()) {
            return Ok(Either::Right(index));
        }

        let data = req.write_to_bytes()?;
        let admin = req.get_admin_request();
        let res = if admin.has_change_peer() {
            self.propose_conf_change_internal(ctx, admin.get_change_peer(), data)
        } else if admin.has_change_peer_v2() {
            self.propose_conf_change_internal(ctx, admin.get_change_peer_v2(), data)
        } else {
            unreachable!()
        };
        if let Err(ref e) = res {
            warn!("failed to propose confchange"; "error" => ?e);
        }
        res.map(Either::Left)
    }

    // Fails in such cases:
    // 1. A pending conf change has not been applied yet;
    // 2. Removing the leader is not allowed in the configuration;
    // 3. The conf change makes the raft group not healthy;
    // 4. The conf change is dropped by raft group internally.
    fn propose_conf_change_internal<T, CP: ChangePeerI>(
        &mut self,
        ctx: &mut PollContext<EK, ER, T>,
        change_peer: CP,
        data: Vec<u8>,
    ) -> Result<u64> {
        let data_size = data.len();
        let cc = change_peer.to_confchange(data);
        let changes = change_peer.get_change_peers();

        self.check_conf_change(ctx, changes.as_ref(), &cc)?;

        ctx.raft_metrics.propose.conf_change.inc();
        // TODO: use local histogram metrics
        PEER_PROPOSE_LOG_SIZE_HISTOGRAM.observe(data_size as f64);
        info!(
            "propose conf change peer";
            "region_id" => self.region_id,
            "peer_id" => self.peer.get_id(),
            "changes" => ?changes.as_ref(),
            "kind" => ?ConfChangeKind::confchange_kind(changes.as_ref().len()),
        );

        let propose_index = self.next_proposal_index();
        self.raft_group
            .propose_conf_change(ProposalContext::SYNC_LOG.to_vec(), cc)?;
        if self.next_proposal_index() == propose_index {
            // The message is dropped silently, this usually due to leader absence
            // or transferring leader. Both cases can be considered as NotLeader error.
            return Err(Error::NotLeader(self.region_id, None));
        }

        Ok(propose_index)
    }

    fn handle_read<T>(
        &self,
        ctx: &mut PollContext<EK, ER, T>,
        req: RaftCmdRequest,
        check_epoch: bool,
        read_index: Option<u64>,
    ) -> ReadResponse<EK::Snapshot> {
        let region = self.region().clone();
        if check_epoch {
            if let Err(e) = check_region_epoch(&req, &region, true) {
                debug!("epoch not match"; "region_id" => region.get_id(), "err" => ?e);
                let mut response = cmd_resp::new_error(e);
                cmd_resp::bind_term(&mut response, self.term());
                return ReadResponse {
                    response,
                    snapshot: None,
                    txn_extra_op: TxnExtraOp::Noop,
                };
            }
        }
        let flags = WriteBatchFlags::from_bits_check(req.get_header().get_flags());
        if flags.contains(WriteBatchFlags::STALE_READ) {
            let read_ts = decode_u64(&mut req.get_header().get_flag_data()).unwrap();
            let safe_ts = self.read_progress.safe_ts();
            if safe_ts < read_ts {
                warn!(
                    "read rejected by safe timestamp";
                    "safe ts" => safe_ts,
                    "read ts" => read_ts,
                    "tag" => &self.tag
                );
                let mut response = cmd_resp::new_error(Error::DataIsNotReady {
                    region_id: region.get_id(),
                    peer_id: self.peer_id(),
                    safe_ts,
                });
                cmd_resp::bind_term(&mut response, self.term());
                return ReadResponse {
                    response,
                    snapshot: None,
                    txn_extra_op: TxnExtraOp::Noop,
                };
            }
        }

        let mut resp = ctx.execute(&req, &Arc::new(region), read_index, None, None);
        if let Some(snap) = resp.snapshot.as_mut() {
            snap.txn_ext = Some(self.txn_ext.clone());
            snap.bucket_meta = self.region_buckets.as_ref().map(|b| b.meta.clone());
        }
        resp.txn_extra_op = self.txn_extra_op.load();
        cmd_resp::bind_term(&mut resp.response, self.term());
        resp
    }

    pub fn voters(&self) -> raft::util::Union<'_> {
        self.raft_group.raft.prs().conf().voters().ids()
    }

    pub fn term(&self) -> u64 {
        self.raft_group.raft.term
    }

    pub fn stop(&mut self) {
        self.mut_store().cancel_applying_snap();
        self.pending_reads.clear_all(None);
    }

    pub fn maybe_add_want_rollback_merge_peer(&mut self, peer_id: u64, extra_msg: &ExtraMessage) {
        if !self.is_leader() {
            return;
        }
        if let Some(ref state) = self.pending_merge_state {
            if state.get_commit() == extra_msg.get_premerge_commit() {
                self.add_want_rollback_merge_peer(peer_id);
            }
        }
    }

    pub fn add_want_rollback_merge_peer(&mut self, peer_id: u64) {
        assert!(self.pending_merge_state.is_some());
        self.want_rollback_merge_peers.insert(peer_id);
    }

    pub fn clear_disk_full_peers<T>(&mut self, ctx: &PollContext<EK, ER, T>) {
        let disk_full_peers = mem::take(&mut self.disk_full_peers);
        let raft = &mut self.raft_group.raft;
        for peer in disk_full_peers.peers.into_keys() {
            raft.adjust_max_inflight_msgs(peer, ctx.cfg.raft_max_inflight_msgs);
        }
    }

    pub fn refill_disk_full_peers<T>(&mut self, ctx: &PollContext<EK, ER, T>) {
        self.clear_disk_full_peers(ctx);
        debug!(
            "region id {}, peer id {}, store id {}: refill disk full peers when peer disk usage status changed or merge triggered",
            self.region_id,
            self.peer.get_id(),
            self.peer.get_store_id()
        );

        // Collect disk full peers and all peers' `next_idx` to find a potential quorum.
        let peers_len = self.get_store().region().get_peers().len();
        let mut normal_peers = HashSet::default();
        let mut next_idxs = Vec::with_capacity(peers_len);
        let mut min_peer_index = u64::MAX;
        for peer in self.get_store().region().get_peers() {
            let (peer_id, store_id) = (peer.get_id(), peer.get_store_id());
            let usage = ctx.store_disk_usages.get(&store_id);
            if usage.is_none() {
                // Always treat the leader itself as normal.
                normal_peers.insert(peer_id);
            }
            if let Some(pr) = self.raft_group.raft.prs().get(peer_id) {
                // status 3-normal, 2-almostfull, 1-alreadyfull, only for simplying the sort
                // func belowing.
                let mut status = 3;
                if let Some(usg) = usage {
                    status = match usg {
                        DiskUsage::Normal => 3,
                        DiskUsage::AlmostFull => 2,
                        DiskUsage::AlreadyFull => 1,
                    };
                }

                if !self.down_peer_ids.contains(&peer_id) {
                    next_idxs.push((peer_id, pr.next_idx, usage, status));
                    if min_peer_index > pr.next_idx {
                        min_peer_index = pr.next_idx;
                    }
                }
            }
        }
        if self.has_region_merge_proposal {
            debug!(
                "region id {}, peer id {}, store id {} has a merge request, with region_merge_proposal_index {}",
                self.region_id,
                self.peer.get_id(),
                self.peer.get_store_id(),
                self.region_merge_proposal_index
            );
            if min_peer_index > self.region_merge_proposal_index {
                self.has_region_merge_proposal = false;
            }
        }

        if normal_peers.len() == peers_len {
            return;
        }

        // Reverse sort peers based on `next_idx`, `usage` and `store healthy status`,
        // then try to get a potential quorum.
        next_idxs.sort_by(|x, y| {
            if x.3 == y.3 {
                y.1.cmp(&x.1)
            } else {
                y.3.cmp(&x.3)
            }
        });

        let raft = &mut self.raft_group.raft;
        self.disk_full_peers.majority = !raft.prs().has_quorum(&normal_peers);

        // Here set all peers can be sent when merging.
        for &(peer, _, usage, ..) in &next_idxs {
            if let Some(usage) = usage {
                if self.has_region_merge_proposal && !matches!(*usage, DiskUsage::AlreadyFull) {
                    self.disk_full_peers.peers.insert(peer, (*usage, true));
                    raft.adjust_max_inflight_msgs(peer, ctx.cfg.raft_max_inflight_msgs);
                    debug!(
                        "refill disk full peer max inflight to {} on a merging region: region id {}, peer id {}",
                        ctx.cfg.raft_max_inflight_msgs, self.region_id, peer
                    );
                } else {
                    self.disk_full_peers.peers.insert(peer, (*usage, false));
                    raft.adjust_max_inflight_msgs(peer, 0);
                    debug!(
                        "refill disk full peer max inflight to {} on region without merging: region id {}, peer id {}",
                        0, self.region_id, peer
                    );
                }
            }
        }

        if !self.disk_full_peers.majority {
            // Less than majority peers are in disk full status.
            return;
        }

        let (mut potential_quorum, mut quorum_ok) = (HashSet::default(), false);
        let mut has_dangurous_set = false;
        for &(peer_id, _, _, status) in &next_idxs {
            potential_quorum.insert(peer_id);

            if status == 1 {
                // already full peer.
                has_dangurous_set = true;
            }

            if raft.prs().has_quorum(&potential_quorum) {
                quorum_ok = true;
                break;
            }
        }

        self.dangerous_majority_set = has_dangurous_set;

        // For the Peer with AlreadFull in potential quorum set, we still need to send
        // logs to it. To support incoming configure change.
        if quorum_ok {
            for peer in potential_quorum {
                if let Some(x) = self.disk_full_peers.peers.get_mut(&peer) {
                    // It can help to establish a quorum.
                    x.1 = true;
                    // for merge region, all peers have been set to the max.
                    if !self.has_region_merge_proposal {
                        raft.adjust_max_inflight_msgs(peer, 1);
                        debug!(
                            "refill disk full peer max inflight to 1 in potential quorum set: region id {}, peer id {}",
                            self.region_id, peer
                        );
                    }
                }
            }
        }
    }

    // Check disk usages for the peer itself and other peers in the raft group.
    // The return value indicates whether the proposal is allowed or not.
    fn check_normal_proposal_with_disk_full_opt<T>(
        &mut self,
        ctx: &mut PollContext<EK, ER, T>,
        disk_full_opt: DiskFullOpt,
    ) -> Result<()> {
        let leader_allowed = match ctx.self_disk_usage {
            DiskUsage::Normal => true,
            DiskUsage::AlmostFull => !matches!(disk_full_opt, DiskFullOpt::NotAllowedOnFull),
            DiskUsage::AlreadyFull => false,
        };
        let mut disk_full_stores = Vec::new();
        if !leader_allowed {
            disk_full_stores.push(ctx.store.id);
            // Try to transfer leader to a node with disk usage normal to maintain write
            // availability. If majority node is disk full, to transfer leader or not is not
            // necessary. Note: Need to exclude learner node.
            if !self.disk_full_peers.majority {
                let target_peer = self
                    .get_store()
                    .region()
                    .get_peers()
                    .iter()
                    .find(|x| {
                        !self.disk_full_peers.has(x.get_id())
                            && x.get_id() != self.peer.get_id()
                            && !self.down_peer_ids.contains(&x.get_id())
                            && !matches!(x.get_role(), PeerRole::Learner)
                    })
                    .cloned();
                if let Some(p) = target_peer {
                    debug!(
                        "try to transfer leader because of current leader disk full";
                        "region_id" => self.region_id,
                        "peer_id" => self.peer.get_id(),
                        "target_peer_id" => p.get_id(),
                    );
                    self.pre_transfer_leader(&p);
                }
            }
        } else {
            // Check followers.
            if self.disk_full_peers.is_empty() {
                return Ok(());
            }
            if !self.dangerous_majority_set {
                if !self.disk_full_peers.majority {
                    return Ok(());
                }
                // Majority peers are in disk full status but the request carries a special
                // flag.
                if matches!(disk_full_opt, DiskFullOpt::AllowedOnAlmostFull)
                    && self.disk_full_peers.peers.values().any(|x| x.1)
                {
                    return Ok(());
                }
            }
            for peer in self.get_store().region().get_peers() {
                let (peer_id, store_id) = (peer.get_id(), peer.get_store_id());
                if self.disk_full_peers.peers.get(&peer_id).is_some() {
                    disk_full_stores.push(store_id);
                }
            }
        }
        let errmsg = format!(
            "propose failed: tikv disk full, cmd diskFullOpt={:?}, leader diskUsage={:?}",
            disk_full_opt, ctx.self_disk_usage
        );
        Err(Error::DiskFull(disk_full_stores, errmsg))
    }

    /// Check if the command will be likely to pass all the check and propose.
    pub fn will_likely_propose(&mut self, cmd: &RaftCmdRequest) -> bool {
        !self.pending_remove
            && self.is_leader()
            && self.pending_merge_state.is_none()
            && self.prepare_merge_fence == 0
            && self.raft_group.raft.lead_transferee.is_none()
            && self.has_applied_to_current_term()
            && self
                .cmd_epoch_checker
                .propose_check_epoch(cmd, self.term())
                .is_none()
    }

    pub fn maybe_gen_approximate_buckets<T>(&self, ctx: &PollContext<EK, ER, T>) {
        if ctx.coprocessor_host.cfg.enable_region_bucket && !self.region().get_peers().is_empty() {
            if let Err(e) = ctx
                .split_check_scheduler
                .schedule(SplitCheckTask::ApproximateBuckets(self.region().clone()))
            {
                error!(
                    "failed to schedule check approximate buckets";
                    "region_id" => self.region().get_id(),
                    "peer_id" => self.peer_id(),
                    "err" => %e,
                );
            }
        }
    }

    #[inline]
    pub fn is_force_leader(&self) -> bool {
        matches!(
            self.force_leader,
            Some(ForceLeaderState::ForceLeader { .. })
        )
    }
    pub fn unsafe_recovery_maybe_finish_wait_apply(&mut self, force: bool) {
        if let Some(UnsafeRecoveryState::WaitApply { target_index, .. }) =
            &self.unsafe_recovery_state
        {
            if self.raft_group.raft.raft_log.applied >= *target_index || force {
                if self.is_force_leader() {
                    info!(
                       "Unsafe recovery, finish wait apply";
                       "region_id" => self.region().get_id(),
                        "peer_id" => self.peer_id(),
                        "target_index" => target_index,
                        "applied" =>  self.raft_group.raft.raft_log.applied,
                        "force" => force,
                    );
                }
                self.unsafe_recovery_state = None;
            }
        }
    }

    pub fn snapshot_recovery_maybe_finish_wait_apply(&mut self, force: bool) {
        if let Some(SnapshotRecoveryState::WaitLogApplyToLast { target_index, .. }) =
            &self.snapshot_recovery_state
        {
<<<<<<< HEAD
            // if (! self.is_leader()) && self.is_handling_snapshot() {
            //     info!("snapshot recovery follower waiting apply snapshot";
            //     "region_id" => self.region().get_id(),
            //     "peer_id" => self.peer_id(),
            //     "target_index" => target_index,
            //     "applied" =>  self.raft_group.raft.raft_log.applied,
            //     "force" => force,
            //     );
            //     return;
            // }
=======
            if self.raft_group.raft.term != self.raft_group.raft.raft_log.last_term() {
                return;
            }
>>>>>>> b5329ee0

            if self.raft_group.raft.raft_log.applied >= *target_index
                || force
                || self.pending_remove
            {
                info!("snapshot recovery wait apply finished";
                    "region_id" => self.region().get_id(),
                    "peer_id" => self.peer_id(),
                    "target_index" => target_index,
                    "applied" =>  self.raft_group.raft.raft_log.applied,
                    "force" => force,
                );
                self.snapshot_recovery_state = None;
            }
        }
    }

    pub fn maybe_finish_flashback_wait_apply(&mut self) {
        let finished =
            self.raft_group.raft.raft_log.applied == self.raft_group.raft.raft_log.last_index();
        if finished {
            if let Some(flashback_state) = self.flashback_state.as_mut() {
                flashback_state.finish_wait_apply();
            }
        }
    }
}

#[derive(Default, Debug)]
pub struct DiskFullPeers {
    majority: bool,
    // Indicates whether a peer can help to establish a quorum.
    peers: HashMap<u64, (DiskUsage, bool)>,
}

impl DiskFullPeers {
    pub fn is_empty(&self) -> bool {
        self.peers.is_empty()
    }
    pub fn majority(&self) -> bool {
        self.majority
    }
    pub fn has(&self, peer_id: u64) -> bool {
        !self.peers.is_empty() && self.peers.contains_key(&peer_id)
    }
    pub fn get(&self, peer_id: u64) -> Option<DiskUsage> {
        self.peers.get(&peer_id).map(|x| x.0)
    }
}

impl<EK, ER> Peer<EK, ER>
where
    EK: KvEngine,
    ER: RaftEngine,
{
    pub fn insert_peer_cache(&mut self, peer: metapb::Peer) {
        self.peer_cache.borrow_mut().insert(peer.get_id(), peer);
    }

    pub fn remove_peer_from_cache(&mut self, peer_id: u64) {
        self.peer_cache.borrow_mut().remove(&peer_id);
    }

    pub fn get_peer_from_cache(&self, peer_id: u64) -> Option<metapb::Peer> {
        if peer_id == 0 {
            return None;
        }
        fail_point!("stale_peer_cache_2", peer_id == 2, |_| None);
        if let Some(peer) = self.peer_cache.borrow().get(&peer_id) {
            return Some(peer.clone());
        }

        // Try to find in region, if found, set in cache.
        for peer in self.region().get_peers() {
            if peer.get_id() == peer_id {
                self.peer_cache.borrow_mut().insert(peer_id, peer.clone());
                return Some(peer.clone());
            }
        }

        None
    }

    fn region_replication_status(&mut self) -> Option<RegionReplicationStatus> {
        if self.replication_mode_version == 0 {
            return None;
        }
        let mut status = RegionReplicationStatus {
            state_id: self.replication_mode_version,
            ..Default::default()
        };
        let state = if !self.replication_sync {
            if self.dr_auto_sync_state != DrAutoSyncState::Async {
                let res = self.raft_group.raft.check_group_commit_consistent();
                if Some(true) != res {
                    let mut buffer: SmallVec<[(u64, u64, u64); 5]> = SmallVec::new();
                    if self.get_store().applied_term() >= self.term() {
                        let progress = self.raft_group.raft.prs();
                        for (id, p) in progress.iter() {
                            if !progress.conf().voters().contains(*id) {
                                continue;
                            }
                            buffer.push((*id, p.commit_group_id, p.matched));
                        }
                    };
                    info!(
                        "still not reach integrity over label";
                        "status" => ?res,
                        "region_id" => self.region_id,
                        "peer_id" => self.peer.id,
                        "progress" => ?buffer
                    );
                } else {
                    self.replication_sync = true;
                }
                match res {
                    Some(true) => RegionReplicationState::IntegrityOverLabel,
                    Some(false) => RegionReplicationState::SimpleMajority,
                    None => RegionReplicationState::Unknown,
                }
            } else {
                RegionReplicationState::SimpleMajority
            }
        } else {
            RegionReplicationState::IntegrityOverLabel
        };
        status.set_state(state);
        Some(status)
    }

    pub fn heartbeat_pd<T>(&mut self, ctx: &PollContext<EK, ER, T>) {
        let task = PdTask::Heartbeat(HeartbeatTask {
            term: self.term(),
            region: self.region().clone(),
            down_peers: self.collect_down_peers(ctx),
            peer: self.peer.clone(),
            pending_peers: self.collect_pending_peers(ctx),
            written_bytes: self.peer_stat.written_bytes,
            written_keys: self.peer_stat.written_keys,
            approximate_size: self.approximate_size,
            approximate_keys: self.approximate_keys,
            replication_status: self.region_replication_status(),
        });
        if let Err(e) = ctx.pd_scheduler.schedule(task) {
            error!(
                "failed to notify pd";
                "region_id" => self.region_id,
                "peer_id" => self.peer.get_id(),
                "err" => ?e,
            );
            return;
        }
        fail_point!("schedule_check_split");
    }

    fn prepare_raft_message(&self) -> RaftMessage {
        let mut send_msg = RaftMessage::default();
        send_msg.set_region_id(self.region_id);
        // set current epoch
        send_msg.set_region_epoch(self.region().get_region_epoch().clone());
        send_msg.set_from_peer(self.peer.clone());
        send_msg
    }

    pub fn send_extra_message<T: Transport>(
        &self,
        msg: ExtraMessage,
        trans: &mut T,
        to: &metapb::Peer,
    ) {
        let mut send_msg = self.prepare_raft_message();
        let ty = msg.get_type();
        debug!("send extra msg";
            "region_id" => self.region_id,
            "peer_id" => self.peer.get_id(),
            "msg_type" => ?ty,
            "to" => to.get_id()
        );
        send_msg.set_extra_msg(msg);
        send_msg.set_to_peer(to.clone());
        if let Err(e) = trans.send(send_msg) {
            error!(?e;
                "failed to send extra message";
                "type" => ?ty,
                "region_id" => self.region_id,
                "peer_id" => self.peer.get_id(),
                "target" => ?to,
            );
        }
    }

    fn build_raft_message(
        &mut self,
        msg: eraftpb::Message,
        disk_usage: DiskUsage,
    ) -> Option<RaftMessage> {
        let mut send_msg = self.prepare_raft_message();

        send_msg.set_disk_usage(disk_usage);

        let to_peer = match self.get_peer_from_cache(msg.get_to()) {
            Some(p) => p,
            None => {
                warn!(
                    "failed to look up recipient peer";
                    "region_id" => self.region_id,
                    "peer_id" => self.peer.get_id(),
                    "to_peer" => msg.get_to(),
                );
                return None;
            }
        };

        send_msg.set_to_peer(to_peer);

        if msg.get_from() != self.peer.get_id() {
            debug!(
                "redirecting message";
                "msg_type" => ?msg.get_msg_type(),
                "from" => msg.get_from(),
                "to" => msg.get_to(),
                "region_id" => self.region_id,
                "peer_id" => self.peer.get_id(),
            );
        }

        // There could be two cases:
        // - Target peer already exists but has not established communication with
        //   leader yet
        // - Target peer is added newly due to member change or region split, but it's
        //   not created yet
        // For both cases the region start key and end key are attached in RequestVote
        // and Heartbeat message for the store of that peer to check whether to create a
        // new peer when receiving these messages, or just to wait for a pending region
        // split to perform later.
        if self.get_store().is_initialized() && is_initial_msg(&msg) {
            let region = self.region();
            send_msg.set_start_key(region.get_start_key().to_vec());
            send_msg.set_end_key(region.get_end_key().to_vec());
        }

        send_msg.set_message(msg);

        Some(send_msg)
    }

    pub fn bcast_wake_up_message<T: Transport>(&self, ctx: &mut PollContext<EK, ER, T>) {
        for peer in self.region().get_peers() {
            if peer.get_id() == self.peer_id() {
                continue;
            }
            self.send_wake_up_message(ctx, peer);
        }
    }

    pub fn send_wake_up_message<T: Transport>(
        &self,
        ctx: &mut PollContext<EK, ER, T>,
        peer: &metapb::Peer,
    ) {
        let mut msg = ExtraMessage::default();
        msg.set_type(ExtraMessageType::MsgRegionWakeUp);
        self.send_extra_message(msg, &mut ctx.trans, peer);
    }

    pub fn bcast_check_stale_peer_message<T: Transport>(
        &mut self,
        ctx: &mut PollContext<EK, ER, T>,
    ) {
        if self.check_stale_conf_ver < self.region().get_region_epoch().get_conf_ver() {
            self.check_stale_conf_ver = self.region().get_region_epoch().get_conf_ver();
            self.check_stale_peers = self.region().get_peers().to_vec();
        }
        for peer in &self.check_stale_peers {
            if peer.get_id() == self.peer_id() {
                continue;
            }
            let mut extra_msg = ExtraMessage::default();
            extra_msg.set_type(ExtraMessageType::MsgCheckStalePeer);
            self.send_extra_message(extra_msg, &mut ctx.trans, peer);
        }
    }

    pub fn on_check_stale_peer_response(
        &mut self,
        check_conf_ver: u64,
        check_peers: Vec<metapb::Peer>,
    ) {
        if self.check_stale_conf_ver < check_conf_ver {
            self.check_stale_conf_ver = check_conf_ver;
            self.check_stale_peers = check_peers;
        }
    }

    pub fn send_want_rollback_merge<T: Transport>(
        &self,
        premerge_commit: u64,
        ctx: &mut PollContext<EK, ER, T>,
    ) {
        let to_peer = match self.get_peer_from_cache(self.leader_id()) {
            Some(p) => p,
            None => {
                warn!(
                    "failed to look up recipient peer";
                    "region_id" => self.region_id,
                    "peer_id" => self.peer.get_id(),
                    "to_peer" => self.leader_id(),
                );
                return;
            }
        };
        let mut extra_msg = ExtraMessage::default();
        extra_msg.set_type(ExtraMessageType::MsgWantRollbackMerge);
        extra_msg.set_premerge_commit(premerge_commit);
        self.send_extra_message(extra_msg, &mut ctx.trans, &to_peer);
    }

    pub fn require_updating_max_ts(&self, pd_scheduler: &Scheduler<PdTask<EK, ER>>) {
        let epoch = self.region().get_region_epoch();
        let term_low_bits = self.term() & ((1 << 32) - 1); // 32 bits
        let version_lot_bits = epoch.get_version() & ((1 << 31) - 1); // 31 bits
        let initial_status = (term_low_bits << 32) | (version_lot_bits << 1);
        self.txn_ext
            .max_ts_sync_status
            .store(initial_status, Ordering::SeqCst);
        info!(
            "require updating max ts";
            "region_id" => self.region_id,
            "initial_status" => initial_status,
        );
        if let Err(e) = pd_scheduler.schedule(PdTask::UpdateMaxTimestamp {
            region_id: self.region_id,
            initial_status,
            txn_ext: self.txn_ext.clone(),
        }) {
            error!(
                "failed to update max ts";
                "err" => ?e,
            );
        }
    }

    fn activate_in_memory_pessimistic_locks(&mut self) {
        let mut pessimistic_locks = self.txn_ext.pessimistic_locks.write();
        pessimistic_locks.status = LocksStatus::Normal;
        pessimistic_locks.term = self.term();
        pessimistic_locks.version = self.region().get_region_epoch().get_version();
    }

    fn clear_in_memory_pessimistic_locks(&mut self) {
        let mut pessimistic_locks = self.txn_ext.pessimistic_locks.write();
        pessimistic_locks.status = LocksStatus::NotLeader;
        pessimistic_locks.clear();
        pessimistic_locks.term = self.term();
        pessimistic_locks.version = self.region().get_region_epoch().get_version();

        // Also clear merge related states
        self.prepare_merge_fence = 0;
        self.pending_prepare_merge = None;
    }

    pub fn need_renew_lease_at<T>(
        &self,
        ctx: &PollContext<EK, ER, T>,
        current_time: Timespec,
    ) -> bool {
        let renew_bound = match self.leader_lease.need_renew(current_time) {
            Some(ts) => ts,
            None => return false,
        };
        let max_lease = ctx.cfg.raft_store_max_leader_lease();
        let has_overlapped_reads = self.pending_reads.back().map_or(false, |read| {
            // If there is any read index whose lease can cover till next heartbeat
            // then we don't need to propose a new one
            read.propose_time + max_lease > renew_bound
        });
        let has_overlapped_writes = self.proposals.back().map_or(false, |proposal| {
            // If there is any write whose lease can cover till next heartbeat
            // then we don't need to propose a new one
            proposal
                .propose_time
                .map_or(false, |propose_time| propose_time + max_lease > renew_bound)
        });
        !has_overlapped_reads && !has_overlapped_writes
    }

    pub fn adjust_cfg_if_changed<T>(&mut self, ctx: &PollContext<EK, ER, T>) {
        let raft_max_inflight_msgs = ctx.cfg.raft_max_inflight_msgs;
        if self.is_leader() && (raft_max_inflight_msgs != self.raft_max_inflight_msgs) {
            let peers: Vec<_> = self.region().get_peers().into();
            for p in peers {
                if p != self.peer {
                    self.raft_group
                        .raft
                        .adjust_max_inflight_msgs(p.get_id(), raft_max_inflight_msgs);
                }
            }
            self.raft_max_inflight_msgs = raft_max_inflight_msgs;
        }
        self.raft_group.raft.r.max_msg_size = ctx.cfg.raft_max_size_per_msg.0;
    }

    #[inline]
    fn maybe_inject_propose_error(
        &self,
        #[allow(unused_variables)] req: &RaftCmdRequest,
    ) -> Result<()> {
        // The return value format is {req_type}:{store_id}
        // Request matching the format will fail to be proposed.
        // Empty `req_type` means matching all kinds of requests.
        // ":{store_id}" can be omitted, meaning matching all stores.
        fail_point!("raft_propose", |r| {
            r.map_or(Ok(()), |s| {
                let mut parts = s.splitn(2, ':');
                let cmd_type = parts.next().unwrap();
                let store_id = parts.next().map(|s| s.parse::<u64>().unwrap());
                if let Some(store_id) = store_id {
                    if store_id != self.peer.get_store_id() {
                        return Ok(());
                    }
                }
                let admin_type = req.get_admin_request().get_cmd_type();
                let match_type = cmd_type.is_empty()
                    || (cmd_type == "prepare_merge" && admin_type == AdminCmdType::PrepareMerge)
                    || (cmd_type == "transfer_leader"
                        && admin_type == AdminCmdType::TransferLeader);
                // More matching rules can be added here.
                if match_type {
                    Err(box_err!("injected error"))
                } else {
                    Ok(())
                }
            })
        });
        Ok(())
    }

    /// Update states of the peer which can be changed in the previous raft
    /// tick.
    pub fn post_raft_group_tick(&mut self) {
        self.lead_transferee = self.raft_group.raft.lead_transferee.unwrap_or_default();
    }
}

/// `RequestPolicy` decides how we handle a request.
#[derive(Clone, PartialEq, Debug)]
pub enum RequestPolicy {
    // Handle the read request directly without dispatch.
    ReadLocal,
    StaleRead,
    // Handle the read request via raft's SafeReadIndex mechanism.
    ReadIndex,
    ProposeNormal,
    ProposeTransferLeader,
    ProposeConfChange,
}

/// `RequestInspector` makes `RequestPolicy` for requests.
pub trait RequestInspector {
    /// Has the current term been applied?
    fn has_applied_to_current_term(&mut self) -> bool;
    /// Inspects its lease.
    fn inspect_lease(&mut self) -> LeaseState;

    /// Inspect a request, return a policy that tells us how to
    /// handle the request.
    fn inspect(&mut self, req: &RaftCmdRequest) -> Result<RequestPolicy> {
        if req.has_admin_request() {
            if apply::is_conf_change_cmd(req) {
                return Ok(RequestPolicy::ProposeConfChange);
            }
            if get_transfer_leader_cmd(req).is_some()
                && !WriteBatchFlags::from_bits_truncate(req.get_header().get_flags())
                    .contains(WriteBatchFlags::TRANSFER_LEADER_PROPOSAL)
            {
                return Ok(RequestPolicy::ProposeTransferLeader);
            }
            return Ok(RequestPolicy::ProposeNormal);
        }

        let mut has_read = false;
        let mut has_write = false;
        for r in req.get_requests() {
            match r.get_cmd_type() {
                CmdType::Get | CmdType::Snap | CmdType::ReadIndex => has_read = true,
                CmdType::Delete | CmdType::Put | CmdType::DeleteRange | CmdType::IngestSst => {
                    has_write = true
                }
                CmdType::Prewrite | CmdType::Invalid => {
                    return Err(box_err!(
                        "invalid cmd type {:?}, message maybe corrupted",
                        r.get_cmd_type()
                    ));
                }
            }

            if has_read && has_write {
                return Err(box_err!("read and write can't be mixed in one batch"));
            }
        }

        if has_write {
            return Ok(RequestPolicy::ProposeNormal);
        }

        fail_point!("perform_read_index", |_| Ok(RequestPolicy::ReadIndex));

        fail_point!("perform_read_local", |_| Ok(RequestPolicy::ReadLocal));

        let flags = WriteBatchFlags::from_bits_check(req.get_header().get_flags());
        if flags.contains(WriteBatchFlags::STALE_READ) {
            return Ok(RequestPolicy::StaleRead);
        }

        if req.get_header().get_read_quorum() {
            return Ok(RequestPolicy::ReadIndex);
        }

        // If applied index's term is differ from current raft's term, leader transfer
        // must happened, if read locally, we may read old value.
        if !self.has_applied_to_current_term() {
            return Ok(RequestPolicy::ReadIndex);
        }

        // Local read should be performed, if and only if leader is in lease.
        // None for now.
        match self.inspect_lease() {
            LeaseState::Valid => Ok(RequestPolicy::ReadLocal),
            LeaseState::Expired | LeaseState::Suspect => {
                // Perform a consistent read to Raft quorum and try to renew the leader lease.
                Ok(RequestPolicy::ReadIndex)
            }
        }
    }
}

impl<EK, ER> RequestInspector for Peer<EK, ER>
where
    EK: KvEngine,
    ER: RaftEngine,
{
    fn has_applied_to_current_term(&mut self) -> bool {
        self.get_store().applied_term() == self.term()
    }

    fn inspect_lease(&mut self) -> LeaseState {
        if !self.raft_group.raft.in_lease() {
            return LeaseState::Suspect;
        }
        // None means now.
        let state = self.leader_lease.inspect(None);
        if LeaseState::Expired == state {
            debug!(
                "leader lease is expired";
                "region_id" => self.region_id,
                "peer_id" => self.peer.get_id(),
                "lease" => ?self.leader_lease,
            );
            // The lease is expired, call `expire` explicitly.
            self.leader_lease.expire();
        }
        state
    }
}

impl<EK, ER, T> ReadExecutor<EK> for PollContext<EK, ER, T>
where
    EK: KvEngine,
    ER: RaftEngine,
{
    fn get_tablet(&mut self) -> &EK {
        &self.engines.kv
    }

    fn get_snapshot(
        &mut self,
        _: Option<ThreadReadId>,
        _: &mut Option<LocalReadContext<'_, EK>>,
    ) -> Arc<EK::Snapshot> {
        Arc::new(self.engines.kv.snapshot())
    }
}

fn get_transfer_leader_cmd(msg: &RaftCmdRequest) -> Option<&TransferLeaderRequest> {
    if !msg.has_admin_request() {
        return None;
    }
    let req = msg.get_admin_request();
    if !req.has_transfer_leader() {
        return None;
    }

    Some(req.get_transfer_leader())
}

fn get_sync_log_from_request(msg: &RaftCmdRequest) -> bool {
    if msg.has_admin_request() {
        let req = msg.get_admin_request();
        return matches!(
            req.get_cmd_type(),
            AdminCmdType::ChangePeer
                | AdminCmdType::ChangePeerV2
                | AdminCmdType::Split
                | AdminCmdType::BatchSplit
                | AdminCmdType::PrepareMerge
                | AdminCmdType::CommitMerge
                | AdminCmdType::RollbackMerge
        );
    }

    msg.get_header().get_sync_log()
}

/// We enable follower lazy commit to get a better performance.
/// But it may not be appropriate for some requests. This function
/// checks whether the request should be committed on all followers
/// as soon as possible.
fn is_request_urgent(req: &RaftCmdRequest) -> bool {
    if !req.has_admin_request() {
        return false;
    }

    matches!(
        req.get_admin_request().get_cmd_type(),
        AdminCmdType::Split
            | AdminCmdType::BatchSplit
            | AdminCmdType::ChangePeer
            | AdminCmdType::ChangePeerV2
            | AdminCmdType::ComputeHash
            | AdminCmdType::VerifyHash
            | AdminCmdType::PrepareMerge
            | AdminCmdType::CommitMerge
            | AdminCmdType::RollbackMerge
    )
}

fn make_transfer_leader_response() -> RaftCmdResponse {
    let mut response = AdminResponse::default();
    response.set_cmd_type(AdminCmdType::TransferLeader);
    response.set_transfer_leader(TransferLeaderResponse::default());
    let mut resp = RaftCmdResponse::default();
    resp.set_admin_response(response);
    resp
}

// The Raft message context for a MsgTransferLeader if it is a reply of a
// TransferLeader command.
pub const TRANSFER_LEADER_COMMAND_REPLY_CTX: &[u8] = &[1];

mod memtrace {
    use std::mem;

    use tikv_util::memory::HeapSize;

    use super::*;

    impl<EK, ER> Peer<EK, ER>
    where
        EK: KvEngine,
        ER: RaftEngine,
    {
        pub fn proposal_size(&self) -> usize {
            let mut heap_size = self.pending_reads.heap_size();
            for prop in &self.proposals.queue {
                heap_size += prop.heap_size();
            }
            heap_size
        }

        pub fn rest_size(&self) -> usize {
            // 2 words for every item in `peer_heartbeats`.
            16 * self.peer_heartbeats.capacity()
            // 2 words for every item in `peers_start_pending_time`.
            + 16 * self.peers_start_pending_time.capacity()
            // 1 word for every item in `down_peer_ids`
            + 8 * self.down_peer_ids.capacity()
            + mem::size_of::<metapb::Peer>() * self.check_stale_peers.capacity()
            // 1 word for every item in `want_rollback_merge_peers`
            + 8 * self.want_rollback_merge_peers.capacity()
            // Ignore more heap content in `raft::eraftpb::Message`.
            + (self.unpersisted_message_count
                + self.apply_snap_ctx.as_ref().map_or(0, |ctx| ctx.msgs.len()))
                * mem::size_of::<eraftpb::Message>()
            + mem::size_of_val(self.pending_request_snapshot_count.as_ref())
        }
    }
}

#[cfg(test)]
mod tests {
    use kvproto::raft_cmdpb;
    use protobuf::ProtobufEnum;

    use super::*;
    use crate::store::{msg::ExtCallback, util::u64_to_timespec};

    #[test]
    fn test_sync_log() {
        let white_list = [
            AdminCmdType::InvalidAdmin,
            AdminCmdType::CompactLog,
            AdminCmdType::TransferLeader,
            AdminCmdType::ComputeHash,
            AdminCmdType::VerifyHash,
        ];
        for tp in AdminCmdType::values() {
            let mut msg = RaftCmdRequest::default();
            msg.mut_admin_request().set_cmd_type(*tp);
            assert_eq!(
                get_sync_log_from_request(&msg),
                !white_list.contains(tp),
                "{:?}",
                tp
            );
        }
    }

    #[test]
    fn test_urgent() {
        let urgent_types = [
            AdminCmdType::Split,
            AdminCmdType::BatchSplit,
            AdminCmdType::ChangePeer,
            AdminCmdType::ChangePeerV2,
            AdminCmdType::ComputeHash,
            AdminCmdType::VerifyHash,
            AdminCmdType::PrepareMerge,
            AdminCmdType::CommitMerge,
            AdminCmdType::RollbackMerge,
        ];
        for tp in AdminCmdType::values() {
            let mut req = RaftCmdRequest::default();
            req.mut_admin_request().set_cmd_type(*tp);
            assert_eq!(
                is_request_urgent(&req),
                urgent_types.contains(tp),
                "{:?}",
                tp
            );
        }
        assert!(!is_request_urgent(&RaftCmdRequest::default()));
    }

    #[test]
    fn test_entry_context() {
        let tbl: Vec<&[ProposalContext]> = vec![
            &[ProposalContext::SPLIT],
            &[ProposalContext::SYNC_LOG],
            &[ProposalContext::PREPARE_MERGE],
            &[ProposalContext::COMMIT_MERGE],
            &[ProposalContext::SPLIT, ProposalContext::SYNC_LOG],
            &[ProposalContext::PREPARE_MERGE, ProposalContext::SYNC_LOG],
            &[ProposalContext::COMMIT_MERGE, ProposalContext::SYNC_LOG],
        ];

        for flags in tbl {
            let mut ctx = ProposalContext::empty();
            for f in flags {
                ctx.insert(*f);
            }

            let ser = ctx.to_vec();
            let de = ProposalContext::from_bytes(&ser);

            for f in flags {
                assert!(de.contains(*f), "{:?}", de);
            }
        }
    }

    #[test]
    fn test_request_inspector() {
        struct DummyInspector {
            applied_to_index_term: bool,
            lease_state: LeaseState,
        }
        impl RequestInspector for DummyInspector {
            fn has_applied_to_current_term(&mut self) -> bool {
                self.applied_to_index_term
            }
            fn inspect_lease(&mut self) -> LeaseState {
                self.lease_state
            }
        }

        let mut table = vec![];

        // Ok(_)
        let mut req = RaftCmdRequest::default();
        let mut admin_req = raft_cmdpb::AdminRequest::default();

        req.set_admin_request(admin_req.clone());
        table.push((req.clone(), RequestPolicy::ProposeNormal));

        admin_req.set_change_peer(raft_cmdpb::ChangePeerRequest::default());
        req.set_admin_request(admin_req.clone());
        table.push((req.clone(), RequestPolicy::ProposeConfChange));
        admin_req.clear_change_peer();

        admin_req.set_change_peer_v2(raft_cmdpb::ChangePeerV2Request::default());
        req.set_admin_request(admin_req.clone());
        table.push((req.clone(), RequestPolicy::ProposeConfChange));
        admin_req.clear_change_peer_v2();

        admin_req.set_transfer_leader(raft_cmdpb::TransferLeaderRequest::default());
        req.set_admin_request(admin_req.clone());
        table.push((req.clone(), RequestPolicy::ProposeTransferLeader));
        admin_req.clear_transfer_leader();
        req.clear_admin_request();

        for (op, policy) in vec![
            (CmdType::Get, RequestPolicy::ReadLocal),
            (CmdType::Snap, RequestPolicy::ReadLocal),
            (CmdType::Put, RequestPolicy::ProposeNormal),
            (CmdType::Delete, RequestPolicy::ProposeNormal),
            (CmdType::DeleteRange, RequestPolicy::ProposeNormal),
            (CmdType::IngestSst, RequestPolicy::ProposeNormal),
        ] {
            let mut request = raft_cmdpb::Request::default();
            request.set_cmd_type(op);
            req.set_requests(vec![request].into());
            table.push((req.clone(), policy));
        }

        // Stale read
        for op in &[CmdType::Get, CmdType::Snap] {
            let mut req = req.clone();
            let mut request = raft_cmdpb::Request::default();
            request.set_cmd_type(*op);
            req.set_requests(vec![request].into());
            req.mut_header()
                .set_flags(txn_types::WriteBatchFlags::STALE_READ.bits());
            table.push((req, RequestPolicy::StaleRead));
        }

        for &applied_to_index_term in &[true, false] {
            for &lease_state in &[LeaseState::Expired, LeaseState::Suspect, LeaseState::Valid] {
                for (req, mut policy) in table.clone() {
                    let mut inspector = DummyInspector {
                        applied_to_index_term,
                        lease_state,
                    };
                    // Leader can not read local as long as
                    // it has not applied to its term or it does has a valid lease.
                    if policy == RequestPolicy::ReadLocal
                        && (!applied_to_index_term || LeaseState::Valid != inspector.lease_state)
                    {
                        policy = RequestPolicy::ReadIndex;
                    }
                    assert_eq!(inspector.inspect(&req).unwrap(), policy);
                }
            }
        }

        // Read quorum.
        let mut request = raft_cmdpb::Request::default();
        request.set_cmd_type(CmdType::Snap);
        req.set_requests(vec![request].into());
        req.mut_header().set_read_quorum(true);
        let mut inspector = DummyInspector {
            applied_to_index_term: true,
            lease_state: LeaseState::Valid,
        };
        assert_eq!(inspector.inspect(&req).unwrap(), RequestPolicy::ReadIndex);
        req.clear_header();

        // Err(_)
        let mut err_table = vec![];
        for &op in &[CmdType::Prewrite, CmdType::Invalid] {
            let mut request = raft_cmdpb::Request::default();
            request.set_cmd_type(op);
            req.set_requests(vec![request].into());
            err_table.push(req.clone());
        }
        let mut snap = raft_cmdpb::Request::default();
        snap.set_cmd_type(CmdType::Snap);
        let mut put = raft_cmdpb::Request::default();
        put.set_cmd_type(CmdType::Put);
        req.set_requests(vec![snap, put].into());
        err_table.push(req);

        for req in err_table {
            let mut inspector = DummyInspector {
                applied_to_index_term: true,
                lease_state: LeaseState::Valid,
            };
            inspector.inspect(&req).unwrap_err();
        }
    }

    #[test]
    fn test_propose_queue_find_proposal() {
        let mut pq: ProposalQueue<Callback<engine_panic::PanicSnapshot>> = ProposalQueue::new(1, 2);
        let gen_term = |index: u64| (index / 10) + 1;
        let push_proposal = |pq: &mut ProposalQueue<_>, index: u64| {
            pq.push(Proposal {
                is_conf_change: false,
                index,
                term: gen_term(index),
                cb: Callback::write(Box::new(|_| {})),
                propose_time: Some(u64_to_timespec(index)),
                must_pass_epoch_check: false,
            });
        };
        for index in 1..=100 {
            push_proposal(&mut pq, index);
        }
        let mut pre_remove = 0;
        for remove_i in 1..=100 {
            let index = remove_i + 100;
            // Push more proposal
            push_proposal(&mut pq, index);
            // Find propose time
            for i in 1..=index {
                let pt = pq.find_propose_time(gen_term(i), i);
                if i <= pre_remove {
                    assert!(pt.is_none())
                } else {
                    assert_eq!(pt.unwrap(), u64_to_timespec(i))
                };
            }
            // Find a proposal and remove all previous proposals
            for i in 1..=remove_i {
                let p = pq.find_proposal(gen_term(i), i, 0);
                let must_found_proposal = p.is_some() && (i > pre_remove);
                let proposal_removed_previous = p.is_none() && (i <= pre_remove);
                assert!(must_found_proposal || proposal_removed_previous);
                // `find_proposal` will remove proposal so `pop` must return None
                assert!(pq.pop(gen_term(i), i).is_none());
                assert!(pq.find_propose_time(gen_term(i), i).is_none());
            }
            pre_remove = remove_i;
        }
    }

    #[test]
    fn test_uncommitted_proposals() {
        struct DropPanic(bool);
        impl Drop for DropPanic {
            fn drop(&mut self) {
                if self.0 {
                    unreachable!()
                }
            }
        }
        fn must_call() -> ExtCallback {
            let mut d = DropPanic(true);
            Box::new(move || {
                d.0 = false;
            })
        }
        fn must_not_call() -> ExtCallback {
            Box::new(move || unreachable!())
        }
        let mut pq: ProposalQueue<Callback<engine_panic::PanicSnapshot>> = ProposalQueue::new(1, 2);

        // (1, 4) and (1, 5) is not committed
        let entries = vec![(1, 1), (1, 2), (1, 3), (1, 4), (1, 5), (2, 6), (2, 7)];
        let committed = vec![(1, 1), (1, 2), (1, 3), (2, 6), (2, 7)];
        for (index, term) in entries.clone() {
            if term != 1 {
                continue;
            }
            let cb = if committed.contains(&(index, term)) {
                Callback::write_ext(Box::new(|_| {}), None, Some(must_call()))
            } else {
                Callback::write_ext(Box::new(|_| {}), None, Some(must_not_call()))
            };
            pq.push(Proposal {
                index,
                term,
                cb,
                is_conf_change: false,
                propose_time: None,
                must_pass_epoch_check: false,
            });
        }
        for (index, term) in entries {
            if let Some(mut p) = pq.find_proposal(term, index, 0) {
                p.cb.invoke_committed();
            }
        }
    }

    #[test]
    fn test_cmd_epoch_checker() {
        use std::sync::mpsc;

        use engine_test::kv::KvTestSnapshot;
        fn new_admin_request(cmd_type: AdminCmdType) -> RaftCmdRequest {
            let mut request = RaftCmdRequest::default();
            request.mut_admin_request().set_cmd_type(cmd_type);
            request
        }
        fn new_cb() -> (Callback<KvTestSnapshot>, mpsc::Receiver<()>) {
            let (tx, rx) = mpsc::channel();
            (Callback::write(Box::new(move |_| tx.send(()).unwrap())), rx)
        }

        let region = metapb::Region::default();
        let normal_cmd = RaftCmdRequest::default();
        let split_admin = new_admin_request(AdminCmdType::BatchSplit);
        let prepare_merge_admin = new_admin_request(AdminCmdType::PrepareMerge);
        let change_peer_admin = new_admin_request(AdminCmdType::ChangePeer);

        let mut epoch_checker = CmdEpochChecker::<KvTestSnapshot>::default();

        assert_eq!(epoch_checker.propose_check_epoch(&split_admin, 10), None);
        assert_eq!(epoch_checker.term, 10);
        epoch_checker.post_propose(AdminCmdType::BatchSplit, 5, 10);
        assert_eq!(epoch_checker.proposed_admin_cmd.len(), 1);

        // Both conflict with the split admin cmd
        assert_eq!(epoch_checker.propose_check_epoch(&normal_cmd, 10), Some(5));
        assert_eq!(
            epoch_checker.propose_check_epoch(&prepare_merge_admin, 10),
            Some(5)
        );

        assert_eq!(
            epoch_checker.propose_check_epoch(&change_peer_admin, 10),
            None
        );
        epoch_checker.post_propose(AdminCmdType::ChangePeer, 6, 10);
        assert_eq!(epoch_checker.proposed_admin_cmd.len(), 2);

        assert_eq!(
            epoch_checker.last_cmd_index(AdminCmdType::BatchSplit),
            Some(5)
        );
        assert_eq!(
            epoch_checker.last_cmd_index(AdminCmdType::ChangePeer),
            Some(6)
        );
        assert_eq!(
            epoch_checker.last_cmd_index(AdminCmdType::PrepareMerge),
            None
        );

        // Conflict with the change peer admin cmd
        assert_eq!(
            epoch_checker.propose_check_epoch(&change_peer_admin, 10),
            Some(6)
        );
        // Conflict with the split admin cmd
        assert_eq!(epoch_checker.propose_check_epoch(&normal_cmd, 10), Some(5));
        // Conflict with the change peer admin cmd
        assert_eq!(
            epoch_checker.propose_check_epoch(&prepare_merge_admin, 10),
            Some(6)
        );

        epoch_checker.advance_apply(4, 10, &region);
        // Have no effect on `proposed_admin_cmd`
        assert_eq!(epoch_checker.proposed_admin_cmd.len(), 2);

        epoch_checker.advance_apply(5, 10, &region);
        // Left one change peer admin cmd
        assert_eq!(epoch_checker.proposed_admin_cmd.len(), 1);

        assert_eq!(epoch_checker.propose_check_epoch(&normal_cmd, 10), None);

        assert_eq!(epoch_checker.propose_check_epoch(&split_admin, 10), Some(6));
        // Change term to 11
        assert_eq!(epoch_checker.propose_check_epoch(&split_admin, 11), None);
        assert_eq!(epoch_checker.term, 11);
        // Should be empty
        assert_eq!(epoch_checker.proposed_admin_cmd.len(), 0);

        // Test attaching multiple callbacks.
        epoch_checker.post_propose(AdminCmdType::BatchSplit, 7, 12);
        let mut rxs = vec![];
        for _ in 0..3 {
            let conflict_idx = epoch_checker.propose_check_epoch(&normal_cmd, 12).unwrap();
            let (cb, rx) = new_cb();
            epoch_checker.attach_to_conflict_cmd(conflict_idx, cb);
            rxs.push(rx);
        }
        epoch_checker.advance_apply(7, 12, &region);
        for rx in rxs {
            rx.try_recv().unwrap();
        }

        // Should invoke callbacks when term is increased.
        epoch_checker.post_propose(AdminCmdType::BatchSplit, 8, 12);
        let (cb, rx) = new_cb();
        epoch_checker.attach_to_conflict_cmd(8, cb);
        assert_eq!(epoch_checker.propose_check_epoch(&normal_cmd, 13), None);
        rx.try_recv().unwrap();

        // Should invoke callbacks when it's dropped.
        epoch_checker.post_propose(AdminCmdType::BatchSplit, 9, 13);
        let (cb, rx) = new_cb();
        epoch_checker.attach_to_conflict_cmd(9, cb);
        drop(epoch_checker);
        rx.try_recv().unwrap();
    }
}<|MERGE_RESOLUTION|>--- conflicted
+++ resolved
@@ -630,18 +630,9 @@
             }
             let router_ptr = thread_safe_router.lock().unwrap();
 
-<<<<<<< HEAD
-            (*router_ptr)
-                .send(region_id)
-                .map_err(|_| {
-                    warn!("reply waitapply states failure.");
-                })
-                .unwrap();
-=======
             _ = router_ptr.send(region_id).map_err(|_| {
                 warn!("reply waitapply states failure.");
             });
->>>>>>> b5329ee0
         }));
         SnapshotRecoveryWaitApplySyncer {
             _closure: Arc::new(closure),
@@ -5072,22 +5063,9 @@
         if let Some(SnapshotRecoveryState::WaitLogApplyToLast { target_index, .. }) =
             &self.snapshot_recovery_state
         {
-<<<<<<< HEAD
-            // if (! self.is_leader()) && self.is_handling_snapshot() {
-            //     info!("snapshot recovery follower waiting apply snapshot";
-            //     "region_id" => self.region().get_id(),
-            //     "peer_id" => self.peer_id(),
-            //     "target_index" => target_index,
-            //     "applied" =>  self.raft_group.raft.raft_log.applied,
-            //     "force" => force,
-            //     );
-            //     return;
-            // }
-=======
             if self.raft_group.raft.term != self.raft_group.raft.raft_log.last_term() {
                 return;
             }
->>>>>>> b5329ee0
 
             if self.raft_group.raft.raft_log.applied >= *target_index
                 || force
