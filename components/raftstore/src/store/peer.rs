// Copyright 2016 TiKV Project Authors. Licensed under Apache-2.0.

use std::cell::RefCell;
use std::collections::VecDeque;
use std::sync::atomic::{AtomicU64, AtomicUsize, Ordering};
use std::sync::{Arc, Mutex};
use std::time::{Duration, Instant};
use std::{cmp, mem, u64, usize};

use bitflags::bitflags;
use crossbeam::atomic::AtomicCell;
use crossbeam::channel::TrySendError;
use engine_traits::{Engines, KvEngine, RaftEngine, Snapshot, WriteBatch, WriteOptions};
use error_code::ErrorCodeExt;
use fail::fail_point;
use kvproto::errorpb;
use kvproto::kvrpcpb::DiskFullOpt;
use kvproto::kvrpcpb::ExtraOp as TxnExtraOp;
use kvproto::metapb::{self, PeerRole};
use kvproto::pdpb::PeerStats;
use kvproto::raft_cmdpb::{
    self, AdminCmdType, AdminResponse, ChangePeerRequest, CmdType, CommitMergeRequest,
    RaftCmdRequest, RaftCmdResponse, TransferLeaderRequest, TransferLeaderResponse,
};
use kvproto::raft_serverpb::{
    ExtraMessage, ExtraMessageType, MergeState, PeerState, RaftApplyState, RaftMessage,
};
use kvproto::replication_modepb::{
    DrAutoSyncState, RegionReplicationState, RegionReplicationStatus, ReplicationMode,
};
use protobuf::Message;
use raft::eraftpb::{self, ConfChangeType, Entry, EntryType, MessageType};
use raft::{
    self, Changer, ProgressState, ProgressTracker, RawNode, Ready, SnapshotStatus, StateRole,
    INVALID_INDEX, NO_LIMIT,
};
use raft_proto::ConfChangeI;
use smallvec::SmallVec;
use time::Timespec;
use uuid::Uuid;

use crate::coprocessor::{CoprocessorHost, RegionChangeEvent};
use crate::errors::RAFTSTORE_IS_BUSY;
use crate::store::async_io::write::WriteMsg;
use crate::store::async_io::write_router::WriteRouter;
use crate::store::fsm::apply::CatchUpLogs;
use crate::store::fsm::store::PollContext;
use crate::store::fsm::{apply, Apply, ApplyMetrics, ApplyTask, CollectedReady, Proposal};
use crate::store::hibernate_state::GroupState;
use crate::store::memory::{needs_evict_entry_cache, MEMTRACE_RAFT_ENTRIES};
use crate::store::msg::RaftCommand;
use crate::store::util::{admin_cmd_epoch_lookup, RegionReadProgress};
use crate::store::worker::{
    HeartbeatTask, QueryStats, ReadDelegate, ReadExecutor, ReadProgress, RegionTask,
};
use crate::store::{
    Callback, Config, GlobalReplicationState, PdTask, ReadIndexContext, ReadResponse,
};
use crate::{Error, Result};
use collections::{HashMap, HashSet};
use pd_client::INVALID_ID;
use tikv_alloc::trace::TraceEvent;
use tikv_util::codec::number::decode_u64;
use tikv_util::sys::disk::DiskUsage;
use tikv_util::time::{duration_to_sec, monotonic_raw_now};
use tikv_util::time::{Instant as TiInstant, InstantExt, ThreadReadId};
use tikv_util::worker::Scheduler;
use tikv_util::Either;
use tikv_util::{box_err, debug, error, info, warn};
use txn_types::WriteBatchFlags;

use super::cmd_resp;
<<<<<<< HEAD
use super::local_metrics::{RaftMetrics, RaftReadyMetrics, RaftSendMessageMetrics};
=======
use super::local_metrics::RaftReadyMetrics;
>>>>>>> 08b14ab4
use super::metrics::*;
use super::peer_storage::{
    write_peer_state, CheckApplyingSnapStatus, HandleReadyResult, PeerStorage,
};
use super::read_queue::{ReadIndexQueue, ReadIndexRequest};
use super::transport::Transport;
use super::util::{
    self, check_region_epoch, is_initial_msg, AdminCmdEpochState, ChangePeerI, ConfChangeKind,
    Lease, LeaseState, NORMAL_REQ_CHECK_CONF_VER, NORMAL_REQ_CHECK_VER,
};
use super::DestroyPeerJob;

const SHRINK_CACHE_CAPACITY: usize = 64;
const MIN_BCAST_WAKE_UP_INTERVAL: u64 = 1_000; // 1s
const REGION_READ_PROGRESS_CAP: usize = 128;
const MAX_COMMITTED_SIZE_PER_READY: u64 = 16 * 1024 * 1024;

/// The returned states of the peer after checking whether it is stale
#[derive(Debug, PartialEq, Eq)]
pub enum StaleState {
    Valid,
    ToValidate,
    LeaderMissing,
}

#[derive(Debug)]
struct ProposalQueue<S>
where
    S: Snapshot,
{
    tag: String,
    queue: VecDeque<Proposal<S>>,
}

impl<S: Snapshot> ProposalQueue<S> {
    fn new(tag: String) -> ProposalQueue<S> {
        ProposalQueue {
            tag,
            queue: VecDeque::new(),
        }
    }

    fn find_request_times(&self, index: u64) -> Option<(u64, &SmallVec<[TiInstant; 4]>)> {
        self.queue
            .binary_search_by_key(&index, |p: &Proposal<_>| (p.index))
            .ok()
            .map(|i| {
                self.queue[i]
                    .cb
                    .get_request_times()
                    .map(|ts| (self.queue[i].term, ts))
            })
            .flatten()
    }

    fn find_propose_time(&self, term: u64, index: u64) -> Option<Timespec> {
        self.queue
            .binary_search_by_key(&(term, index), |p: &Proposal<_>| (p.term, p.index))
            .ok()
            .map(|i| self.queue[i].propose_time)
            .flatten()
    }

    // Find proposal in front or at the given term and index
    fn pop(&mut self, term: u64, index: u64) -> Option<Proposal<S>> {
        self.queue.pop_front().and_then(|p| {
            // Comparing the term first then the index, because the term is
            // increasing among all log entries and the index is increasing
            // inside a given term
            if (p.term, p.index) > (term, index) {
                self.queue.push_front(p);
                return None;
            }
            Some(p)
        })
    }

    /// Find proposal at the given term and index and notify stale proposals
    /// in front that term and index
    fn find_proposal(&mut self, term: u64, index: u64, current_term: u64) -> Option<Proposal<S>> {
        while let Some(p) = self.pop(term, index) {
            if p.term == term {
                if p.index == index {
                    return if p.cb.is_none() { None } else { Some(p) };
                } else {
                    panic!(
                        "{} unexpected callback at term {}, found index {}, expected {}",
                        self.tag, term, p.index, index
                    );
                }
            } else {
                apply::notify_stale_req(current_term, p.cb);
            }
        }
        None
    }

    fn push(&mut self, p: Proposal<S>) {
        if let Some(f) = self.queue.back() {
            // The term must be increasing among all log entries and the index
            // must be increasing inside a given term
            assert!((p.term, p.index) > (f.term, f.index));
        }
        self.queue.push_back(p);
    }

    fn is_empty(&self) -> bool {
        self.queue.is_empty()
    }

    fn gc(&mut self) {
        if self.queue.capacity() > SHRINK_CACHE_CAPACITY && self.queue.len() < SHRINK_CACHE_CAPACITY
        {
            self.queue.shrink_to_fit();
        }
    }
}

bitflags! {
    // TODO: maybe declare it as protobuf struct is better.
    /// A bitmap contains some useful flags when dealing with `eraftpb::Entry`.
    pub struct ProposalContext: u8 {
        const SYNC_LOG       = 0b0000_0001;
        const SPLIT          = 0b0000_0010;
        const PREPARE_MERGE  = 0b0000_0100;
    }
}

impl ProposalContext {
    /// Converts itself to a vector.
    pub fn to_vec(self) -> Vec<u8> {
        if self.is_empty() {
            return vec![];
        }
        let ctx = self.bits();
        vec![ctx]
    }

    /// Initializes a `ProposalContext` from a byte slice.
    pub fn from_bytes(ctx: &[u8]) -> ProposalContext {
        if ctx.is_empty() {
            ProposalContext::empty()
        } else if ctx.len() == 1 {
            ProposalContext::from_bits_truncate(ctx[0])
        } else {
            panic!("invalid ProposalContext {:?}", ctx);
        }
    }
}

/// `ConsistencyState` is used for consistency check.
pub struct ConsistencyState {
    pub last_check_time: Instant,
    // (computed_result_or_to_be_verified, index, hash)
    pub index: u64,
    pub context: Vec<u8>,
    pub hash: Vec<u8>,
}

/// Statistics about raft peer.
#[derive(Default, Clone)]
pub struct PeerStat {
    pub written_bytes: u64,
    pub written_keys: u64,
    pub written_query_stats: QueryStats,
}

#[derive(Default, Debug, Clone, Copy)]
pub struct CheckTickResult {
    leader: bool,
    up_to_date: bool,
    reason: &'static str,
}

pub struct ProposedAdminCmd<S: Snapshot> {
    cmd_type: AdminCmdType,
    epoch_state: AdminCmdEpochState,
    index: u64,
    cbs: Vec<Callback<S>>,
}

impl<S: Snapshot> ProposedAdminCmd<S> {
    fn new(
        cmd_type: AdminCmdType,
        epoch_state: AdminCmdEpochState,
        index: u64,
    ) -> ProposedAdminCmd<S> {
        ProposedAdminCmd {
            cmd_type,
            epoch_state,
            index,
            cbs: Vec::new(),
        }
    }
}

struct CmdEpochChecker<S: Snapshot> {
    // Although it's a deque, because of the characteristics of the settings from `admin_cmd_epoch_lookup`,
    // the max size of admin cmd is 2, i.e. split/merge and change peer.
    proposed_admin_cmd: VecDeque<ProposedAdminCmd<S>>,
    term: u64,
}

impl<S: Snapshot> Default for CmdEpochChecker<S> {
    fn default() -> CmdEpochChecker<S> {
        CmdEpochChecker {
            proposed_admin_cmd: VecDeque::new(),
            term: 0,
        }
    }
}

impl<S: Snapshot> CmdEpochChecker<S> {
    fn maybe_update_term(&mut self, term: u64) {
        assert!(term >= self.term);
        if term > self.term {
            self.term = term;
            for cmd in self.proposed_admin_cmd.drain(..) {
                for cb in cmd.cbs {
                    apply::notify_stale_req(term, cb);
                }
            }
        }
    }

    /// Check if the proposal can be proposed on the basis of its epoch and previous proposed admin cmds.
    ///
    /// Returns None if passing the epoch check, otherwise returns a index which is the last
    /// admin cmd index conflicted with this proposal.
    pub fn propose_check_epoch(&mut self, req: &RaftCmdRequest, term: u64) -> Option<u64> {
        self.maybe_update_term(term);
        let (check_ver, check_conf_ver) = if !req.has_admin_request() {
            (NORMAL_REQ_CHECK_VER, NORMAL_REQ_CHECK_CONF_VER)
        } else {
            let cmd_type = req.get_admin_request().get_cmd_type();
            let epoch_state = admin_cmd_epoch_lookup(cmd_type);
            (epoch_state.check_ver, epoch_state.check_conf_ver)
        };
        self.last_conflict_index(check_ver, check_conf_ver)
    }

    pub fn post_propose(&mut self, cmd_type: AdminCmdType, index: u64, term: u64) {
        self.maybe_update_term(term);
        let epoch_state = admin_cmd_epoch_lookup(cmd_type);
        assert!(
            self.last_conflict_index(epoch_state.check_ver, epoch_state.check_conf_ver)
                .is_none()
        );

        if epoch_state.change_conf_ver || epoch_state.change_ver {
            if let Some(cmd) = self.proposed_admin_cmd.back() {
                assert!(cmd.index < index);
            }
            self.proposed_admin_cmd
                .push_back(ProposedAdminCmd::new(cmd_type, epoch_state, index));
        }
    }

    fn last_conflict_index(&self, check_ver: bool, check_conf_ver: bool) -> Option<u64> {
        self.proposed_admin_cmd
            .iter()
            .rev()
            .find(|cmd| {
                (check_ver && cmd.epoch_state.change_ver)
                    || (check_conf_ver && cmd.epoch_state.change_conf_ver)
            })
            .map(|cmd| cmd.index)
    }

    /// Returns the last proposed admin cmd index.
    ///
    /// Note that the cmd of this type must change epoch otherwise it can not be
    /// recorded to `proposed_admin_cmd`.
    pub fn last_cmd_index(&mut self, cmd_type: AdminCmdType) -> Option<u64> {
        self.proposed_admin_cmd
            .iter()
            .rev()
            .find(|cmd| cmd.cmd_type == cmd_type)
            .map(|cmd| cmd.index)
    }

    pub fn advance_apply(&mut self, index: u64, term: u64, region: &metapb::Region) {
        self.maybe_update_term(term);
        while !self.proposed_admin_cmd.is_empty() {
            let cmd = self.proposed_admin_cmd.front_mut().unwrap();
            if cmd.index <= index {
                for cb in cmd.cbs.drain(..) {
                    let mut resp = cmd_resp::new_error(Error::EpochNotMatch(
                        format!(
                            "current epoch of region {} is {:?}",
                            region.get_id(),
                            region.get_region_epoch(),
                        ),
                        vec![region.to_owned()],
                    ));
                    cmd_resp::bind_term(&mut resp, term);
                    cb.invoke_with_response(resp);
                }
            } else {
                break;
            }
            self.proposed_admin_cmd.pop_front();
        }
    }

    pub fn attach_to_conflict_cmd(&mut self, index: u64, cb: Callback<S>) {
        if let Some(cmd) = self
            .proposed_admin_cmd
            .iter_mut()
            .rev()
            .find(|cmd| cmd.index == index)
        {
            cmd.cbs.push(cb);
        } else {
            panic!(
                "index {} can not found in proposed_admin_cmd, callback {:?}",
                index, cb
            );
        }
    }
}

impl<S: Snapshot> Drop for CmdEpochChecker<S> {
    fn drop(&mut self) {
        if tikv_util::thread_group::is_shutdown(!cfg!(test)) {
            for mut state in self.proposed_admin_cmd.drain(..) {
                state.cbs.clear();
            }
        } else {
            for state in self.proposed_admin_cmd.drain(..) {
                for cb in state.cbs {
                    apply::notify_stale_req(self.term, cb);
                }
            }
        }
    }
}

#[derive(PartialEq, Debug)]
pub struct SnapshotContext {
    /// The number of ready which has a snapshot.
    pub ready_number: u64,
    /// Whether this snapshot is scheduled.
    pub scheduled: bool,
    /// The message should be sent after snapshot is applied.
    pub msgs: Vec<RaftMessage>,
    pub persist_res: Option<PersistSnapshotResult>,
}

#[derive(PartialEq, Debug)]
pub struct PersistSnapshotResult {
    /// prev_region is the region before snapshot applied.
    pub prev_region: metapb::Region,
    pub region: metapb::Region,
    pub destroy_regions: Vec<metapb::Region>,
}

#[derive(Debug)]
pub struct UnpersistedReady {
    /// Number of ready.
    pub number: u64,
    /// Max number of following ready whose data to be persisted is empty.
    pub max_number: u64,
    pub raft_msgs: Vec<Vec<RaftMessage>>,
}

pub struct Peer<EK, ER>
where
    EK: KvEngine,
    ER: RaftEngine,
{
    /// The ID of the Region which this Peer belongs to.
    region_id: u64,
    // TODO: remove it once panic!() support slog fields.
    /// Peer_tag, "[region <region_id>] <peer_id>"
    pub tag: String,
    /// The Peer meta information.
    pub peer: metapb::Peer,

    /// The Raft state machine of this Peer.
    pub raft_group: RawNode<PeerStorage<EK, ER>>,
    /// The cache of meta information for Region's other Peers.
    peer_cache: RefCell<HashMap<u64, metapb::Peer>>,
    /// Record the last instant of each peer's heartbeat response.
    pub peer_heartbeats: HashMap<u64, Instant>,

    proposals: ProposalQueue<EK::Snapshot>,
    leader_missing_time: Option<Instant>,
    leader_lease: Lease,
    pending_reads: ReadIndexQueue<EK::Snapshot>,

    /// If it fails to send messages to leader.
    pub leader_unreachable: bool,
    /// Indicates whether the peer should be woken up.
    pub should_wake_up: bool,
    /// Whether this peer is destroyed asynchronously.
    /// If it's true,
    /// 1. when merging, its data in storeMeta will be removed early by the target peer.
    /// 2. all read requests must be rejected.
    pub pending_remove: bool,

    /// Record the instants of peers being added into the configuration.
    /// Remove them after they are not pending any more.
    pub peers_start_pending_time: Vec<(u64, Instant)>,
    /// A inaccurate cache about which peer is marked as down.
    down_peer_ids: Vec<u64>,

    /// An inaccurate difference in region size since last reset.
    /// It is used to decide whether split check is needed.
    pub size_diff_hint: u64,
    /// The count of deleted keys since last reset.
    delete_keys_hint: u64,
    /// An inaccurate difference in region size after compaction.
    /// It is used to trigger check split to update approximate size and keys after space reclamation
    /// of deleted entries.
    pub compaction_declined_bytes: u64,
    /// Approximate size of the region.
    pub approximate_size: u64,
    /// Approximate keys of the region.
    pub approximate_keys: u64,
    /// Whether this region has calculated region size by split-check thread. If we just splitted
    ///  the region or ingested one file which may be overlapped with the existed data, the
    /// `approximate_size` is not very accurate.
    pub has_calculated_region_size: bool,

    /// The state for consistency check.
    pub consistency_state: ConsistencyState,

    /// The counter records pending snapshot requests.
    pub pending_request_snapshot_count: Arc<AtomicUsize>,
    /// The index of last scheduled committed raft log.
    pub last_applying_idx: u64,
    /// The index of last compacted raft log. It is used for the next compact log task.
    pub last_compacted_idx: u64,
    /// The index of the latest urgent proposal index.
    last_urgent_proposal_idx: u64,
    /// The index of the latest committed split command.
    last_committed_split_idx: u64,
    /// Approximate size of logs that is applied but not compacted yet.
    pub raft_log_size_hint: u64,

    /// The index of the latest committed prepare merge command.
    last_committed_prepare_merge_idx: u64,
    /// The merge related state. It indicates this Peer is in merging.
    pub pending_merge_state: Option<MergeState>,
    /// The rollback merge proposal can be proposed only when the number
    /// of peers is greater than the majority of all peers.
    /// There are more details in the annotation above
    /// `test_node_merge_write_data_to_source_region_after_merging`
    /// The peers who want to rollback merge.
    pub want_rollback_merge_peers: HashSet<u64>,
    /// Source region is catching up logs for merge.
    pub catch_up_logs: Option<CatchUpLogs>,

    /// Write Statistics for PD to schedule hot spot.
    pub peer_stat: PeerStat,

    /// Time of the last attempt to wake up inactive leader.
    pub bcast_wake_up_time: Option<TiInstant>,
    /// Current replication mode version.
    pub replication_mode_version: u64,
    /// The required replication state at current version.
    pub dr_auto_sync_state: DrAutoSyncState,
    /// A flag that caches sync state. It's set to true when required replication
    /// state is reached for current region.
    pub replication_sync: bool,

    /// The known newest conf version and its corresponding peer list
    /// Send to these peers to check whether itself is stale.
    pub check_stale_conf_ver: u64,
    pub check_stale_peers: Vec<metapb::Peer>,
    /// Whether this peer is created by replication and is the first
    /// one of this region on local store.
    pub local_first_replicate: bool,

    pub txn_extra_op: Arc<AtomicCell<TxnExtraOp>>,

    /// The max timestamp recorded in the concurrency manager is only updated at leader.
    /// So if a peer becomes leader from a follower, the max timestamp can be outdated.
    /// We need to update the max timestamp with a latest timestamp from PD before this
    /// peer can work.
    /// From the least significant to the most, 1 bit marks whether the timestamp is
    /// updated, 31 bits for the current epoch version, 32 bits for the current term.
    /// The version and term are stored to prevent stale UpdateMaxTimestamp task from
    /// marking the lowest bit.
    pub max_ts_sync_status: Arc<AtomicU64>,

    /// Check whether this proposal can be proposed based on its epoch.
    cmd_epoch_checker: CmdEpochChecker<EK::Snapshot>,

<<<<<<< HEAD
=======
    /// The number of the last unpersisted ready.
    last_unpersisted_number: u64,

    pub disk_full_peers: DiskFullPeers,

>>>>>>> 08b14ab4
    pub read_progress: Arc<RegionReadProgress>,

    pub memtrace_raft_entries: usize,
    /// Used for sending write msg.
    write_router: WriteRouter<EK, ER>,
    unpersisted_readies: VecDeque<UnpersistedReady>,
    /// The message count in `unpersisted_readies` for memory caculation.
    unpersisted_message_count: usize,
    persisted_number: u64,
    /// The context of applying snapshot.
    snap_ctx: Option<SnapshotContext>,
}

impl<EK, ER> Peer<EK, ER>
where
    EK: KvEngine,
    ER: RaftEngine,
{
    pub fn new(
        store_id: u64,
        cfg: &Config,
        sched: Scheduler<RegionTask<EK::Snapshot>>,
        engines: Engines<EK, ER>,
        region: &metapb::Region,
        peer: metapb::Peer,
    ) -> Result<Peer<EK, ER>> {
        if peer.get_id() == raft::INVALID_ID {
            return Err(box_err!("invalid peer id"));
        }

        let tag = format!("[region {}] {}", region.get_id(), peer.get_id());

        let ps = PeerStorage::new(engines, region, sched, peer.get_id(), tag.clone())?;

        let applied_index = ps.applied_index();

        let raft_cfg = raft::Config {
            id: peer.get_id(),
            election_tick: cfg.raft_election_timeout_ticks,
            heartbeat_tick: cfg.raft_heartbeat_ticks,
            min_election_tick: cfg.raft_min_election_timeout_ticks,
            max_election_tick: cfg.raft_max_election_timeout_ticks,
            max_size_per_msg: cfg.raft_max_size_per_msg.0,
            max_inflight_msgs: cfg.raft_max_inflight_msgs,
            applied: applied_index,
            check_quorum: true,
            skip_bcast_commit: true,
            pre_vote: cfg.prevote,
            max_committed_size_per_ready: MAX_COMMITTED_SIZE_PER_READY,
            ..Default::default()
        };

        let logger = slog_global::get_global().new(slog::o!("region_id" => region.get_id()));
        let raft_group = RawNode::new(&raft_cfg, ps, &logger)?;
        let mut peer = Peer {
            peer,
            region_id: region.get_id(),
            raft_group,
            proposals: ProposalQueue::new(tag.clone()),
            pending_reads: Default::default(),
            peer_cache: RefCell::new(HashMap::default()),
            peer_heartbeats: HashMap::default(),
            peers_start_pending_time: vec![],
            down_peer_ids: vec![],
            size_diff_hint: 0,
            delete_keys_hint: 0,
            approximate_size: 0,
            approximate_keys: 0,
            has_calculated_region_size: false,
            compaction_declined_bytes: 0,
            leader_unreachable: false,
            pending_remove: false,
            should_wake_up: false,
            pending_merge_state: None,
            want_rollback_merge_peers: HashSet::default(),
            pending_request_snapshot_count: Arc::new(AtomicUsize::new(0)),
            last_committed_prepare_merge_idx: 0,
            leader_missing_time: Some(Instant::now()),
            tag: tag.clone(),
            last_applying_idx: applied_index,
            last_compacted_idx: 0,
            last_urgent_proposal_idx: u64::MAX,
            last_committed_split_idx: 0,
            consistency_state: ConsistencyState {
                last_check_time: Instant::now(),
                index: INVALID_INDEX,
                context: vec![],
                hash: vec![],
            },
            raft_log_size_hint: 0,
            leader_lease: Lease::new(cfg.raft_store_max_leader_lease()),
            peer_stat: PeerStat::default(),
            catch_up_logs: None,
            bcast_wake_up_time: None,
            replication_mode_version: 0,
            dr_auto_sync_state: DrAutoSyncState::Async,
            replication_sync: false,
            check_stale_conf_ver: 0,
            check_stale_peers: vec![],
            local_first_replicate: false,
            txn_extra_op: Arc::new(AtomicCell::new(TxnExtraOp::Noop)),
            max_ts_sync_status: Arc::new(AtomicU64::new(0)),
            cmd_epoch_checker: Default::default(),
<<<<<<< HEAD
=======
            last_unpersisted_number: 0,
            disk_full_peers: DiskFullPeers::default(),
>>>>>>> 08b14ab4
            read_progress: Arc::new(RegionReadProgress::new(
                region,
                applied_index,
                REGION_READ_PROGRESS_CAP,
                tag.clone(),
            )),
            memtrace_raft_entries: 0,
            write_router: WriteRouter::new(tag),
            unpersisted_readies: VecDeque::default(),
            unpersisted_message_count: 0,
            persisted_number: 0,
            snap_ctx: None,
        };

        // If this region has only one peer and I am the one, campaign directly.
        if region.get_peers().len() == 1 && region.get_peers()[0].get_store_id() == store_id {
            peer.raft_group.campaign()?;
        }

        Ok(peer)
    }

    /// Sets commit group to the peer.
    pub fn init_replication_mode(&mut self, state: &mut GlobalReplicationState) {
        debug!("init commit group"; "state" => ?state, "region_id" => self.region_id, "peer_id" => self.peer.id);
        if self.is_initialized() {
            let version = state.status().get_dr_auto_sync().state_id;
            let gb = state.calculate_commit_group(version, self.get_store().region().get_peers());
            self.raft_group.raft.assign_commit_groups(gb);
        }
        self.replication_sync = false;
        if state.status().get_mode() == ReplicationMode::Majority {
            self.raft_group.raft.enable_group_commit(false);
            self.replication_mode_version = 0;
            self.dr_auto_sync_state = DrAutoSyncState::Async;
            return;
        }
        self.replication_mode_version = state.status().get_dr_auto_sync().state_id;
        let enable = state.status().get_dr_auto_sync().get_state() != DrAutoSyncState::Async;
        self.raft_group.raft.enable_group_commit(enable);
        self.dr_auto_sync_state = state.status().get_dr_auto_sync().get_state();
    }

    /// Updates replication mode.
    pub fn switch_replication_mode(&mut self, state: &Mutex<GlobalReplicationState>) {
        self.replication_sync = false;
        let mut guard = state.lock().unwrap();
        let enable_group_commit = if guard.status().get_mode() == ReplicationMode::Majority {
            self.replication_mode_version = 0;
            self.dr_auto_sync_state = DrAutoSyncState::Async;
            false
        } else {
            self.dr_auto_sync_state = guard.status().get_dr_auto_sync().get_state();
            self.replication_mode_version = guard.status().get_dr_auto_sync().state_id;
            guard.status().get_dr_auto_sync().get_state() != DrAutoSyncState::Async
        };
        if enable_group_commit {
            let ids = mem::replace(
                guard.calculate_commit_group(
                    self.replication_mode_version,
                    self.region().get_peers(),
                ),
                Vec::with_capacity(self.region().get_peers().len()),
            );
            drop(guard);
            self.raft_group.raft.clear_commit_group();
            self.raft_group.raft.assign_commit_groups(&ids);
        } else {
            drop(guard);
        }
        self.raft_group
            .raft
            .enable_group_commit(enable_group_commit);
        info!("switch replication mode"; "version" => self.replication_mode_version, "region_id" => self.region_id, "peer_id" => self.peer.id);
    }

    /// Register self to apply_scheduler so that the peer is then usable.
    /// Also trigger `RegionChangeEvent::Create` here.
    pub fn activate<T>(&self, ctx: &PollContext<EK, ER, T>) {
        ctx.apply_router
            .schedule_task(self.region_id, ApplyTask::register(self));

        ctx.coprocessor_host.on_region_changed(
            self.region(),
            RegionChangeEvent::Create,
            self.get_role(),
        );
    }

    #[inline]
    fn next_proposal_index(&self) -> u64 {
        self.raft_group.raft.raft_log.last_index() + 1
    }

    #[inline]
    pub fn get_index_term(&self, idx: u64) -> u64 {
        match self.raft_group.raft.raft_log.term(idx) {
            Ok(t) => t,
            Err(e) => panic!("{} fail to load term for {}: {:?}", self.tag, idx, e),
        }
    }

    pub fn maybe_append_merge_entries(&mut self, merge: &CommitMergeRequest) -> Option<u64> {
        let mut entries = merge.get_entries();
        if entries.is_empty() {
            // Though the entries is empty, it is possible that one source peer has caught up the logs
            // but commit index is not updated. If other source peers are already destroyed, so the raft
            // group will not make any progress, namely the source peer can not get the latest commit index anymore.
            // Here update the commit index to let source apply rest uncommitted entries.
            return if merge.get_commit() > self.raft_group.raft.raft_log.committed {
                self.raft_group.raft.raft_log.commit_to(merge.get_commit());
                Some(merge.get_commit())
            } else {
                None
            };
        }
        let first = entries.first().unwrap();
        // make sure message should be with index not smaller than committed
        let mut log_idx = first.get_index() - 1;
        debug!(
            "append merge entries";
            "log_index" => log_idx,
            "merge_commit" => merge.get_commit(),
            "commit_index" => self.raft_group.raft.raft_log.committed,
        );
        if log_idx < self.raft_group.raft.raft_log.committed {
            // There are maybe some logs not included in CommitMergeRequest's entries, like CompactLog,
            // so the commit index may exceed the last index of the entires from CommitMergeRequest.
            // If that, no need to append
            if self.raft_group.raft.raft_log.committed - log_idx > entries.len() as u64 {
                return None;
            }
            entries = &entries[(self.raft_group.raft.raft_log.committed - log_idx) as usize..];
            log_idx = self.raft_group.raft.raft_log.committed;
        }
        let log_term = self.get_index_term(log_idx);

        self.raft_group
            .raft
            .raft_log
            .maybe_append(log_idx, log_term, merge.get_commit(), entries)
            .map(|(_, last_index)| last_index)
    }

    /// Tries to destroy itself. Returns a job (if needed) to do more cleaning tasks.
    pub fn maybe_destroy<T>(&mut self, ctx: &PollContext<EK, ER, T>) -> Option<DestroyPeerJob> {
        if self.pending_remove {
            info!(
                "is being destroyed, skip";
                "region_id" => self.region_id,
                "peer_id" => self.peer.get_id(),
            );
            return None;
        }
        {
            let meta = ctx.store_meta.lock().unwrap();
            if meta.atomic_snap_regions.contains_key(&self.region_id) {
                info!(
                    "stale peer is applying atomic snapshot, will destroy next time";
                    "region_id" => self.region_id,
                    "peer_id" => self.peer.get_id(),
                );
                return None;
            }
        }

        if let Some(snap_ctx) = self.snap_ctx.as_ref() {
            if !snap_ctx.scheduled {
                info!(
                    "stale peer is persisting snapshot, will destroy next time";
                    "region_id" => self.region_id,
                    "peer_id" => self.peer.get_id(),
                );
                return None;
            }
        }

        if self.get_store().is_applying_snapshot() {
            if !self.mut_store().cancel_applying_snap() {
                info!(
                    "stale peer is applying snapshot, will destroy next time";
                    "region_id" => self.region_id,
                    "peer_id" => self.peer.get_id(),
                );
                return None;
            } else {
                // The snapshot is canceled so the context should be None.
                // Remember the snapshot should not be canceled and the context
                // should be None only after applying snapshot in normal case.
                // But here is safe becasue this peer is about to destroy and
                // `pending_remove` will be true, namely no more ready will be fetched.
                self.snap_ctx = None;
            }
        }

        self.pending_remove = true;

        Some(DestroyPeerJob {
            initialized: self.get_store().is_initialized(),
            region_id: self.region_id,
            peer: self.peer.clone(),
        })
    }

    /// Does the real destroy task which includes:
    /// 1. Set the region to tombstone;
    /// 2. Clear data;
    /// 3. Notify all pending requests.
    pub fn destroy<T>(&mut self, ctx: &PollContext<EK, ER, T>, keep_data: bool) -> Result<()> {
        fail_point!("raft_store_skip_destroy_peer", |_| Ok(()));
        let t = TiInstant::now();

        let region = self.region().clone();
        info!(
            "begin to destroy";
            "region_id" => self.region_id,
            "peer_id" => self.peer.get_id(),
        );

        // Set Tombstone state explicitly
        let mut kv_wb = ctx.engines.kv.write_batch();
        let mut raft_wb = ctx.engines.raft.log_batch(1024);
        self.mut_store().clear_meta(&mut kv_wb, &mut raft_wb)?;
        write_peer_state(
            &mut kv_wb,
            &region,
            PeerState::Tombstone,
            self.pending_merge_state.clone(),
        )?;
        // write kv rocksdb first in case of restart happen between two write
        let mut write_opts = WriteOptions::new();
        write_opts.set_sync(true);
        kv_wb.write_opt(&write_opts)?;
        ctx.engines.raft.consume(&mut raft_wb, true)?;

        if self.get_store().is_initialized() && !keep_data {
            // If we meet panic when deleting data and raft log, the dirty data
            // will be cleared by a newer snapshot applying or restart.
            if let Err(e) = self.get_store().clear_data() {
                error!(?e;
                    "failed to schedule clear data task";
                    "region_id" => self.region_id,
                    "peer_id" => self.peer.get_id(),
                );
            }
        }

        self.pending_reads.clear_all(Some(region.get_id()));

        for Proposal { cb, .. } in self.proposals.queue.drain(..) {
            apply::notify_req_region_removed(region.get_id(), cb);
        }

        info!(
            "peer destroy itself";
            "region_id" => self.region_id,
            "peer_id" => self.peer.get_id(),
            "takes" => ?t.saturating_elapsed(),
        );

        Ok(())
    }

    #[inline]
    pub fn is_initialized(&self) -> bool {
        self.get_store().is_initialized()
    }

    #[inline]
    pub fn region(&self) -> &metapb::Region {
        self.get_store().region()
    }

    /// Check whether the peer can be hibernated.
    ///
    /// This should be used with `check_after_tick` to get a correct conclusion.
    pub fn check_before_tick(&self, cfg: &Config) -> CheckTickResult {
        let mut res = CheckTickResult::default();
        if !self.is_leader() {
            return res;
        }
        res.leader = true;
        if self.raft_group.raft.election_elapsed + 1 < cfg.raft_election_timeout_ticks {
            return res;
        }
        let status = self.raft_group.status();
        let last_index = self.raft_group.raft.raft_log.last_index();
        for (id, pr) in status.progress.unwrap().iter() {
            // Even a recent inactive node is also considered. If we put leader into sleep,
            // followers or learners may not sync its logs for a long time and become unavailable.
            // We choose availability instead of performance in this case.
            if *id == self.peer.get_id() {
                continue;
            }
            if pr.matched != last_index {
                res.reason = "replication";
                return res;
            }
        }
        if self.raft_group.raft.pending_read_count() > 0 {
            res.reason = "pending read";
            return res;
        }
        if self.raft_group.raft.lead_transferee.is_some() {
            res.reason = "transfer leader";
            return res;
        }
        // Unapplied entries can change the configuration of the group.
        if self.get_store().applied_index() < last_index {
            res.reason = "unapplied";
            return res;
        }
        if self.replication_mode_need_catch_up() {
            res.reason = "replication mode";
            return res;
        }
        res.up_to_date = true;
        res
    }

    pub fn check_after_tick(&self, state: GroupState, res: CheckTickResult) -> bool {
        if res.leader {
            if res.up_to_date {
                self.is_leader()
            } else {
                if !res.reason.is_empty() {
                    debug!("rejecting sleeping"; "reason" => res.reason, "region_id" => self.region_id, "peer_id" => self.peer_id());
                }
                false
            }
        } else {
            // If follower keeps receiving data from leader, then it's safe to stop
            // ticking, as leader will make sure it has the latest logs.
            // Checking term to make sure campaign has finished and the leader starts
            // doing its job, it's not required but a safe options.
            state != GroupState::Chaos
                && self.has_valid_leader()
                && self.raft_group.raft.raft_log.last_term() == self.raft_group.raft.term
                && !self.has_unresolved_reads()
                // If it becomes leader, the stats is not valid anymore.
                && !self.is_leader()
        }
    }

    #[inline]
    pub fn has_valid_leader(&self) -> bool {
        if self.raft_group.raft.leader_id == raft::INVALID_ID {
            return false;
        }
        for p in self.region().get_peers() {
            if p.get_id() == self.raft_group.raft.leader_id && p.get_role() != PeerRole::Learner {
                return true;
            }
        }
        false
    }

    /// Pings if followers are still connected.
    ///
    /// Leader needs to know exact progress of followers, and
    /// followers just need to know whether leader is still alive.
    pub fn ping(&mut self) {
        if self.is_leader() {
            self.raft_group.ping();
        }
    }

    pub fn has_uncommitted_log(&self) -> bool {
        self.raft_group.raft.raft_log.committed < self.raft_group.raft.raft_log.last_index()
    }

    /// Set the region of a peer.
    ///
    /// This will update the region of the peer, caller must ensure the region
    /// has been preserved in a durable device.
    pub fn set_region(
        &mut self,
        host: &CoprocessorHost<impl KvEngine>,
        reader: &mut ReadDelegate,
        region: metapb::Region,
    ) {
        if self.region().get_region_epoch().get_version() < region.get_region_epoch().get_version()
        {
            // Epoch version changed, disable read on the localreader for this region.
            self.leader_lease.expire_remote_lease();
        }
        self.mut_store().set_region(region.clone());
        let progress = ReadProgress::region(region);
        // Always update read delegate's region to avoid stale region info after a follower
        // becoming a leader.
        self.maybe_update_read_progress(reader, progress);

        // Update leader info
        self.read_progress
            .update_leader_info(self.leader_id(), self.term(), self.region());

        if !self.pending_remove {
            host.on_region_changed(self.region(), RegionChangeEvent::Update, self.get_role());
        }
    }

    #[inline]
    pub fn peer_id(&self) -> u64 {
        self.peer.get_id()
    }

    #[inline]
    pub fn leader_id(&self) -> u64 {
        self.raft_group.raft.leader_id
    }

    #[inline]
    pub fn is_leader(&self) -> bool {
        self.raft_group.raft.state == StateRole::Leader
    }

    #[inline]
    pub fn get_role(&self) -> StateRole {
        self.raft_group.raft.state
    }

    #[inline]
    pub fn get_store(&self) -> &PeerStorage<EK, ER> {
        self.raft_group.store()
    }

    #[inline]
    pub fn mut_store(&mut self) -> &mut PeerStorage<EK, ER> {
        self.raft_group.mut_store()
    }

    /// Whether the snapshot is handling.
    /// See the comments of `check_snap_status` for more details.
    #[inline]
    pub fn is_handling_snapshot(&self) -> bool {
        self.snap_ctx.is_some() || self.get_store().is_applying_snapshot()
    }

    /// Returns `true` if the raft group has replicated a snapshot but not committed it yet.
    #[inline]
    pub fn has_pending_snapshot(&self) -> bool {
        self.get_pending_snapshot().is_some()
    }

    #[inline]
    pub fn get_pending_snapshot(&self) -> Option<&eraftpb::Snapshot> {
        self.raft_group.snap()
    }

    fn add_ready_metric(&self, ready: &Ready, metrics: &mut RaftReadyMetrics) {
        metrics.message += ready.messages().len() as u64;
        metrics.commit += ready.committed_entries().len() as u64;
        metrics.append += ready.entries().len() as u64;

        if !ready.snapshot().is_empty() {
            metrics.snapshot += 1;
        }
    }

    #[inline]
    pub fn in_joint_state(&self) -> bool {
        self.region().get_peers().iter().any(|p| {
            p.get_role() == PeerRole::IncomingVoter || p.get_role() == PeerRole::DemotingVoter
        })
    }

    #[inline]
<<<<<<< HEAD
    pub fn send_raft_msg<T: Transport>(
        &mut self,
        trans: &mut T,
        msgs: Vec<RaftMessage>,
        metrics: &mut RaftSendMessageMetrics,
    ) {
=======
    pub(crate) fn send<T, I>(&mut self, ctx: &mut PollContext<EK, ER, T>, msgs: I)
    where
        T: Transport,
        I: IntoIterator<Item = eraftpb::Message>,
    {
>>>>>>> 08b14ab4
        for msg in msgs {
            let msg_type = msg.get_message().get_msg_type();
            if msg_type == MessageType::MsgTimeoutNow && self.is_leader() {
                // After a leader transfer procedure is triggered, the lease for
                // the old leader may be expired earlier than usual, since a new leader
                // may be elected and the old leader doesn't step down due to
                // network partition from the new leader.
                // For lease safety during leader transfer, transit `leader_lease`
                // to suspect.
                self.leader_lease.suspect(monotonic_raw_now());
            }
<<<<<<< HEAD

            let to_peer_id = msg.get_to_peer().get_id();
            let to_store_id = msg.get_to_peer().get_store_id();
            if let Err(e) = trans.send(msg) {
                // We use metrics to observe failure on production.
                debug!(
                    "failed to send msg to other peer";
                    "region_id" => self.region_id,
                    "peer_id" => self.peer.get_id(),
                    "target_peer_id" => to_peer_id,
                    "target_store_id" => to_store_id,
                    "err" => ?e,
                    "error_code" => %e.error_code(),
                );
                if to_peer_id == self.leader_id() {
                    self.leader_unreachable = true;
                }
                // unreachable store
                self.raft_group.report_unreachable(to_peer_id);
                if msg_type == eraftpb::MessageType::MsgSnapshot {
                    self.raft_group
                        .report_snapshot(to_peer_id, SnapshotStatus::Failure);
                }
                metrics.add(msg_type, false);
            } else {
                metrics.add(msg_type, true);
            }
        }
    }

    #[inline]
    pub fn switch_to_raft_msg(&mut self, msgs: Vec<eraftpb::Message>) -> Vec<RaftMessage> {
        let mut raft_msgs = Vec::with_capacity(msgs.len());
        for msg in msgs {
            if let Some(m) = self.fill_raft_message(msg) {
                raft_msgs.push(m);
            }
=======
            let b = self.send_raft_message(msg, ctx);
            ctx.raft_metrics.send_message.add(msg_type, b);
>>>>>>> 08b14ab4
        }
        raft_msgs
    }

    /// Steps the raft message.
    pub fn step<T>(
        &mut self,
        ctx: &mut PollContext<EK, ER, T>,
        mut m: eraftpb::Message,
    ) -> Result<()> {
        fail_point!(
            "step_message_3_1",
            self.peer.get_store_id() == 3 && self.region_id == 1,
            |_| Ok(())
        );
        if self.is_leader() && m.get_from() != INVALID_ID {
            self.peer_heartbeats.insert(m.get_from(), Instant::now());
            // As the leader we know we are not missing.
            self.leader_missing_time.take();
        } else if m.get_from() == self.leader_id() {
            // As another role know we're not missing.
            self.leader_missing_time.take();
        }
        let msg_type = m.get_msg_type();
        if msg_type == MessageType::MsgReadIndex {
            fail_point!("on_step_read_index_msg");
            ctx.coprocessor_host.on_step_read_index(&mut m);
            // Must use the commit index of `PeerStorage` instead of the commit index
            // in raft-rs which may be greater than the former one.
            // For more details, see the annotations above `on_leader_commit_idx_changed`.
            let index = self.get_store().commit_index();
            // Check if the log term of this index is equal to current term, if so,
            // this index can be used to reply the read index request if the leader holds
            // the lease. Please also take a look at raft-rs.
            if self.get_store().term(index).unwrap() == self.term() {
                let state = self.inspect_lease();
                if let LeaseState::Valid = state {
                    // If current peer has valid lease, then we could handle the
                    // request directly, rather than send a heartbeat to check quorum.
                    let mut resp = eraftpb::Message::default();
                    resp.set_msg_type(MessageType::MsgReadIndexResp);
                    resp.term = self.term();
                    resp.to = m.from;

                    resp.index = index;
                    resp.set_entries(m.take_entries());

                    self.raft_group.raft.msgs.push(resp);
                    return Ok(());
                }
                self.should_wake_up = state == LeaseState::Expired;
            }
        } else if msg_type == MessageType::MsgTransferLeader {
            self.execute_transfer_leader(ctx, &m);
            return Ok(());
        }

        let from_id = m.get_from();
        let has_snap_task = self.get_store().has_gen_snap_task();
        let pre_commit_index = self.raft_group.raft.raft_log.committed;
        self.raft_group.step(m)?;
        self.report_know_commit_duration(pre_commit_index, &ctx.raft_metrics);

        let mut for_balance = false;
        if !has_snap_task && self.get_store().has_gen_snap_task() {
            if let Some(progress) = self.raft_group.status().progress {
                if let Some(pr) = progress.get(from_id) {
                    // When a peer is uninitialized (e.g. created by load balance),
                    // the last index of the peer is 0 which makes the matched index to be 0.
                    if pr.matched == 0 {
                        for_balance = true;
                    }
                }
            }
        }
        if for_balance {
            if let Some(gen_task) = self.mut_store().mut_gen_snap_task() {
                gen_task.set_for_balance();
            }
        }
        Ok(())
    }

    fn report_know_persist_duration(&self, pre_persist_index: u64, metrics: &RaftMetrics) {
        if !metrics.waterfall_metrics {
            return;
        }
        let mut now = None;
        for index in pre_persist_index + 1..=self.raft_group.raft.raft_log.persisted {
            if let Some((term, times)) = self.proposals.find_request_times(index) {
                if self
                    .get_store()
                    .term(index)
                    .map(|t| t == term)
                    .unwrap_or(false)
                {
                    if now.is_none() {
                        now = Some(TiInstant::now());
                    }
                    for t in times {
                        metrics
                            .know_persist
                            .observe(duration_to_sec(now.unwrap().saturating_duration_since(*t)));
                    }
                }
            }
        }
    }

    fn report_know_commit_duration(&self, pre_commit_index: u64, metrics: &RaftMetrics) {
        if !metrics.waterfall_metrics {
            return;
        }
        let mut now = None;
        for index in pre_commit_index + 1..=self.raft_group.raft.raft_log.committed {
            if let Some((term, times)) = self.proposals.find_request_times(index) {
                if self
                    .get_store()
                    .term(index)
                    .map(|t| t == term)
                    .unwrap_or(false)
                {
                    if now.is_none() {
                        now = Some(TiInstant::now());
                    }
                    let hist = if index <= self.raft_group.raft.raft_log.persisted {
                        &metrics.know_commit
                    } else {
                        &metrics.know_commit_not_persist
                    };
                    for t in times {
                        hist.observe(duration_to_sec(now.unwrap().saturating_duration_since(*t)));
                    }
                }
            }
        }
    }

    /// Checks and updates `peer_heartbeats` for the peer.
    pub fn check_peers(&mut self) {
        if !self.is_leader() {
            self.peer_heartbeats.clear();
            self.peers_start_pending_time.clear();
            return;
        }

        if self.peer_heartbeats.len() == self.region().get_peers().len() {
            return;
        }

        // Insert heartbeats in case that some peers never response heartbeats.
        let region = self.raft_group.store().region();
        for peer in region.get_peers() {
            self.peer_heartbeats
                .entry(peer.get_id())
                .or_insert_with(Instant::now);
        }
    }

    /// Collects all down peers.
    pub fn collect_down_peers(&mut self, max_duration: Duration) -> Vec<PeerStats> {
        let mut down_peers = Vec::new();
        let mut down_peer_ids = Vec::new();
        for p in self.region().get_peers() {
            if p.get_id() == self.peer.get_id() {
                continue;
            }
            // TODO
            if let Some(instant) = self.peer_heartbeats.get(&p.get_id()) {
                let elapsed = instant.saturating_elapsed();
                if elapsed >= max_duration {
                    let mut stats = PeerStats::default();
                    stats.set_peer(p.clone());
                    stats.set_down_seconds(elapsed.as_secs());
                    down_peers.push(stats);
                    down_peer_ids.push(p.get_id());
                }
            }
        }
        self.down_peer_ids = down_peer_ids;
        down_peers
    }

    /// Collects all pending peers and update `peers_start_pending_time`.
    pub fn collect_pending_peers<T>(&mut self, ctx: &PollContext<EK, ER, T>) -> Vec<metapb::Peer> {
        let mut pending_peers = Vec::with_capacity(self.region().get_peers().len());
        let status = self.raft_group.status();
        let truncated_idx = self.get_store().truncated_index();

        if status.progress.is_none() {
            return pending_peers;
        }

        for i in 0..self.peers_start_pending_time.len() {
            let (_, pending_after) = self.peers_start_pending_time[i];
            let elapsed = duration_to_sec(pending_after.saturating_elapsed());
            RAFT_PEER_PENDING_DURATION.observe(elapsed);
        }

        let progresses = status.progress.unwrap().iter();
        for (&id, progress) in progresses {
            if id == self.peer.get_id() {
                continue;
            }
            // The `matched` is 0 only in these two cases:
            // 1. Current leader hasn't communicated with this peer.
            // 2. This peer does not exist yet(maybe it is created but not initialized)
            //
            // The correctness of region merge depends on the fact that all target peers must exist during merging.
            // (PD rely on `pending_peers` to check whether all target peers exist)
            //
            // So if the `matched` is 0, it must be a pending peer.
            // It can be ensured because `truncated_index` must be greater than `RAFT_INIT_LOG_INDEX`(5).
            if progress.matched < truncated_idx {
                if let Some(p) = self.get_peer_from_cache(id) {
                    pending_peers.push(p);
                    if !self
                        .peers_start_pending_time
                        .iter()
                        .any(|&(pid, _)| pid == id)
                    {
                        let now = Instant::now();
                        self.peers_start_pending_time.push((id, now));
                        debug!(
                            "peer start pending";
                            "region_id" => self.region_id,
                            "peer_id" => self.peer.get_id(),
                            "time" => ?now,
                        );
                    }
                } else {
                    if ctx.cfg.dev_assert {
                        panic!("{} failed to get peer {} from cache", self.tag, id);
                    }
                    error!(
                        "failed to get peer from cache";
                        "region_id" => self.region_id,
                        "peer_id" => self.peer.get_id(),
                        "get_peer_id" => id,
                    );
                }
            }
        }
        pending_peers
    }

    /// Returns `true` if any peer recover from connectivity problem.
    ///
    /// A peer can become pending or down if it has not responded for a
    /// long time. If it becomes normal again, PD need to be notified.
    pub fn any_new_peer_catch_up(&mut self, peer_id: u64) -> bool {
        if self.peers_start_pending_time.is_empty() && self.down_peer_ids.is_empty() {
            return false;
        }
        if !self.is_leader() {
            self.down_peer_ids = vec![];
            self.peers_start_pending_time = vec![];
            return false;
        }
        for i in 0..self.peers_start_pending_time.len() {
            if self.peers_start_pending_time[i].0 != peer_id {
                continue;
            }
            let truncated_idx = self.raft_group.store().truncated_index();
            if let Some(progress) = self.raft_group.raft.prs().get(peer_id) {
                if progress.matched >= truncated_idx {
                    let (_, pending_after) = self.peers_start_pending_time.swap_remove(i);
                    let elapsed = duration_to_sec(pending_after.saturating_elapsed());
                    RAFT_PEER_PENDING_DURATION.observe(elapsed);
                    debug!(
                        "peer has caught up logs";
                        "region_id" => self.region_id,
                        "peer_id" => self.peer.get_id(),
                        "takes" => elapsed,
                    );
                    return true;
                }
            }
        }
        if self.down_peer_ids.contains(&peer_id) {
            return true;
        }
        false
    }

    pub fn check_stale_state<T>(&mut self, ctx: &mut PollContext<EK, ER, T>) -> StaleState {
        if self.is_leader() {
            // Leaders always have valid state.
            //
            // We update the leader_missing_time in the `fn step`. However one peer region
            // does not send any raft messages, so we have to check and update it before
            // reporting stale states.
            self.leader_missing_time = None;
            return StaleState::Valid;
        }
        let naive_peer = !self.is_initialized() || !self.raft_group.raft.promotable();
        // Updates the `leader_missing_time` according to the current state.
        //
        // If we are checking this it means we suspect the leader might be missing.
        // Mark down the time when we are called, so we can check later if it's been longer than it
        // should be.
        match self.leader_missing_time {
            None => {
                self.leader_missing_time = Instant::now().into();
                StaleState::Valid
            }
            Some(instant)
                if instant.saturating_elapsed() >= ctx.cfg.max_leader_missing_duration.0 =>
            {
                // Resets the `leader_missing_time` to avoid sending the same tasks to
                // PD worker continuously during the leader missing timeout.
                self.leader_missing_time = Instant::now().into();
                StaleState::ToValidate
            }
            Some(instant)
                if instant.saturating_elapsed() >= ctx.cfg.abnormal_leader_missing_duration.0
                    && !naive_peer =>
            {
                // A peer is considered as in the leader missing state
                // if it's initialized but is isolated from its leader or
                // something bad happens that the raft group can not elect a leader.
                StaleState::LeaderMissing
            }
            _ => StaleState::Valid,
        }
    }

    fn on_role_changed<T>(&mut self, ctx: &mut PollContext<EK, ER, T>, ready: &Ready) {
        // Update leader lease when the Raft state changes.
        if let Some(ss) = ready.ss() {
            match ss.raft_state {
                StateRole::Leader => {
                    // The local read can only be performed after a new leader has applied
                    // the first empty entry on its term. After that the lease expiring time
                    // should be updated to
                    //   send_to_quorum_ts + max_lease
                    // as the comments in `Lease` explain.
                    // It is recommended to update the lease expiring time right after
                    // this peer becomes leader because it's more convenient to do it here and
                    // it has no impact on the correctness.
                    let progress_term = ReadProgress::term(self.term());
                    self.maybe_renew_leader_lease(monotonic_raw_now(), ctx, Some(progress_term));
                    debug!(
                        "becomes leader with lease";
                        "region_id" => self.region_id,
                        "peer_id" => self.peer.get_id(),
                        "lease" => ?self.leader_lease,
                    );
                    // If the predecessor reads index during transferring leader and receives
                    // quorum's heartbeat response after that, it may wait for applying to
                    // current term to apply the read. So broadcast eagerly to avoid unexpected
                    // latency.
                    //
                    // TODO: Maybe the predecessor should just drop all the read requests directly?
                    // All the requests need to be redirected in the end anyway and executing
                    // prewrites or commits will be just a waste.
                    self.last_urgent_proposal_idx = self.raft_group.raft.raft_log.last_index();
                    self.raft_group.skip_bcast_commit(false);

                    // A more recent read may happen on the old leader. So max ts should
                    // be updated after a peer becomes leader.
                    self.require_updating_max_ts(&ctx.pd_scheduler);
                }
                StateRole::Follower => {
                    self.leader_lease.expire();
                    self.mut_store().cancel_generating_snap(None);
                }
                _ => {}
            }
            self.on_leader_changed(ctx, ss.leader_id, self.term());
            // TODO: it may possible that only the `leader_id` change and the role
            // didn't change
            ctx.coprocessor_host
                .on_role_change(self.region(), ss.raft_state);
            self.cmd_epoch_checker.maybe_update_term(self.term());
        } else if let Some(hs) = ready.hs() {
            if hs.get_term() != self.get_store().hard_state().get_term() {
                self.on_leader_changed(ctx, self.leader_id(), hs.get_term());
            }
        }
    }

    /// Correctness depends on the order between calling this function and notifying other peers
    /// the new commit index.
    /// It is due to the interaction between lease and split/merge.(details are decribed below)
    ///
    /// Note that in addition to the hearbeat/append msg, the read index response also can notify
    /// other peers the new commit index. There are three place where TiKV handles read index resquest.
    /// The first place is in raft-rs, so it's like hearbeat/append msg, call this function and
    /// then send the response. The second place is in `Step`, we should use the commit index
    /// of `PeerStorage` which is the greatest commit index that can be observed outside.
    /// The third place is in `read_index`, handle it like the second one.
    fn on_leader_commit_idx_changed(&mut self, pre_commit_index: u64, commit_index: u64) {
        if commit_index <= pre_commit_index || !self.is_leader() {
            return;
        }

        // The admin cmds in `CmdEpochChecker` are proposed by the current leader so we can
        // use it to get the split/prepare-merge cmds which was committed just now.

        // BatchSplit and Split cmd are mutually exclusive because they both change epoch's
        // version so only one of them can be proposed and the other one will be rejected
        // by `CmdEpochChecker`.
        let last_split_idx = self
            .cmd_epoch_checker
            .last_cmd_index(AdminCmdType::BatchSplit)
            .or_else(|| self.cmd_epoch_checker.last_cmd_index(AdminCmdType::Split));
        if let Some(idx) = last_split_idx {
            if idx > pre_commit_index && idx <= commit_index {
                // We don't need to suspect its lease because peers of new region that
                // in other store do not start election before theirs election timeout
                // which is longer than the max leader lease.
                // It's safe to read local within its current lease, however, it's not
                // safe to renew its lease.
                self.last_committed_split_idx = idx;
            }
        } else {
            // BatchSplit/Split and PrepareMerge cmd are mutually exclusive too.
            // So if there is no Split cmd, we should check PrepareMerge cmd.
            let last_prepare_merge_idx = self
                .cmd_epoch_checker
                .last_cmd_index(AdminCmdType::PrepareMerge);
            if let Some(idx) = last_prepare_merge_idx {
                if idx > pre_commit_index && idx <= commit_index {
                    // We committed prepare merge, to prevent unsafe read index,
                    // we must record its index.
                    self.last_committed_prepare_merge_idx = idx;
                    // After prepare_merge is committed and the leader broadcasts commit
                    // index to followers, the leader can not know when the target region
                    // merges majority of this region, also it can not know when the target
                    // region writes new values.
                    // To prevent unsafe local read, we suspect its leader lease.
                    self.leader_lease.suspect(monotonic_raw_now());
                    // Stop updating `safe_ts`
                    self.read_progress.discard();
                }
            }
        }
    }

    fn on_leader_changed<T>(
        &mut self,
        ctx: &mut PollContext<EK, ER, T>,
        leader_id: u64,
        term: u64,
    ) {
        debug!(
            "insert leader info to meta";
            "region_id" => self.region_id,
            "leader_id" => leader_id,
            "term" => term,
            "peer_id" => self.peer_id(),
        );

        self.read_progress
            .update_leader_info(leader_id, term, self.region());

        let mut meta = ctx.store_meta.lock().unwrap();
        meta.leaders.insert(self.region_id, (term, leader_id));
    }

    #[inline]
    pub fn ready_to_handle_pending_snap(&self) -> bool {
        // If apply worker is still working, written apply state may be overwritten
        // by apply worker. So we have to wait here.
        // Please note that commit_index can't be used here. When applying a snapshot,
        // a stale heartbeat can make the leader think follower has already applied
        // the snapshot, and send remaining log entries, which may increase commit_index.
        // TODO: add more test
        self.last_applying_idx == self.get_store().applied_index()
            // Requesting snapshots also triggers apply workers to write
            // apply states even if there is no pending committed entry.
            // TODO: Instead of sharing the counter, we should apply snapshots
            //       in apply workers.
            && self.pending_request_snapshot_count.load(Ordering::SeqCst) == 0
    }

    #[inline]
    fn ready_to_handle_read(&self) -> bool {
        // TODO: It may cause read index to wait a long time.

        // There may be some values that are not applied by this leader yet but the old leader,
        // if applied_index_term isn't equal to current term.
        self.get_store().applied_index_term() == self.term()
            // There may be stale read if the old leader splits really slow,
            // the new region may already elected a new leader while
            // the old leader still think it owns the split range.
            && !self.is_splitting()
            // There may be stale read if a target leader is in another store and
            // applied commit merge, written new values, but the sibling peer in
            // this store does not apply commit merge, so the leader is not ready
            // to read, until the merge is rollbacked.
            && !self.is_merging()
    }

    fn ready_to_handle_unsafe_replica_read(&self, read_index: u64) -> bool {
        // Wait until the follower applies all values before the read. There is still a
        // problem if the leader applies fewer values than the follower, the follower read
        // could get a newer value, and after that, the leader may read a stale value,
        // which violates linearizability.
        self.get_store().applied_index() >= read_index
            // If it is in pending merge state(i.e. applied PrepareMerge), the data may be stale.
            // TODO: Add a test to cover this case
            && self.pending_merge_state.is_none()
            // a peer which is applying snapshot will clean up its data and ingest a snapshot file,
            // during between the two operations a replica read could read empty data.
            && !self.is_handling_snapshot()
    }

    #[inline]
    fn is_splitting(&self) -> bool {
        self.last_committed_split_idx > self.get_store().applied_index()
    }

    #[inline]
    fn is_merging(&self) -> bool {
        self.last_committed_prepare_merge_idx > self.get_store().applied_index()
            || self.pending_merge_state.is_some()
    }

    /// Checks if leader needs to keep sending logs for follower.
    ///
    /// In DrAutoSync mode, if leader goes to sleep before the region is sync,
    /// PD may wait longer time to reach sync state.
    pub fn replication_mode_need_catch_up(&self) -> bool {
        self.replication_mode_version > 0
            && self.dr_auto_sync_state != DrAutoSyncState::Async
            && !self.replication_sync
    }

    /// Check the current snapshot status.
    /// Returns whether it's valid to handle raft ready.
    ///
    /// The snapshot process order would be:
    /// 1.  Get the snapshot from the ready
    /// 2.  Wait for the notify of persisting this ready through `Peer::on_persist_ready`
    /// 3.  Schedule the snapshot task to region worker through `schedule_applying_snapshot`
    /// 4.  Wait for applying snapshot to complete(`check_snap_status`)
    /// Then it's valid to handle the next ready.
    fn check_snap_status<T: Transport>(&mut self, ctx: &mut PollContext<EK, ER, T>) -> bool {
        if let Some(snap_ctx) = self.snap_ctx.as_ref() {
            if !snap_ctx.scheduled {
                // There is a snapshot from ready but it is not scheduled because the ready has
                // not been persisted yet. We should wait for the notify of persisting ready and
                // do not get a new ready.
                return false;
            }
        }

        match self.mut_store().check_applying_snap() {
            CheckApplyingSnapStatus::Applying => {
                // If this peer is applying snapshot, we should not get a new ready.
                // There are two reasons in my opinion:
                //   1. If we handle a new ready and persist the data(e.g. entries),
                //      we can not tell raft-rs that this ready has been persisted because
                //      the ready need to be persisted one by one from raft-rs's view.
                //   2. When this peer is applying snapshot, the response msg should not
                //      be sent to leader, thus the leader will not send new entries to
                //      this peer. Although it's possible a new leader may send a AppendEntries
                //      msg to this peer, this possibility is very low. In most cases, there
                //      is no msg need to be handled.
                // So we choose to not get a new ready which makes the logic more clear.
                debug!(
                    "still applying snapshot, skip further handling";
                    "region_id" => self.region_id,
                    "peer_id" => self.peer.get_id(),
                );
                return false;
            }
            CheckApplyingSnapStatus::Success => {
                fail_point!("raft_before_applying_snap_finished");

                if let Some(mut snap_ctx) = self.snap_ctx.take() {
                    // This snapshot must be scheduled
                    assert!(snap_ctx.scheduled);

                    let raft_msgs = mem::take(&mut snap_ctx.msgs);
                    self.send_raft_msg(
                        &mut ctx.trans,
                        raft_msgs,
                        &mut ctx.raft_metrics.send_message,
                    );

                    // Snapshot has been persisted.
                    self.last_applying_idx = self.get_store().truncated_index();
                    self.raft_group.advance_apply_to(self.last_applying_idx);
                    self.cmd_epoch_checker.advance_apply(
                        self.last_applying_idx,
                        self.term(),
                        self.raft_group.store().region(),
                    );
                }
                // If `snap_ctx` is none, it means this snapshot does not
                // come from the ready but comes from the unfinished snapshot task
                // after restarting.

                // Note that this function must be called after applied index is updated,
                // i.e. call `RawNode::advance_apply_to`.
                self.post_pending_read_index_on_replica(ctx);
                // Resume `read_progress`
                self.read_progress.resume();
                // Update apply index to `last_applying_idx`
                self.read_progress.update_applied(self.last_applying_idx);
<<<<<<< HEAD
=======
                if !self.pending_messages.is_empty() {
                    let msgs = mem::take(&mut self.pending_messages);
                    self.send(ctx, msgs);
                }
>>>>>>> 08b14ab4
            }
            CheckApplyingSnapStatus::Idle => {
                // FIXME: It's possible that the snapshot applying task is canceled.
                // Although it only happens when shutting down the store or destroying
                // the peer, it's still dangerous if continue to handle ready for the
                // peer. So it's better to revoke `JOB_STATUS_CANCELLING` to ensure all
                // started tasks can get finished correctly.
            }
        }
        assert_eq!(self.snap_ctx, None);
        true
    }

    pub fn handle_raft_ready_append<T: Transport>(
        &mut self,
        ctx: &mut PollContext<EK, ER, T>,
    ) -> Option<CollectedReady> {
        if self.pending_remove {
            return None;
        }

        if !self.check_snap_status(ctx) {
            return None;
        }

        let mut destroy_regions = vec![];
        if self.has_pending_snapshot() {
            if !self.ready_to_handle_pending_snap() {
                let count = self.pending_request_snapshot_count.load(Ordering::SeqCst);
                debug!(
                    "not ready to apply snapshot";
                    "region_id" => self.region_id,
                    "peer_id" => self.peer.get_id(),
                    "applied_index" => self.get_store().applied_index(),
                    "last_applying_index" => self.last_applying_idx,
                    "pending_request_snapshot_count" => count,
                );
                return None;
            }

            if !self.unpersisted_readies.is_empty() {
                debug!(
                    "not ready to apply snapshot because some unpersisted readies have not persisted yet";
                    "region_id" => self.region_id,
                    "peer_id" => self.peer.get_id(),
                    "unpersisted_readies" => ?self.unpersisted_readies,
                );
                return None;
            }

            let meta = ctx.store_meta.lock().unwrap();
            // For merge process, the stale source peer is destroyed asynchronously when applying
            // snapshot or creating new peer. So here checks whether there is any overlap, if so,
            // wait and do not handle raft ready.
            if let Some(wait_destroy_regions) = meta.atomic_snap_regions.get(&self.region_id) {
                for (source_region_id, is_ready) in wait_destroy_regions {
                    if !is_ready {
                        info!(
                            "snapshot range overlaps, wait source destroy finish";
                            "region_id" => self.region_id,
                            "peer_id" => self.peer.get_id(),
                            "apply_index" => self.get_store().applied_index(),
                            "last_applying_index" => self.last_applying_idx,
                            "overlap_region_id" => source_region_id,
                        );
                        return None;
                    }
                    destroy_regions.push(meta.regions[source_region_id].clone());
                }
            }
        }

        if !self.raft_group.has_ready() {
            fail_point!("before_no_ready_gen_snap_task", |_| None);
            // Generating snapshot task won't set ready for raft group.
            if let Some(gen_task) = self.mut_store().take_gen_snap_task() {
                self.pending_request_snapshot_count
                    .fetch_add(1, Ordering::SeqCst);
                ctx.apply_router
                    .schedule_task(self.region_id, ApplyTask::Snapshot(gen_task));
            }
            return None;
        }

        fail_point!(
            "before_handle_raft_ready_1003",
            self.peer.get_id() == 1003 && self.is_leader(),
            |_| None
        );

        fail_point!(
            "before_handle_snapshot_ready_3",
            self.peer.get_id() == 3 && self.get_pending_snapshot().is_some(),
            |_| None
        );

        debug!(
            "handle raft ready";
            "region_id" => self.region_id,
            "peer_id" => self.peer.get_id(),
        );

        let mut ready = self.raft_group.ready();

        // Update it after unstable entries pagination is introduced.
        debug_assert!(ready.entries().last().map_or_else(
            || true,
            |entry| entry.index == self.raft_group.raft.raft_log.last_index()
        ));
        MEMTRACE_RAFT_ENTRIES.trace(TraceEvent::Sub(self.memtrace_raft_entries));
        self.memtrace_raft_entries = 0;

        let mut request_times = vec![];

        if ctx.raft_metrics.waterfall_metrics {
            let mut now = None;
            for entry in ready.entries() {
                if let Some((term, times)) = self.proposals.find_request_times(entry.get_index()) {
                    if entry.term == term {
                        request_times.append(&mut times.clone().into_vec());
                        if now.is_none() {
                            now = Some(TiInstant::now());
                        }
                        for t in times {
                            ctx.raft_metrics.to_write_queue.observe(duration_to_sec(
                                now.unwrap().saturating_duration_since(*t),
                            ));
                        }
                    }
                }
            }
        }

        if !ready.must_sync() {
            // If this ready need not to sync, the term, vote must not be changed,
            // entries and snapshot must be empty.
            if let Some(hs) = ready.hs() {
                assert_eq!(hs.get_term(), self.get_store().hard_state().get_term());
                assert_eq!(hs.get_vote(), self.get_store().hard_state().get_vote());
            }
            assert!(ready.entries().is_empty());
            assert!(ready.snapshot().is_empty());
        }

        self.add_ready_metric(&ready, &mut ctx.raft_metrics.ready);

        self.on_role_changed(ctx, &ready);

        if let Some(hs) = ready.hs() {
            let pre_commit_index = self.get_store().commit_index();
            assert!(hs.get_commit() >= pre_commit_index);
            if self.is_leader() {
                self.on_leader_commit_idx_changed(pre_commit_index, hs.get_commit());
            }
        }

        if !ready.messages().is_empty() {
<<<<<<< HEAD
            assert!(self.is_leader());
            let raft_msgs = self.switch_to_raft_msg(ready.take_messages());
            self.send_raft_msg(
                &mut ctx.trans,
                raft_msgs,
                &mut ctx.raft_metrics.send_message,
            );
=======
            if !self.is_leader() {
                fail_point!("raft_before_follower_send");
            }
            let msgs = ready.take_messages();
            self.send(ctx, msgs);
>>>>>>> 08b14ab4
        }

        let persisted_msgs = if !ready.persisted_messages().is_empty() {
            assert!(!self.is_leader());
            self.switch_to_raft_msg(ready.take_persisted_messages())
        } else {
            Vec::new()
        };

        self.apply_reads(ctx, &ready);

        if !ready.committed_entries().is_empty() {
            self.handle_raft_committed_entries(ctx, ready.take_committed_entries());
        }
        // Check whether there is a pending generate snapshot task, the task
        // needs to be sent to the apply system.
        // Always sending snapshot task behind apply task, so it gets latest
        // snapshot.
        if let Some(gen_task) = self.mut_store().take_gen_snap_task() {
            self.pending_request_snapshot_count
                .fetch_add(1, Ordering::SeqCst);
            ctx.apply_router
                .schedule_task(self.region_id, ApplyTask::Snapshot(gen_task));
        }

        let has_new_entries = !ready.entries().is_empty();
        let (ready_res, task) = match self.mut_store().handle_raft_ready(
            &mut ready,
            destroy_regions,
            persisted_msgs,
            request_times,
        ) {
            Ok(r) => r,
            Err(e) => {
                // We may have written something to writebatch and it can't be reverted, so has
                // to panic here.
                panic!("{} failed to handle raft ready: {:?}", self.tag, e)
            }
        };

        match &ready_res {
            HandleReadyResult::SendIOTask | HandleReadyResult::Snapshot { .. } => {
                self.write_router.send_write_msg(
                    ctx,
                    self.unpersisted_readies.back().map(|r| r.number),
                    WriteMsg::WriteTask(task),
                );
            }
            _ => (),
        }

        Some(CollectedReady::new(ready_res, ready, has_new_entries))
    }

    pub fn post_raft_ready_append<T: Transport>(
        &mut self,
        ctx: &mut PollContext<EK, ER, T>,
        res: HandleReadyResult,
        ready: Ready,
    ) {
        match res {
            HandleReadyResult::SendIOTask => {
                self.unpersisted_readies.push_back(UnpersistedReady {
                    number: ready.number(),
                    max_number: ready.number(),
                    raft_msgs: vec![],
                });
                self.raft_group.advance_append_async(ready);
            }
            HandleReadyResult::Snapshot {
                msgs,
                snap_region,
                destroy_regions,
            } => {
                self.unpersisted_readies.push_back(UnpersistedReady {
                    number: ready.number(),
                    max_number: ready.number(),
                    raft_msgs: vec![],
                });
                self.snap_ctx = Some(SnapshotContext {
                    ready_number: ready.number(),
                    scheduled: false,
                    msgs,
                    persist_res: Some(PersistSnapshotResult {
                        prev_region: self.region().clone(),
                        region: snap_region,
                        destroy_regions,
                    }),
                });
                // Snapshot will be scheduled after persisting this ready
                self.raft_group.advance_append_async(ready);

<<<<<<< HEAD
                // Pause `read_progress` to prevent serving stale read while applying snapshot
                self.read_progress.pause();
            }
            HandleReadyResult::NoIOTask { msgs } => {
                if let Some(last) = self.unpersisted_readies.back_mut() {
                    // Attach to the last unpersisted ready so that it can be considered to be
                    // persisted with the last ready at the same time.
                    assert!(ready.number() > last.max_number);
                    last.max_number = ready.number();
                    self.unpersisted_message_count += msgs.len();
                    last.raft_msgs.push(msgs);
                } else {
                    // If this ready don't need to be persisted and there is no previous unpersisted ready,
                    // we can safely consider it is persisted so the persisted msgs can be sent immediately.
                    self.persisted_number = ready.number();
                    self.send_raft_msg(&mut ctx.trans, msgs, &mut ctx.raft_metrics.send_message);
                    // The commit index and messages of light ready should be empty because no data needs
                    // to be persisted. Only the committed entries may not be empty when the size is too
                    // large to be fetched in the previous ready.
                    let mut light_rd = self.raft_group.advance_append(ready);
                    assert!(light_rd.commit_index().is_none());
                    assert!(light_rd.messages().is_empty());
                    if !light_rd.committed_entries().is_empty() {
                        self.handle_raft_committed_entries(ctx, light_rd.take_committed_entries());
                    }
                }
            }
=======
            self.activate(ctx);
            let mut meta = ctx.store_meta.lock().unwrap();
            meta.readers
                .insert(self.region_id, ReadDelegate::from_peer(self));
        } else if has_msg {
            let msgs = ready.take_persisted_messages();
            self.send(ctx, msgs);
>>>>>>> 08b14ab4
        }
    }

    pub fn on_persist_snapshot<T>(
        &mut self,
        ctx: &mut PollContext<EK, ER, T>,
        number: u64,
    ) -> PersistSnapshotResult {
        let snap_ctx = self.snap_ctx.as_mut().unwrap();
        assert_eq!(snap_ctx.ready_number, number);
        assert!(!snap_ctx.scheduled);

        let persist_res = snap_ctx.persist_res.take().unwrap();
        // Schedule snapshot to apply
        snap_ctx.scheduled = true;
        self.mut_store().persist_snapshot(&persist_res);

        // When applying snapshot, there is no log applied and not compacted yet.
        self.raft_log_size_hint = 0;

        self.activate(ctx);

        // The peer may change from learner to voter after snapshot applied.
        let peer = self
            .region()
            .get_peers()
            .iter()
            .find(|p| p.get_id() == self.peer.get_id())
            .unwrap()
            .clone();
        if peer != self.peer {
            info!(
                "meta changed in applying snapshot";
                "region_id" => self.region_id,
                "peer_id" => self.peer.get_id(),
                "before" => ?self.peer,
                "after" => ?peer,
            );
            self.peer = peer;
        };

        persist_res
    }

    pub fn handle_raft_committed_entries<T>(
        &mut self,
        ctx: &mut PollContext<EK, ER, T>,
        committed_entries: Vec<Entry>,
    ) {
        fail_point!(
            "before_leader_handle_committed_entries",
            self.is_leader(),
            |_| ()
        );

        assert!(
            !self.is_handling_snapshot(),
            "{} is applying snapshot when it is ready to handle committed entries",
            self.tag
        );
        if !committed_entries.is_empty() {
            // We must renew current_time because this value may be created a long time ago.
            // If we do not renew it, this time may be smaller than propose_time of a command,
            // which was proposed in another thread while this thread receives its AppendEntriesResponse
            // and is ready to calculate its commit-log-duration.
            ctx.current_time.replace(monotonic_raw_now());
        }
        // Leader needs to update lease.
        let mut lease_to_be_updated = self.is_leader();
        for entry in committed_entries.iter().rev() {
            // raft meta is very small, can be ignored.
            self.raft_log_size_hint += entry.get_data().len() as u64;
            if lease_to_be_updated {
                let propose_time = self
                    .proposals
                    .find_propose_time(entry.get_term(), entry.get_index());
                if let Some(propose_time) = propose_time {
                    ctx.raft_metrics.commit_log.observe(duration_to_sec(
                        (ctx.current_time.unwrap() - propose_time).to_std().unwrap(),
                    ));
                    self.maybe_renew_leader_lease(propose_time, ctx, None);
                    lease_to_be_updated = false;
                }
            }

            fail_point!(
                "leader_commit_prepare_merge",
                {
                    let ctx = ProposalContext::from_bytes(&entry.context);
                    self.is_leader()
                        && entry.term == self.term()
                        && ctx.contains(ProposalContext::PREPARE_MERGE)
                },
                |_| {}
            );
        }
        if let Some(last_entry) = committed_entries.last() {
            self.last_applying_idx = last_entry.get_index();
            if self.last_applying_idx >= self.last_urgent_proposal_idx {
                // Urgent requests are flushed, make it lazy again.
                self.raft_group.skip_bcast_commit(true);
                self.last_urgent_proposal_idx = u64::MAX;
            }
            let cbs = if !self.proposals.is_empty() {
                let current_term = self.term();
                let cbs = committed_entries
                    .iter()
                    .filter_map(|e| {
                        self.proposals
                            .find_proposal(e.get_term(), e.get_index(), current_term)
                    })
                    .map(|mut p| {
                        if p.must_pass_epoch_check {
                            // In this case the apply can be guaranteed to be successful. Invoke the
                            // on_committed callback if necessary.
                            p.cb.invoke_committed();
                        }
                        p
                    })
                    .collect();
                self.proposals.gc();
                cbs
            } else {
                vec![]
            };
            let mut apply = Apply::new(
                self.peer_id(),
                self.region_id,
                self.term(),
                committed_entries,
                cbs,
            );
            apply.on_schedule(&ctx.raft_metrics);
            self.mut_store().trace_cached_entries(apply.entries.clone());
            if needs_evict_entry_cache(ctx.cfg.evict_cache_on_memory_ratio) {
                // Compact all cached entries instead of half evict.
                self.mut_store().evict_cache(false);
            }
            ctx.apply_router
                .schedule_task(self.region_id, ApplyTask::apply(apply));
        }
        fail_point!("after_send_to_apply_1003", self.peer_id() == 1003, |_| {});
    }

    /// Returns if there are new persisted readies.
    pub fn on_persist_ready<T: Transport>(
        &mut self,
        ctx: &mut PollContext<EK, ER, T>,
        number: u64,
    ) -> Option<PersistSnapshotResult> {
        if self.unpersisted_readies.is_empty()
            || self.persisted_number >= number
            || number < self.unpersisted_readies.front().unwrap().number
        {
            return None;
        }
        let last_unpersisted_number = self.unpersisted_readies.back().unwrap().number;
        assert!(
            number <= last_unpersisted_number,
            "{} persisted number {} > last_unpersisted_number {}, unpersisted numbers {:?}",
            self.tag,
            number,
            last_unpersisted_number,
            self.unpersisted_readies
        );
        // There must be a match in `self.unpersisted_readies`
        let mut persisted_number = 0;
        while let Some(v) = self.unpersisted_readies.front() {
            if number < v.number {
                break;
            }
            let v = self.unpersisted_readies.pop_front().unwrap();
            self.unpersisted_message_count -= v.raft_msgs.len();
            for msgs in v.raft_msgs {
                self.send_raft_msg(&mut ctx.trans, msgs, &mut ctx.raft_metrics.send_message);
            }
            if number == v.number {
                persisted_number = v.max_number;
                break;
            }
<<<<<<< HEAD
=======
            let msgs = light_rd.take_messages();
            self.send(ctx, msgs);
>>>>>>> 08b14ab4
        }
        if persisted_number == 0 {
            panic!(
                "{} no match of persisted number {}, unpersisted numbers {:?}",
                self.tag, number, self.unpersisted_readies
            );
        }
        self.persisted_number = persisted_number;

        self.write_router
            .check_new_persisted(ctx, self.persisted_number);

        if !self.pending_remove {
            // If `pending_remove` is true, no need to call `on_persist_ready` to
            // update persist index.
            let pre_persist_index = self.raft_group.raft.raft_log.persisted;
            let pre_commit_index = self.raft_group.raft.raft_log.committed;
            self.raft_group.on_persist_ready(persisted_number);
            self.report_know_persist_duration(pre_persist_index, &ctx.raft_metrics);
            self.report_know_commit_duration(pre_commit_index, &ctx.raft_metrics);

            let persist_index = self.raft_group.raft.raft_log.persisted;
            self.mut_store().update_persist_index(persist_index);
        }

        if self.snap_ctx.is_some() && self.unpersisted_readies.is_empty() {
            // Since the snapshot must belong to the last ready, so if `unpersisted_readies`
            // is empty, it means this persisted number is the last one.
            Some(self.on_persist_snapshot(ctx, number))
        } else {
            None
        }
    }

    pub fn has_unpersisted_ready(&self) -> bool {
        !self.unpersisted_readies.is_empty()
    }

    fn response_read<T>(
        &self,
        read: &mut ReadIndexRequest<EK::Snapshot>,
        ctx: &mut PollContext<EK, ER, T>,
        replica_read: bool,
    ) {
        debug!(
            "handle reads with a read index";
            "request_id" => ?read.id,
            "region_id" => self.region_id,
            "peer_id" => self.peer.get_id(),
        );
        RAFT_READ_INDEX_PENDING_COUNT.sub(read.cmds().len() as i64);
        for (req, cb, mut read_index) in read.take_cmds().drain(..) {
            // leader reports key is locked
            if let Some(locked) = read.locked.take() {
                let mut response = raft_cmdpb::Response::default();
                response.mut_read_index().set_locked(*locked);
                let mut cmd_resp = RaftCmdResponse::default();
                cmd_resp.mut_responses().push(response);
                cb.invoke_read(ReadResponse {
                    response: cmd_resp,
                    snapshot: None,
                    txn_extra_op: TxnExtraOp::Noop,
                });
                continue;
            }
            if !replica_read {
                match (read_index, read.read_index) {
                    (Some(local_responsed_index), Some(batch_index)) => {
                        // `read_index` could be less than `read.read_index` because the former is
                        // filled with `committed index` when proposed, and the latter is filled
                        // after a read-index procedure finished.
                        read_index = Some(cmp::max(local_responsed_index, batch_index));
                    }
                    (None, _) => {
                        // Actually, the read_index is none if and only if it's the first one in
                        // read.cmds. Starting from the second, all the following ones' read_index
                        // is not none.
                        read_index = read.read_index;
                    }
                    _ => {}
                }
                cb.invoke_read(self.handle_read(ctx, req, true, read_index));
                continue;
            }
            if req.get_header().get_replica_read() {
                // We should check epoch since the range could be changed.
                cb.invoke_read(self.handle_read(ctx, req, true, read.read_index));
            } else {
                // The request could be proposed when the peer was leader.
                // TODO: figure out that it's necessary to notify stale or not.
                let term = self.term();
                apply::notify_stale_req(term, cb);
            }
        }
    }

    /// Responses to the ready read index request on the replica, the replica is not a leader.
    fn post_pending_read_index_on_replica<T>(&mut self, ctx: &mut PollContext<EK, ER, T>) {
        while let Some(mut read) = self.pending_reads.pop_front() {
            // The response of this read index request is lost, but we need it for
            // the memory lock checking result. Resend the request.
            if let Some(read_index) = read.addition_request.take() {
                assert_eq!(read.cmds().len(), 1);
                let (mut req, cb, _) = read.take_cmds().pop().unwrap();
                assert_eq!(req.requests.len(), 1);
                req.requests[0].set_read_index(*read_index);
                let read_cmd = RaftCommand::new(req, cb);
                info!(
                    "re-propose read index request because the response is lost";
                    "region_id" => self.region_id,
                    "peer_id" => self.peer.get_id(),
                );
                RAFT_READ_INDEX_PENDING_COUNT.sub(1);
                self.send_read_command(ctx, read_cmd);
                continue;
            }

            assert!(read.read_index.is_some());
            let is_read_index_request = read.cmds().len() == 1
                && read.cmds()[0].0.get_requests().len() == 1
                && read.cmds()[0].0.get_requests()[0].get_cmd_type() == CmdType::ReadIndex;

            if is_read_index_request {
                self.response_read(&mut read, ctx, false);
            } else if self.ready_to_handle_unsafe_replica_read(read.read_index.unwrap()) {
                self.response_read(&mut read, ctx, true);
            } else {
                // TODO: `ReadIndex` requests could be blocked.
                self.pending_reads.push_front(read);
                break;
            }
        }
    }

    fn send_read_command<T>(
        &self,
        ctx: &mut PollContext<EK, ER, T>,
        read_cmd: RaftCommand<EK::Snapshot>,
    ) {
        let mut err = errorpb::Error::default();
        let read_cb = match ctx.router.send_raft_command(read_cmd) {
            Ok(()) => return,
            Err(TrySendError::Full(cmd)) => {
                err.set_message(RAFTSTORE_IS_BUSY.to_owned());
                err.mut_server_is_busy()
                    .set_reason(RAFTSTORE_IS_BUSY.to_owned());
                cmd.callback
            }
            Err(TrySendError::Disconnected(cmd)) => {
                err.set_message(format!("region {} is missing", self.region_id));
                err.mut_region_not_found().set_region_id(self.region_id);
                cmd.callback
            }
        };
        let mut resp = RaftCmdResponse::default();
        resp.mut_header().set_error(err);
        let read_resp = ReadResponse {
            response: resp,
            snapshot: None,
            txn_extra_op: TxnExtraOp::Noop,
        };
        read_cb.invoke_read(read_resp);
    }

    fn apply_reads<T>(&mut self, ctx: &mut PollContext<EK, ER, T>, ready: &Ready) {
        let mut propose_time = None;
        let states = ready.read_states().iter().map(|state| {
            let read_index_ctx = ReadIndexContext::parse(state.request_ctx.as_slice()).unwrap();
            (read_index_ctx.id, read_index_ctx.locked, state.index)
        });
        // The follower may lost `ReadIndexResp`, so the pending_reads does not
        // guarantee the orders are consistent with read_states. `advance` will
        // update the `read_index` of read request that before this successful
        // `ready`.
        if !self.is_leader() {
            // NOTE: there could still be some pending reads proposed by the peer when it was
            // leader. They will be cleared in `clear_uncommitted_on_role_change` later in
            // the function.
            self.pending_reads.advance_replica_reads(states);
            self.post_pending_read_index_on_replica(ctx);
        } else {
            self.pending_reads.advance_leader_reads(states);
            propose_time = self.pending_reads.last_ready().map(|r| r.propose_time);
            if self.ready_to_handle_read() {
                while let Some(mut read) = self.pending_reads.pop_front() {
                    self.response_read(&mut read, ctx, false);
                }
            }
        }

        // Note that only after handle read_states can we identify what requests are
        // actually stale.
        if ready.ss().is_some() {
            let term = self.term();
            // all uncommitted reads will be dropped silently in raft.
            self.pending_reads.clear_uncommitted_on_role_change(term);
        }

        if let Some(propose_time) = propose_time {
            // `propose_time` is a placeholder, here cares about `Suspect` only,
            // and if it is in `Suspect` phase, the actual timestamp is useless.
            if self.leader_lease.inspect(Some(propose_time)) == LeaseState::Suspect {
                return;
            }
            self.maybe_renew_leader_lease(propose_time, ctx, None);
        }
    }

    pub fn post_apply<T>(
        &mut self,
        ctx: &mut PollContext<EK, ER, T>,
        apply_state: RaftApplyState,
        applied_index_term: u64,
        apply_metrics: &ApplyMetrics,
    ) -> bool {
        let mut has_ready = false;

        if self.is_handling_snapshot() {
            panic!("{} should not applying snapshot.", self.tag);
        }

        let applied_index = apply_state.get_applied_index();
        self.raft_group.advance_apply_to(applied_index);

        self.cmd_epoch_checker.advance_apply(
            applied_index,
            self.term(),
            self.raft_group.store().region(),
        );

        if !self.is_leader() {
            self.mut_store()
                .compact_cache_to(apply_state.applied_index + 1);
        }

        let progress_to_be_updated = self.mut_store().applied_index_term() != applied_index_term;
        self.mut_store().set_applied_state(apply_state);
        self.mut_store().set_applied_term(applied_index_term);

        self.peer_stat.written_keys += apply_metrics.written_keys;
        self.peer_stat.written_bytes += apply_metrics.written_bytes;
        self.peer_stat
            .written_query_stats
            .add_query_stats(&apply_metrics.written_query_stats.0);
        self.delete_keys_hint += apply_metrics.delete_keys_hint;
        let diff = self.size_diff_hint as i64 + apply_metrics.size_diff_hint;
        self.size_diff_hint = cmp::max(diff, 0) as u64;

        if self.has_pending_snapshot() && self.ready_to_handle_pending_snap() {
            has_ready = true;
        }
        if !self.is_leader() {
            self.post_pending_read_index_on_replica(ctx)
        } else if self.ready_to_handle_read() {
            while let Some(mut read) = self.pending_reads.pop_front() {
                self.response_read(&mut read, ctx, false);
            }
        }
        self.pending_reads.gc();

        self.read_progress.update_applied(applied_index);

        // Only leaders need to update applied_index_term.
        if progress_to_be_updated && self.is_leader() {
            if applied_index_term == self.term() {
                ctx.coprocessor_host
                    .on_applied_current_term(StateRole::Leader, self.region());
            }
            let progress = ReadProgress::applied_index_term(applied_index_term);
            let mut meta = ctx.store_meta.lock().unwrap();
            let reader = meta.readers.get_mut(&self.region_id).unwrap();
            self.maybe_update_read_progress(reader, progress);
        }
        has_ready
    }

    pub fn post_split(&mut self) {
        // Reset delete_keys_hint and size_diff_hint.
        self.delete_keys_hint = 0;
        self.size_diff_hint = 0;
    }

    /// Try to renew leader lease.
    fn maybe_renew_leader_lease<T>(
        &mut self,
        ts: Timespec,
        ctx: &mut PollContext<EK, ER, T>,
        progress: Option<ReadProgress>,
    ) {
        // A nonleader peer should never has leader lease.
        let read_progress = if !self.is_leader() {
            None
        } else if self.is_splitting() {
            // A splitting leader should not renew its lease.
            // Because we split regions asynchronous, the leader may read stale results
            // if splitting runs slow on the leader.
            debug!(
                "prevents renew lease while splitting";
                "region_id" => self.region_id,
                "peer_id" => self.peer.get_id(),
            );
            None
        } else if self.is_merging() {
            // A merging leader should not renew its lease.
            // Because we merge regions asynchronous, the leader may read stale results
            // if commit merge runs slow on sibling peers.
            debug!(
                "prevents renew lease while merging";
                "region_id" => self.region_id,
                "peer_id" => self.peer.get_id(),
            );
            None
        } else {
            self.leader_lease.renew(ts);
            let term = self.term();
            self.leader_lease
                .maybe_new_remote_lease(term)
                .map(ReadProgress::leader_lease)
        };
        if let Some(progress) = progress {
            let mut meta = ctx.store_meta.lock().unwrap();
            let reader = meta.readers.get_mut(&self.region_id).unwrap();
            self.maybe_update_read_progress(reader, progress);
        }
        if let Some(progress) = read_progress {
            let mut meta = ctx.store_meta.lock().unwrap();
            let reader = meta.readers.get_mut(&self.region_id).unwrap();
            self.maybe_update_read_progress(reader, progress);
        }
    }

    fn maybe_update_read_progress(&self, reader: &mut ReadDelegate, progress: ReadProgress) {
        if self.pending_remove {
            return;
        }
        debug!(
            "update read progress";
            "region_id" => self.region_id,
            "peer_id" => self.peer.get_id(),
            "progress" => ?progress,
        );
        reader.update(progress);
    }

    pub fn maybe_campaign(&mut self, parent_is_leader: bool) -> bool {
        if self.region().get_peers().len() <= 1 {
            // The peer campaigned when it was created, no need to do it again.
            return false;
        }

        if !parent_is_leader {
            return false;
        }

        // If last peer is the leader of the region before split, it's intuitional for
        // it to become the leader of new split region.
        let _ = self.raft_group.campaign();
        true
    }

    /// Propose a request.
    ///
    /// Return true means the request has been proposed successfully.
    pub fn propose<T: Transport>(
        &mut self,
        ctx: &mut PollContext<EK, ER, T>,
        mut cb: Callback<EK::Snapshot>,
        req: RaftCmdRequest,
        mut err_resp: RaftCmdResponse,
        disk_full_opt: DiskFullOpt,
    ) -> bool {
        if self.pending_remove {
            return false;
        }

        ctx.raft_metrics.propose.all += 1;

        let req_admin_cmd_type = if !req.has_admin_request() {
            None
        } else {
            Some(req.get_admin_request().get_cmd_type())
        };
        let is_urgent = is_request_urgent(&req);

        let policy = self.inspect(&req);
        let res = match policy {
            Ok(RequestPolicy::ReadLocal) | Ok(RequestPolicy::StaleRead) => {
                self.read_local(ctx, req, cb);
                return false;
            }
            Ok(RequestPolicy::ReadIndex) => return self.read_index(ctx, req, err_resp, cb),
            Ok(RequestPolicy::ProposeTransferLeader) => {
                return self.propose_transfer_leader(ctx, req, cb);
            }
            Ok(RequestPolicy::ProposeNormal) => {
                let mut stores = Vec::new();
                if self.check_disk_usages_before_propose(ctx, disk_full_opt, &mut stores) {
                    self.propose_normal(ctx, req)
                } else {
                    let errmsg = String::from("propose failed: disk full");
                    Err(Error::DiskFull(stores, errmsg))
                }
            }
            Ok(RequestPolicy::ProposeConfChange) => {
                let mut stores = Vec::new();
                let disk_full_opt = DiskFullOpt::AllowedOnAlmostFull;
                if self.check_disk_usages_before_propose(ctx, disk_full_opt, &mut stores) {
                    self.propose_conf_change(ctx, &req)
                } else {
                    let errmsg = String::from("propose failed: disk full");
                    Err(Error::DiskFull(stores, errmsg))
                }
            }
            Err(e) => Err(e),
        };

        match res {
            Err(e) => {
                cmd_resp::bind_error(&mut err_resp, e);
                cb.invoke_with_response(err_resp);
                false
            }
            Ok(Either::Right(idx)) => {
                if !cb.is_none() {
                    self.cmd_epoch_checker.attach_to_conflict_cmd(idx, cb);
                }
                false
            }
            Ok(Either::Left(idx)) => {
                let has_applied_to_current_term = self.has_applied_to_current_term();
                if has_applied_to_current_term {
                    // After this peer has applied to current term and passed above checking including `cmd_epoch_checker`,
                    // we can safely guarantee that this proposal will be committed if there is no abnormal leader transfer
                    // in the near future. Thus proposed callback can be called.
                    cb.invoke_proposed();
                }
                if is_urgent {
                    self.last_urgent_proposal_idx = idx;
                    // Eager flush to make urgent proposal be applied on all nodes as soon as
                    // possible.
                    self.raft_group.skip_bcast_commit(false);
                }
                self.should_wake_up = true;
                let p = Proposal {
                    is_conf_change: req_admin_cmd_type == Some(AdminCmdType::ChangePeer)
                        || req_admin_cmd_type == Some(AdminCmdType::ChangePeerV2),
                    index: idx,
                    term: self.term(),
                    cb,
                    propose_time: None,
                    must_pass_epoch_check: has_applied_to_current_term,
                };
                if let Some(cmd_type) = req_admin_cmd_type {
                    self.cmd_epoch_checker
                        .post_propose(cmd_type, idx, self.term());
                }
                self.post_propose(ctx, p);
                true
            }
        }
    }

    fn post_propose<T>(
        &mut self,
        poll_ctx: &mut PollContext<EK, ER, T>,
        mut p: Proposal<EK::Snapshot>,
    ) {
        // Try to renew leader lease on every consistent read/write request.
        if poll_ctx.current_time.is_none() {
            poll_ctx.current_time = Some(monotonic_raw_now());
        }
        p.propose_time = poll_ctx.current_time;

        self.proposals.push(p);
    }

    // TODO: set higher election priority of voter/incoming voter than demoting voter
    /// Validate the `ConfChange` requests and check whether it's safe to
    /// propose these conf change requests.
    /// It's safe iff at least the quorum of the Raft group is still healthy
    /// right after all conf change is applied.
    /// If 'allow_remove_leader' is false then the peer to be removed should
    /// not be the leader.
    fn check_conf_change<T>(
        &mut self,
        ctx: &mut PollContext<EK, ER, T>,
        change_peers: &[ChangePeerRequest],
        cc: &impl ConfChangeI,
    ) -> Result<()> {
        // Check whether current joint state can handle this request
        let mut after_progress = self.check_joint_state(cc)?;
        let current_progress = self.raft_group.status().progress.unwrap().clone();
        let kind = ConfChangeKind::confchange_kind(change_peers.len());

        if kind == ConfChangeKind::LeaveJoint {
            if self.peer.get_role() == PeerRole::DemotingVoter {
                return Err(box_err!(
                    "{} ignore leave joint command that demoting leader",
                    self.tag
                ));
            }
            // Leaving joint state, skip check
            return Ok(());
        }

        // Check whether this request is valid
        let mut check_dup = HashSet::default();
        let mut only_learner_change = true;
        let current_voter = current_progress.conf().voters().ids();
        for cp in change_peers.iter() {
            let (change_type, peer) = (cp.get_change_type(), cp.get_peer());
            match (change_type, peer.get_role()) {
                (ConfChangeType::RemoveNode, PeerRole::Voter) if kind != ConfChangeKind::Simple => {
                    return Err(box_err!(
                        "{} invalid conf change request: {:?}, can not remove voter directly",
                        self.tag,
                        cp
                    ));
                }
                (ConfChangeType::RemoveNode, _)
                | (ConfChangeType::AddNode, PeerRole::Voter)
                | (ConfChangeType::AddLearnerNode, PeerRole::Learner) => {}
                _ => {
                    return Err(box_err!(
                        "{} invalid conf change request: {:?}",
                        self.tag,
                        cp
                    ));
                }
            }

            if !check_dup.insert(peer.get_id()) {
                return Err(box_err!(
                    "{} invalid conf change request, have multiple commands for the same peer {}",
                    self.tag,
                    peer.get_id()
                ));
            }

            if peer.get_id() == self.peer_id()
                && (change_type == ConfChangeType::RemoveNode
                    // In Joint confchange, the leader is allowed to be DemotingVoter
                    || (kind == ConfChangeKind::Simple
                        && change_type == ConfChangeType::AddLearnerNode))
                && !ctx.cfg.allow_remove_leader
            {
                return Err(box_err!(
                    "{} ignore remove leader or demote leader",
                    self.tag
                ));
            }

            if current_voter.contains(peer.get_id()) || change_type == ConfChangeType::AddNode {
                only_learner_change = false;
            }
        }

        // Multiple changes that only effect learner will not product `IncommingVoter` or `DemotingVoter`
        // after apply, but raftstore layer and PD rely on these roles to detect joint state
        if kind != ConfChangeKind::Simple && only_learner_change {
            return Err(box_err!(
                "{} invalid conf change request, multiple changes that only effect learner",
                self.tag
            ));
        }

        let promoted_commit_index = after_progress.maximal_committed_index().0;
        if current_progress.is_singleton() // It's always safe if there is only one node in the cluster.
            || promoted_commit_index >= self.get_store().truncated_index()
        {
            return Ok(());
        }

        PEER_ADMIN_CMD_COUNTER_VEC
            .with_label_values(&["conf_change", "reject_unsafe"])
            .inc();

        // Waking it up to replicate logs to candidate.
        self.should_wake_up = true;
        Err(box_err!(
            "{} unsafe to perform conf change {:?}, before: {:?}, after: {:?}, truncated index {}, promoted commit index {}",
            self.tag,
            change_peers,
            current_progress.conf().to_conf_state(),
            after_progress.conf().to_conf_state(),
            self.get_store().truncated_index(),
            promoted_commit_index
        ))
    }

    /// Check if current joint state can handle this confchange
    fn check_joint_state(&mut self, cc: &impl ConfChangeI) -> Result<ProgressTracker> {
        let cc = &cc.as_v2();
        let mut prs = self.raft_group.status().progress.unwrap().clone();
        let mut changer = Changer::new(&prs);
        let (cfg, changes) = if cc.leave_joint() {
            changer.leave_joint()?
        } else if let Some(auto_leave) = cc.enter_joint() {
            changer.enter_joint(auto_leave, &cc.changes)?
        } else {
            changer.simple(&cc.changes)?
        };
        prs.apply_conf(cfg, changes, self.raft_group.raft.raft_log.last_index());
        Ok(prs)
    }

    fn transfer_leader(&mut self, peer: &metapb::Peer) {
        info!(
            "transfer leader";
            "region_id" => self.region_id,
            "peer_id" => self.peer.get_id(),
            "peer" => ?peer,
        );

        self.raft_group.transfer_leader(peer.get_id());
    }

    fn pre_transfer_leader(&mut self, peer: &metapb::Peer) -> bool {
        // Checks if safe to transfer leader.
        if self.raft_group.raft.has_pending_conf() {
            info!(
                "reject transfer leader due to pending conf change";
                "region_id" => self.region_id,
                "peer_id" => self.peer.get_id(),
                "peer" => ?peer,
            );
            return false;
        }

        // Broadcast heartbeat to make sure followers commit the entries immediately.
        // It's only necessary to ping the target peer, but ping all for simplicity.
        self.raft_group.ping();
        let mut msg = eraftpb::Message::new();
        msg.set_to(peer.get_id());
        msg.set_msg_type(eraftpb::MessageType::MsgTransferLeader);
        msg.set_from(self.peer_id());
        // log term here represents the term of last log. For leader, the term of last
        // log is always its current term. Not just set term because raft library forbids
        // setting it for MsgTransferLeader messages.
        msg.set_log_term(self.term());
        self.raft_group.raft.msgs.push(msg);
        true
    }

    fn ready_to_transfer_leader<T>(
        &self,
        ctx: &mut PollContext<EK, ER, T>,
        mut index: u64,
        peer: &metapb::Peer,
    ) -> Option<&'static str> {
        let peer_id = peer.get_id();
        let status = self.raft_group.status();
        let progress = status.progress.unwrap();

        if !progress.conf().voters().contains(peer_id) {
            return Some("non voter");
        }

        for (id, pr) in progress.iter() {
            if pr.state == ProgressState::Snapshot {
                return Some("pending snapshot");
            }
            if *id == peer_id && index == 0 {
                // index will be zero if it's sent from an instance without
                // pre-transfer-leader feature. Set it to matched to make it
                // possible to transfer leader to an older version. It may be
                // useful during rolling restart.
                index = pr.matched;
            }
        }

        if self.raft_group.raft.has_pending_conf()
            || self.raft_group.raft.pending_conf_index > index
        {
            return Some("pending conf change");
        }

        let last_index = self.get_store().last_index();
        if last_index >= index + ctx.cfg.leader_transfer_max_log_lag {
            return Some("log gap");
        }
        None
    }

    fn read_local<T>(
        &mut self,
        ctx: &mut PollContext<EK, ER, T>,
        req: RaftCmdRequest,
        cb: Callback<EK::Snapshot>,
    ) {
        ctx.raft_metrics.propose.local_read += 1;
        cb.invoke_read(self.handle_read(ctx, req, false, Some(self.get_store().commit_index())))
    }

    fn pre_read_index(&self) -> Result<()> {
        fail_point!(
            "before_propose_readindex",
            |s| if s.map_or(true, |s| s.parse().unwrap_or(true)) {
                Ok(())
            } else {
                Err(box_err!(
                    "{} can not read due to injected failure",
                    self.tag
                ))
            }
        );

        // See more in ready_to_handle_read().
        if self.is_splitting() {
            return Err(Error::ReadIndexNotReady {
                reason: "can not read index due to split",
                region_id: self.region_id,
            });
        }
        if self.is_merging() {
            return Err(Error::ReadIndexNotReady {
                reason: "can not read index due to merge",
                region_id: self.region_id,
            });
        }
        Ok(())
    }

    pub fn has_unresolved_reads(&self) -> bool {
        self.pending_reads.has_unresolved()
    }

    /// `ReadIndex` requests could be lost in network, so on followers commands could queue in
    /// `pending_reads` forever. Sending a new `ReadIndex` periodically can resolve this.
    pub fn retry_pending_reads(&mut self, cfg: &Config) {
        if self.is_leader()
            || !self.pending_reads.check_needs_retry(cfg)
            || self.pre_read_index().is_err()
        {
            return;
        }

        let read = self.pending_reads.back_mut().unwrap();
        debug_assert!(read.read_index.is_none());
        self.raft_group
            .read_index(ReadIndexContext::fields_to_bytes(
                read.id,
                read.addition_request.as_deref(),
                None,
            ));
        debug!(
            "request to get a read index";
            "request_id" => ?read.id,
            "region_id" => self.region_id,
            "peer_id" => self.peer.get_id(),
        );
    }

    // Returns a boolean to indicate whether the `read` is proposed or not.
    // For these cases it won't be proposed:
    // 1. The region is in merging or splitting;
    // 2. The message is stale and dropped by the Raft group internally;
    // 3. There is already a read request proposed in the current lease;
    fn read_index<T: Transport>(
        &mut self,
        poll_ctx: &mut PollContext<EK, ER, T>,
        mut req: RaftCmdRequest,
        mut err_resp: RaftCmdResponse,
        cb: Callback<EK::Snapshot>,
    ) -> bool {
        if let Err(e) = self.pre_read_index() {
            debug!(
                "prevents unsafe read index";
                "region_id" => self.region_id,
                "peer_id" => self.peer.get_id(),
                "err" => ?e,
            );
            poll_ctx.raft_metrics.propose.unsafe_read_index += 1;
            cmd_resp::bind_error(&mut err_resp, e);
            cb.invoke_with_response(err_resp);
            self.should_wake_up = true;
            return false;
        }

        let now = monotonic_raw_now();
        if self.is_leader() {
            match self.inspect_lease() {
                // Here combine the new read request with the previous one even if the lease expired is
                // ok because in this case, the previous read index must be sent out with a valid
                // lease instead of a suspect lease. So there must no pending transfer-leader proposals
                // before or after the previous read index, and the lease can be renewed when get
                // heartbeat responses.
                LeaseState::Valid | LeaseState::Expired => {
                    // Must use the commit index of `PeerStorage` instead of the commit index
                    // in raft-rs which may be greater than the former one.
                    // For more details, see the annotations above `on_leader_commit_idx_changed`.
                    let commit_index = self.get_store().commit_index();
                    if let Some(read) = self.pending_reads.back_mut() {
                        let max_lease = poll_ctx.cfg.raft_store_max_leader_lease();
                        let is_read_index_request = req
                            .get_requests()
                            .get(0)
                            .map(|req| req.has_read_index())
                            .unwrap_or_default();
                        // A read index request or a read with addition request always needs the response of
                        // checking memory lock for async commit, so we cannot apply the optimization here
                        if !is_read_index_request
                            && read.addition_request.is_none()
                            && read.propose_time + max_lease > now
                        {
                            // A read request proposed in the current lease is found; combine the new
                            // read request to that previous one, so that no proposing needed.
                            read.push_command(req, cb, commit_index);
                            return false;
                        }
                    }
                }
                // If the current lease is suspect, new read requests can't be appended into
                // `pending_reads` because if the leader is transferred, the latest read could
                // be dirty.
                _ => {}
            }
        }

        // When a replica cannot detect any leader, `MsgReadIndex` will be dropped, which would
        // cause a long time waiting for a read response. Then we should return an error directly
        // in this situation.
        if !self.is_leader() && self.leader_id() == INVALID_ID {
            poll_ctx.raft_metrics.invalid_proposal.read_index_no_leader += 1;
            // The leader may be hibernated, send a message for trying to awaken the leader.
            if self.bcast_wake_up_time.is_none()
                || self
                    .bcast_wake_up_time
                    .as_ref()
                    .unwrap()
                    .saturating_elapsed()
                    >= Duration::from_millis(MIN_BCAST_WAKE_UP_INTERVAL)
            {
                self.bcast_wake_up_message(poll_ctx);
                self.bcast_wake_up_time = Some(TiInstant::now_coarse());

                let task = PdTask::QueryRegionLeader {
                    region_id: self.region_id,
                };
                if let Err(e) = poll_ctx.pd_scheduler.schedule(task) {
                    error!(
                        "failed to notify pd";
                        "region_id" => self.region_id,
                        "peer_id" => self.peer_id(),
                        "err" => %e,
                    )
                }
            }
            self.should_wake_up = true;
            cmd_resp::bind_error(&mut err_resp, Error::NotLeader(self.region_id, None));
            cb.invoke_with_response(err_resp);
            return false;
        }

        // Should we call pre_propose here?
        let last_pending_read_count = self.raft_group.raft.pending_read_count();
        let last_ready_read_count = self.raft_group.raft.ready_read_count();

        poll_ctx.raft_metrics.propose.read_index += 1;

        self.bcast_wake_up_time = None;

        let id = Uuid::new_v4();
        let request = req
            .mut_requests()
            .get_mut(0)
            .filter(|req| req.has_read_index())
            .map(|req| req.take_read_index());
        self.raft_group
            .read_index(ReadIndexContext::fields_to_bytes(
                id,
                request.as_ref(),
                None,
            ));

        let pending_read_count = self.raft_group.raft.pending_read_count();
        let ready_read_count = self.raft_group.raft.ready_read_count();

        if pending_read_count == last_pending_read_count
            && ready_read_count == last_ready_read_count
            && self.is_leader()
        {
            // The message gets dropped silently, can't be handled anymore.
            apply::notify_stale_req(self.term(), cb);
            return false;
        }

        let mut read = ReadIndexRequest::with_command(id, req, cb, now);
        read.addition_request = request.map(Box::new);
        self.pending_reads.push_back(read, self.is_leader());
        self.should_wake_up = true;

        debug!(
            "request to get a read index";
            "request_id" => ?id,
            "region_id" => self.region_id,
            "peer_id" => self.peer.get_id(),
            "is_leader" => self.is_leader(),
        );

        // TimeoutNow has been sent out, so we need to propose explicitly to
        // update leader lease.
        if self.leader_lease.inspect(Some(now)) == LeaseState::Suspect {
            let req = RaftCmdRequest::default();
            if let Ok(Either::Left(index)) = self.propose_normal(poll_ctx, req) {
                let p = Proposal {
                    is_conf_change: false,
                    index,
                    term: self.term(),
                    cb: Callback::None,
                    propose_time: Some(now),
                    must_pass_epoch_check: false,
                };
                self.post_propose(poll_ctx, p);
            }
        }

        true
    }

    /// Returns (minimal matched, minimal committed_index)
    ///
    /// For now, it is only used in merge.
    pub fn get_min_progress(&self) -> Result<(u64, u64)> {
        let (mut min_m, mut min_c) = (None, None);
        if let Some(progress) = self.raft_group.status().progress {
            for (id, pr) in progress.iter() {
                // Reject merge if there is any pending request snapshot,
                // because a target region may merge a source region which is in
                // an invalid state.
                if pr.state == ProgressState::Snapshot
                    || pr.pending_request_snapshot != INVALID_INDEX
                {
                    return Err(box_err!(
                        "there is a pending snapshot peer {} [{:?}], skip merge",
                        id,
                        pr
                    ));
                }
                if min_m.unwrap_or(u64::MAX) > pr.matched {
                    min_m = Some(pr.matched);
                }
                if min_c.unwrap_or(u64::MAX) > pr.committed_index {
                    min_c = Some(pr.committed_index);
                }
            }
        }
        let (mut min_m, min_c) = (min_m.unwrap_or(0), min_c.unwrap_or(0));
        if min_m < min_c {
            warn!(
                "min_matched < min_committed, raft progress is inaccurate";
                "region_id" => self.region_id,
                "peer_id" => self.peer.get_id(),
                "min_matched" => min_m,
                "min_committed" => min_c,
            );
            // Reset `min_matched` to `min_committed`, since the raft log at `min_committed` is
            // known to be committed in all peers, all of the peers should also have replicated it
            min_m = min_c;
        }
        Ok((min_m, min_c))
    }

    fn pre_propose_prepare_merge<T>(
        &self,
        ctx: &mut PollContext<EK, ER, T>,
        req: &mut RaftCmdRequest,
    ) -> Result<()> {
        let last_index = self.raft_group.raft.raft_log.last_index();
        let (min_matched, min_committed) = self.get_min_progress()?;
        if min_matched == 0
            || min_committed == 0
            || last_index - min_matched > ctx.cfg.merge_max_log_gap
            || last_index - min_committed > ctx.cfg.merge_max_log_gap * 2
        {
            return Err(box_err!(
                "log gap from matched: {} or committed: {} to last index: {} is too large, skip merge",
                min_matched,
                min_committed,
                last_index
            ));
        }
        let mut entry_size = 0;
        for entry in self
            .raft_group
            .raft
            .raft_log
            .entries(min_committed + 1, NO_LIMIT)?
        {
            // commit merge only contains entries start from min_matched + 1
            if entry.index > min_matched {
                entry_size += entry.get_data().len();
            }
            if entry.get_entry_type() == EntryType::EntryConfChange
                || entry.get_entry_type() == EntryType::EntryConfChangeV2
            {
                return Err(box_err!(
                    "{} log gap contains conf change, skip merging.",
                    self.tag
                ));
            }
            if entry.get_data().is_empty() {
                continue;
            }
            let cmd: RaftCmdRequest =
                util::parse_data_at(entry.get_data(), entry.get_index(), &self.tag);
            if !cmd.has_admin_request() {
                continue;
            }
            let cmd_type = cmd.get_admin_request().get_cmd_type();
            match cmd_type {
                AdminCmdType::TransferLeader
                | AdminCmdType::ComputeHash
                | AdminCmdType::VerifyHash
                | AdminCmdType::InvalidAdmin => continue,
                _ => {}
            }
            // Any command that can change epoch or log gap should be rejected.
            return Err(box_err!(
                "log gap contains admin request {:?}, skip merging.",
                cmd_type
            ));
        }
        if entry_size as f64 > ctx.cfg.raft_entry_max_size.0 as f64 * 0.9 {
            return Err(box_err!(
                "log gap size exceed entry size limit, skip merging."
            ));
        }
        req.mut_admin_request()
            .mut_prepare_merge()
            .set_min_index(min_matched + 1);
        Ok(())
    }

    fn pre_propose<T>(
        &self,
        poll_ctx: &mut PollContext<EK, ER, T>,
        req: &mut RaftCmdRequest,
    ) -> Result<ProposalContext> {
        poll_ctx.coprocessor_host.pre_propose(self.region(), req)?;
        let mut ctx = ProposalContext::empty();

        if get_sync_log_from_request(req) {
            ctx.insert(ProposalContext::SYNC_LOG);
        }

        if !req.has_admin_request() {
            return Ok(ctx);
        }

        match req.get_admin_request().get_cmd_type() {
            AdminCmdType::Split | AdminCmdType::BatchSplit => ctx.insert(ProposalContext::SPLIT),
            AdminCmdType::PrepareMerge => {
                self.pre_propose_prepare_merge(poll_ctx, req)?;
                ctx.insert(ProposalContext::PREPARE_MERGE);
            }
            _ => {}
        }

        Ok(ctx)
    }

    /// Propose normal request to raft
    ///
    /// Returns Ok(Either::Left(index)) means the proposal is proposed successfully and is located on `index` position.
    /// Ok(Either::Right(index)) means the proposal is rejected by `CmdEpochChecker` and the `index` is the position of
    /// the last conflict admin cmd.
    fn propose_normal<T>(
        &mut self,
        poll_ctx: &mut PollContext<EK, ER, T>,
        mut req: RaftCmdRequest,
    ) -> Result<Either<u64, u64>> {
        if self.pending_merge_state.is_some()
            && req.get_admin_request().get_cmd_type() != AdminCmdType::RollbackMerge
        {
            return Err(Error::ProposalInMergingMode(self.region_id));
        }

        poll_ctx.raft_metrics.propose.normal += 1;

        if self.has_applied_to_current_term() {
            // Only when applied index's term is equal to current leader's term, the information
            // in epoch checker is up to date and can be used to check epoch.
            if let Some(index) = self
                .cmd_epoch_checker
                .propose_check_epoch(&req, self.term())
            {
                return Ok(Either::Right(index));
            }
        } else if req.has_admin_request() {
            // The admin request is rejected because it may need to update epoch checker which
            // introduces an uncertainty and may breaks the correctness of epoch checker.
            return Err(box_err!(
                "{} peer has not applied to current term, applied_term {}, current_term {}",
                self.tag,
                self.get_store().applied_index_term(),
                self.term()
            ));
        }

        // TODO: validate request for unexpected changes.
        let ctx = match self.pre_propose(poll_ctx, &mut req) {
            Ok(ctx) => ctx,
            Err(e) => {
                warn!(
                    "skip proposal";
                    "region_id" => self.region_id,
                    "peer_id" => self.peer.get_id(),
                    "err" => ?e,
                    "error_code" => %e.error_code(),
                );
                return Err(e);
            }
        };

        let data = req.write_to_bytes()?;

        // TODO: use local histogram metrics
        PEER_PROPOSE_LOG_SIZE_HISTOGRAM.observe(data.len() as f64);

        if data.len() as u64 > poll_ctx.cfg.raft_entry_max_size.0 {
            error!(
                "entry is too large";
                "region_id" => self.region_id,
                "peer_id" => self.peer.get_id(),
                "size" => data.len(),
            );
            return Err(Error::RaftEntryTooLarge {
                region_id: self.region_id,
                entry_size: data.len() as u64,
            });
        }

        let propose_index = self.next_proposal_index();
        self.raft_group.propose(ctx.to_vec(), data)?;
        if self.next_proposal_index() == propose_index {
            // The message is dropped silently, this usually due to leader absence
            // or transferring leader. Both cases can be considered as NotLeader error.
            return Err(Error::NotLeader(self.region_id, None));
        }

        Ok(Either::Left(propose_index))
    }

    fn execute_transfer_leader<T>(
        &mut self,
        ctx: &mut PollContext<EK, ER, T>,
        msg: &eraftpb::Message,
    ) {
        // log_term is set by original leader, represents the term last log is written
        // in, which should be equal to the original leader's term.
        if msg.get_log_term() != self.term() {
            return;
        }

        if self.is_leader() {
            let from = match self.get_peer_from_cache(msg.get_from()) {
                Some(p) => p,
                None => return,
            };
            match self.ready_to_transfer_leader(ctx, msg.get_index(), &from) {
                Some(reason) => {
                    info!(
                        "reject to transfer leader";
                        "region_id" => self.region_id,
                        "peer_id" => self.peer.get_id(),
                        "to" => ?from,
                        "reason" => reason,
                        "index" => msg.get_index(),
                        "last_index" => self.get_store().last_index(),
                    );
                }
                None => {
                    self.transfer_leader(&from);
                    self.should_wake_up = true;
                }
            }
            return;
        }

        #[allow(clippy::suspicious_operation_groupings)]
        if self.is_handling_snapshot()
            || self.has_pending_snapshot()
            || msg.get_from() != self.leader_id()
            // For followers whose disk is full.
            || !matches!(ctx.self_disk_usage, DiskUsage::Normal)
        {
            info!(
                "reject transferring leader";
                "region_id" => self.region_id,
                "peer_id" => self.peer.get_id(),
                "from" => msg.get_from(),
            );
            return;
        }

        let mut msg = eraftpb::Message::new();
        msg.set_from(self.peer_id());
        msg.set_to(self.leader_id());
        msg.set_msg_type(eraftpb::MessageType::MsgTransferLeader);
        msg.set_index(self.get_store().applied_index());
        msg.set_log_term(self.term());
        self.raft_group.raft.msgs.push(msg);
    }

    /// Return true to if the transfer leader request is accepted.
    ///
    /// When transferring leadership begins, leader sends a pre-transfer
    /// to target follower first to ensures it's ready to become leader.
    /// After that the real transfer leader process begin.
    ///
    /// 1. pre_transfer_leader on leader:
    ///     Leader will send a MsgTransferLeader to follower.
    /// 2. execute_transfer_leader on follower
    ///     If follower passes all necessary checks, it will reply an
    ///     ACK with type MsgTransferLeader and its promised persistent index.
    /// 3. execute_transfer_leader on leader:
    ///     Leader checks if it's appropriate to transfer leadership. If it
    ///     does, it calls raft transfer_leader API to do the remaining work.
    ///
    /// See also: tikv/rfcs#37.
    fn propose_transfer_leader<T>(
        &mut self,
        ctx: &mut PollContext<EK, ER, T>,
        req: RaftCmdRequest,
        cb: Callback<EK::Snapshot>,
    ) -> bool {
        ctx.raft_metrics.propose.transfer_leader += 1;

        let transfer_leader = get_transfer_leader_cmd(&req).unwrap();
        let peer = transfer_leader.get_peer();

        let transferred = self.pre_transfer_leader(peer);

        // transfer leader command doesn't need to replicate log and apply, so we
        // return immediately. Note that this command may fail, we can view it just as an advice
        cb.invoke_with_response(make_transfer_leader_response());

        transferred
    }

    // Fails in such cases:
    // 1. A pending conf change has not been applied yet;
    // 2. Removing the leader is not allowed in the configuration;
    // 3. The conf change makes the raft group not healthy;
    // 4. The conf change is dropped by raft group internally.
    /// Returns Ok(Either::Left(index)) means the proposal is proposed successfully and is located on `index` position.
    /// Ok(Either::Right(index)) means the proposal is rejected by `CmdEpochChecker` and the `index` is the position of
    /// the last conflict admin cmd.
    fn propose_conf_change<T>(
        &mut self,
        ctx: &mut PollContext<EK, ER, T>,
        req: &RaftCmdRequest,
    ) -> Result<Either<u64, u64>> {
        if self.pending_merge_state.is_some() {
            return Err(Error::ProposalInMergingMode(self.region_id));
        }
        if self.raft_group.raft.pending_conf_index > self.get_store().applied_index() {
            info!(
                "there is a pending conf change, try later";
                "region_id" => self.region_id,
                "peer_id" => self.peer.get_id(),
            );
            return Err(box_err!(
                "{} there is a pending conf change, try later",
                self.tag
            ));
        }
        // Actually, according to the implementation of conf change in raft-rs, this check must be
        // passed if the previous check that `pending_conf_index` should be less than or equal to
        // `self.get_store().applied_index()` is passed.
        if self.get_store().applied_index_term() != self.term() {
            return Err(box_err!(
                "{} peer has not applied to current term, applied_term {}, current_term {}",
                self.tag,
                self.get_store().applied_index_term(),
                self.term()
            ));
        }
        if let Some(index) = self.cmd_epoch_checker.propose_check_epoch(req, self.term()) {
            return Ok(Either::Right(index));
        }

        let data = req.write_to_bytes()?;
        let admin = req.get_admin_request();
        let res = if admin.has_change_peer() {
            self.propose_conf_change_internal(ctx, admin.get_change_peer(), data)
        } else if admin.has_change_peer_v2() {
            self.propose_conf_change_internal(ctx, admin.get_change_peer_v2(), data)
        } else {
            unreachable!()
        };
        if let Err(ref e) = res {
            warn!("failed to propose confchange"; "error" => ?e);
        }
        res.map(Either::Left)
    }

    // Fails in such cases:
    // 1. A pending conf change has not been applied yet;
    // 2. Removing the leader is not allowed in the configuration;
    // 3. The conf change makes the raft group not healthy;
    // 4. The conf change is dropped by raft group internally.
    fn propose_conf_change_internal<T, CP: ChangePeerI>(
        &mut self,
        ctx: &mut PollContext<EK, ER, T>,
        change_peer: CP,
        data: Vec<u8>,
    ) -> Result<u64> {
        let data_size = data.len();
        let cc = change_peer.to_confchange(data);
        let changes = change_peer.get_change_peers();

        self.check_conf_change(ctx, changes.as_ref(), &cc)?;

        ctx.raft_metrics.propose.conf_change += 1;
        // TODO: use local histogram metrics
        PEER_PROPOSE_LOG_SIZE_HISTOGRAM.observe(data_size as f64);
        info!(
            "propose conf change peer";
            "region_id" => self.region_id,
            "peer_id" => self.peer.get_id(),
            "changes" => ?changes.as_ref(),
            "kind" => ?ConfChangeKind::confchange_kind(changes.as_ref().len()),
        );

        let propose_index = self.next_proposal_index();
        self.raft_group
            .propose_conf_change(ProposalContext::SYNC_LOG.to_vec(), cc)?;
        if self.next_proposal_index() == propose_index {
            // The message is dropped silently, this usually due to leader absence
            // or transferring leader. Both cases can be considered as NotLeader error.
            return Err(Error::NotLeader(self.region_id, None));
        }

        Ok(propose_index)
    }

    fn handle_read<T>(
        &self,
        ctx: &mut PollContext<EK, ER, T>,
        req: RaftCmdRequest,
        check_epoch: bool,
        read_index: Option<u64>,
    ) -> ReadResponse<EK::Snapshot> {
        let region = self.region().clone();
        if check_epoch {
            if let Err(e) = check_region_epoch(&req, &region, true) {
                debug!("epoch not match"; "region_id" => region.get_id(), "err" => ?e);
                let mut response = cmd_resp::new_error(e);
                cmd_resp::bind_term(&mut response, self.term());
                return ReadResponse {
                    response,
                    snapshot: None,
                    txn_extra_op: TxnExtraOp::Noop,
                };
            }
        }
        let flags = WriteBatchFlags::from_bits_check(req.get_header().get_flags());
        if flags.contains(WriteBatchFlags::STALE_READ) {
            let read_ts = decode_u64(&mut req.get_header().get_flag_data()).unwrap();
            let safe_ts = self.read_progress.safe_ts();
            if safe_ts < read_ts {
                warn!(
                    "read rejected by safe timestamp";
                    "safe ts" => safe_ts,
                    "read ts" => read_ts,
                    "tag" => &self.tag
                );
                let mut response = cmd_resp::new_error(Error::DataIsNotReady {
                    region_id: region.get_id(),
                    peer_id: self.peer_id(),
                    safe_ts,
                });
                cmd_resp::bind_term(&mut response, self.term());
                return ReadResponse {
                    response,
                    snapshot: None,
                    txn_extra_op: TxnExtraOp::Noop,
                };
            }
        }

        let mut resp = ctx.execute(&req, &Arc::new(region), read_index, None);
        if let Some(snap) = resp.snapshot.as_mut() {
            snap.max_ts_sync_status = Some(self.max_ts_sync_status.clone());
        }
        resp.txn_extra_op = self.txn_extra_op.load();
        cmd_resp::bind_term(&mut resp.response, self.term());
        resp
    }

    pub fn term(&self) -> u64 {
        self.raft_group.raft.term
    }

    pub fn stop(&mut self) {
        self.mut_store().cancel_applying_snap();
        self.pending_reads.clear_all(None);
    }

    pub fn maybe_add_want_rollback_merge_peer(&mut self, peer_id: u64, extra_msg: &ExtraMessage) {
        if !self.is_leader() {
            return;
        }
        if let Some(ref state) = self.pending_merge_state {
            if state.get_commit() == extra_msg.get_premerge_commit() {
                self.add_want_rollback_merge_peer(peer_id);
            }
        }
    }

    pub fn add_want_rollback_merge_peer(&mut self, peer_id: u64) {
        assert!(self.pending_merge_state.is_some());
        self.want_rollback_merge_peers.insert(peer_id);
    }

    fn maybe_refill_disk_full_peers<T>(&mut self, ctx: &mut PollContext<EK, ER, T>) {
        if !self.disk_full_peers.any || !self.disk_full_peers.peers.is_empty() {
            return;
        }

        // Collect disk full peers and all peers' `next_idx` to find a potential quorum.
        let peers_len = self.get_store().region().get_peers().len();
        let mut disk_full_peers = HashSet::default();
        let mut next_idxs = Vec::with_capacity(peers_len);
        for peer in self.get_store().region().get_peers() {
            let (peer_id, store_id) = (peer.get_id(), peer.get_store_id());
            let usage = ctx.store_disk_usages.get(&store_id);
            if let Some(ref usage) = usage {
                assert!(!matches!(usage, DiskUsage::Normal));
                disk_full_peers.insert(peer_id);
            }
            let raft = &self.raft_group.raft;
            if let Some(pr) = raft.prs().get(peer_id) {
                next_idxs.push((peer_id, pr.next_idx, usage));
            }
        }

        if disk_full_peers.is_empty() {
            self.disk_full_peers = DiskFullPeers::default();
            return;
        }

        let raft = &mut self.raft_group.raft;
        self.disk_full_peers.majority = raft.prs().has_quorum(&disk_full_peers);
        for &(peer, _, usage) in &next_idxs {
            if let Some(usage) = usage {
                self.disk_full_peers.peers.insert(peer, (*usage, false));
                raft.adjust_max_inflight_msgs(peer, 0);
            }
        }

        if !self.disk_full_peers.majority {
            // Less than majority peers are in disk full status.
            return;
        }

        // Reverse sort peers based on `next_idx`, then try to get a potential quorum.
        next_idxs.sort_by(|x, y| y.1.cmp(&x.1));
        let (mut potential_quorum, mut quorum_ok) = (HashSet::default(), false);
        for &(peer_id, _, usage) in &next_idxs {
            if matches!(usage, Some(DiskUsage::AlreadyFull)) {
                continue;
            }
            potential_quorum.insert(peer_id);
            if raft.prs().has_quorum(&potential_quorum) {
                quorum_ok = true;
                break;
            }
        }

        if quorum_ok {
            for peer in potential_quorum {
                if let Some(x) = self.disk_full_peers.peers.get_mut(&peer) {
                    // It can help to establish a quorum.
                    x.1 = true;
                    raft.adjust_max_inflight_msgs(peer, 1);
                }
            }
        }
    }

    // Check disk usages for the peer itself and other peers in the raft group.
    // The return value indicates whether the proposal is allowed or not.
    fn check_disk_usages_before_propose<T>(
        &mut self,
        ctx: &mut PollContext<EK, ER, T>,
        disk_full_opt: DiskFullOpt,
        disk_full_stores: &mut Vec<u64>,
    ) -> bool {
        self.maybe_refill_disk_full_peers(ctx);

        // Propose can be rejected if the store itself's disk is full.
        let self_allowed = match disk_full_opt {
            DiskFullOpt::NotAllowedOnFull => matches!(ctx.self_disk_usage, DiskUsage::Normal),
            _ => !matches!(ctx.self_disk_usage, DiskUsage::AlreadyFull),
        };
        if !self_allowed {
            disk_full_stores.push(ctx.store.id);
            return false;
        }

        if !self.disk_full_peers.any || !self.disk_full_peers.majority {
            return true;
        }

        if matches!(disk_full_opt, DiskFullOpt::AllowedOnAlmostFull)
            && self.disk_full_peers.peers.values().any(|x| x.1)
        {
            // Majority peers are in disk full status but the request carries a special flag.
            return true;
        }

        disk_full_stores.extend(ctx.store_disk_usages.keys());
        false
    }
}

#[derive(Default)]
pub struct DiskFullPeers {
    pub any: bool,
    pub majority: bool,
    // Indicates whether a peer can help to establish a quorum.
    pub peers: HashMap<u64, (DiskUsage, bool)>,
}

impl<EK, ER> Peer<EK, ER>
where
    EK: KvEngine,
    ER: RaftEngine,
{
    pub fn insert_peer_cache(&mut self, peer: metapb::Peer) {
        self.peer_cache.borrow_mut().insert(peer.get_id(), peer);
    }

    pub fn remove_peer_from_cache(&mut self, peer_id: u64) {
        self.peer_cache.borrow_mut().remove(&peer_id);
    }

    pub fn get_peer_from_cache(&self, peer_id: u64) -> Option<metapb::Peer> {
        if peer_id == 0 {
            return None;
        }
        fail_point!("stale_peer_cache_2", peer_id == 2, |_| None);
        if let Some(peer) = self.peer_cache.borrow().get(&peer_id) {
            return Some(peer.clone());
        }

        // Try to find in region, if found, set in cache.
        for peer in self.region().get_peers() {
            if peer.get_id() == peer_id {
                self.peer_cache.borrow_mut().insert(peer_id, peer.clone());
                return Some(peer.clone());
            }
        }

        None
    }

    fn region_replication_status(&mut self) -> Option<RegionReplicationStatus> {
        if self.replication_mode_version == 0 {
            return None;
        }
        let mut status = RegionReplicationStatus {
            state_id: self.replication_mode_version,
            ..Default::default()
        };
        let state = if !self.replication_sync {
            if self.dr_auto_sync_state != DrAutoSyncState::Async {
                let res = self.raft_group.raft.check_group_commit_consistent();
                if Some(true) != res {
                    let mut buffer: SmallVec<[(u64, u64, u64); 5]> = SmallVec::new();
                    if self.get_store().applied_index_term() >= self.term() {
                        let progress = self.raft_group.raft.prs();
                        for (id, p) in progress.iter() {
                            if !progress.conf().voters().contains(*id) {
                                continue;
                            }
                            buffer.push((*id, p.commit_group_id, p.matched));
                        }
                    };
                    info!(
                        "still not reach integrity over label";
                        "status" => ?res,
                        "region_id" => self.region_id,
                        "peer_id" => self.peer.id,
                        "progress" => ?buffer
                    );
                } else {
                    self.replication_sync = true;
                }
                match res {
                    Some(true) => RegionReplicationState::IntegrityOverLabel,
                    Some(false) => RegionReplicationState::SimpleMajority,
                    None => RegionReplicationState::Unknown,
                }
            } else {
                RegionReplicationState::SimpleMajority
            }
        } else {
            RegionReplicationState::IntegrityOverLabel
        };
        status.set_state(state);
        Some(status)
    }

    pub fn heartbeat_pd<T>(&mut self, ctx: &PollContext<EK, ER, T>) {
        let task = PdTask::Heartbeat(HeartbeatTask {
            term: self.term(),
            region: self.region().clone(),
            peer: self.peer.clone(),
            down_peers: self.collect_down_peers(ctx.cfg.max_peer_down_duration.0),
            pending_peers: self.collect_pending_peers(ctx),
            written_bytes: self.peer_stat.written_bytes,
            written_keys: self.peer_stat.written_keys,
            written_query_stats: self.peer_stat.written_query_stats.clone(),
            approximate_size: self.approximate_size,
            approximate_keys: self.approximate_keys,
            replication_status: self.region_replication_status(),
        });
        if let Err(e) = ctx.pd_scheduler.schedule(task) {
            error!(
                "failed to notify pd";
                "region_id" => self.region_id,
                "peer_id" => self.peer.get_id(),
                "err" => ?e,
            );
            return;
        }
        fail_point!("schedule_check_split");
    }

    fn prepare_raft_message(&self) -> RaftMessage {
        let mut send_msg = RaftMessage::default();
        send_msg.set_region_id(self.region_id);
        // set current epoch
        send_msg.set_region_epoch(self.region().get_region_epoch().clone());
        send_msg.set_from_peer(self.peer.clone());
        send_msg
    }

    pub fn send_extra_message<T: Transport>(
        &self,
        msg: ExtraMessage,
        trans: &mut T,
        to: &metapb::Peer,
    ) {
        let mut send_msg = self.prepare_raft_message();
        let ty = msg.get_type();
        debug!("send extra msg";
        "region_id" => self.region_id,
        "peer_id" => self.peer.get_id(),
        "msg_type" => ?ty,
        "to" => to.get_id());
        send_msg.set_extra_msg(msg);
        send_msg.set_to_peer(to.clone());
        if let Err(e) = trans.send(send_msg) {
            error!(?e;
                "failed to send extra message";
                "type" => ?ty,
                "region_id" => self.region_id,
                "peer_id" => self.peer.get_id(),
                "target" => ?to,
            );
        }
    }

<<<<<<< HEAD
    fn fill_raft_message(&mut self, msg: eraftpb::Message) -> Option<RaftMessage> {
=======
    fn send_raft_message<T: Transport>(
        &mut self,
        msg: eraftpb::Message,
        ctx: &mut PollContext<EK, ER, T>,
    ) -> bool {
>>>>>>> 08b14ab4
        let mut send_msg = self.prepare_raft_message();
        send_msg.disk_usage = ctx.self_disk_usage;

        let to_peer = match self.get_peer_from_cache(msg.get_to()) {
            Some(p) => p,
            None => {
                warn!(
                    "failed to look up recipient peer";
                    "region_id" => self.region_id,
                    "peer_id" => self.peer.get_id(),
                    "to_peer" => msg.get_to(),
                );
                return None;
            }
        };

        let to_peer_id = to_peer.get_id();
        let msg_type = msg.get_msg_type();
        debug!(
            "send raft msg";
            "region_id" => self.region_id,
            "peer_id" => self.peer.get_id(),
            "msg_type" => ?msg_type,
            "msg_size" => msg.compute_size(),
            "to" => to_peer_id,
        );

        send_msg.set_to_peer(to_peer);

        // There could be two cases:
        // 1. Target peer already exists but has not established communication with leader yet
        // 2. Target peer is added newly due to member change or region split, but it's not
        //    created yet
        // For both cases the region start key and end key are attached in RequestVote and
        // Heartbeat message for the store of that peer to check whether to create a new peer
        // when receiving these messages, or just to wait for a pending region split to perform
        // later.
        if self.get_store().is_initialized() && is_initial_msg(&msg) {
            let region = self.region();
            send_msg.set_start_key(region.get_start_key().to_vec());
            send_msg.set_end_key(region.get_end_key().to_vec());
        }

        send_msg.set_message(msg);

<<<<<<< HEAD
        Some(send_msg)
=======
        if let Err(e) = ctx.trans.send(send_msg) {
            // We use metrics to observe failure on production.
            debug!(
                "failed to send msg to other peer";
                "region_id" => self.region_id,
                "peer_id" => self.peer.get_id(),
                "target_peer_id" => to_peer_id,
                "target_store_id" => to_store_id,
                "err" => ?e,
                "error_code" => %e.error_code(),
            );
            if to_peer_id == self.leader_id() {
                self.leader_unreachable = true;
            }
            // unreachable store
            self.raft_group.report_unreachable(to_peer_id);
            if msg_type == eraftpb::MessageType::MsgSnapshot {
                self.raft_group
                    .report_snapshot(to_peer_id, SnapshotStatus::Failure);
            }
            return false;
        }
        true
>>>>>>> 08b14ab4
    }

    pub fn bcast_wake_up_message<T: Transport>(&self, ctx: &mut PollContext<EK, ER, T>) {
        for peer in self.region().get_peers() {
            if peer.get_id() == self.peer_id() {
                continue;
            }
            self.send_wake_up_message(ctx, peer);
        }
    }

    pub fn send_wake_up_message<T: Transport>(
        &self,
        ctx: &mut PollContext<EK, ER, T>,
        peer: &metapb::Peer,
    ) {
        let mut msg = ExtraMessage::default();
        msg.set_type(ExtraMessageType::MsgRegionWakeUp);
        self.send_extra_message(msg, &mut ctx.trans, peer);
    }

    pub fn bcast_check_stale_peer_message<T: Transport>(
        &mut self,
        ctx: &mut PollContext<EK, ER, T>,
    ) {
        if self.check_stale_conf_ver < self.region().get_region_epoch().get_conf_ver() {
            self.check_stale_conf_ver = self.region().get_region_epoch().get_conf_ver();
            self.check_stale_peers = self.region().get_peers().to_vec();
        }
        for peer in &self.check_stale_peers {
            if peer.get_id() == self.peer_id() {
                continue;
            }
            let mut extra_msg = ExtraMessage::default();
            extra_msg.set_type(ExtraMessageType::MsgCheckStalePeer);
            self.send_extra_message(extra_msg, &mut ctx.trans, peer);
        }
    }

    pub fn on_check_stale_peer_response(
        &mut self,
        check_conf_ver: u64,
        check_peers: Vec<metapb::Peer>,
    ) {
        if self.check_stale_conf_ver < check_conf_ver {
            self.check_stale_conf_ver = check_conf_ver;
            self.check_stale_peers = check_peers;
        }
    }

    pub fn send_want_rollback_merge<T: Transport>(
        &self,
        premerge_commit: u64,
        ctx: &mut PollContext<EK, ER, T>,
    ) {
        let to_peer = match self.get_peer_from_cache(self.leader_id()) {
            Some(p) => p,
            None => {
                warn!(
                    "failed to look up recipient peer";
                    "region_id" => self.region_id,
                    "peer_id" => self.peer.get_id(),
                    "to_peer" => self.leader_id(),
                );
                return;
            }
        };
        let mut extra_msg = ExtraMessage::default();
        extra_msg.set_type(ExtraMessageType::MsgWantRollbackMerge);
        extra_msg.set_premerge_commit(premerge_commit);
        self.send_extra_message(extra_msg, &mut ctx.trans, &to_peer);
    }

    pub fn require_updating_max_ts(&self, pd_scheduler: &Scheduler<PdTask<EK>>) {
        let epoch = self.region().get_region_epoch();
        let term_low_bits = self.term() & ((1 << 32) - 1); // 32 bits
        let version_lot_bits = epoch.get_version() & ((1 << 31) - 1); // 31 bits
        let initial_status = (term_low_bits << 32) | (version_lot_bits << 1);
        self.max_ts_sync_status
            .store(initial_status, Ordering::SeqCst);
        info!(
            "require updating max ts";
            "region_id" => self.region_id,
            "initial_status" => initial_status,
        );
        if let Err(e) = pd_scheduler.schedule(PdTask::UpdateMaxTimestamp {
            region_id: self.region_id,
            initial_status,
            max_ts_sync_status: self.max_ts_sync_status.clone(),
        }) {
            error!(
                "failed to update max ts";
                "err" => ?e,
            );
        }
    }
}

/// `RequestPolicy` decides how we handle a request.
#[derive(Clone, PartialEq, Debug)]
pub enum RequestPolicy {
    // Handle the read request directly without dispatch.
    ReadLocal,
    StaleRead,
    // Handle the read request via raft's SafeReadIndex mechanism.
    ReadIndex,
    ProposeNormal,
    ProposeTransferLeader,
    ProposeConfChange,
}

/// `RequestInspector` makes `RequestPolicy` for requests.
pub trait RequestInspector {
    /// Has the current term been applied?
    fn has_applied_to_current_term(&mut self) -> bool;
    /// Inspects its lease.
    fn inspect_lease(&mut self) -> LeaseState;

    /// Inspect a request, return a policy that tells us how to
    /// handle the request.
    fn inspect(&mut self, req: &RaftCmdRequest) -> Result<RequestPolicy> {
        if req.has_admin_request() {
            if apply::is_conf_change_cmd(req) {
                return Ok(RequestPolicy::ProposeConfChange);
            }
            if get_transfer_leader_cmd(req).is_some() {
                return Ok(RequestPolicy::ProposeTransferLeader);
            }
            return Ok(RequestPolicy::ProposeNormal);
        }

        let mut has_read = false;
        let mut has_write = false;
        for r in req.get_requests() {
            match r.get_cmd_type() {
                CmdType::Get | CmdType::Snap | CmdType::ReadIndex => has_read = true,
                CmdType::Delete | CmdType::Put | CmdType::DeleteRange | CmdType::IngestSst => {
                    has_write = true
                }
                CmdType::Prewrite | CmdType::Invalid => {
                    return Err(box_err!(
                        "invalid cmd type {:?}, message maybe corrupted",
                        r.get_cmd_type()
                    ));
                }
            }

            if has_read && has_write {
                return Err(box_err!("read and write can't be mixed in one batch"));
            }
        }

        if has_write {
            return Ok(RequestPolicy::ProposeNormal);
        }

        let flags = WriteBatchFlags::from_bits_check(req.get_header().get_flags());
        if flags.contains(WriteBatchFlags::STALE_READ) {
            return Ok(RequestPolicy::StaleRead);
        }

        if req.get_header().get_read_quorum() {
            return Ok(RequestPolicy::ReadIndex);
        }

        // If applied index's term is differ from current raft's term, leader transfer
        // must happened, if read locally, we may read old value.
        if !self.has_applied_to_current_term() {
            return Ok(RequestPolicy::ReadIndex);
        }

        // Local read should be performed, if and only if leader is in lease.
        // None for now.
        match self.inspect_lease() {
            LeaseState::Valid => Ok(RequestPolicy::ReadLocal),
            LeaseState::Expired | LeaseState::Suspect => {
                // Perform a consistent read to Raft quorum and try to renew the leader lease.
                Ok(RequestPolicy::ReadIndex)
            }
        }
    }
}

impl<EK, ER> RequestInspector for Peer<EK, ER>
where
    EK: KvEngine,
    ER: RaftEngine,
{
    fn has_applied_to_current_term(&mut self) -> bool {
        self.get_store().applied_index_term() == self.term()
    }

    fn inspect_lease(&mut self) -> LeaseState {
        if !self.raft_group.raft.in_lease() {
            return LeaseState::Suspect;
        }
        // None means now.
        let state = self.leader_lease.inspect(None);
        if LeaseState::Expired == state {
            debug!(
                "leader lease is expired";
                "region_id" => self.region_id,
                "peer_id" => self.peer.get_id(),
                "lease" => ?self.leader_lease,
            );
            // The lease is expired, call `expire` explicitly.
            self.leader_lease.expire();
        }
        state
    }
}

impl<EK, ER, T> ReadExecutor<EK> for PollContext<EK, ER, T>
where
    EK: KvEngine,
    ER: RaftEngine,
{
    fn get_engine(&self) -> &EK {
        &self.engines.kv
    }

    fn get_snapshot(&mut self, _: Option<ThreadReadId>) -> Arc<EK::Snapshot> {
        Arc::new(self.engines.kv.snapshot())
    }
}

fn get_transfer_leader_cmd(msg: &RaftCmdRequest) -> Option<&TransferLeaderRequest> {
    if !msg.has_admin_request() {
        return None;
    }
    let req = msg.get_admin_request();
    if !req.has_transfer_leader() {
        return None;
    }

    Some(req.get_transfer_leader())
}

fn get_sync_log_from_request(msg: &RaftCmdRequest) -> bool {
    if msg.has_admin_request() {
        let req = msg.get_admin_request();
        return matches!(
            req.get_cmd_type(),
            AdminCmdType::ChangePeer
                | AdminCmdType::ChangePeerV2
                | AdminCmdType::Split
                | AdminCmdType::BatchSplit
                | AdminCmdType::PrepareMerge
                | AdminCmdType::CommitMerge
                | AdminCmdType::RollbackMerge
        );
    }

    msg.get_header().get_sync_log()
}

/// We enable follower lazy commit to get a better performance.
/// But it may not be appropriate for some requests. This function
/// checks whether the request should be committed on all followers
/// as soon as possible.
fn is_request_urgent(req: &RaftCmdRequest) -> bool {
    if !req.has_admin_request() {
        return false;
    }

    matches!(
        req.get_admin_request().get_cmd_type(),
        AdminCmdType::Split
            | AdminCmdType::BatchSplit
            | AdminCmdType::ChangePeer
            | AdminCmdType::ChangePeerV2
            | AdminCmdType::ComputeHash
            | AdminCmdType::VerifyHash
            | AdminCmdType::PrepareMerge
            | AdminCmdType::CommitMerge
            | AdminCmdType::RollbackMerge
    )
}

fn make_transfer_leader_response() -> RaftCmdResponse {
    let mut response = AdminResponse::default();
    response.set_cmd_type(AdminCmdType::TransferLeader);
    response.set_transfer_leader(TransferLeaderResponse::default());
    let mut resp = RaftCmdResponse::default();
    resp.set_admin_response(response);
    resp
}

/// A poor version of `Peer` to avoid port generic variables everywhere.
pub trait AbstractPeer {
    fn meta_peer(&self) -> &metapb::Peer;
    fn group_state(&self) -> GroupState;
    fn region(&self) -> &metapb::Region;
    fn apply_state(&self) -> &RaftApplyState;
    fn raft_status(&self) -> raft::Status;
    fn raft_commit_index(&self) -> u64;
    fn pending_merge_state(&self) -> Option<&MergeState>;
}

mod memtrace {
    use super::*;
    use std::mem;
    use tikv_util::memory::HeapSize;

    impl<EK, ER> Peer<EK, ER>
    where
        EK: KvEngine,
        ER: RaftEngine,
    {
        pub fn proposal_size(&self) -> usize {
            let mut heap_size = self.pending_reads.heap_size();
            for prop in &self.proposals.queue {
                heap_size += prop.heap_size();
            }
            heap_size
        }

        pub fn rest_size(&self) -> usize {
            // 2 words for every item in `peer_heartbeats`.
            16 * self.peer_heartbeats.capacity()
            // 2 words for every item in `peers_start_pending_time`.
            + 16 * self.peers_start_pending_time.capacity()
            // 1 word for every item in `down_peer_ids`
            + 8 * self.down_peer_ids.capacity()
            + mem::size_of::<metapb::Peer>() * self.check_stale_peers.capacity()
            // 1 word for every item in `want_rollback_merge_peers`
            + 8 * self.want_rollback_merge_peers.capacity()
            // Ignore more heap content in `raft::eraftpb::Message`.
            + (self.unpersisted_message_count
                + self.snap_ctx.as_ref().map_or(0, |ctx| ctx.msgs.len()))
                * mem::size_of::<RaftMessage>()
            + mem::size_of_val(self.pending_request_snapshot_count.as_ref())
        }
    }
}

#[cfg(test)]
mod tests {
    use super::*;
    use crate::store::msg::ExtCallback;
    use crate::store::util::u64_to_timespec;
    use kvproto::raft_cmdpb;
    #[cfg(feature = "protobuf-codec")]
    use protobuf::ProtobufEnum;

    #[test]
    fn test_sync_log() {
        let white_list = [
            AdminCmdType::InvalidAdmin,
            AdminCmdType::CompactLog,
            AdminCmdType::TransferLeader,
            AdminCmdType::ComputeHash,
            AdminCmdType::VerifyHash,
        ];
        for tp in AdminCmdType::values() {
            let mut msg = RaftCmdRequest::default();
            msg.mut_admin_request().set_cmd_type(*tp);
            assert_eq!(
                get_sync_log_from_request(&msg),
                !white_list.contains(tp),
                "{:?}",
                tp
            );
        }
    }

    #[test]
    fn test_urgent() {
        let urgent_types = [
            AdminCmdType::Split,
            AdminCmdType::BatchSplit,
            AdminCmdType::ChangePeer,
            AdminCmdType::ChangePeerV2,
            AdminCmdType::ComputeHash,
            AdminCmdType::VerifyHash,
            AdminCmdType::PrepareMerge,
            AdminCmdType::CommitMerge,
            AdminCmdType::RollbackMerge,
        ];
        for tp in AdminCmdType::values() {
            let mut req = RaftCmdRequest::default();
            req.mut_admin_request().set_cmd_type(*tp);
            assert_eq!(
                is_request_urgent(&req),
                urgent_types.contains(tp),
                "{:?}",
                tp
            );
        }
        assert!(!is_request_urgent(&RaftCmdRequest::default()));
    }

    #[test]
    fn test_entry_context() {
        let tbl: Vec<&[ProposalContext]> = vec![
            &[ProposalContext::SPLIT],
            &[ProposalContext::SYNC_LOG],
            &[ProposalContext::PREPARE_MERGE],
            &[ProposalContext::SPLIT, ProposalContext::SYNC_LOG],
            &[ProposalContext::PREPARE_MERGE, ProposalContext::SYNC_LOG],
        ];

        for flags in tbl {
            let mut ctx = ProposalContext::empty();
            for f in flags {
                ctx.insert(*f);
            }

            let ser = ctx.to_vec();
            let de = ProposalContext::from_bytes(&ser);

            for f in flags {
                assert!(de.contains(*f), "{:?}", de);
            }
        }
    }

    #[test]
    fn test_request_inspector() {
        struct DummyInspector {
            applied_to_index_term: bool,
            lease_state: LeaseState,
        }
        impl RequestInspector for DummyInspector {
            fn has_applied_to_current_term(&mut self) -> bool {
                self.applied_to_index_term
            }
            fn inspect_lease(&mut self) -> LeaseState {
                self.lease_state
            }
        }

        let mut table = vec![];

        // Ok(_)
        let mut req = RaftCmdRequest::default();
        let mut admin_req = raft_cmdpb::AdminRequest::default();

        req.set_admin_request(admin_req.clone());
        table.push((req.clone(), RequestPolicy::ProposeNormal));

        admin_req.set_change_peer(raft_cmdpb::ChangePeerRequest::default());
        req.set_admin_request(admin_req.clone());
        table.push((req.clone(), RequestPolicy::ProposeConfChange));
        admin_req.clear_change_peer();

        admin_req.set_change_peer_v2(raft_cmdpb::ChangePeerV2Request::default());
        req.set_admin_request(admin_req.clone());
        table.push((req.clone(), RequestPolicy::ProposeConfChange));
        admin_req.clear_change_peer_v2();

        admin_req.set_transfer_leader(raft_cmdpb::TransferLeaderRequest::default());
        req.set_admin_request(admin_req.clone());
        table.push((req.clone(), RequestPolicy::ProposeTransferLeader));
        admin_req.clear_transfer_leader();
        req.clear_admin_request();

        for (op, policy) in vec![
            (CmdType::Get, RequestPolicy::ReadLocal),
            (CmdType::Snap, RequestPolicy::ReadLocal),
            (CmdType::Put, RequestPolicy::ProposeNormal),
            (CmdType::Delete, RequestPolicy::ProposeNormal),
            (CmdType::DeleteRange, RequestPolicy::ProposeNormal),
            (CmdType::IngestSst, RequestPolicy::ProposeNormal),
        ] {
            let mut request = raft_cmdpb::Request::default();
            request.set_cmd_type(op);
            req.set_requests(vec![request].into());
            table.push((req.clone(), policy));
        }

        // Stale read
        for op in &[CmdType::Get, CmdType::Snap] {
            let mut req = req.clone();
            let mut request = raft_cmdpb::Request::default();
            request.set_cmd_type(*op);
            req.set_requests(vec![request].into());
            req.mut_header()
                .set_flags(txn_types::WriteBatchFlags::STALE_READ.bits());
            table.push((req, RequestPolicy::StaleRead));
        }

        for &applied_to_index_term in &[true, false] {
            for &lease_state in &[LeaseState::Expired, LeaseState::Suspect, LeaseState::Valid] {
                for (req, mut policy) in table.clone() {
                    let mut inspector = DummyInspector {
                        applied_to_index_term,
                        lease_state,
                    };
                    // Leader can not read local as long as
                    // it has not applied to its term or it does has a valid lease.
                    if policy == RequestPolicy::ReadLocal
                        && (!applied_to_index_term || LeaseState::Valid != inspector.lease_state)
                    {
                        policy = RequestPolicy::ReadIndex;
                    }
                    assert_eq!(inspector.inspect(&req).unwrap(), policy);
                }
            }
        }

        // Read quorum.
        let mut request = raft_cmdpb::Request::default();
        request.set_cmd_type(CmdType::Snap);
        req.set_requests(vec![request].into());
        req.mut_header().set_read_quorum(true);
        let mut inspector = DummyInspector {
            applied_to_index_term: true,
            lease_state: LeaseState::Valid,
        };
        assert_eq!(inspector.inspect(&req).unwrap(), RequestPolicy::ReadIndex);
        req.clear_header();

        // Err(_)
        let mut err_table = vec![];
        for &op in &[CmdType::Prewrite, CmdType::Invalid] {
            let mut request = raft_cmdpb::Request::default();
            request.set_cmd_type(op);
            req.set_requests(vec![request].into());
            err_table.push(req.clone());
        }
        let mut snap = raft_cmdpb::Request::default();
        snap.set_cmd_type(CmdType::Snap);
        let mut put = raft_cmdpb::Request::default();
        put.set_cmd_type(CmdType::Put);
        req.set_requests(vec![snap, put].into());
        err_table.push(req);

        for req in err_table {
            let mut inspector = DummyInspector {
                applied_to_index_term: true,
                lease_state: LeaseState::Valid,
            };
            assert!(inspector.inspect(&req).is_err());
        }
    }

    #[test]
    fn test_propose_queue_find_proposal() {
        let mut pq: ProposalQueue<engine_panic::PanicSnapshot> =
            ProposalQueue::new("tag".to_owned());
        let gen_term = |index: u64| (index / 10) + 1;
        let push_proposal = |pq: &mut ProposalQueue<_>, index: u64| {
            pq.push(Proposal {
                is_conf_change: false,
                index,
                term: gen_term(index),
                cb: Callback::write(Box::new(|_| {})),
                propose_time: Some(u64_to_timespec(index)),
                must_pass_epoch_check: false,
            });
        };
        for index in 1..=100 {
            push_proposal(&mut pq, index);
        }
        let mut pre_remove = 0;
        for remove_i in 1..=100 {
            let index = remove_i + 100;
            // Push more proposal
            push_proposal(&mut pq, index);
            // Find propose time
            for i in 1..=index {
                let pt = pq.find_propose_time(gen_term(i), i);
                if i <= pre_remove {
                    assert!(pt.is_none())
                } else {
                    assert_eq!(pt.unwrap(), u64_to_timespec(i))
                };
            }
            // Find a proposal and remove all previous proposals
            for i in 1..=remove_i {
                let p = pq.find_proposal(gen_term(i), i, 0);
                let must_found_proposal = p.is_some() && (i > pre_remove);
                let proposal_removed_previous = p.is_none() && (i <= pre_remove);
                assert!(must_found_proposal || proposal_removed_previous);
                // `find_proposal` will remove proposal so `pop` must return None
                assert!(pq.pop(gen_term(i), i).is_none());
                assert!(pq.find_propose_time(gen_term(i), i).is_none());
            }
            pre_remove = remove_i;
        }
    }

    #[test]
    fn test_uncommitted_proposals() {
        struct DropPanic(bool);
        impl Drop for DropPanic {
            fn drop(&mut self) {
                if self.0 {
                    unreachable!()
                }
            }
        }
        fn must_call() -> ExtCallback {
            let mut d = DropPanic(true);
            Box::new(move || {
                d.0 = false;
            })
        }
        fn must_not_call() -> ExtCallback {
            Box::new(move || unreachable!())
        }
        let mut pq: ProposalQueue<engine_panic::PanicSnapshot> =
            ProposalQueue::new("tag".to_owned());

        // (1, 4) and (1, 5) is not committed
        let entries = vec![(1, 1), (1, 2), (1, 3), (1, 4), (1, 5), (2, 6), (2, 7)];
        let committed = vec![(1, 1), (1, 2), (1, 3), (2, 6), (2, 7)];
        for (index, term) in entries.clone() {
            if term != 1 {
                continue;
            }
            let cb = if committed.contains(&(index, term)) {
                Callback::write_ext(Box::new(|_| {}), None, Some(must_call()))
            } else {
                Callback::write_ext(Box::new(|_| {}), None, Some(must_not_call()))
            };
            pq.push(Proposal {
                index,
                term,
                cb,
                is_conf_change: false,
                propose_time: None,
                must_pass_epoch_check: false,
            });
        }
        for (index, term) in entries {
            if let Some(mut p) = pq.find_proposal(term, index, 0) {
                p.cb.invoke_committed();
            }
        }
    }

    #[test]
    fn test_cmd_epoch_checker() {
        use engine_test::kv::KvTestSnapshot;
        use std::sync::mpsc;
        fn new_admin_request(cmd_type: AdminCmdType) -> RaftCmdRequest {
            let mut request = RaftCmdRequest::default();
            request.mut_admin_request().set_cmd_type(cmd_type);
            request
        }
        fn new_cb() -> (Callback<KvTestSnapshot>, mpsc::Receiver<()>) {
            let (tx, rx) = mpsc::channel();
            (Callback::write(Box::new(move |_| tx.send(()).unwrap())), rx)
        }

        let region = metapb::Region::default();
        let normal_cmd = RaftCmdRequest::default();
        let split_admin = new_admin_request(AdminCmdType::BatchSplit);
        let prepare_merge_admin = new_admin_request(AdminCmdType::PrepareMerge);
        let change_peer_admin = new_admin_request(AdminCmdType::ChangePeer);

        let mut epoch_checker = CmdEpochChecker::<KvTestSnapshot>::default();

        assert_eq!(epoch_checker.propose_check_epoch(&split_admin, 10), None);
        assert_eq!(epoch_checker.term, 10);
        epoch_checker.post_propose(AdminCmdType::BatchSplit, 5, 10);
        assert_eq!(epoch_checker.proposed_admin_cmd.len(), 1);

        // Both conflict with the split admin cmd
        assert_eq!(epoch_checker.propose_check_epoch(&normal_cmd, 10), Some(5));
        assert_eq!(
            epoch_checker.propose_check_epoch(&prepare_merge_admin, 10),
            Some(5)
        );

        assert_eq!(
            epoch_checker.propose_check_epoch(&change_peer_admin, 10),
            None
        );
        epoch_checker.post_propose(AdminCmdType::ChangePeer, 6, 10);
        assert_eq!(epoch_checker.proposed_admin_cmd.len(), 2);

        assert_eq!(
            epoch_checker.last_cmd_index(AdminCmdType::BatchSplit),
            Some(5)
        );
        assert_eq!(
            epoch_checker.last_cmd_index(AdminCmdType::ChangePeer),
            Some(6)
        );
        assert_eq!(
            epoch_checker.last_cmd_index(AdminCmdType::PrepareMerge),
            None
        );

        // Conflict with the change peer admin cmd
        assert_eq!(
            epoch_checker.propose_check_epoch(&change_peer_admin, 10),
            Some(6)
        );
        // Conflict with the split admin cmd
        assert_eq!(epoch_checker.propose_check_epoch(&normal_cmd, 10), Some(5));
        // Conflict with the change peer admin cmd
        assert_eq!(
            epoch_checker.propose_check_epoch(&prepare_merge_admin, 10),
            Some(6)
        );

        epoch_checker.advance_apply(4, 10, &region);
        // Have no effect on `proposed_admin_cmd`
        assert_eq!(epoch_checker.proposed_admin_cmd.len(), 2);

        epoch_checker.advance_apply(5, 10, &region);
        // Left one change peer admin cmd
        assert_eq!(epoch_checker.proposed_admin_cmd.len(), 1);

        assert_eq!(epoch_checker.propose_check_epoch(&normal_cmd, 10), None);

        assert_eq!(epoch_checker.propose_check_epoch(&split_admin, 10), Some(6));
        // Change term to 11
        assert_eq!(epoch_checker.propose_check_epoch(&split_admin, 11), None);
        assert_eq!(epoch_checker.term, 11);
        // Should be empty
        assert_eq!(epoch_checker.proposed_admin_cmd.len(), 0);

        // Test attaching multiple callbacks.
        epoch_checker.post_propose(AdminCmdType::BatchSplit, 7, 12);
        let mut rxs = vec![];
        for _ in 0..3 {
            let conflict_idx = epoch_checker.propose_check_epoch(&normal_cmd, 12).unwrap();
            let (cb, rx) = new_cb();
            epoch_checker.attach_to_conflict_cmd(conflict_idx, cb);
            rxs.push(rx);
        }
        epoch_checker.advance_apply(7, 12, &region);
        for rx in rxs {
            rx.try_recv().unwrap();
        }

        // Should invoke callbacks when term is increased.
        epoch_checker.post_propose(AdminCmdType::BatchSplit, 8, 12);
        let (cb, rx) = new_cb();
        epoch_checker.attach_to_conflict_cmd(8, cb);
        assert_eq!(epoch_checker.propose_check_epoch(&normal_cmd, 13), None);
        rx.try_recv().unwrap();

        // Should invoke callbacks when it's dropped.
        epoch_checker.post_propose(AdminCmdType::BatchSplit, 9, 13);
        let (cb, rx) = new_cb();
        epoch_checker.attach_to_conflict_cmd(9, cb);
        drop(epoch_checker);
        rx.try_recv().unwrap();
    }
}<|MERGE_RESOLUTION|>--- conflicted
+++ resolved
@@ -70,11 +70,7 @@
 use txn_types::WriteBatchFlags;
 
 use super::cmd_resp;
-<<<<<<< HEAD
-use super::local_metrics::{RaftMetrics, RaftReadyMetrics, RaftSendMessageMetrics};
-=======
-use super::local_metrics::RaftReadyMetrics;
->>>>>>> 08b14ab4
+use super::local_metrics::{RaftMetrics, RaftReadyMetrics};
 use super::metrics::*;
 use super::peer_storage::{
     write_peer_state, CheckApplyingSnapStatus, HandleReadyResult, PeerStorage,
@@ -565,14 +561,8 @@
     /// Check whether this proposal can be proposed based on its epoch.
     cmd_epoch_checker: CmdEpochChecker<EK::Snapshot>,
 
-<<<<<<< HEAD
-=======
-    /// The number of the last unpersisted ready.
-    last_unpersisted_number: u64,
-
     pub disk_full_peers: DiskFullPeers,
 
->>>>>>> 08b14ab4
     pub read_progress: Arc<RegionReadProgress>,
 
     pub memtrace_raft_entries: usize,
@@ -676,11 +666,7 @@
             txn_extra_op: Arc::new(AtomicCell::new(TxnExtraOp::Noop)),
             max_ts_sync_status: Arc::new(AtomicU64::new(0)),
             cmd_epoch_checker: Default::default(),
-<<<<<<< HEAD
-=======
-            last_unpersisted_number: 0,
             disk_full_peers: DiskFullPeers::default(),
->>>>>>> 08b14ab4
             read_progress: Arc::new(RegionReadProgress::new(
                 region,
                 applied_index,
@@ -1148,20 +1134,11 @@
     }
 
     #[inline]
-<<<<<<< HEAD
     pub fn send_raft_msg<T: Transport>(
         &mut self,
-        trans: &mut T,
+        ctx: &mut PollContext<EK, ER, T>,
         msgs: Vec<RaftMessage>,
-        metrics: &mut RaftSendMessageMetrics,
     ) {
-=======
-    pub(crate) fn send<T, I>(&mut self, ctx: &mut PollContext<EK, ER, T>, msgs: I)
-    where
-        T: Transport,
-        I: IntoIterator<Item = eraftpb::Message>,
-    {
->>>>>>> 08b14ab4
         for msg in msgs {
             let msg_type = msg.get_message().get_msg_type();
             if msg_type == MessageType::MsgTimeoutNow && self.is_leader() {
@@ -1173,11 +1150,10 @@
                 // to suspect.
                 self.leader_lease.suspect(monotonic_raw_now());
             }
-<<<<<<< HEAD
 
             let to_peer_id = msg.get_to_peer().get_id();
             let to_store_id = msg.get_to_peer().get_store_id();
-            if let Err(e) = trans.send(msg) {
+            if let Err(e) = ctx.trans.send(msg) {
                 // We use metrics to observe failure on production.
                 debug!(
                     "failed to send msg to other peer";
@@ -1197,24 +1173,25 @@
                     self.raft_group
                         .report_snapshot(to_peer_id, SnapshotStatus::Failure);
                 }
-                metrics.add(msg_type, false);
+                ctx.raft_metrics.send_message.add(msg_type, false);
             } else {
-                metrics.add(msg_type, true);
+                ctx.raft_metrics.send_message.add(msg_type, true);
             }
         }
     }
 
     #[inline]
-    pub fn switch_to_raft_msg(&mut self, msgs: Vec<eraftpb::Message>) -> Vec<RaftMessage> {
+    pub fn switch_to_raft_msg<T>(
+        &mut self,
+        ctx: &PollContext<EK, ER, T>,
+        msgs: Vec<eraftpb::Message>,
+    ) -> Vec<RaftMessage> {
         let mut raft_msgs = Vec::with_capacity(msgs.len());
         for msg in msgs {
-            if let Some(m) = self.fill_raft_message(msg) {
+            if let Some(mut m) = self.fill_raft_message(msg) {
+                m.disk_usage = ctx.self_disk_usage;
                 raft_msgs.push(m);
             }
-=======
-            let b = self.send_raft_message(msg, ctx);
-            ctx.raft_metrics.send_message.add(msg_type, b);
->>>>>>> 08b14ab4
         }
         raft_msgs
     }
@@ -1792,11 +1769,7 @@
                     assert!(snap_ctx.scheduled);
 
                     let raft_msgs = mem::take(&mut snap_ctx.msgs);
-                    self.send_raft_msg(
-                        &mut ctx.trans,
-                        raft_msgs,
-                        &mut ctx.raft_metrics.send_message,
-                    );
+                    self.send_raft_msg(ctx, raft_msgs);
 
                     // Snapshot has been persisted.
                     self.last_applying_idx = self.get_store().truncated_index();
@@ -1818,13 +1791,6 @@
                 self.read_progress.resume();
                 // Update apply index to `last_applying_idx`
                 self.read_progress.update_applied(self.last_applying_idx);
-<<<<<<< HEAD
-=======
-                if !self.pending_messages.is_empty() {
-                    let msgs = mem::take(&mut self.pending_messages);
-                    self.send(ctx, msgs);
-                }
->>>>>>> 08b14ab4
             }
             CheckApplyingSnapStatus::Idle => {
                 // FIXME: It's possible that the snapshot applying task is canceled.
@@ -1982,26 +1948,14 @@
         }
 
         if !ready.messages().is_empty() {
-<<<<<<< HEAD
             assert!(self.is_leader());
-            let raft_msgs = self.switch_to_raft_msg(ready.take_messages());
-            self.send_raft_msg(
-                &mut ctx.trans,
-                raft_msgs,
-                &mut ctx.raft_metrics.send_message,
-            );
-=======
-            if !self.is_leader() {
-                fail_point!("raft_before_follower_send");
-            }
-            let msgs = ready.take_messages();
-            self.send(ctx, msgs);
->>>>>>> 08b14ab4
+            let raft_msgs = self.switch_to_raft_msg(ctx, ready.take_messages());
+            self.send_raft_msg(ctx, raft_msgs);
         }
 
         let persisted_msgs = if !ready.persisted_messages().is_empty() {
             assert!(!self.is_leader());
-            self.switch_to_raft_msg(ready.take_persisted_messages())
+            self.switch_to_raft_msg(ctx, ready.take_persisted_messages())
         } else {
             Vec::new()
         };
@@ -2089,7 +2043,6 @@
                 // Snapshot will be scheduled after persisting this ready
                 self.raft_group.advance_append_async(ready);
 
-<<<<<<< HEAD
                 // Pause `read_progress` to prevent serving stale read while applying snapshot
                 self.read_progress.pause();
             }
@@ -2105,7 +2058,7 @@
                     // If this ready don't need to be persisted and there is no previous unpersisted ready,
                     // we can safely consider it is persisted so the persisted msgs can be sent immediately.
                     self.persisted_number = ready.number();
-                    self.send_raft_msg(&mut ctx.trans, msgs, &mut ctx.raft_metrics.send_message);
+                    self.send_raft_msg(ctx, msgs);
                     // The commit index and messages of light ready should be empty because no data needs
                     // to be persisted. Only the committed entries may not be empty when the size is too
                     // large to be fetched in the previous ready.
@@ -2117,15 +2070,6 @@
                     }
                 }
             }
-=======
-            self.activate(ctx);
-            let mut meta = ctx.store_meta.lock().unwrap();
-            meta.readers
-                .insert(self.region_id, ReadDelegate::from_peer(self));
-        } else if has_msg {
-            let msgs = ready.take_persisted_messages();
-            self.send(ctx, msgs);
->>>>>>> 08b14ab4
         }
     }
 
@@ -2300,17 +2244,12 @@
             let v = self.unpersisted_readies.pop_front().unwrap();
             self.unpersisted_message_count -= v.raft_msgs.len();
             for msgs in v.raft_msgs {
-                self.send_raft_msg(&mut ctx.trans, msgs, &mut ctx.raft_metrics.send_message);
+                self.send_raft_msg(ctx, msgs);
             }
             if number == v.number {
                 persisted_number = v.max_number;
                 break;
             }
-<<<<<<< HEAD
-=======
-            let msgs = light_rd.take_messages();
-            self.send(ctx, msgs);
->>>>>>> 08b14ab4
         }
         if persisted_number == 0 {
             panic!(
@@ -3979,17 +3918,8 @@
         }
     }
 
-<<<<<<< HEAD
     fn fill_raft_message(&mut self, msg: eraftpb::Message) -> Option<RaftMessage> {
-=======
-    fn send_raft_message<T: Transport>(
-        &mut self,
-        msg: eraftpb::Message,
-        ctx: &mut PollContext<EK, ER, T>,
-    ) -> bool {
->>>>>>> 08b14ab4
         let mut send_msg = self.prepare_raft_message();
-        send_msg.disk_usage = ctx.self_disk_usage;
 
         let to_peer = match self.get_peer_from_cache(msg.get_to()) {
             Some(p) => p,
@@ -4033,33 +3963,7 @@
 
         send_msg.set_message(msg);
 
-<<<<<<< HEAD
         Some(send_msg)
-=======
-        if let Err(e) = ctx.trans.send(send_msg) {
-            // We use metrics to observe failure on production.
-            debug!(
-                "failed to send msg to other peer";
-                "region_id" => self.region_id,
-                "peer_id" => self.peer.get_id(),
-                "target_peer_id" => to_peer_id,
-                "target_store_id" => to_store_id,
-                "err" => ?e,
-                "error_code" => %e.error_code(),
-            );
-            if to_peer_id == self.leader_id() {
-                self.leader_unreachable = true;
-            }
-            // unreachable store
-            self.raft_group.report_unreachable(to_peer_id);
-            if msg_type == eraftpb::MessageType::MsgSnapshot {
-                self.raft_group
-                    .report_snapshot(to_peer_id, SnapshotStatus::Failure);
-            }
-            return false;
-        }
-        true
->>>>>>> 08b14ab4
     }
 
     pub fn bcast_wake_up_message<T: Transport>(&self, ctx: &mut PollContext<EK, ER, T>) {
