// Copyright 2016 TiKV Project Authors. Licensed under Apache-2.0.

// #[PerformanceCriticalPath]
use std::cell::RefCell;
use std::collections::VecDeque;
use std::sync::atomic::{AtomicU64, AtomicUsize, Ordering};
use std::sync::{Arc, Mutex};
use std::time::{Duration, Instant};
use std::{cmp, mem, u64, usize};

use bitflags::bitflags;
use crossbeam::atomic::AtomicCell;
use crossbeam::channel::TrySendError;
use engine_traits::{
    Engines, KvEngine, PerfContext, RaftEngine, Snapshot, WriteBatch, WriteOptions,
};
use error_code::ErrorCodeExt;
use fail::fail_point;
use kvproto::errorpb;
use kvproto::kvrpcpb::DiskFullOpt;
use kvproto::kvrpcpb::ExtraOp as TxnExtraOp;
use kvproto::metapb::{self, PeerRole};
use kvproto::pdpb::PeerStats;
use kvproto::raft_cmdpb::{
    self, AdminCmdType, AdminResponse, ChangePeerRequest, CmdType, CommitMergeRequest,
    RaftCmdRequest, RaftCmdResponse, TransferLeaderRequest, TransferLeaderResponse,
};
use kvproto::raft_serverpb::{
    ExtraMessage, ExtraMessageType, MergeState, PeerState, RaftApplyState, RaftMessage,
};
use kvproto::replication_modepb::{
    DrAutoSyncState, RegionReplicationState, RegionReplicationStatus, ReplicationMode,
};
use protobuf::Message;
use raft::eraftpb::{self, ConfChangeType, Entry, EntryType, MessageType};
use raft::{
    self, Changer, LightReady, ProgressState, ProgressTracker, RawNode, Ready, SnapshotStatus,
    StateRole, INVALID_INDEX, NO_LIMIT,
};
use raft_proto::ConfChangeI;
use smallvec::SmallVec;
use time::Timespec;
use uuid::Uuid;

use crate::coprocessor::{CoprocessorHost, RegionChangeEvent};
use crate::errors::RAFTSTORE_IS_BUSY;
use crate::store::async_io::write::WriteMsg;
use crate::store::async_io::write_router::WriteRouter;
use crate::store::fsm::apply::CatchUpLogs;
use crate::store::fsm::store::PollContext;
use crate::store::fsm::{apply, Apply, ApplyMetrics, ApplyTask, Proposal};
use crate::store::hibernate_state::GroupState;
use crate::store::memory::{needs_evict_entry_cache, MEMTRACE_RAFT_ENTRIES};
use crate::store::msg::RaftCommand;
use crate::store::util::{admin_cmd_epoch_lookup, RegionReadProgress};
use crate::store::worker::{
    HeartbeatTask, RaftlogGcTask, ReadDelegate, ReadExecutor, ReadProgress, RegionTask,
};
use crate::store::{
    Callback, Config, GlobalReplicationState, PdTask, ReadIndexContext, ReadResponse,
    RAFT_INIT_LOG_INDEX,
};
use crate::{Error, Result};
use collections::{HashMap, HashSet};
use pd_client::INVALID_ID;
use tikv_alloc::trace::TraceEvent;
use tikv_util::codec::number::decode_u64;
use tikv_util::sys::disk::DiskUsage;
use tikv_util::time::{duration_to_sec, monotonic_raw_now};
use tikv_util::time::{Instant as TiInstant, InstantExt, ThreadReadId};
use tikv_util::worker::Scheduler;
use tikv_util::Either;
use tikv_util::{box_err, debug, error, info, warn};
use txn_types::WriteBatchFlags;

use super::cmd_resp;
use super::local_metrics::{RaftMetrics, RaftReadyMetrics};
use super::metrics::*;
use super::peer_storage::{
    write_peer_state, CheckApplyingSnapStatus, HandleReadyResult, PeerStorage,
};
use super::read_queue::{ReadIndexQueue, ReadIndexRequest};
use super::transport::Transport;
use super::util::{
    self, check_region_epoch, is_initial_msg, AdminCmdEpochState, ChangePeerI, ConfChangeKind,
    Lease, LeaseState, NORMAL_REQ_CHECK_CONF_VER, NORMAL_REQ_CHECK_VER,
};
use super::DestroyPeerJob;

const SHRINK_CACHE_CAPACITY: usize = 64;
const MIN_BCAST_WAKE_UP_INTERVAL: u64 = 1_000; // 1s
const REGION_READ_PROGRESS_CAP: usize = 128;
const MAX_COMMITTED_SIZE_PER_READY: u64 = 16 * 1024 * 1024;

/// The returned states of the peer after checking whether it is stale
#[derive(Debug, PartialEq, Eq)]
pub enum StaleState {
    Valid,
    ToValidate,
    LeaderMissing,
}

#[derive(Debug)]
struct ProposalQueue<S>
where
    S: Snapshot,
{
    tag: String,
    queue: VecDeque<Proposal<S>>,
}

impl<S: Snapshot> ProposalQueue<S> {
    fn new(tag: String) -> ProposalQueue<S> {
        ProposalQueue {
            tag,
            queue: VecDeque::new(),
        }
    }

    /// Find the request times of given index.
    /// Caller should check if term is matched before using request times.
    fn find_request_times(&self, index: u64) -> Option<(u64, &SmallVec<[TiInstant; 4]>)> {
        self.queue
            .binary_search_by_key(&index, |p: &Proposal<_>| p.index)
            .ok()
            .and_then(|i| {
                self.queue[i]
                    .cb
                    .get_request_times()
                    .map(|ts| (self.queue[i].term, ts))
            })
    }

    fn find_propose_time(&self, term: u64, index: u64) -> Option<Timespec> {
        self.queue
            .binary_search_by_key(&(term, index), |p: &Proposal<_>| (p.term, p.index))
            .ok()
            .and_then(|i| self.queue[i].propose_time)
    }

    // Find proposal in front or at the given term and index
    fn pop(&mut self, term: u64, index: u64) -> Option<Proposal<S>> {
        self.queue.pop_front().and_then(|p| {
            // Comparing the term first then the index, because the term is
            // increasing among all log entries and the index is increasing
            // inside a given term
            if (p.term, p.index) > (term, index) {
                self.queue.push_front(p);
                return None;
            }
            Some(p)
        })
    }

    /// Find proposal at the given term and index and notify stale proposals
    /// in front that term and index
    fn find_proposal(&mut self, term: u64, index: u64, current_term: u64) -> Option<Proposal<S>> {
        while let Some(p) = self.pop(term, index) {
            if p.term == term {
                if p.index == index {
                    return if p.cb.is_none() { None } else { Some(p) };
                } else {
                    panic!(
                        "{} unexpected callback at term {}, found index {}, expected {}",
                        self.tag, term, p.index, index
                    );
                }
            } else {
                apply::notify_stale_req(current_term, p.cb);
            }
        }
        None
    }

    fn push(&mut self, p: Proposal<S>) {
        if let Some(f) = self.queue.back() {
            // The term must be increasing among all log entries and the index
            // must be increasing inside a given term
            assert!((p.term, p.index) > (f.term, f.index));
        }
        self.queue.push_back(p);
    }

    fn is_empty(&self) -> bool {
        self.queue.is_empty()
    }

    fn gc(&mut self) {
        if self.queue.capacity() > SHRINK_CACHE_CAPACITY && self.queue.len() < SHRINK_CACHE_CAPACITY
        {
            self.queue.shrink_to_fit();
        }
    }
}

bitflags! {
    // TODO: maybe declare it as protobuf struct is better.
    /// A bitmap contains some useful flags when dealing with `eraftpb::Entry`.
    pub struct ProposalContext: u8 {
        const SYNC_LOG       = 0b0000_0001;
        const SPLIT          = 0b0000_0010;
        const PREPARE_MERGE  = 0b0000_0100;
    }
}

impl ProposalContext {
    /// Converts itself to a vector.
    pub fn to_vec(self) -> Vec<u8> {
        if self.is_empty() {
            return vec![];
        }
        let ctx = self.bits();
        vec![ctx]
    }

    /// Initializes a `ProposalContext` from a byte slice.
    pub fn from_bytes(ctx: &[u8]) -> ProposalContext {
        if ctx.is_empty() {
            ProposalContext::empty()
        } else if ctx.len() == 1 {
            ProposalContext::from_bits_truncate(ctx[0])
        } else {
            panic!("invalid ProposalContext {:?}", ctx);
        }
    }
}

/// `ConsistencyState` is used for consistency check.
pub struct ConsistencyState {
    pub last_check_time: Instant,
    // (computed_result_or_to_be_verified, index, hash)
    pub index: u64,
    pub context: Vec<u8>,
    pub hash: Vec<u8>,
}

/// Statistics about raft peer.
#[derive(Default, Clone)]
pub struct PeerStat {
    pub written_bytes: u64,
    pub written_keys: u64,
}

#[derive(Default, Debug, Clone, Copy)]
pub struct CheckTickResult {
    leader: bool,
    up_to_date: bool,
    reason: &'static str,
}

pub struct ProposedAdminCmd<S: Snapshot> {
    cmd_type: AdminCmdType,
    epoch_state: AdminCmdEpochState,
    index: u64,
    cbs: Vec<Callback<S>>,
}

impl<S: Snapshot> ProposedAdminCmd<S> {
    fn new(
        cmd_type: AdminCmdType,
        epoch_state: AdminCmdEpochState,
        index: u64,
    ) -> ProposedAdminCmd<S> {
        ProposedAdminCmd {
            cmd_type,
            epoch_state,
            index,
            cbs: Vec::new(),
        }
    }
}

struct CmdEpochChecker<S: Snapshot> {
    // Although it's a deque, because of the characteristics of the settings from `admin_cmd_epoch_lookup`,
    // the max size of admin cmd is 2, i.e. split/merge and change peer.
    proposed_admin_cmd: VecDeque<ProposedAdminCmd<S>>,
    term: u64,
}

impl<S: Snapshot> Default for CmdEpochChecker<S> {
    fn default() -> CmdEpochChecker<S> {
        CmdEpochChecker {
            proposed_admin_cmd: VecDeque::new(),
            term: 0,
        }
    }
}

impl<S: Snapshot> CmdEpochChecker<S> {
    fn maybe_update_term(&mut self, term: u64) {
        assert!(term >= self.term);
        if term > self.term {
            self.term = term;
            for cmd in self.proposed_admin_cmd.drain(..) {
                for cb in cmd.cbs {
                    apply::notify_stale_req(term, cb);
                }
            }
        }
    }

    /// Check if the proposal can be proposed on the basis of its epoch and previous proposed admin cmds.
    ///
    /// Returns None if passing the epoch check, otherwise returns a index which is the last
    /// admin cmd index conflicted with this proposal.
    fn propose_check_epoch(&mut self, req: &RaftCmdRequest, term: u64) -> Option<u64> {
        self.maybe_update_term(term);
        let (check_ver, check_conf_ver) = if !req.has_admin_request() {
            (NORMAL_REQ_CHECK_VER, NORMAL_REQ_CHECK_CONF_VER)
        } else {
            let cmd_type = req.get_admin_request().get_cmd_type();
            let epoch_state = admin_cmd_epoch_lookup(cmd_type);
            (epoch_state.check_ver, epoch_state.check_conf_ver)
        };
        self.last_conflict_index(check_ver, check_conf_ver)
    }

    fn post_propose(&mut self, cmd_type: AdminCmdType, index: u64, term: u64) {
        self.maybe_update_term(term);
        let epoch_state = admin_cmd_epoch_lookup(cmd_type);
        assert!(
            self.last_conflict_index(epoch_state.check_ver, epoch_state.check_conf_ver)
                .is_none()
        );

        if epoch_state.change_conf_ver || epoch_state.change_ver {
            if let Some(cmd) = self.proposed_admin_cmd.back() {
                assert!(cmd.index < index);
            }
            self.proposed_admin_cmd
                .push_back(ProposedAdminCmd::new(cmd_type, epoch_state, index));
        }
    }

    fn last_conflict_index(&self, check_ver: bool, check_conf_ver: bool) -> Option<u64> {
        self.proposed_admin_cmd
            .iter()
            .rev()
            .find(|cmd| {
                (check_ver && cmd.epoch_state.change_ver)
                    || (check_conf_ver && cmd.epoch_state.change_conf_ver)
            })
            .map(|cmd| cmd.index)
    }

    /// Returns the last proposed admin cmd index.
    ///
    /// Note that the cmd of this type must change epoch otherwise it can not be
    /// recorded to `proposed_admin_cmd`.
    fn last_cmd_index(&mut self, cmd_type: AdminCmdType) -> Option<u64> {
        self.proposed_admin_cmd
            .iter()
            .rev()
            .find(|cmd| cmd.cmd_type == cmd_type)
            .map(|cmd| cmd.index)
    }

    fn advance_apply(&mut self, index: u64, term: u64, region: &metapb::Region) {
        self.maybe_update_term(term);
        while !self.proposed_admin_cmd.is_empty() {
            let cmd = self.proposed_admin_cmd.front_mut().unwrap();
            if cmd.index <= index {
                for cb in cmd.cbs.drain(..) {
                    let mut resp = cmd_resp::new_error(Error::EpochNotMatch(
                        format!(
                            "current epoch of region {} is {:?}",
                            region.get_id(),
                            region.get_region_epoch(),
                        ),
                        vec![region.to_owned()],
                    ));
                    cmd_resp::bind_term(&mut resp, term);
                    cb.invoke_with_response(resp);
                }
            } else {
                break;
            }
            self.proposed_admin_cmd.pop_front();
        }
    }

    fn attach_to_conflict_cmd(&mut self, index: u64, cb: Callback<S>) {
        if let Some(cmd) = self
            .proposed_admin_cmd
            .iter_mut()
            .rev()
            .find(|cmd| cmd.index == index)
        {
            cmd.cbs.push(cb);
        } else {
            panic!(
                "index {} can not found in proposed_admin_cmd, callback {:?}",
                index, cb
            );
        }
    }
}

impl<S: Snapshot> Drop for CmdEpochChecker<S> {
    fn drop(&mut self) {
        if tikv_util::thread_group::is_shutdown(!cfg!(test)) {
            for mut state in self.proposed_admin_cmd.drain(..) {
                state.cbs.clear();
            }
        } else {
            for state in self.proposed_admin_cmd.drain(..) {
                for cb in state.cbs {
                    apply::notify_stale_req(self.term, cb);
                }
            }
        }
    }
}

#[derive(PartialEq, Debug)]
pub struct ApplySnapshotContext {
    /// The number of ready which has a snapshot.
    pub ready_number: u64,
    /// Whether this snapshot is scheduled.
    pub scheduled: bool,
    /// The message should be sent after snapshot is applied.
    pub msgs: Vec<eraftpb::Message>,
    pub persist_res: Option<PersistSnapshotResult>,
}

#[derive(PartialEq, Debug)]
pub struct PersistSnapshotResult {
    /// prev_region is the region before snapshot applied.
    pub prev_region: metapb::Region,
    pub region: metapb::Region,
    pub destroy_regions: Vec<metapb::Region>,
}

#[derive(Debug)]
pub struct UnpersistedReady {
    /// Number of ready.
    pub number: u64,
    /// Max number of following ready whose data to be persisted is empty.
    pub max_empty_number: u64,
    pub raft_msgs: Vec<Vec<eraftpb::Message>>,
}

pub struct ReadyResult {
    pub state_role: Option<StateRole>,
    pub has_new_entries: bool,
    pub has_write_ready: bool,
}

pub struct Peer<EK, ER>
where
    EK: KvEngine,
    ER: RaftEngine,
{
    /// The ID of the Region which this Peer belongs to.
    region_id: u64,
    // TODO: remove it once panic!() support slog fields.
    /// Peer_tag, "[region <region_id>] <peer_id>"
    pub tag: String,
    /// The Peer meta information.
    pub peer: metapb::Peer,

    /// The Raft state machine of this Peer.
    pub raft_group: RawNode<PeerStorage<EK, ER>>,
    /// The cache of meta information for Region's other Peers.
    peer_cache: RefCell<HashMap<u64, metapb::Peer>>,
    /// Record the last instant of each peer's heartbeat response.
    pub peer_heartbeats: HashMap<u64, Instant>,

    proposals: ProposalQueue<EK::Snapshot>,
    leader_missing_time: Option<Instant>,
    leader_lease: Lease,
    pending_reads: ReadIndexQueue<EK::Snapshot>,

    /// If it fails to send messages to leader.
    pub leader_unreachable: bool,
    /// Indicates whether the peer should be woken up.
    pub should_wake_up: bool,
    /// Whether this peer is destroyed asynchronously.
    /// If it's true,
    /// 1. when merging, its data in storeMeta will be removed early by the target peer.
    /// 2. all read requests must be rejected.
    pub pending_remove: bool,

    /// Record the instants of peers being added into the configuration.
    /// Remove them after they are not pending any more.
    pub peers_start_pending_time: Vec<(u64, Instant)>,
    /// A inaccurate cache about which peer is marked as down.
    down_peer_ids: Vec<u64>,

    /// An inaccurate difference in region size since last reset.
    /// It is used to decide whether split check is needed.
    pub size_diff_hint: u64,
    /// The count of deleted keys since last reset.
    delete_keys_hint: u64,
    /// An inaccurate difference in region size after compaction.
    /// It is used to trigger check split to update approximate size and keys after space reclamation
    /// of deleted entries.
    pub compaction_declined_bytes: u64,
    /// Approximate size of the region.
    pub approximate_size: Option<u64>,
    /// Approximate keys of the region.
    pub approximate_keys: Option<u64>,
    /// Whether this region has calculated region size by split-check thread. If we just splitted
    ///  the region or ingested one file which may be overlapped with the existed data, the
    /// `approximate_size` is not very accurate.
    pub has_calculated_region_size: bool,

    /// The state for consistency check.
    pub consistency_state: ConsistencyState,

    /// The counter records pending snapshot requests.
    pub pending_request_snapshot_count: Arc<AtomicUsize>,
    /// The index of last scheduled committed raft log.
    pub last_applying_idx: u64,
    /// The index of last compacted raft log. It is used for the next compact log task.
    pub last_compacted_idx: u64,
    /// The index of the latest urgent proposal index.
    last_urgent_proposal_idx: u64,
    /// The index of the latest committed split command.
    last_committed_split_idx: u64,
    /// Approximate size of logs that is applied but not compacted yet.
    pub raft_log_size_hint: u64,

    /// The index of the latest committed prepare merge command.
    last_committed_prepare_merge_idx: u64,
    /// The merge related state. It indicates this Peer is in merging.
    pub pending_merge_state: Option<MergeState>,
    /// The rollback merge proposal can be proposed only when the number
    /// of peers is greater than the majority of all peers.
    /// There are more details in the annotation above
    /// `test_node_merge_write_data_to_source_region_after_merging`
    /// The peers who want to rollback merge.
    pub want_rollback_merge_peers: HashSet<u64>,
    /// Source region is catching up logs for merge.
    pub catch_up_logs: Option<CatchUpLogs>,

    /// Write Statistics for PD to schedule hot spot.
    pub peer_stat: PeerStat,

    /// Time of the last attempt to wake up inactive leader.
    pub bcast_wake_up_time: Option<TiInstant>,
    /// Current replication mode version.
    pub replication_mode_version: u64,
    /// The required replication state at current version.
    pub dr_auto_sync_state: DrAutoSyncState,
    /// A flag that caches sync state. It's set to true when required replication
    /// state is reached for current region.
    pub replication_sync: bool,

    /// The known newest conf version and its corresponding peer list
    /// Send to these peers to check whether itself is stale.
    pub check_stale_conf_ver: u64,
    pub check_stale_peers: Vec<metapb::Peer>,
    /// Whether this peer is created by replication and is the first
    /// one of this region on local store.
    pub local_first_replicate: bool,

    pub txn_extra_op: Arc<AtomicCell<TxnExtraOp>>,

    /// The max timestamp recorded in the concurrency manager is only updated at leader.
    /// So if a peer becomes leader from a follower, the max timestamp can be outdated.
    /// We need to update the max timestamp with a latest timestamp from PD before this
    /// peer can work.
    /// From the least significant to the most, 1 bit marks whether the timestamp is
    /// updated, 31 bits for the current epoch version, 32 bits for the current term.
    /// The version and term are stored to prevent stale UpdateMaxTimestamp task from
    /// marking the lowest bit.
    pub max_ts_sync_status: Arc<AtomicU64>,

    /// Check whether this proposal can be proposed based on its epoch.
    cmd_epoch_checker: CmdEpochChecker<EK::Snapshot>,

    // disk full peer set.
    pub disk_full_peers: DiskFullPeers,

    // show whether an already disk full TiKV appears in the potential majority set.
    pub dangerous_majority_set: bool,

    // region merge logic need to be broadcast to all followers when disk full happens.
    pub has_region_merge_proposal: bool,

    pub region_merge_proposal_index: u64,

    pub read_progress: Arc<RegionReadProgress>,

    pub memtrace_raft_entries: usize,
    /// Used for sending write msg.
    write_router: WriteRouter<EK, ER>,
    /// Used for async write io.
    unpersisted_readies: VecDeque<UnpersistedReady>,
    /// The message count in `unpersisted_readies` for memory caculation.
    unpersisted_message_count: usize,
    /// Used for sync write io.
    unpersisted_ready: Option<Ready>,
    /// The last known persisted number.
    persisted_number: u64,
    /// The context of applying snapshot.
    apply_snap_ctx: Option<ApplySnapshotContext>,
}

impl<EK, ER> Peer<EK, ER>
where
    EK: KvEngine,
    ER: RaftEngine,
{
    pub fn new(
        store_id: u64,
        cfg: &Config,
        sched: Scheduler<RegionTask<EK::Snapshot>>,
        engines: Engines<EK, ER>,
        region: &metapb::Region,
        peer: metapb::Peer,
    ) -> Result<Peer<EK, ER>> {
        if peer.get_id() == raft::INVALID_ID {
            return Err(box_err!("invalid peer id"));
        }

        let tag = format!("[region {}] {}", region.get_id(), peer.get_id());

        let ps = PeerStorage::new(engines, region, sched, peer.get_id(), tag.clone())?;

        let applied_index = ps.applied_index();

        let raft_cfg = raft::Config {
            id: peer.get_id(),
            election_tick: cfg.raft_election_timeout_ticks,
            heartbeat_tick: cfg.raft_heartbeat_ticks,
            min_election_tick: cfg.raft_min_election_timeout_ticks,
            max_election_tick: cfg.raft_max_election_timeout_ticks,
            max_size_per_msg: cfg.raft_max_size_per_msg.0,
            max_inflight_msgs: cfg.raft_max_inflight_msgs,
            applied: applied_index,
            check_quorum: true,
            skip_bcast_commit: true,
            pre_vote: cfg.prevote,
            max_committed_size_per_ready: MAX_COMMITTED_SIZE_PER_READY,
            ..Default::default()
        };

        let logger = slog_global::get_global().new(slog::o!("region_id" => region.get_id()));
        let raft_group = RawNode::new(&raft_cfg, ps, &logger)?;

        let mut peer = Peer {
            peer,
            region_id: region.get_id(),
            raft_group,
            proposals: ProposalQueue::new(tag.clone()),
            pending_reads: Default::default(),
            peer_cache: RefCell::new(HashMap::default()),
            peer_heartbeats: HashMap::default(),
            peers_start_pending_time: vec![],
            down_peer_ids: vec![],
            size_diff_hint: 0,
            delete_keys_hint: 0,
            approximate_size: None,
            approximate_keys: None,
            has_calculated_region_size: false,
            compaction_declined_bytes: 0,
            leader_unreachable: false,
            pending_remove: false,
            should_wake_up: false,
            pending_merge_state: None,
            want_rollback_merge_peers: HashSet::default(),
            pending_request_snapshot_count: Arc::new(AtomicUsize::new(0)),
            last_committed_prepare_merge_idx: 0,
            leader_missing_time: Some(Instant::now()),
            tag: tag.clone(),
            last_applying_idx: applied_index,
            last_compacted_idx: 0,
            last_urgent_proposal_idx: u64::MAX,
            last_committed_split_idx: 0,
            consistency_state: ConsistencyState {
                last_check_time: Instant::now(),
                index: INVALID_INDEX,
                context: vec![],
                hash: vec![],
            },
            raft_log_size_hint: 0,
            leader_lease: Lease::new(cfg.raft_store_max_leader_lease()),
            peer_stat: PeerStat::default(),
            catch_up_logs: None,
            bcast_wake_up_time: None,
            replication_mode_version: 0,
            dr_auto_sync_state: DrAutoSyncState::Async,
            replication_sync: false,
            check_stale_conf_ver: 0,
            check_stale_peers: vec![],
            local_first_replicate: false,
            txn_extra_op: Arc::new(AtomicCell::new(TxnExtraOp::Noop)),
            max_ts_sync_status: Arc::new(AtomicU64::new(0)),
            cmd_epoch_checker: Default::default(),
            disk_full_peers: DiskFullPeers::default(),
            dangerous_majority_set: false,
            has_region_merge_proposal: false,
            region_merge_proposal_index: 0_u64,
            read_progress: Arc::new(RegionReadProgress::new(
                region,
                applied_index,
                REGION_READ_PROGRESS_CAP,
                tag.clone(),
            )),
            memtrace_raft_entries: 0,
            write_router: WriteRouter::new(tag),
            unpersisted_readies: VecDeque::default(),
            unpersisted_message_count: 0,
            unpersisted_ready: None,
            persisted_number: 0,
            apply_snap_ctx: None,
        };

        // If this region has only one peer and I am the one, campaign directly.
        if region.get_peers().len() == 1 && region.get_peers()[0].get_store_id() == store_id {
            peer.raft_group.campaign()?;
        }

        Ok(peer)
    }

    /// Sets commit group to the peer.
    pub fn init_replication_mode(&mut self, state: &mut GlobalReplicationState) {
        debug!("init commit group"; "state" => ?state, "region_id" => self.region_id, "peer_id" => self.peer.id);
        if self.is_initialized() {
            let version = state.status().get_dr_auto_sync().state_id;
            let gb = state.calculate_commit_group(version, self.get_store().region().get_peers());
            self.raft_group.raft.assign_commit_groups(gb);
        }
        self.replication_sync = false;
        if state.status().get_mode() == ReplicationMode::Majority {
            self.raft_group.raft.enable_group_commit(false);
            self.replication_mode_version = 0;
            self.dr_auto_sync_state = DrAutoSyncState::Async;
            return;
        }
        self.replication_mode_version = state.status().get_dr_auto_sync().state_id;
        let enable = state.status().get_dr_auto_sync().get_state() != DrAutoSyncState::Async;
        self.raft_group.raft.enable_group_commit(enable);
        self.dr_auto_sync_state = state.status().get_dr_auto_sync().get_state();
    }

    /// Updates replication mode.
    pub fn switch_replication_mode(&mut self, state: &Mutex<GlobalReplicationState>) {
        self.replication_sync = false;
        let mut guard = state.lock().unwrap();
        let enable_group_commit = if guard.status().get_mode() == ReplicationMode::Majority {
            self.replication_mode_version = 0;
            self.dr_auto_sync_state = DrAutoSyncState::Async;
            false
        } else {
            self.dr_auto_sync_state = guard.status().get_dr_auto_sync().get_state();
            self.replication_mode_version = guard.status().get_dr_auto_sync().state_id;
            guard.status().get_dr_auto_sync().get_state() != DrAutoSyncState::Async
        };
        if enable_group_commit {
            let ids = mem::replace(
                guard.calculate_commit_group(
                    self.replication_mode_version,
                    self.region().get_peers(),
                ),
                Vec::with_capacity(self.region().get_peers().len()),
            );
            drop(guard);
            self.raft_group.raft.clear_commit_group();
            self.raft_group.raft.assign_commit_groups(&ids);
        } else {
            drop(guard);
        }
        self.raft_group
            .raft
            .enable_group_commit(enable_group_commit);
        info!("switch replication mode"; "version" => self.replication_mode_version, "region_id" => self.region_id, "peer_id" => self.peer.id);
    }

    /// Register self to apply_scheduler so that the peer is then usable.
    /// Also trigger `RegionChangeEvent::Create` here.
    pub fn activate<T>(&self, ctx: &PollContext<EK, ER, T>) {
        ctx.apply_router
            .schedule_task(self.region_id, ApplyTask::register(self));

        ctx.coprocessor_host.on_region_changed(
            self.region(),
            RegionChangeEvent::Create,
            self.get_role(),
        );
    }

    #[inline]
    fn next_proposal_index(&self) -> u64 {
        self.raft_group.raft.raft_log.last_index() + 1
    }

    #[inline]
    pub fn get_index_term(&self, idx: u64) -> u64 {
        match self.raft_group.raft.raft_log.term(idx) {
            Ok(t) => t,
            Err(e) => panic!("{} fail to load term for {}: {:?}", self.tag, idx, e),
        }
    }

    pub fn maybe_append_merge_entries(&mut self, merge: &CommitMergeRequest) -> Option<u64> {
        let mut entries = merge.get_entries();
        if entries.is_empty() {
            // Though the entries is empty, it is possible that one source peer has caught up the logs
            // but commit index is not updated. If other source peers are already destroyed, so the raft
            // group will not make any progress, namely the source peer can not get the latest commit index anymore.
            // Here update the commit index to let source apply rest uncommitted entries.
            return if merge.get_commit() > self.raft_group.raft.raft_log.committed {
                self.raft_group.raft.raft_log.commit_to(merge.get_commit());
                Some(merge.get_commit())
            } else {
                None
            };
        }
        let first = entries.first().unwrap();
        // make sure message should be with index not smaller than committed
        let mut log_idx = first.get_index() - 1;
        debug!(
            "append merge entries";
            "log_index" => log_idx,
            "merge_commit" => merge.get_commit(),
            "commit_index" => self.raft_group.raft.raft_log.committed,
        );
        if log_idx < self.raft_group.raft.raft_log.committed {
            // There are maybe some logs not included in CommitMergeRequest's entries, like CompactLog,
            // so the commit index may exceed the last index of the entires from CommitMergeRequest.
            // If that, no need to append
            if self.raft_group.raft.raft_log.committed - log_idx >= entries.len() as u64 {
                return None;
            }
            entries = &entries[(self.raft_group.raft.raft_log.committed - log_idx) as usize..];
            log_idx = self.raft_group.raft.raft_log.committed;
        }
        let log_term = self.get_index_term(log_idx);

        let last_log = entries.last().unwrap();
        if last_log.term > self.term() {
            // Hack: In normal flow, when leader sends the entries, it will use a term that's not less
            // than the last log term. And follower will update its states correctly. For merge, we append
            // the log without raft, so we have to take care of term explicitly to get correct metadata.
            info!(
                "become follower for new logs";
                "new_log_term" => last_log.term,
                "new_log_index" => last_log.index,
                "term" => self.term(),
                "region_id" => self.region_id,
                "peer_id" => self.peer.get_id(),
            );
            self.raft_group
                .raft
                .become_follower(last_log.term, INVALID_ID);
        }

        self.raft_group
            .raft
            .raft_log
            .maybe_append(log_idx, log_term, merge.get_commit(), entries)
            .map(|(_, last_index)| last_index)
    }

    /// Tries to destroy itself. Returns a job (if needed) to do more cleaning tasks.
    pub fn maybe_destroy<T>(&mut self, ctx: &PollContext<EK, ER, T>) -> Option<DestroyPeerJob> {
        if self.pending_remove {
            info!(
                "is being destroyed, skip";
                "region_id" => self.region_id,
                "peer_id" => self.peer.get_id(),
            );
            return None;
        }
        {
            let meta = ctx.store_meta.lock().unwrap();
            if meta.atomic_snap_regions.contains_key(&self.region_id) {
                info!(
                    "stale peer is applying atomic snapshot, will destroy next time";
                    "region_id" => self.region_id,
                    "peer_id" => self.peer.get_id(),
                );
                return None;
            }
        }

        if let Some(snap_ctx) = self.apply_snap_ctx.as_ref() {
            if !snap_ctx.scheduled {
                info!(
                    "stale peer is persisting snapshot, will destroy next time";
                    "region_id" => self.region_id,
                    "peer_id" => self.peer.get_id(),
                );
                return None;
            }
        }

        if self.get_store().is_applying_snapshot() && !self.mut_store().cancel_applying_snap() {
            info!(
                "stale peer is applying snapshot, will destroy next time";
                "region_id" => self.region_id,
                "peer_id" => self.peer.get_id(),
            );
            return None;
        }

        // There is no applying snapshot or snapshot is canceled so the `apply_snap_ctx`
        // should be set to None.
        // 1. If the snapshot is canceled, the `apply_snap_ctx` should be None.
        //    Remember the snapshot should not be canceled and the context should
        //    be None only after applying snapshot in normal case. But here is safe
        //    becasue this peer is about to destroy and `pending_remove` will be true,
        //    namely no more ready will be fetched.
        // 2. If there is no applying snapshot, the `apply_snap_ctx` should also be None.
        //    It's possible that the snapshot was canceled successfully before but
        //    `cancel_applying_snap` returns false. If so, at this time, `apply_snap_ctx`
        //    is Some and should be set to None.
        self.apply_snap_ctx = None;

        self.pending_remove = true;

        Some(DestroyPeerJob {
            initialized: self.get_store().is_initialized(),
            region_id: self.region_id,
            peer: self.peer.clone(),
        })
    }

    /// Does the real destroy task which includes:
    /// 1. Set the region to tombstone;
    /// 2. Clear data;
    /// 3. Notify all pending requests.
    pub fn destroy(
        &mut self,
        engines: &Engines<EK, ER>,
        perf_context: &mut EK::PerfContext,
        keep_data: bool,
    ) -> Result<()> {
        fail_point!("raft_store_skip_destroy_peer", |_| Ok(()));
        let t = TiInstant::now();

        let mut region = self.region().clone();
        info!(
            "begin to destroy";
            "region_id" => self.region_id,
            "peer_id" => self.peer.get_id(),
        );

        // Set Tombstone state explicitly
        let mut kv_wb = engines.kv.write_batch();
        let mut raft_wb = engines.raft.log_batch(1024);
<<<<<<< HEAD
        // Raft log gc should be flushed before being destroyed, so last_compacted_idx has to be
        // the minimal index that may still have logs.
        let last_compacted_idx = self.last_compacted_idx;
        self.mut_store()
            .clear_meta(last_compacted_idx, &mut kv_wb, &mut raft_wb)?;
=======
        self.mut_store().clear_meta(&mut kv_wb, &mut raft_wb)?;

        // StoreFsmDelegate::check_msg use both epoch and region peer list to check whether
        // a message is targing a staled peer.  But for an uninitialized peer, both epoch and
        // peer list are empty, so a removed peer will be created again.  Saving current peer
        // into the peer list of region will fix this problem.
        if !self.get_store().is_initialized() {
            region.mut_peers().push(self.peer.clone());
        }
>>>>>>> b0ff1d21
        write_peer_state(
            &mut kv_wb,
            &region,
            PeerState::Tombstone,
            self.pending_merge_state.clone(),
        )?;
        // write kv rocksdb first in case of restart happen between two write
        let mut write_opts = WriteOptions::new();
        write_opts.set_sync(true);
        kv_wb.write_opt(&write_opts)?;

        perf_context.start_observe();
        engines.raft.consume(&mut raft_wb, true)?;
        perf_context.report_metrics();

        if self.get_store().is_initialized() && !keep_data {
            // If we meet panic when deleting data and raft log, the dirty data
            // will be cleared by a newer snapshot applying or restart.
            if let Err(e) = self.get_store().clear_data() {
                error!(?e;
                    "failed to schedule clear data task";
                    "region_id" => self.region_id,
                    "peer_id" => self.peer.get_id(),
                );
            }
        }

        self.pending_reads.clear_all(Some(region.get_id()));

        for Proposal { cb, .. } in self.proposals.queue.drain(..) {
            apply::notify_req_region_removed(region.get_id(), cb);
        }

        info!(
            "peer destroy itself";
            "region_id" => self.region_id,
            "peer_id" => self.peer.get_id(),
            "takes" => ?t.saturating_elapsed(),
        );

        Ok(())
    }

    #[inline]
    pub fn is_initialized(&self) -> bool {
        self.get_store().is_initialized()
    }

    #[inline]
    pub fn region(&self) -> &metapb::Region {
        self.get_store().region()
    }

    /// Check whether the peer can be hibernated.
    ///
    /// This should be used with `check_after_tick` to get a correct conclusion.
    pub fn check_before_tick(&self, cfg: &Config) -> CheckTickResult {
        let mut res = CheckTickResult::default();
        if !self.is_leader() {
            return res;
        }
        res.leader = true;
        if self.raft_group.raft.election_elapsed + 1 < cfg.raft_election_timeout_ticks {
            return res;
        }
        let status = self.raft_group.status();
        let last_index = self.raft_group.raft.raft_log.last_index();
        for (id, pr) in status.progress.unwrap().iter() {
            // Even a recent inactive node is also considered. If we put leader into sleep,
            // followers or learners may not sync its logs for a long time and become unavailable.
            // We choose availability instead of performance in this case.
            if *id == self.peer.get_id() {
                continue;
            }
            if pr.matched != last_index {
                res.reason = "replication";
                return res;
            }
        }
        if self.raft_group.raft.pending_read_count() > 0 {
            res.reason = "pending read";
            return res;
        }
        if self.raft_group.raft.lead_transferee.is_some() {
            res.reason = "transfer leader";
            return res;
        }
        // Unapplied entries can change the configuration of the group.
        if self.get_store().applied_index() < last_index {
            res.reason = "unapplied";
            return res;
        }
        if self.replication_mode_need_catch_up() {
            res.reason = "replication mode";
            return res;
        }
        res.up_to_date = true;
        res
    }

    pub fn check_after_tick(&self, state: GroupState, res: CheckTickResult) -> bool {
        if res.leader {
            if res.up_to_date {
                self.is_leader()
            } else {
                if !res.reason.is_empty() {
                    debug!("rejecting sleeping"; "reason" => res.reason, "region_id" => self.region_id, "peer_id" => self.peer_id());
                }
                false
            }
        } else {
            // If follower keeps receiving data from leader, then it's safe to stop
            // ticking, as leader will make sure it has the latest logs.
            // Checking term to make sure campaign has finished and the leader starts
            // doing its job, it's not required but a safe options.
            state != GroupState::Chaos
                && self.has_valid_leader()
                && self.raft_group.raft.raft_log.last_term() == self.raft_group.raft.term
                && !self.has_unresolved_reads()
                // If it becomes leader, the stats is not valid anymore.
                && !self.is_leader()
        }
    }

    #[inline]
    pub fn has_valid_leader(&self) -> bool {
        if self.raft_group.raft.leader_id == raft::INVALID_ID {
            return false;
        }
        for p in self.region().get_peers() {
            if p.get_id() == self.raft_group.raft.leader_id && p.get_role() != PeerRole::Learner {
                return true;
            }
        }
        false
    }

    /// Pings if followers are still connected.
    ///
    /// Leader needs to know exact progress of followers, and
    /// followers just need to know whether leader is still alive.
    pub fn ping(&mut self) {
        if self.is_leader() {
            self.raft_group.ping();
        }
    }

    pub fn has_uncommitted_log(&self) -> bool {
        self.raft_group.raft.raft_log.committed < self.raft_group.raft.raft_log.last_index()
    }

    /// Set the region of a peer.
    ///
    /// This will update the region of the peer, caller must ensure the region
    /// has been preserved in a durable device.
    pub fn set_region(
        &mut self,
        host: &CoprocessorHost<impl KvEngine>,
        reader: &mut ReadDelegate,
        region: metapb::Region,
    ) {
        if self.region().get_region_epoch().get_version() < region.get_region_epoch().get_version()
        {
            // Epoch version changed, disable read on the localreader for this region.
            self.leader_lease.expire_remote_lease();
        }
        self.mut_store().set_region(region.clone());
        let progress = ReadProgress::region(region);
        // Always update read delegate's region to avoid stale region info after a follower
        // becoming a leader.
        self.maybe_update_read_progress(reader, progress);

        // Update leader info
        self.read_progress
            .update_leader_info(self.leader_id(), self.term(), self.region());

        if !self.pending_remove {
            host.on_region_changed(self.region(), RegionChangeEvent::Update, self.get_role());
        }
    }

    #[inline]
    pub fn peer_id(&self) -> u64 {
        self.peer.get_id()
    }

    #[inline]
    pub fn leader_id(&self) -> u64 {
        self.raft_group.raft.leader_id
    }

    #[inline]
    pub fn is_leader(&self) -> bool {
        self.raft_group.raft.state == StateRole::Leader
    }

    #[inline]
    pub fn get_role(&self) -> StateRole {
        self.raft_group.raft.state
    }

    #[inline]
    pub fn get_store(&self) -> &PeerStorage<EK, ER> {
        self.raft_group.store()
    }

    #[inline]
    pub fn mut_store(&mut self) -> &mut PeerStorage<EK, ER> {
        self.raft_group.mut_store()
    }

    /// Whether the snapshot is handling.
    /// See the comments of `check_snap_status` for more details.
    #[inline]
    pub fn is_handling_snapshot(&self) -> bool {
        self.apply_snap_ctx.is_some() || self.get_store().is_applying_snapshot()
    }

    /// Returns `true` if the raft group has replicated a snapshot but not committed it yet.
    #[inline]
    pub fn has_pending_snapshot(&self) -> bool {
        self.get_pending_snapshot().is_some()
    }

    #[inline]
    pub fn get_pending_snapshot(&self) -> Option<&eraftpb::Snapshot> {
        self.raft_group.snap()
    }

    fn add_ready_metric(&self, ready: &Ready, metrics: &mut RaftReadyMetrics) {
        metrics.message += ready.messages().len() as u64;
        metrics.commit += ready.committed_entries().len() as u64;
        metrics.append += ready.entries().len() as u64;

        if !ready.snapshot().is_empty() {
            metrics.snapshot += 1;
        }
    }

    fn add_light_ready_metric(&self, light_ready: &LightReady, metrics: &mut RaftReadyMetrics) {
        metrics.message += light_ready.messages().len() as u64;
        metrics.commit += light_ready.committed_entries().len() as u64;
    }

    #[inline]
    pub fn in_joint_state(&self) -> bool {
        self.region().get_peers().iter().any(|p| {
            p.get_role() == PeerRole::IncomingVoter || p.get_role() == PeerRole::DemotingVoter
        })
    }

    #[inline]
    pub fn send_raft_messages<T: Transport>(
        &mut self,
        ctx: &mut PollContext<EK, ER, T>,
        msgs: Vec<RaftMessage>,
    ) {
        for msg in msgs {
            let msg_type = msg.get_message().get_msg_type();
            if msg_type == MessageType::MsgTimeoutNow && self.is_leader() {
                // After a leader transfer procedure is triggered, the lease for
                // the old leader may be expired earlier than usual, since a new leader
                // may be elected and the old leader doesn't step down due to
                // network partition from the new leader.
                // For lease safety during leader transfer, transit `leader_lease`
                // to suspect.
                self.leader_lease.suspect(monotonic_raw_now());
            }

            let to_peer_id = msg.get_to_peer().get_id();
            let to_store_id = msg.get_to_peer().get_store_id();

            debug!(
                "send raft msg";
                "region_id" => self.region_id,
                "peer_id" => self.peer.get_id(),
                "msg_type" => ?msg_type,
                "msg_size" => msg.get_message().compute_size(),
                "to" => to_peer_id,
                "disk_usage" => ?msg.get_disk_usage(),
            );

            if let Err(e) = ctx.trans.send(msg) {
                // We use metrics to observe failure on production.
                debug!(
                    "failed to send msg to other peer";
                    "region_id" => self.region_id,
                    "peer_id" => self.peer.get_id(),
                    "target_peer_id" => to_peer_id,
                    "target_store_id" => to_store_id,
                    "err" => ?e,
                    "error_code" => %e.error_code(),
                );
                if to_peer_id == self.leader_id() {
                    self.leader_unreachable = true;
                }
                // unreachable store
                self.raft_group.report_unreachable(to_peer_id);
                if msg_type == eraftpb::MessageType::MsgSnapshot {
                    self.raft_group
                        .report_snapshot(to_peer_id, SnapshotStatus::Failure);
                }
                ctx.raft_metrics.send_message.add(msg_type, false);
            } else {
                ctx.raft_metrics.send_message.add(msg_type, true);
            }
        }
    }

    #[inline]
    pub fn build_raft_messages<T>(
        &mut self,
        ctx: &PollContext<EK, ER, T>,
        msgs: Vec<eraftpb::Message>,
    ) -> Vec<RaftMessage> {
        let mut raft_msgs = Vec::with_capacity(msgs.len());
        for msg in msgs {
            if let Some(m) = self.build_raft_message(msg, ctx.self_disk_usage) {
                raft_msgs.push(m);
            }
        }
        raft_msgs
    }

    /// Steps the raft message.
    pub fn step<T>(
        &mut self,
        ctx: &mut PollContext<EK, ER, T>,
        mut m: eraftpb::Message,
    ) -> Result<()> {
        fail_point!(
            "step_message_3_1",
            self.peer.get_store_id() == 3 && self.region_id == 1,
            |_| Ok(())
        );
        if self.is_leader() && m.get_from() != INVALID_ID {
            self.peer_heartbeats.insert(m.get_from(), Instant::now());
            // As the leader we know we are not missing.
            self.leader_missing_time.take();
        } else if m.get_from() == self.leader_id() {
            // As another role know we're not missing.
            self.leader_missing_time.take();
        }
        let msg_type = m.get_msg_type();
        if msg_type == MessageType::MsgReadIndex {
            fail_point!("on_step_read_index_msg");
            ctx.coprocessor_host.on_step_read_index(&mut m);
            // Must use the commit index of `PeerStorage` instead of the commit index
            // in raft-rs which may be greater than the former one.
            // For more details, see the annotations above `on_leader_commit_idx_changed`.
            let index = self.get_store().commit_index();
            // Check if the log term of this index is equal to current term, if so,
            // this index can be used to reply the read index request if the leader holds
            // the lease. Please also take a look at raft-rs.
            if self.get_store().term(index).unwrap() == self.term() {
                let state = self.inspect_lease();
                if let LeaseState::Valid = state {
                    // If current peer has valid lease, then we could handle the
                    // request directly, rather than send a heartbeat to check quorum.
                    let mut resp = eraftpb::Message::default();
                    resp.set_msg_type(MessageType::MsgReadIndexResp);
                    resp.term = self.term();
                    resp.to = m.from;

                    resp.index = index;
                    resp.set_entries(m.take_entries());

                    self.raft_group.raft.msgs.push(resp);
                    return Ok(());
                }
                self.should_wake_up = state == LeaseState::Expired;
            }
        }

        let from_id = m.get_from();
        let has_snap_task = self.get_store().has_gen_snap_task();
        let pre_commit_index = self.raft_group.raft.raft_log.committed;
        self.raft_group.step(m)?;
        self.report_commit_log_duration(pre_commit_index, &ctx.raft_metrics);

        let mut for_balance = false;
        if !has_snap_task && self.get_store().has_gen_snap_task() {
            if let Some(progress) = self.raft_group.status().progress {
                if let Some(pr) = progress.get(from_id) {
                    // When a peer is uninitialized (e.g. created by load balance),
                    // the last index of the peer is 0 which makes the matched index to be 0.
                    if pr.matched == 0 {
                        for_balance = true;
                    }
                }
            }
        }
        if for_balance {
            if let Some(gen_task) = self.mut_store().mut_gen_snap_task() {
                gen_task.set_for_balance();
            }
        }
        Ok(())
    }

    fn report_persist_log_duration(&self, pre_persist_index: u64, metrics: &RaftMetrics) {
        if !metrics.waterfall_metrics || self.proposals.is_empty() {
            return;
        }
        let mut now = None;
        for index in pre_persist_index + 1..=self.raft_group.raft.raft_log.persisted {
            if let Some((term, times)) = self.proposals.find_request_times(index) {
                if self
                    .get_store()
                    .term(index)
                    .map(|t| t == term)
                    .unwrap_or(false)
                {
                    if now.is_none() {
                        now = Some(TiInstant::now());
                    }
                    for t in times {
                        metrics
                            .wf_persist_log
                            .observe(duration_to_sec(now.unwrap().saturating_duration_since(*t)));
                    }
                }
            }
        }
    }

    fn report_commit_log_duration(&self, pre_commit_index: u64, metrics: &RaftMetrics) {
        if !metrics.waterfall_metrics || self.proposals.is_empty() {
            return;
        }
        let mut now = None;
        for index in pre_commit_index + 1..=self.raft_group.raft.raft_log.committed {
            if let Some((term, times)) = self.proposals.find_request_times(index) {
                if self
                    .get_store()
                    .term(index)
                    .map(|t| t == term)
                    .unwrap_or(false)
                {
                    if now.is_none() {
                        now = Some(TiInstant::now());
                    }
                    let hist = if index <= self.raft_group.raft.raft_log.persisted {
                        &metrics.wf_commit_log
                    } else {
                        &metrics.wf_commit_not_persist_log
                    };
                    for t in times {
                        hist.observe(duration_to_sec(now.unwrap().saturating_duration_since(*t)));
                    }
                }
            }
        }
    }

    /// Checks and updates `peer_heartbeats` for the peer.
    pub fn check_peers(&mut self) {
        if !self.is_leader() {
            self.peer_heartbeats.clear();
            self.peers_start_pending_time.clear();
            return;
        }

        if self.peer_heartbeats.len() == self.region().get_peers().len() {
            return;
        }

        // Insert heartbeats in case that some peers never response heartbeats.
        let region = self.raft_group.store().region();
        for peer in region.get_peers() {
            self.peer_heartbeats
                .entry(peer.get_id())
                .or_insert_with(Instant::now);
        }
    }

    /// Collects all down peers.
    pub fn collect_down_peers<T>(&mut self, ctx: &PollContext<EK, ER, T>) -> Vec<PeerStats> {
        let max_duration = ctx.cfg.max_peer_down_duration.0;
        let mut down_peers = Vec::new();
        let mut down_peer_ids = Vec::new();
        for p in self.region().get_peers() {
            if p.get_id() == self.peer.get_id() {
                continue;
            }
            // TODO
            if let Some(instant) = self.peer_heartbeats.get(&p.get_id()) {
                let elapsed = instant.saturating_elapsed();
                if elapsed >= max_duration {
                    let mut stats = PeerStats::default();
                    stats.set_peer(p.clone());
                    stats.set_down_seconds(elapsed.as_secs());
                    down_peers.push(stats);
                    down_peer_ids.push(p.get_id());
                }
            }
        }
        self.down_peer_ids = down_peer_ids;
        if !self.down_peer_ids.is_empty() {
            self.refill_disk_full_peers(ctx);
        }
        down_peers
    }

    /// Collects all pending peers and update `peers_start_pending_time`.
    pub fn collect_pending_peers<T>(&mut self, ctx: &PollContext<EK, ER, T>) -> Vec<metapb::Peer> {
        let mut pending_peers = Vec::with_capacity(self.region().get_peers().len());
        let status = self.raft_group.status();
        let truncated_idx = self.get_store().truncated_index();

        if status.progress.is_none() {
            return pending_peers;
        }

        for i in 0..self.peers_start_pending_time.len() {
            let (_, pending_after) = self.peers_start_pending_time[i];
            let elapsed = duration_to_sec(pending_after.saturating_elapsed());
            RAFT_PEER_PENDING_DURATION.observe(elapsed);
        }

        let progresses = status.progress.unwrap().iter();
        for (&id, progress) in progresses {
            if id == self.peer.get_id() {
                continue;
            }
            // The `matched` is 0 only in these two cases:
            // 1. Current leader hasn't communicated with this peer.
            // 2. This peer does not exist yet(maybe it is created but not initialized)
            //
            // The correctness of region merge depends on the fact that all target peers must exist during merging.
            // (PD rely on `pending_peers` to check whether all target peers exist)
            //
            // So if the `matched` is 0, it must be a pending peer.
            // It can be ensured because `truncated_index` must be greater than `RAFT_INIT_LOG_INDEX`(5).
            if progress.matched < truncated_idx {
                if let Some(p) = self.get_peer_from_cache(id) {
                    pending_peers.push(p);
                    if !self
                        .peers_start_pending_time
                        .iter()
                        .any(|&(pid, _)| pid == id)
                    {
                        let now = Instant::now();
                        self.peers_start_pending_time.push((id, now));
                        debug!(
                            "peer start pending";
                            "region_id" => self.region_id,
                            "peer_id" => self.peer.get_id(),
                            "time" => ?now,
                        );
                    }
                } else {
                    if ctx.cfg.dev_assert {
                        panic!("{} failed to get peer {} from cache", self.tag, id);
                    }
                    error!(
                        "failed to get peer from cache";
                        "region_id" => self.region_id,
                        "peer_id" => self.peer.get_id(),
                        "get_peer_id" => id,
                    );
                }
            }
        }
        pending_peers
    }

    /// Returns `true` if any peer recover from connectivity problem.
    ///
    /// A peer can become pending or down if it has not responded for a
    /// long time. If it becomes normal again, PD need to be notified.
    pub fn any_new_peer_catch_up(&mut self, peer_id: u64) -> bool {
        if self.peers_start_pending_time.is_empty() && self.down_peer_ids.is_empty() {
            return false;
        }
        if !self.is_leader() {
            self.down_peer_ids = vec![];
            self.peers_start_pending_time = vec![];
            return false;
        }
        for i in 0..self.peers_start_pending_time.len() {
            if self.peers_start_pending_time[i].0 != peer_id {
                continue;
            }
            let truncated_idx = self.raft_group.store().truncated_index();
            if let Some(progress) = self.raft_group.raft.prs().get(peer_id) {
                if progress.matched >= truncated_idx {
                    let (_, pending_after) = self.peers_start_pending_time.swap_remove(i);
                    let elapsed = duration_to_sec(pending_after.saturating_elapsed());
                    RAFT_PEER_PENDING_DURATION.observe(elapsed);
                    debug!(
                        "peer has caught up logs";
                        "region_id" => self.region_id,
                        "peer_id" => self.peer.get_id(),
                        "takes" => elapsed,
                    );
                    return true;
                }
            }
        }
        if self.down_peer_ids.contains(&peer_id) {
            return true;
        }
        false
    }

    pub fn check_stale_state<T>(&mut self, ctx: &mut PollContext<EK, ER, T>) -> StaleState {
        if self.is_leader() {
            // Leaders always have valid state.
            //
            // We update the leader_missing_time in the `fn step`. However one peer region
            // does not send any raft messages, so we have to check and update it before
            // reporting stale states.
            self.leader_missing_time = None;
            return StaleState::Valid;
        }
        let naive_peer = !self.is_initialized() || !self.raft_group.raft.promotable();
        // Updates the `leader_missing_time` according to the current state.
        //
        // If we are checking this it means we suspect the leader might be missing.
        // Mark down the time when we are called, so we can check later if it's been longer than it
        // should be.
        match self.leader_missing_time {
            None => {
                self.leader_missing_time = Instant::now().into();
                StaleState::Valid
            }
            Some(instant)
                if instant.saturating_elapsed() >= ctx.cfg.max_leader_missing_duration.0 =>
            {
                // Resets the `leader_missing_time` to avoid sending the same tasks to
                // PD worker continuously during the leader missing timeout.
                self.leader_missing_time = Instant::now().into();
                StaleState::ToValidate
            }
            Some(instant)
                if instant.saturating_elapsed() >= ctx.cfg.abnormal_leader_missing_duration.0
                    && !naive_peer =>
            {
                // A peer is considered as in the leader missing state
                // if it's initialized but is isolated from its leader or
                // something bad happens that the raft group can not elect a leader.
                StaleState::LeaderMissing
            }
            _ => StaleState::Valid,
        }
    }

    fn on_role_changed<T>(&mut self, ctx: &mut PollContext<EK, ER, T>, ready: &Ready) {
        // Update leader lease when the Raft state changes.
        if let Some(ss) = ready.ss() {
            match ss.raft_state {
                StateRole::Leader => {
                    // The local read can only be performed after a new leader has applied
                    // the first empty entry on its term. After that the lease expiring time
                    // should be updated to
                    //   send_to_quorum_ts + max_lease
                    // as the comments in `Lease` explain.
                    // It is recommended to update the lease expiring time right after
                    // this peer becomes leader because it's more convenient to do it here and
                    // it has no impact on the correctness.
                    let progress_term = ReadProgress::term(self.term());
                    self.maybe_renew_leader_lease(monotonic_raw_now(), ctx, Some(progress_term));
                    debug!(
                        "becomes leader with lease";
                        "region_id" => self.region_id,
                        "peer_id" => self.peer.get_id(),
                        "lease" => ?self.leader_lease,
                    );
                    // If the predecessor reads index during transferring leader and receives
                    // quorum's heartbeat response after that, it may wait for applying to
                    // current term to apply the read. So broadcast eagerly to avoid unexpected
                    // latency.
                    //
                    // TODO: Maybe the predecessor should just drop all the read requests directly?
                    // All the requests need to be redirected in the end anyway and executing
                    // prewrites or commits will be just a waste.
                    self.last_urgent_proposal_idx = self.raft_group.raft.raft_log.last_index();
                    self.raft_group.skip_bcast_commit(false);

                    // A more recent read may happen on the old leader. So max ts should
                    // be updated after a peer becomes leader.
                    self.require_updating_max_ts(&ctx.pd_scheduler);

                    if !ctx.store_disk_usages.is_empty() {
                        self.refill_disk_full_peers(ctx);
                        debug!(
                            "become leader refills disk full peers to {:?}",
                            self.disk_full_peers;
                            "region_id" => self.region_id,
                        );
                    }
                }
                StateRole::Follower => {
                    self.leader_lease.expire();
                    self.mut_store().cancel_generating_snap(None);
                    self.clear_disk_full_peers(ctx);
                }
                _ => {}
            }
            self.on_leader_changed(ctx, ss.leader_id, self.term());
            // TODO: it may possible that only the `leader_id` change and the role
            // didn't change
            ctx.coprocessor_host
                .on_role_change(self.region(), ss.raft_state);
            self.cmd_epoch_checker.maybe_update_term(self.term());
        } else if let Some(hs) = ready.hs() {
            if hs.get_term() != self.get_store().hard_state().get_term() {
                self.on_leader_changed(ctx, self.leader_id(), hs.get_term());
            }
        }
    }

    /// Correctness depends on the order between calling this function and notifying other peers
    /// the new commit index.
    /// It is due to the interaction between lease and split/merge.(details are decribed below)
    ///
    /// Note that in addition to the hearbeat/append msg, the read index response also can notify
    /// other peers the new commit index. There are three place where TiKV handles read index resquest.
    /// The first place is in raft-rs, so it's like hearbeat/append msg, call this function and
    /// then send the response. The second place is in `Step`, we should use the commit index
    /// of `PeerStorage` which is the greatest commit index that can be observed outside.
    /// The third place is in `read_index`, handle it like the second one.
    fn on_leader_commit_idx_changed(&mut self, pre_commit_index: u64, commit_index: u64) {
        if commit_index <= pre_commit_index || !self.is_leader() {
            return;
        }

        // The admin cmds in `CmdEpochChecker` are proposed by the current leader so we can
        // use it to get the split/prepare-merge cmds which was committed just now.

        // BatchSplit and Split cmd are mutually exclusive because they both change epoch's
        // version so only one of them can be proposed and the other one will be rejected
        // by `CmdEpochChecker`.
        let last_split_idx = self
            .cmd_epoch_checker
            .last_cmd_index(AdminCmdType::BatchSplit)
            .or_else(|| self.cmd_epoch_checker.last_cmd_index(AdminCmdType::Split));
        if let Some(idx) = last_split_idx {
            if idx > pre_commit_index && idx <= commit_index {
                // We don't need to suspect its lease because peers of new region that
                // in other store do not start election before theirs election timeout
                // which is longer than the max leader lease.
                // It's safe to read local within its current lease, however, it's not
                // safe to renew its lease.
                self.last_committed_split_idx = idx;
            }
        } else {
            // BatchSplit/Split and PrepareMerge cmd are mutually exclusive too.
            // So if there is no Split cmd, we should check PrepareMerge cmd.
            let last_prepare_merge_idx = self
                .cmd_epoch_checker
                .last_cmd_index(AdminCmdType::PrepareMerge);
            if let Some(idx) = last_prepare_merge_idx {
                if idx > pre_commit_index && idx <= commit_index {
                    // We committed prepare merge, to prevent unsafe read index,
                    // we must record its index.
                    self.last_committed_prepare_merge_idx = idx;
                    // After prepare_merge is committed and the leader broadcasts commit
                    // index to followers, the leader can not know when the target region
                    // merges majority of this region, also it can not know when the target
                    // region writes new values.
                    // To prevent unsafe local read, we suspect its leader lease.
                    self.leader_lease.suspect(monotonic_raw_now());
                    // Stop updating `safe_ts`
                    self.read_progress.discard();
                }
            }
        }
    }

    fn on_leader_changed<T>(
        &mut self,
        ctx: &mut PollContext<EK, ER, T>,
        leader_id: u64,
        term: u64,
    ) {
        debug!(
            "insert leader info to meta";
            "region_id" => self.region_id,
            "leader_id" => leader_id,
            "term" => term,
            "peer_id" => self.peer_id(),
        );

        self.read_progress
            .update_leader_info(leader_id, term, self.region());

        let mut meta = ctx.store_meta.lock().unwrap();
        meta.leaders.insert(self.region_id, (term, leader_id));
    }

    #[inline]
    pub fn ready_to_handle_pending_snap(&self) -> bool {
        // If apply worker is still working, written apply state may be overwritten
        // by apply worker. So we have to wait here.
        // Please note that commit_index can't be used here. When applying a snapshot,
        // a stale heartbeat can make the leader think follower has already applied
        // the snapshot, and send remaining log entries, which may increase commit_index.
        // TODO: add more test
        self.last_applying_idx == self.get_store().applied_index()
            // Requesting snapshots also triggers apply workers to write
            // apply states even if there is no pending committed entry.
            // TODO: Instead of sharing the counter, we should apply snapshots
            //       in apply workers.
            && self.pending_request_snapshot_count.load(Ordering::SeqCst) == 0
    }

    #[inline]
    fn ready_to_handle_read(&self) -> bool {
        // TODO: It may cause read index to wait a long time.

        // There may be some values that are not applied by this leader yet but the old leader,
        // if applied_index_term isn't equal to current term.
        self.get_store().applied_index_term() == self.term()
            // There may be stale read if the old leader splits really slow,
            // the new region may already elected a new leader while
            // the old leader still think it owns the split range.
            && !self.is_splitting()
            // There may be stale read if a target leader is in another store and
            // applied commit merge, written new values, but the sibling peer in
            // this store does not apply commit merge, so the leader is not ready
            // to read, until the merge is rollbacked.
            && !self.is_merging()
    }

    fn ready_to_handle_unsafe_replica_read(&self, read_index: u64) -> bool {
        // Wait until the follower applies all values before the read. There is still a
        // problem if the leader applies fewer values than the follower, the follower read
        // could get a newer value, and after that, the leader may read a stale value,
        // which violates linearizability.
        self.get_store().applied_index() >= read_index
            // If it is in pending merge state(i.e. applied PrepareMerge), the data may be stale.
            // TODO: Add a test to cover this case
            && self.pending_merge_state.is_none()
            // a peer which is applying snapshot will clean up its data and ingest a snapshot file,
            // during between the two operations a replica read could read empty data.
            && !self.is_handling_snapshot()
    }

    #[inline]
    fn is_splitting(&self) -> bool {
        self.last_committed_split_idx > self.get_store().applied_index()
    }

    #[inline]
    fn is_merging(&self) -> bool {
        self.last_committed_prepare_merge_idx > self.get_store().applied_index()
            || self.pending_merge_state.is_some()
    }

    /// Checks if leader needs to keep sending logs for follower.
    ///
    /// In DrAutoSync mode, if leader goes to sleep before the region is sync,
    /// PD may wait longer time to reach sync state.
    pub fn replication_mode_need_catch_up(&self) -> bool {
        self.replication_mode_version > 0
            && self.dr_auto_sync_state != DrAutoSyncState::Async
            && !self.replication_sync
    }

    pub fn schedule_raftlog_gc<T: Transport>(
        &mut self,
        ctx: &mut PollContext<EK, ER, T>,
        to: u64,
    ) -> bool {
        let task = RaftlogGcTask::gc(self.region_id, self.last_compacted_idx, to);
        debug!(
            "scheduling raft log gc task";
            "region_id" => self.region_id,
            "peer_id" => self.peer_id(),
            "task" => %task,
        );
        if let Err(e) = ctx.raftlog_gc_scheduler.schedule(task) {
            error!(
                "failed to schedule raft log gc task";
                "region_id" => self.region_id,
                "peer_id" => self.peer_id(),
                "err" => %e,
            );
            false
        } else {
            true
        }
    }

    /// Check the current snapshot status.
    /// Returns whether it's valid to handle raft ready.
    ///
    /// The snapshot process order would be:
    /// 1.  Get the snapshot from the ready
    /// 2.  Wait for the notify of persisting this ready through `Peer::on_persist_ready`
    /// 3.  Schedule the snapshot task to region worker through `schedule_applying_snapshot`
    /// 4.  Wait for applying snapshot to complete(`check_snap_status`)
    /// Then it's valid to handle the next ready.
    fn check_snap_status<T: Transport>(&mut self, ctx: &mut PollContext<EK, ER, T>) -> bool {
        if let Some(snap_ctx) = self.apply_snap_ctx.as_ref() {
            if !snap_ctx.scheduled {
                // There is a snapshot from ready but it is not scheduled because the ready has
                // not been persisted yet. We should wait for the notification of persisting ready
                // and do not get a new ready.
                return false;
            }
        }

        match self.mut_store().check_applying_snap() {
            CheckApplyingSnapStatus::Applying => {
                // If this peer is applying snapshot, we should not get a new ready.
                // There are two reasons in my opinion:
                //   1. If we handle a new ready and persist the data(e.g. entries),
                //      we can not tell raft-rs that this ready has been persisted because
                //      the ready need to be persisted one by one from raft-rs's view.
                //   2. When this peer is applying snapshot, the response msg should not
                //      be sent to leader, thus the leader will not send new entries to
                //      this peer. Although it's possible a new leader may send a AppendEntries
                //      msg to this peer, this possibility is very low. In most cases, there
                //      is no msg need to be handled.
                // So we choose to not get a new ready which makes the logic more clear.
                debug!(
                    "still applying snapshot, skip further handling";
                    "region_id" => self.region_id,
                    "peer_id" => self.peer.get_id(),
                );
                return false;
            }
            CheckApplyingSnapStatus::Success => {
                fail_point!("raft_before_applying_snap_finished");

                if let Some(snap_ctx) = self.apply_snap_ctx.take() {
                    // This snapshot must be scheduled
                    if !snap_ctx.scheduled {
                        panic!(
                            "{} snapshot was not scheduled before, apply_snap_ctx {:?}",
                            self.tag, snap_ctx
                        );
                    }

                    fail_point!("raft_before_follower_send");
                    let msgs = self.build_raft_messages(ctx, snap_ctx.msgs);
                    self.send_raft_messages(ctx, msgs);

                    // Snapshot has been applied.
                    self.last_applying_idx = self.get_store().truncated_index();
                    self.last_compacted_idx = self.last_applying_idx + 1;
                    self.raft_group.advance_apply_to(self.last_applying_idx);
                    self.cmd_epoch_checker.advance_apply(
                        self.last_applying_idx,
                        self.term(),
                        self.raft_group.store().region(),
                    );
                }
                // If `apply_snap_ctx` is none, it means this snapshot does not
                // come from the ready but comes from the unfinished snapshot task
                // after restarting.

                // Note that this function must be called after applied index is updated,
                // i.e. call `RawNode::advance_apply_to`.
                self.post_pending_read_index_on_replica(ctx);
                // Resume `read_progress`
                self.read_progress.resume();
                // Update apply index to `last_applying_idx`
                self.read_progress.update_applied(self.last_applying_idx);
            }
            CheckApplyingSnapStatus::Idle => {
                // FIXME: It's possible that the snapshot applying task is canceled.
                // Although it only happens when shutting down the store or destroying
                // the peer, it's still dangerous if continue to handle ready for the
                // peer. So it's better to revoke `JOB_STATUS_CANCELLING` to ensure all
                // started tasks can get finished correctly.
                if self.apply_snap_ctx.is_some() {
                    return false;
                }
            }
        }
        assert_eq!(self.apply_snap_ctx, None);
        true
    }

    pub fn handle_raft_ready_append<T: Transport>(
        &mut self,
        ctx: &mut PollContext<EK, ER, T>,
    ) -> Option<ReadyResult> {
        if self.pending_remove {
            return None;
        }

        if !self.check_snap_status(ctx) {
            return None;
        }

        let mut destroy_regions = vec![];
        if self.has_pending_snapshot() {
            if !self.ready_to_handle_pending_snap() {
                let count = self.pending_request_snapshot_count.load(Ordering::SeqCst);
                debug!(
                    "not ready to apply snapshot";
                    "region_id" => self.region_id,
                    "peer_id" => self.peer.get_id(),
                    "applied_index" => self.get_store().applied_index(),
                    "last_applying_index" => self.last_applying_idx,
                    "pending_request_snapshot_count" => count,
                );
                return None;
            }

            if !self.unpersisted_readies.is_empty() {
                debug!(
                    "not ready to apply snapshot because there are some unpersisted readies";
                    "region_id" => self.region_id,
                    "peer_id" => self.peer.get_id(),
                    "unpersisted_readies" => ?self.unpersisted_readies,
                );
                return None;
            }

            let meta = ctx.store_meta.lock().unwrap();
            // For merge process, the stale source peer is destroyed asynchronously when applying
            // snapshot or creating new peer. So here checks whether there is any overlap, if so,
            // wait and do not handle raft ready.
            if let Some(wait_destroy_regions) = meta.atomic_snap_regions.get(&self.region_id) {
                for (source_region_id, is_ready) in wait_destroy_regions {
                    if !is_ready {
                        info!(
                            "snapshot range overlaps, wait source destroy finish";
                            "region_id" => self.region_id,
                            "peer_id" => self.peer.get_id(),
                            "apply_index" => self.get_store().applied_index(),
                            "last_applying_index" => self.last_applying_idx,
                            "overlap_region_id" => source_region_id,
                        );
                        return None;
                    }
                    destroy_regions.push(meta.regions[source_region_id].clone());
                }
            }
        }

        if !self.raft_group.has_ready() {
            fail_point!("before_no_ready_gen_snap_task", |_| None);
            // Generating snapshot task won't set ready for raft group.
            if let Some(gen_task) = self.mut_store().take_gen_snap_task() {
                self.pending_request_snapshot_count
                    .fetch_add(1, Ordering::SeqCst);
                ctx.apply_router
                    .schedule_task(self.region_id, ApplyTask::Snapshot(gen_task));
            }
            return None;
        }

        fail_point!(
            "before_handle_raft_ready_1003",
            self.peer.get_id() == 1003 && self.is_leader(),
            |_| None
        );

        fail_point!(
            "before_handle_snapshot_ready_3",
            self.peer.get_id() == 3 && self.get_pending_snapshot().is_some(),
            |_| None
        );

        fail_point!("panic_if_handle_ready_3", self.peer.get_id() == 3, |_| {
            panic!("{} wants to handle ready", self.tag);
        });

        debug!(
            "handle raft ready";
            "region_id" => self.region_id,
            "peer_id" => self.peer.get_id(),
        );

        let mut ready = self.raft_group.ready();

        self.add_ready_metric(&ready, &mut ctx.raft_metrics.ready);

        // Update it after unstable entries pagination is introduced.
        debug_assert!(ready.entries().last().map_or_else(
            || true,
            |entry| entry.index == self.raft_group.raft.raft_log.last_index()
        ));
        if self.memtrace_raft_entries != 0 {
            MEMTRACE_RAFT_ENTRIES.trace(TraceEvent::Sub(self.memtrace_raft_entries));
            self.memtrace_raft_entries = 0;
        }

        if !ready.must_sync() {
            // If this ready need not to sync, the term, vote must not be changed,
            // entries and snapshot must be empty.
            if let Some(hs) = ready.hs() {
                assert_eq!(hs.get_term(), self.get_store().hard_state().get_term());
                assert_eq!(hs.get_vote(), self.get_store().hard_state().get_vote());
            }
            assert!(ready.entries().is_empty());
            assert!(ready.snapshot().is_empty());
        }

        self.on_role_changed(ctx, &ready);

        if let Some(hs) = ready.hs() {
            let pre_commit_index = self.get_store().commit_index();
            assert!(hs.get_commit() >= pre_commit_index);
            if self.is_leader() {
                self.on_leader_commit_idx_changed(pre_commit_index, hs.get_commit());
            }
        }

        if !ready.messages().is_empty() {
            assert!(self.is_leader());
            let raft_msgs = self.build_raft_messages(ctx, ready.take_messages());
            self.send_raft_messages(ctx, raft_msgs);
        }

        self.apply_reads(ctx, &ready);

        if !ready.committed_entries().is_empty() {
            self.handle_raft_committed_entries(ctx, ready.take_committed_entries());
        }
        // Check whether there is a pending generate snapshot task, the task
        // needs to be sent to the apply system.
        // Always sending snapshot task behind apply task, so it gets latest
        // snapshot.
        if let Some(gen_task) = self.mut_store().take_gen_snap_task() {
            self.pending_request_snapshot_count
                .fetch_add(1, Ordering::SeqCst);
            ctx.apply_router
                .schedule_task(self.region_id, ApplyTask::Snapshot(gen_task));
        }

        let state_role = ready.ss().map(|ss| ss.raft_state);
        let has_new_entries = !ready.entries().is_empty();
        let mut request_times = vec![];
        if ctx.raft_metrics.waterfall_metrics {
            let mut now = None;
            for entry in ready.entries() {
                if let Some((term, times)) = self.proposals.find_request_times(entry.get_index()) {
                    if entry.term == term {
                        request_times.extend_from_slice(times);
                        if now.is_none() {
                            now = Some(TiInstant::now());
                        }
                        for t in times {
                            ctx.raft_metrics.wf_send_to_queue.observe(duration_to_sec(
                                now.unwrap().saturating_duration_since(*t),
                            ));
                        }
                    }
                }
            }
        }
        let (res, mut task) = match self
            .mut_store()
            .handle_raft_ready(&mut ready, destroy_regions)
        {
            Ok(r) => r,
            Err(e) => {
                // We may have written something to writebatch and it can't be reverted, so has
                // to panic here.
                panic!("{} failed to handle raft ready: {:?}", self.tag, e)
            }
        };

        let ready_number = ready.number();
        let persisted_msgs = ready.take_persisted_messages();
        let mut has_write_ready = false;
        match &res {
            HandleReadyResult::SendIOTask | HandleReadyResult::Snapshot { .. } => {
                if !persisted_msgs.is_empty() {
                    task.messages = self.build_raft_messages(ctx, persisted_msgs);
                }

                if !request_times.is_empty() {
                    task.request_times = request_times;
                }

                if let Some(write_worker) = &mut ctx.sync_write_worker {
                    write_worker.handle_write_task(task);

                    assert_eq!(self.unpersisted_ready, None);
                    self.unpersisted_ready = Some(ready);
                    has_write_ready = true;
                } else {
                    self.write_router.send_write_msg(
                        ctx,
                        self.unpersisted_readies.back().map(|r| r.number),
                        WriteMsg::WriteTask(task),
                    );

                    self.unpersisted_readies.push_back(UnpersistedReady {
                        number: ready_number,
                        max_empty_number: ready_number,
                        raft_msgs: vec![],
                    });

                    self.raft_group.advance_append_async(ready);
                }
            }
            HandleReadyResult::NoIOTask => {
                if let Some(last) = self.unpersisted_readies.back_mut() {
                    // Attach to the last unpersisted ready so that it can be considered to be
                    // persisted with the last ready at the same time.
                    if ready_number <= last.max_empty_number {
                        panic!(
                            "{} ready number is not monotonically increaing, {} <= {}",
                            self.tag, ready_number, last.max_empty_number
                        );
                    }
                    last.max_empty_number = ready_number;

                    if !persisted_msgs.is_empty() {
                        self.unpersisted_message_count += persisted_msgs.capacity();
                        last.raft_msgs.push(persisted_msgs);
                    }
                } else {
                    // If this ready don't need to be persisted and there is no previous unpersisted ready,
                    // we can safely consider it is persisted so the persisted msgs can be sent immediately.
                    self.persisted_number = ready_number;

                    if !persisted_msgs.is_empty() {
                        fail_point!("raft_before_follower_send");
                        let msgs = self.build_raft_messages(ctx, persisted_msgs);
                        self.send_raft_messages(ctx, msgs);
                    }

                    // The commit index and messages of light ready should be empty because no data needs
                    // to be persisted.
                    let mut light_rd = self.raft_group.advance_append(ready);

                    self.add_light_ready_metric(&light_rd, &mut ctx.raft_metrics.ready);

                    if let Some(idx) = light_rd.commit_index() {
                        panic!(
                            "{} advance ready that has no io task but commit index is changed to {}",
                            self.tag, idx
                        );
                    }
                    if !light_rd.messages().is_empty() {
                        panic!(
                            "{} advance ready that has no io task but message is not empty {:?}",
                            self.tag,
                            light_rd.messages()
                        );
                    }
                    // The committed entries may not be empty when the size is too large to
                    // be fetched in the previous ready.
                    if !light_rd.committed_entries().is_empty() {
                        self.handle_raft_committed_entries(ctx, light_rd.take_committed_entries());
                    }
                }
            }
        }

        if let HandleReadyResult::Snapshot {
            msgs,
            snap_region,
            destroy_regions,
            last_first_index,
        } = res
        {
            // When applying snapshot, there is no log applied and not compacted yet.
            self.raft_log_size_hint = 0;

            self.apply_snap_ctx = Some(ApplySnapshotContext {
                ready_number,
                scheduled: false,
                msgs,
                persist_res: Some(PersistSnapshotResult {
                    prev_region: self.region().clone(),
                    region: snap_region,
                    destroy_regions,
                }),
            });
            if self.last_compacted_idx == 0 && last_first_index >= RAFT_INIT_LOG_INDEX {
                // There may be stale logs in raft engine, so schedule a task to clean it
                // up. This is a best effort, if TiKV is shutdown before the task is
                // handled, there can still be stale logs not being deleted until next
                // log gc command is executed. This will delete range [0, last_first_index).
                self.schedule_raftlog_gc(ctx, last_first_index);
                self.last_compacted_idx = last_first_index;
            }
            // Pause `read_progress` to prevent serving stale read while applying snapshot
            self.read_progress.pause();
        }

        Some(ReadyResult {
            state_role,
            has_new_entries,
            has_write_ready,
        })
    }

    fn handle_raft_committed_entries<T>(
        &mut self,
        ctx: &mut PollContext<EK, ER, T>,
        committed_entries: Vec<Entry>,
    ) {
        if committed_entries.is_empty() {
            return;
        }
        fail_point!(
            "before_leader_handle_committed_entries",
            self.is_leader(),
            |_| ()
        );

        assert!(
            !self.is_handling_snapshot(),
            "{} is applying snapshot when it is ready to handle committed entries",
            self.tag
        );
        // Leader needs to update lease.
        let mut lease_to_be_updated = self.is_leader();
        for entry in committed_entries.iter().rev() {
            // raft meta is very small, can be ignored.
            self.raft_log_size_hint += entry.get_data().len() as u64;
            if lease_to_be_updated {
                let propose_time = self
                    .proposals
                    .find_propose_time(entry.get_term(), entry.get_index());
                if let Some(propose_time) = propose_time {
                    // We must renew current_time because this value may be created a long time ago.
                    // If we do not renew it, this time may be smaller than propose_time of a command,
                    // which was proposed in another thread while this thread receives its AppendEntriesResponse
                    // and is ready to calculate its commit-log-duration.
                    ctx.current_time.replace(monotonic_raw_now());
                    ctx.raft_metrics.commit_log.observe(duration_to_sec(
                        (ctx.current_time.unwrap() - propose_time).to_std().unwrap(),
                    ));
                    self.maybe_renew_leader_lease(propose_time, ctx, None);
                    lease_to_be_updated = false;
                }
            }

            fail_point!(
                "leader_commit_prepare_merge",
                {
                    let ctx = ProposalContext::from_bytes(&entry.context);
                    self.is_leader()
                        && entry.term == self.term()
                        && ctx.contains(ProposalContext::PREPARE_MERGE)
                },
                |_| {}
            );
        }
        if let Some(last_entry) = committed_entries.last() {
            self.last_applying_idx = last_entry.get_index();
            if self.last_applying_idx >= self.last_urgent_proposal_idx {
                // Urgent requests are flushed, make it lazy again.
                self.raft_group.skip_bcast_commit(true);
                self.last_urgent_proposal_idx = u64::MAX;
            }
            let cbs = if !self.proposals.is_empty() {
                let current_term = self.term();
                let cbs = committed_entries
                    .iter()
                    .filter_map(|e| {
                        self.proposals
                            .find_proposal(e.get_term(), e.get_index(), current_term)
                    })
                    .map(|mut p| {
                        if p.must_pass_epoch_check {
                            // In this case the apply can be guaranteed to be successful. Invoke the
                            // on_committed callback if necessary.
                            p.cb.invoke_committed();
                        }
                        p
                    })
                    .collect();
                self.proposals.gc();
                cbs
            } else {
                vec![]
            };
            // Note that the `commit_index` and `commit_term` here may be used to
            // forward the commit index. So it must be less than or equal to persist
            // index.
            let commit_index = cmp::min(
                self.raft_group.raft.raft_log.committed,
                self.raft_group.raft.raft_log.persisted,
            );
            let commit_term = self.get_store().term(commit_index).unwrap();
            let mut apply = Apply::new(
                self.peer_id(),
                self.region_id,
                self.term(),
                commit_index,
                commit_term,
                committed_entries,
                cbs,
            );
            apply.on_schedule(&ctx.raft_metrics);
            self.mut_store()
                .trace_cached_entries(apply.entries[0].clone());
            if needs_evict_entry_cache(ctx.cfg.evict_cache_on_memory_ratio) {
                // Compact all cached entries instead of half evict.
                self.mut_store().evict_cache(false);
            }
            ctx.apply_router
                .schedule_task(self.region_id, ApplyTask::apply(apply));
        }
        fail_point!("after_send_to_apply_1003", self.peer_id() == 1003, |_| {});
    }

    fn on_persist_snapshot<T>(
        &mut self,
        ctx: &mut PollContext<EK, ER, T>,
        number: u64,
    ) -> PersistSnapshotResult {
        let snap_ctx = self.apply_snap_ctx.as_mut().unwrap();
        if snap_ctx.ready_number != number || snap_ctx.scheduled {
            panic!(
                "{} apply_snap_ctx {:?} is not valid after persisting snapshot, persist_number {}",
                self.tag, snap_ctx, number
            );
        }

        let persist_res = snap_ctx.persist_res.take().unwrap();
        // Schedule snapshot to apply
        snap_ctx.scheduled = true;
        self.mut_store().persist_snapshot(&persist_res);

        // The peer may change from learner to voter after snapshot persisted.
        let peer = self
            .region()
            .get_peers()
            .iter()
            .find(|p| p.get_id() == self.peer.get_id())
            .unwrap()
            .clone();
        if peer != self.peer {
            info!(
                "meta changed in applying snapshot";
                "region_id" => self.region_id,
                "peer_id" => self.peer.get_id(),
                "before" => ?self.peer,
                "after" => ?peer,
            );
            self.peer = peer;
        };

        self.activate(ctx);

        persist_res
    }

    pub fn on_persist_ready<T: Transport>(
        &mut self,
        ctx: &mut PollContext<EK, ER, T>,
        number: u64,
    ) -> Option<PersistSnapshotResult> {
        assert!(ctx.sync_write_worker.is_none());
        if self.persisted_number >= number {
            return None;
        }
        let last_unpersisted_number = self.unpersisted_readies.back().unwrap().number;
        if number > last_unpersisted_number {
            panic!(
                "{} persisted number {} > last_unpersisted_number {}, unpersisted numbers {:?}",
                self.tag, number, last_unpersisted_number, self.unpersisted_readies
            );
        }
        // There must be a match in `self.unpersisted_readies`
        while let Some(v) = self.unpersisted_readies.pop_front() {
            if number < v.number {
                panic!(
                    "{} no match of persisted number {}, unpersisted readies: {:?} {:?}",
                    self.tag, number, v, self.unpersisted_readies
                );
            }
            for msgs in v.raft_msgs {
                fail_point!("raft_before_follower_send");
                self.unpersisted_message_count -= msgs.capacity();
                let m = self.build_raft_messages(ctx, msgs);
                self.send_raft_messages(ctx, m);
            }
            if number == v.number {
                self.persisted_number = v.max_empty_number;
                break;
            }
        }

        self.write_router
            .check_new_persisted(ctx, self.persisted_number);

        if !self.pending_remove {
            // If `pending_remove` is true, no need to call `on_persist_ready` to
            // update persist index.
            let pre_persist_index = self.raft_group.raft.raft_log.persisted;
            let pre_commit_index = self.raft_group.raft.raft_log.committed;
            self.raft_group.on_persist_ready(self.persisted_number);
            self.report_persist_log_duration(pre_persist_index, &ctx.raft_metrics);
            self.report_commit_log_duration(pre_commit_index, &ctx.raft_metrics);

            let persist_index = self.raft_group.raft.raft_log.persisted;
            self.mut_store().update_cache_persisted(persist_index);
        }

        if self.apply_snap_ctx.is_some() && self.unpersisted_readies.is_empty() {
            // Since the snapshot must belong to the last ready, so if `unpersisted_readies`
            // is empty, it means this persisted number is the last one.
            Some(self.on_persist_snapshot(ctx, number))
        } else {
            None
        }
    }

    pub fn handle_raft_ready_advance<T: Transport>(
        &mut self,
        ctx: &mut PollContext<EK, ER, T>,
    ) -> Option<PersistSnapshotResult> {
        assert!(ctx.sync_write_worker.is_some());
        let ready = self.unpersisted_ready.take()?;

        self.persisted_number = ready.number();

        if !ready.snapshot().is_empty() {
            self.raft_group.advance_append_async(ready);
            // The ready is persisted, but we don't want to handle following light
            // ready immediately to avoid flow out of control, so use
            // `on_persist_ready` instead of `advance_append`.
            // We don't need to set `has_ready` to true, as snapshot is always
            // checked when ticking.
            self.raft_group.on_persist_ready(self.persisted_number);
            return Some(self.on_persist_snapshot(ctx, self.persisted_number));
        }

        let pre_persist_index = self.raft_group.raft.raft_log.persisted;
        let pre_commit_index = self.raft_group.raft.raft_log.committed;
        let mut light_rd = self.raft_group.advance_append(ready);
        self.report_persist_log_duration(pre_persist_index, &ctx.raft_metrics);
        self.report_commit_log_duration(pre_commit_index, &ctx.raft_metrics);

        let persist_index = self.raft_group.raft.raft_log.persisted;
        self.mut_store().update_cache_persisted(persist_index);

        self.add_light_ready_metric(&light_rd, &mut ctx.raft_metrics.ready);

        if let Some(commit_index) = light_rd.commit_index() {
            let pre_commit_index = self.get_store().commit_index();
            assert!(commit_index >= pre_commit_index);
            // No need to persist the commit index but the one in memory
            // (i.e. commit of hardstate in PeerStorage) should be updated.
            self.mut_store().set_commit_index(commit_index);
            if self.is_leader() {
                self.on_leader_commit_idx_changed(pre_commit_index, commit_index);
            }
        }

        if !light_rd.messages().is_empty() {
            if !self.is_leader() {
                fail_point!("raft_before_follower_send");
            }
            let msgs = light_rd.take_messages();
            let m = self.build_raft_messages(ctx, msgs);
            self.send_raft_messages(ctx, m);
        }

        if !light_rd.committed_entries().is_empty() {
            self.handle_raft_committed_entries(ctx, light_rd.take_committed_entries());
        }

        None
    }

    pub fn unpersisted_ready_len(&self) -> usize {
        self.unpersisted_readies.len()
    }

    pub fn has_unpersisted_ready(&self) -> bool {
        !self.unpersisted_readies.is_empty()
    }

    fn response_read<T>(
        &self,
        read: &mut ReadIndexRequest<EK::Snapshot>,
        ctx: &mut PollContext<EK, ER, T>,
        replica_read: bool,
    ) {
        debug!(
            "handle reads with a read index";
            "request_id" => ?read.id,
            "region_id" => self.region_id,
            "peer_id" => self.peer.get_id(),
        );
        RAFT_READ_INDEX_PENDING_COUNT.sub(read.cmds().len() as i64);
        for (req, cb, mut read_index) in read.take_cmds().drain(..) {
            // leader reports key is locked
            if let Some(locked) = read.locked.take() {
                let mut response = raft_cmdpb::Response::default();
                response.mut_read_index().set_locked(*locked);
                let mut cmd_resp = RaftCmdResponse::default();
                cmd_resp.mut_responses().push(response);
                cb.invoke_read(ReadResponse {
                    response: cmd_resp,
                    snapshot: None,
                    txn_extra_op: TxnExtraOp::Noop,
                });
                continue;
            }
            if !replica_read {
                match (read_index, read.read_index) {
                    (Some(local_responsed_index), Some(batch_index)) => {
                        // `read_index` could be less than `read.read_index` because the former is
                        // filled with `committed index` when proposed, and the latter is filled
                        // after a read-index procedure finished.
                        read_index = Some(cmp::max(local_responsed_index, batch_index));
                    }
                    (None, _) => {
                        // Actually, the read_index is none if and only if it's the first one in
                        // read.cmds. Starting from the second, all the following ones' read_index
                        // is not none.
                        read_index = read.read_index;
                    }
                    _ => {}
                }
                cb.invoke_read(self.handle_read(ctx, req, true, read_index));
                continue;
            }
            if req.get_header().get_replica_read() {
                // We should check epoch since the range could be changed.
                cb.invoke_read(self.handle_read(ctx, req, true, read.read_index));
            } else {
                // The request could be proposed when the peer was leader.
                // TODO: figure out that it's necessary to notify stale or not.
                let term = self.term();
                apply::notify_stale_req(term, cb);
            }
        }
    }

    /// Responses to the ready read index request on the replica, the replica is not a leader.
    fn post_pending_read_index_on_replica<T>(&mut self, ctx: &mut PollContext<EK, ER, T>) {
        while let Some(mut read) = self.pending_reads.pop_front() {
            // The response of this read index request is lost, but we need it for
            // the memory lock checking result. Resend the request.
            if let Some(read_index) = read.addition_request.take() {
                assert_eq!(read.cmds().len(), 1);
                let (mut req, cb, _) = read.take_cmds().pop().unwrap();
                assert_eq!(req.requests.len(), 1);
                req.requests[0].set_read_index(*read_index);
                let read_cmd = RaftCommand::new(req, cb);
                info!(
                    "re-propose read index request because the response is lost";
                    "region_id" => self.region_id,
                    "peer_id" => self.peer.get_id(),
                );
                RAFT_READ_INDEX_PENDING_COUNT.sub(1);
                self.send_read_command(ctx, read_cmd);
                continue;
            }

            assert!(read.read_index.is_some());
            let is_read_index_request = read.cmds().len() == 1
                && read.cmds()[0].0.get_requests().len() == 1
                && read.cmds()[0].0.get_requests()[0].get_cmd_type() == CmdType::ReadIndex;

            if is_read_index_request {
                self.response_read(&mut read, ctx, false);
            } else if self.ready_to_handle_unsafe_replica_read(read.read_index.unwrap()) {
                self.response_read(&mut read, ctx, true);
            } else {
                // TODO: `ReadIndex` requests could be blocked.
                self.pending_reads.push_front(read);
                break;
            }
        }
    }

    fn send_read_command<T>(
        &self,
        ctx: &mut PollContext<EK, ER, T>,
        read_cmd: RaftCommand<EK::Snapshot>,
    ) {
        let mut err = errorpb::Error::default();
        let read_cb = match ctx.router.send_raft_command(read_cmd) {
            Ok(()) => return,
            Err(TrySendError::Full(cmd)) => {
                err.set_message(RAFTSTORE_IS_BUSY.to_owned());
                err.mut_server_is_busy()
                    .set_reason(RAFTSTORE_IS_BUSY.to_owned());
                cmd.callback
            }
            Err(TrySendError::Disconnected(cmd)) => {
                err.set_message(format!("region {} is missing", self.region_id));
                err.mut_region_not_found().set_region_id(self.region_id);
                cmd.callback
            }
        };
        let mut resp = RaftCmdResponse::default();
        resp.mut_header().set_error(err);
        let read_resp = ReadResponse {
            response: resp,
            snapshot: None,
            txn_extra_op: TxnExtraOp::Noop,
        };
        read_cb.invoke_read(read_resp);
    }

    fn apply_reads<T>(&mut self, ctx: &mut PollContext<EK, ER, T>, ready: &Ready) {
        let mut propose_time = None;
        let states = ready.read_states().iter().map(|state| {
            let read_index_ctx = ReadIndexContext::parse(state.request_ctx.as_slice()).unwrap();
            (read_index_ctx.id, read_index_ctx.locked, state.index)
        });
        // The follower may lost `ReadIndexResp`, so the pending_reads does not
        // guarantee the orders are consistent with read_states. `advance` will
        // update the `read_index` of read request that before this successful
        // `ready`.
        if !self.is_leader() {
            // NOTE: there could still be some pending reads proposed by the peer when it was
            // leader. They will be cleared in `clear_uncommitted_on_role_change` later in
            // the function.
            self.pending_reads.advance_replica_reads(states);
            self.post_pending_read_index_on_replica(ctx);
        } else {
            self.pending_reads.advance_leader_reads(states);
            propose_time = self.pending_reads.last_ready().map(|r| r.propose_time);
            if self.ready_to_handle_read() {
                while let Some(mut read) = self.pending_reads.pop_front() {
                    self.response_read(&mut read, ctx, false);
                }
            }
        }

        // Note that only after handle read_states can we identify what requests are
        // actually stale.
        if ready.ss().is_some() {
            let term = self.term();
            // all uncommitted reads will be dropped silently in raft.
            self.pending_reads.clear_uncommitted_on_role_change(term);
        }

        if let Some(propose_time) = propose_time {
            // `propose_time` is a placeholder, here cares about `Suspect` only,
            // and if it is in `Suspect` phase, the actual timestamp is useless.
            if self.leader_lease.inspect(Some(propose_time)) == LeaseState::Suspect {
                return;
            }
            self.maybe_renew_leader_lease(propose_time, ctx, None);
        }
    }

    pub fn post_apply<T>(
        &mut self,
        ctx: &mut PollContext<EK, ER, T>,
        apply_state: RaftApplyState,
        applied_index_term: u64,
        apply_metrics: &ApplyMetrics,
    ) -> bool {
        let mut has_ready = false;

        if self.is_handling_snapshot() {
            panic!("{} should not applying snapshot.", self.tag);
        }

        let applied_index = apply_state.get_applied_index();
        self.raft_group.advance_apply_to(applied_index);

        self.cmd_epoch_checker.advance_apply(
            applied_index,
            self.term(),
            self.raft_group.store().region(),
        );

        if !self.is_leader() {
            self.mut_store()
                .compact_cache_to(apply_state.applied_index + 1);
        }

        let progress_to_be_updated = self.mut_store().applied_index_term() != applied_index_term;
        self.mut_store().set_applied_state(apply_state);
        self.mut_store().set_applied_term(applied_index_term);

        self.peer_stat.written_keys += apply_metrics.written_keys;
        self.peer_stat.written_bytes += apply_metrics.written_bytes;
        self.delete_keys_hint += apply_metrics.delete_keys_hint;
        let diff = self.size_diff_hint as i64 + apply_metrics.size_diff_hint;
        self.size_diff_hint = cmp::max(diff, 0) as u64;

        if self.has_pending_snapshot() && self.ready_to_handle_pending_snap() {
            has_ready = true;
        }
        if !self.is_leader() {
            self.post_pending_read_index_on_replica(ctx)
        } else if self.ready_to_handle_read() {
            while let Some(mut read) = self.pending_reads.pop_front() {
                self.response_read(&mut read, ctx, false);
            }
        }
        self.pending_reads.gc();

        self.read_progress.update_applied(applied_index);

        // Only leaders need to update applied_index_term.
        if progress_to_be_updated && self.is_leader() {
            if applied_index_term == self.term() {
                ctx.coprocessor_host
                    .on_applied_current_term(StateRole::Leader, self.region());
            }
            let progress = ReadProgress::applied_index_term(applied_index_term);
            let mut meta = ctx.store_meta.lock().unwrap();
            let reader = meta.readers.get_mut(&self.region_id).unwrap();
            self.maybe_update_read_progress(reader, progress);
        }
        has_ready
    }

    pub fn post_split(&mut self) {
        // Reset delete_keys_hint and size_diff_hint.
        self.delete_keys_hint = 0;
        self.size_diff_hint = 0;
    }

    /// Try to renew leader lease.
    fn maybe_renew_leader_lease<T>(
        &mut self,
        ts: Timespec,
        ctx: &mut PollContext<EK, ER, T>,
        progress: Option<ReadProgress>,
    ) {
        // A nonleader peer should never has leader lease.
        let read_progress = if !self.is_leader() {
            None
        } else if self.is_splitting() {
            // A splitting leader should not renew its lease.
            // Because we split regions asynchronous, the leader may read stale results
            // if splitting runs slow on the leader.
            debug!(
                "prevents renew lease while splitting";
                "region_id" => self.region_id,
                "peer_id" => self.peer.get_id(),
            );
            None
        } else if self.is_merging() {
            // A merging leader should not renew its lease.
            // Because we merge regions asynchronous, the leader may read stale results
            // if commit merge runs slow on sibling peers.
            debug!(
                "prevents renew lease while merging";
                "region_id" => self.region_id,
                "peer_id" => self.peer.get_id(),
            );
            None
        } else {
            self.leader_lease.renew(ts);
            let term = self.term();
            self.leader_lease
                .maybe_new_remote_lease(term)
                .map(ReadProgress::leader_lease)
        };
        if let Some(progress) = progress {
            let mut meta = ctx.store_meta.lock().unwrap();
            let reader = meta.readers.get_mut(&self.region_id).unwrap();
            self.maybe_update_read_progress(reader, progress);
        }
        if let Some(progress) = read_progress {
            let mut meta = ctx.store_meta.lock().unwrap();
            let reader = meta.readers.get_mut(&self.region_id).unwrap();
            self.maybe_update_read_progress(reader, progress);
        }
    }

    fn maybe_update_read_progress(&self, reader: &mut ReadDelegate, progress: ReadProgress) {
        if self.pending_remove {
            return;
        }
        debug!(
            "update read progress";
            "region_id" => self.region_id,
            "peer_id" => self.peer.get_id(),
            "progress" => ?progress,
        );
        reader.update(progress);
    }

    pub fn maybe_campaign(&mut self, parent_is_leader: bool) -> bool {
        if self.region().get_peers().len() <= 1 {
            // The peer campaigned when it was created, no need to do it again.
            return false;
        }

        if !parent_is_leader {
            return false;
        }

        // If last peer is the leader of the region before split, it's intuitional for
        // it to become the leader of new split region.
        let _ = self.raft_group.campaign();
        true
    }

    /// Propose a request.
    ///
    /// Return true means the request has been proposed successfully.
    pub fn propose<T: Transport>(
        &mut self,
        ctx: &mut PollContext<EK, ER, T>,
        mut cb: Callback<EK::Snapshot>,
        req: RaftCmdRequest,
        mut err_resp: RaftCmdResponse,
        disk_full_opt: DiskFullOpt,
    ) -> bool {
        if self.pending_remove {
            return false;
        }

        ctx.raft_metrics.propose.all += 1;

        let req_admin_cmd_type = if !req.has_admin_request() {
            None
        } else {
            Some(req.get_admin_request().get_cmd_type())
        };
        let is_urgent = is_request_urgent(&req);

        let policy = self.inspect(&req);
        let res = match policy {
            Ok(RequestPolicy::ReadLocal) | Ok(RequestPolicy::StaleRead) => {
                self.read_local(ctx, req, cb);
                return false;
            }
            Ok(RequestPolicy::ReadIndex) => return self.read_index(ctx, req, err_resp, cb),
            Ok(RequestPolicy::ProposeTransferLeader) => {
                return self.propose_transfer_leader(ctx, req, cb);
            }
            Ok(RequestPolicy::ProposeNormal) => {
                // For admin cmds, only region split/merge comes here.
                let mut stores = Vec::new();
                let mut opt = disk_full_opt;
                let mut maybe_transfer_leader = false;
                if req.has_admin_request() {
                    opt = DiskFullOpt::AllowedOnAlmostFull;
                }
                if self.check_proposal_normal_with_disk_usage(
                    ctx,
                    opt,
                    &mut stores,
                    &mut maybe_transfer_leader,
                ) {
                    self.propose_normal(ctx, req)
                } else {
                    // If leader node is disk full, try to transfer leader to a node with disk usage normal to
                    // keep write availablity not downback.
                    // if majority node is disk full, to transfer leader or not is not necessary.
                    // Note: Need to exclude learner node.
                    if maybe_transfer_leader && !self.disk_full_peers.majority {
                        let target_peer = self
                            .get_store()
                            .region()
                            .get_peers()
                            .iter()
                            .find(|x| {
                                !self.disk_full_peers.has(x.get_id())
                                    && x.get_id() != self.peer.get_id()
                                    && !self.down_peer_ids.contains(&x.get_id())
                                    && !matches!(x.get_role(), PeerRole::Learner)
                            })
                            .cloned();
                        if let Some(p) = target_peer {
                            debug!(
                                "try to transfer leader because of current leader disk full: region id = {}, peer id = {}; target peer id = {}",
                                self.region_id,
                                self.peer.get_id(),
                                p.get_id()
                            );
                            self.pre_transfer_leader(&p);
                        }
                    }
                    let errmsg = format!(
                        "propose failed: tikv disk full, cmd diskFullOpt={:?}, leader diskUsage={:?}",
                        disk_full_opt, ctx.self_disk_usage
                    );
                    Err(Error::DiskFull(stores, errmsg))
                }
            }
            Ok(RequestPolicy::ProposeConfChange) => self.propose_conf_change(ctx, &req),
            Err(e) => Err(e),
        };

        match res {
            Err(e) => {
                cmd_resp::bind_error(&mut err_resp, e);
                cb.invoke_with_response(err_resp);
                false
            }
            Ok(Either::Right(idx)) => {
                if !cb.is_none() {
                    self.cmd_epoch_checker.attach_to_conflict_cmd(idx, cb);
                }
                false
            }
            Ok(Either::Left(idx)) => {
                let has_applied_to_current_term = self.has_applied_to_current_term();
                if has_applied_to_current_term {
                    // After this peer has applied to current term and passed above checking including `cmd_epoch_checker`,
                    // we can safely guarantee that this proposal will be committed if there is no abnormal leader transfer
                    // in the near future. Thus proposed callback can be called.
                    cb.invoke_proposed();
                }
                if is_urgent {
                    self.last_urgent_proposal_idx = idx;
                    // Eager flush to make urgent proposal be applied on all nodes as soon as
                    // possible.
                    self.raft_group.skip_bcast_commit(false);
                }
                self.should_wake_up = true;
                let p = Proposal {
                    is_conf_change: req_admin_cmd_type == Some(AdminCmdType::ChangePeer)
                        || req_admin_cmd_type == Some(AdminCmdType::ChangePeerV2),
                    index: idx,
                    term: self.term(),
                    cb,
                    propose_time: None,
                    must_pass_epoch_check: has_applied_to_current_term,
                };
                if let Some(cmd_type) = req_admin_cmd_type {
                    self.cmd_epoch_checker
                        .post_propose(cmd_type, idx, self.term());
                }
                self.post_propose(ctx, p);
                true
            }
        }
    }

    fn post_propose<T>(
        &mut self,
        poll_ctx: &mut PollContext<EK, ER, T>,
        mut p: Proposal<EK::Snapshot>,
    ) {
        // Try to renew leader lease on every consistent read/write request.
        if poll_ctx.current_time.is_none() {
            poll_ctx.current_time = Some(monotonic_raw_now());
        }
        p.propose_time = poll_ctx.current_time;

        self.proposals.push(p);
    }

    // TODO: set higher election priority of voter/incoming voter than demoting voter
    /// Validate the `ConfChange` requests and check whether it's safe to
    /// propose these conf change requests.
    /// It's safe iff at least the quorum of the Raft group is still healthy
    /// right after all conf change is applied.
    /// If 'allow_remove_leader' is false then the peer to be removed should
    /// not be the leader.
    fn check_conf_change<T>(
        &mut self,
        ctx: &mut PollContext<EK, ER, T>,
        change_peers: &[ChangePeerRequest],
        cc: &impl ConfChangeI,
    ) -> Result<()> {
        // Check whether current joint state can handle this request
        let mut after_progress = self.check_joint_state(cc)?;
        let current_progress = self.raft_group.status().progress.unwrap().clone();
        let kind = ConfChangeKind::confchange_kind(change_peers.len());

        if kind == ConfChangeKind::LeaveJoint {
            if self.peer.get_role() == PeerRole::DemotingVoter {
                return Err(box_err!(
                    "{} ignore leave joint command that demoting leader",
                    self.tag
                ));
            }
            // Leaving joint state, skip check
            return Ok(());
        }

        // Check whether this request is valid
        let mut check_dup = HashSet::default();
        let mut only_learner_change = true;
        let current_voter = current_progress.conf().voters().ids();
        for cp in change_peers.iter() {
            let (change_type, peer) = (cp.get_change_type(), cp.get_peer());
            match (change_type, peer.get_role()) {
                (ConfChangeType::RemoveNode, PeerRole::Voter) if kind != ConfChangeKind::Simple => {
                    return Err(box_err!(
                        "{} invalid conf change request: {:?}, can not remove voter directly",
                        self.tag,
                        cp
                    ));
                }
                (ConfChangeType::RemoveNode, _)
                | (ConfChangeType::AddNode, PeerRole::Voter)
                | (ConfChangeType::AddLearnerNode, PeerRole::Learner) => {}
                _ => {
                    return Err(box_err!(
                        "{} invalid conf change request: {:?}",
                        self.tag,
                        cp
                    ));
                }
            }

            if !check_dup.insert(peer.get_id()) {
                return Err(box_err!(
                    "{} invalid conf change request, have multiple commands for the same peer {}",
                    self.tag,
                    peer.get_id()
                ));
            }

            if peer.get_id() == self.peer_id()
                && (change_type == ConfChangeType::RemoveNode
                    // In Joint confchange, the leader is allowed to be DemotingVoter
                    || (kind == ConfChangeKind::Simple
                        && change_type == ConfChangeType::AddLearnerNode))
                && !ctx.cfg.allow_remove_leader
            {
                return Err(box_err!(
                    "{} ignore remove leader or demote leader",
                    self.tag
                ));
            }

            if current_voter.contains(peer.get_id()) || change_type == ConfChangeType::AddNode {
                only_learner_change = false;
            }
        }

        // Multiple changes that only effect learner will not product `IncommingVoter` or `DemotingVoter`
        // after apply, but raftstore layer and PD rely on these roles to detect joint state
        if kind != ConfChangeKind::Simple && only_learner_change {
            return Err(box_err!(
                "{} invalid conf change request, multiple changes that only effect learner",
                self.tag
            ));
        }

        let promoted_commit_index = after_progress.maximal_committed_index().0;
        if current_progress.is_singleton() // It's always safe if there is only one node in the cluster.
            || promoted_commit_index >= self.get_store().truncated_index()
        {
            return Ok(());
        }

        PEER_ADMIN_CMD_COUNTER_VEC
            .with_label_values(&["conf_change", "reject_unsafe"])
            .inc();

        // Waking it up to replicate logs to candidate.
        self.should_wake_up = true;
        Err(box_err!(
            "{} unsafe to perform conf change {:?}, before: {:?}, after: {:?}, truncated index {}, promoted commit index {}",
            self.tag,
            change_peers,
            current_progress.conf().to_conf_state(),
            after_progress.conf().to_conf_state(),
            self.get_store().truncated_index(),
            promoted_commit_index
        ))
    }

    /// Check if current joint state can handle this confchange
    fn check_joint_state(&mut self, cc: &impl ConfChangeI) -> Result<ProgressTracker> {
        let cc = &cc.as_v2();
        let mut prs = self.raft_group.status().progress.unwrap().clone();
        let mut changer = Changer::new(&prs);
        let (cfg, changes) = if cc.leave_joint() {
            changer.leave_joint()?
        } else if let Some(auto_leave) = cc.enter_joint() {
            changer.enter_joint(auto_leave, &cc.changes)?
        } else {
            changer.simple(&cc.changes)?
        };
        prs.apply_conf(cfg, changes, self.raft_group.raft.raft_log.last_index());
        Ok(prs)
    }

    pub fn transfer_leader(&mut self, peer: &metapb::Peer) {
        info!(
            "transfer leader";
            "region_id" => self.region_id,
            "peer_id" => self.peer.get_id(),
            "peer" => ?peer,
        );

        self.raft_group.transfer_leader(peer.get_id());
        self.should_wake_up = true;
    }

    fn pre_transfer_leader(&mut self, peer: &metapb::Peer) -> bool {
        // Checks if safe to transfer leader.
        if self.raft_group.raft.has_pending_conf() {
            info!(
                "reject transfer leader due to pending conf change";
                "region_id" => self.region_id,
                "peer_id" => self.peer.get_id(),
                "peer" => ?peer,
            );
            return false;
        }

        // Broadcast heartbeat to make sure followers commit the entries immediately.
        // It's only necessary to ping the target peer, but ping all for simplicity.
        self.raft_group.ping();
        let mut msg = eraftpb::Message::new();
        msg.set_to(peer.get_id());
        msg.set_msg_type(eraftpb::MessageType::MsgTransferLeader);
        msg.set_from(self.peer_id());
        // log term here represents the term of last log. For leader, the term of last
        // log is always its current term. Not just set term because raft library forbids
        // setting it for MsgTransferLeader messages.
        msg.set_log_term(self.term());
        self.raft_group.raft.msgs.push(msg);
        true
    }

    pub fn ready_to_transfer_leader<T>(
        &self,
        ctx: &mut PollContext<EK, ER, T>,
        mut index: u64,
        peer: &metapb::Peer,
    ) -> Option<&'static str> {
        let peer_id = peer.get_id();
        let status = self.raft_group.status();
        let progress = status.progress.unwrap();

        if !progress.conf().voters().contains(peer_id) {
            return Some("non voter");
        }

        for (id, pr) in progress.iter() {
            if pr.state == ProgressState::Snapshot {
                return Some("pending snapshot");
            }
            if *id == peer_id && index == 0 {
                // index will be zero if it's sent from an instance without
                // pre-transfer-leader feature. Set it to matched to make it
                // possible to transfer leader to an older version. It may be
                // useful during rolling restart.
                index = pr.matched;
            }
        }

        if self.raft_group.raft.has_pending_conf()
            || self.raft_group.raft.pending_conf_index > index
        {
            return Some("pending conf change");
        }

        let last_index = self.get_store().last_index();
        if last_index >= index + ctx.cfg.leader_transfer_max_log_lag {
            return Some("log gap");
        }
        None
    }

    fn read_local<T>(
        &mut self,
        ctx: &mut PollContext<EK, ER, T>,
        req: RaftCmdRequest,
        cb: Callback<EK::Snapshot>,
    ) {
        ctx.raft_metrics.propose.local_read += 1;
        cb.invoke_read(self.handle_read(ctx, req, false, Some(self.get_store().commit_index())))
    }

    fn pre_read_index(&self) -> Result<()> {
        fail_point!(
            "before_propose_readindex",
            |s| if s.map_or(true, |s| s.parse().unwrap_or(true)) {
                Ok(())
            } else {
                Err(box_err!(
                    "{} can not read due to injected failure",
                    self.tag
                ))
            }
        );

        // See more in ready_to_handle_read().
        if self.is_splitting() {
            return Err(Error::ReadIndexNotReady {
                reason: "can not read index due to split",
                region_id: self.region_id,
            });
        }
        if self.is_merging() {
            return Err(Error::ReadIndexNotReady {
                reason: "can not read index due to merge",
                region_id: self.region_id,
            });
        }
        Ok(())
    }

    pub fn has_unresolved_reads(&self) -> bool {
        self.pending_reads.has_unresolved()
    }

    /// `ReadIndex` requests could be lost in network, so on followers commands could queue in
    /// `pending_reads` forever. Sending a new `ReadIndex` periodically can resolve this.
    pub fn retry_pending_reads(&mut self, cfg: &Config) {
        if self.is_leader()
            || !self.pending_reads.check_needs_retry(cfg)
            || self.pre_read_index().is_err()
        {
            return;
        }

        let read = self.pending_reads.back_mut().unwrap();
        debug_assert!(read.read_index.is_none());
        self.raft_group
            .read_index(ReadIndexContext::fields_to_bytes(
                read.id,
                read.addition_request.as_deref(),
                None,
            ));
        debug!(
            "request to get a read index";
            "request_id" => ?read.id,
            "region_id" => self.region_id,
            "peer_id" => self.peer.get_id(),
        );
    }

    // Returns a boolean to indicate whether the `read` is proposed or not.
    // For these cases it won't be proposed:
    // 1. The region is in merging or splitting;
    // 2. The message is stale and dropped by the Raft group internally;
    // 3. There is already a read request proposed in the current lease;
    fn read_index<T: Transport>(
        &mut self,
        poll_ctx: &mut PollContext<EK, ER, T>,
        mut req: RaftCmdRequest,
        mut err_resp: RaftCmdResponse,
        cb: Callback<EK::Snapshot>,
    ) -> bool {
        if let Err(e) = self.pre_read_index() {
            debug!(
                "prevents unsafe read index";
                "region_id" => self.region_id,
                "peer_id" => self.peer.get_id(),
                "err" => ?e,
            );
            poll_ctx.raft_metrics.propose.unsafe_read_index += 1;
            cmd_resp::bind_error(&mut err_resp, e);
            cb.invoke_with_response(err_resp);
            self.should_wake_up = true;
            return false;
        }

        let now = monotonic_raw_now();
        if self.is_leader() {
            match self.inspect_lease() {
                // Here combine the new read request with the previous one even if the lease expired is
                // ok because in this case, the previous read index must be sent out with a valid
                // lease instead of a suspect lease. So there must no pending transfer-leader proposals
                // before or after the previous read index, and the lease can be renewed when get
                // heartbeat responses.
                LeaseState::Valid | LeaseState::Expired => {
                    // Must use the commit index of `PeerStorage` instead of the commit index
                    // in raft-rs which may be greater than the former one.
                    // For more details, see the annotations above `on_leader_commit_idx_changed`.
                    let commit_index = self.get_store().commit_index();
                    if let Some(read) = self.pending_reads.back_mut() {
                        let max_lease = poll_ctx.cfg.raft_store_max_leader_lease();
                        let is_read_index_request = req
                            .get_requests()
                            .get(0)
                            .map(|req| req.has_read_index())
                            .unwrap_or_default();
                        // A read index request or a read with addition request always needs the response of
                        // checking memory lock for async commit, so we cannot apply the optimization here
                        if !is_read_index_request
                            && read.addition_request.is_none()
                            && read.propose_time + max_lease > now
                        {
                            // A read request proposed in the current lease is found; combine the new
                            // read request to that previous one, so that no proposing needed.
                            read.push_command(req, cb, commit_index);
                            return false;
                        }
                    }
                }
                // If the current lease is suspect, new read requests can't be appended into
                // `pending_reads` because if the leader is transferred, the latest read could
                // be dirty.
                _ => {}
            }
        }

        // When a replica cannot detect any leader, `MsgReadIndex` will be dropped, which would
        // cause a long time waiting for a read response. Then we should return an error directly
        // in this situation.
        if !self.is_leader() && self.leader_id() == INVALID_ID {
            poll_ctx.raft_metrics.invalid_proposal.read_index_no_leader += 1;
            // The leader may be hibernated, send a message for trying to awaken the leader.
            if self.bcast_wake_up_time.is_none()
                || self
                    .bcast_wake_up_time
                    .as_ref()
                    .unwrap()
                    .saturating_elapsed()
                    >= Duration::from_millis(MIN_BCAST_WAKE_UP_INTERVAL)
            {
                self.bcast_wake_up_message(poll_ctx);
                self.bcast_wake_up_time = Some(TiInstant::now_coarse());

                let task = PdTask::QueryRegionLeader {
                    region_id: self.region_id,
                };
                if let Err(e) = poll_ctx.pd_scheduler.schedule(task) {
                    error!(
                        "failed to notify pd";
                        "region_id" => self.region_id,
                        "peer_id" => self.peer_id(),
                        "err" => %e,
                    )
                }
            }
            self.should_wake_up = true;
            cmd_resp::bind_error(&mut err_resp, Error::NotLeader(self.region_id, None));
            cb.invoke_with_response(err_resp);
            return false;
        }

        // Should we call pre_propose here?
        let last_pending_read_count = self.raft_group.raft.pending_read_count();
        let last_ready_read_count = self.raft_group.raft.ready_read_count();

        poll_ctx.raft_metrics.propose.read_index += 1;

        self.bcast_wake_up_time = None;

        let id = Uuid::new_v4();
        let request = req
            .mut_requests()
            .get_mut(0)
            .filter(|req| req.has_read_index())
            .map(|req| req.take_read_index());
        self.raft_group
            .read_index(ReadIndexContext::fields_to_bytes(
                id,
                request.as_ref(),
                None,
            ));

        let pending_read_count = self.raft_group.raft.pending_read_count();
        let ready_read_count = self.raft_group.raft.ready_read_count();

        if pending_read_count == last_pending_read_count
            && ready_read_count == last_ready_read_count
            && self.is_leader()
        {
            // The message gets dropped silently, can't be handled anymore.
            apply::notify_stale_req(self.term(), cb);
            return false;
        }

        let mut read = ReadIndexRequest::with_command(id, req, cb, now);
        read.addition_request = request.map(Box::new);
        self.pending_reads.push_back(read, self.is_leader());
        self.should_wake_up = true;

        debug!(
            "request to get a read index";
            "request_id" => ?id,
            "region_id" => self.region_id,
            "peer_id" => self.peer.get_id(),
            "is_leader" => self.is_leader(),
        );

        // TimeoutNow has been sent out, so we need to propose explicitly to
        // update leader lease.
        if self.leader_lease.inspect(Some(now)) == LeaseState::Suspect {
            let req = RaftCmdRequest::default();
            if let Ok(Either::Left(index)) = self.propose_normal(poll_ctx, req) {
                let p = Proposal {
                    is_conf_change: false,
                    index,
                    term: self.term(),
                    cb: Callback::None,
                    propose_time: Some(now),
                    must_pass_epoch_check: false,
                };
                self.post_propose(poll_ctx, p);
            }
        }

        true
    }

    /// Returns (minimal matched, minimal committed_index)
    ///
    /// For now, it is only used in merge.
    pub fn get_min_progress(&self) -> Result<(u64, u64)> {
        let (mut min_m, mut min_c) = (None, None);
        if let Some(progress) = self.raft_group.status().progress {
            for (id, pr) in progress.iter() {
                // Reject merge if there is any pending request snapshot,
                // because a target region may merge a source region which is in
                // an invalid state.
                if pr.state == ProgressState::Snapshot
                    || pr.pending_request_snapshot != INVALID_INDEX
                {
                    return Err(box_err!(
                        "there is a pending snapshot peer {} [{:?}], skip merge",
                        id,
                        pr
                    ));
                }
                if min_m.unwrap_or(u64::MAX) > pr.matched {
                    min_m = Some(pr.matched);
                }
                if min_c.unwrap_or(u64::MAX) > pr.committed_index {
                    min_c = Some(pr.committed_index);
                }
            }
        }
        let (mut min_m, min_c) = (min_m.unwrap_or(0), min_c.unwrap_or(0));
        if min_m < min_c {
            warn!(
                "min_matched < min_committed, raft progress is inaccurate";
                "region_id" => self.region_id,
                "peer_id" => self.peer.get_id(),
                "min_matched" => min_m,
                "min_committed" => min_c,
            );
            // Reset `min_matched` to `min_committed`, since the raft log at `min_committed` is
            // known to be committed in all peers, all of the peers should also have replicated it
            min_m = min_c;
        }
        Ok((min_m, min_c))
    }

    fn pre_propose_prepare_merge<T>(
        &self,
        ctx: &mut PollContext<EK, ER, T>,
        req: &mut RaftCmdRequest,
    ) -> Result<()> {
        let last_index = self.raft_group.raft.raft_log.last_index();
        let (min_matched, min_committed) = self.get_min_progress()?;
        if min_matched == 0
            || min_committed == 0
            || last_index - min_matched > ctx.cfg.merge_max_log_gap
            || last_index - min_committed > ctx.cfg.merge_max_log_gap * 2
        {
            return Err(box_err!(
                "log gap from matched: {} or committed: {} to last index: {} is too large, skip merge",
                min_matched,
                min_committed,
                last_index
            ));
        }
        let mut entry_size = 0;
        for entry in self
            .raft_group
            .raft
            .raft_log
            .entries(min_committed + 1, NO_LIMIT)?
        {
            // commit merge only contains entries start from min_matched + 1
            if entry.index > min_matched {
                entry_size += entry.get_data().len();
            }
            if entry.get_entry_type() == EntryType::EntryConfChange
                || entry.get_entry_type() == EntryType::EntryConfChangeV2
            {
                return Err(box_err!(
                    "{} log gap contains conf change, skip merging.",
                    self.tag
                ));
            }
            if entry.get_data().is_empty() {
                continue;
            }
            let cmd: RaftCmdRequest =
                util::parse_data_at(entry.get_data(), entry.get_index(), &self.tag);
            if !cmd.has_admin_request() {
                continue;
            }
            let cmd_type = cmd.get_admin_request().get_cmd_type();
            match cmd_type {
                AdminCmdType::TransferLeader
                | AdminCmdType::ComputeHash
                | AdminCmdType::VerifyHash
                | AdminCmdType::InvalidAdmin => continue,
                _ => {}
            }
            // Any command that can change epoch or log gap should be rejected.
            return Err(box_err!(
                "log gap contains admin request {:?}, skip merging.",
                cmd_type
            ));
        }
        if entry_size as f64 > ctx.cfg.raft_entry_max_size.0 as f64 * 0.9 {
            return Err(box_err!(
                "log gap size exceed entry size limit, skip merging."
            ));
        }
        req.mut_admin_request()
            .mut_prepare_merge()
            .set_min_index(min_matched + 1);
        Ok(())
    }

    fn pre_propose<T>(
        &self,
        poll_ctx: &mut PollContext<EK, ER, T>,
        req: &mut RaftCmdRequest,
    ) -> Result<ProposalContext> {
        poll_ctx.coprocessor_host.pre_propose(self.region(), req)?;
        let mut ctx = ProposalContext::empty();

        if get_sync_log_from_request(req) {
            ctx.insert(ProposalContext::SYNC_LOG);
        }

        if !req.has_admin_request() {
            return Ok(ctx);
        }

        match req.get_admin_request().get_cmd_type() {
            AdminCmdType::Split | AdminCmdType::BatchSplit => ctx.insert(ProposalContext::SPLIT),
            AdminCmdType::PrepareMerge => {
                self.pre_propose_prepare_merge(poll_ctx, req)?;
                ctx.insert(ProposalContext::PREPARE_MERGE);
            }
            _ => {}
        }

        Ok(ctx)
    }

    /// Propose normal request to raft
    ///
    /// Returns Ok(Either::Left(index)) means the proposal is proposed successfully and is located on `index` position.
    /// Ok(Either::Right(index)) means the proposal is rejected by `CmdEpochChecker` and the `index` is the position of
    /// the last conflict admin cmd.
    fn propose_normal<T>(
        &mut self,
        poll_ctx: &mut PollContext<EK, ER, T>,
        mut req: RaftCmdRequest,
    ) -> Result<Either<u64, u64>> {
        if self.pending_merge_state.is_some()
            && req.get_admin_request().get_cmd_type() != AdminCmdType::RollbackMerge
        {
            return Err(Error::ProposalInMergingMode(self.region_id));
        }

        poll_ctx.raft_metrics.propose.normal += 1;

        if self.has_applied_to_current_term() {
            // Only when applied index's term is equal to current leader's term, the information
            // in epoch checker is up to date and can be used to check epoch.
            if let Some(index) = self
                .cmd_epoch_checker
                .propose_check_epoch(&req, self.term())
            {
                return Ok(Either::Right(index));
            }
        } else if req.has_admin_request() {
            // The admin request is rejected because it may need to update epoch checker which
            // introduces an uncertainty and may breaks the correctness of epoch checker.
            return Err(box_err!(
                "{} peer has not applied to current term, applied_term {}, current_term {}",
                self.tag,
                self.get_store().applied_index_term(),
                self.term()
            ));
        }

        // TODO: validate request for unexpected changes.
        let ctx = match self.pre_propose(poll_ctx, &mut req) {
            Ok(ctx) => ctx,
            Err(e) => {
                warn!(
                    "skip proposal";
                    "region_id" => self.region_id,
                    "peer_id" => self.peer.get_id(),
                    "err" => ?e,
                    "error_code" => %e.error_code(),
                );
                return Err(e);
            }
        };

        let data = req.write_to_bytes()?;

        // TODO: use local histogram metrics
        PEER_PROPOSE_LOG_SIZE_HISTOGRAM.observe(data.len() as f64);

        if data.len() as u64 > poll_ctx.cfg.raft_entry_max_size.0 {
            error!(
                "entry is too large";
                "region_id" => self.region_id,
                "peer_id" => self.peer.get_id(),
                "size" => data.len(),
            );
            return Err(Error::RaftEntryTooLarge {
                region_id: self.region_id,
                entry_size: data.len() as u64,
            });
        }

        let propose_index = self.next_proposal_index();
        self.raft_group.propose(ctx.to_vec(), data)?;
        if self.next_proposal_index() == propose_index {
            // The message is dropped silently, this usually due to leader absence
            // or transferring leader. Both cases can be considered as NotLeader error.
            return Err(Error::NotLeader(self.region_id, None));
        }

        // Prepare Merge need to be broadcast to as many as followers when disk full.
        if req.has_admin_request()
            && (!matches!(poll_ctx.self_disk_usage, DiskUsage::Normal)
                || !self.disk_full_peers.is_empty())
        {
            match req.get_admin_request().get_cmd_type() {
                AdminCmdType::PrepareMerge | AdminCmdType::RollbackMerge => {
                    self.has_region_merge_proposal = true;
                    self.region_merge_proposal_index = propose_index;
                    for (k, v) in &mut self.disk_full_peers.peers {
                        if !matches!(v.0, DiskUsage::AlreadyFull) {
                            v.1 = true;
                            self.raft_group
                                .raft
                                .adjust_max_inflight_msgs(*k, poll_ctx.cfg.raft_max_inflight_msgs);
                            debug!(
                                "{:?} adjust max inflight msgs to {} on peer: {:?}",
                                req.get_admin_request().get_cmd_type(),
                                poll_ctx.cfg.raft_max_inflight_msgs,
                                k
                            );
                        }
                    }
                }
                _ => {}
            }
        }

        Ok(Either::Left(propose_index))
    }

    pub fn execute_transfer_leader<T>(
        &mut self,
        ctx: &mut PollContext<EK, ER, T>,
        msg: &eraftpb::Message,
        peer_disk_usage: DiskUsage,
    ) {
        let pending_snapshot = self.is_handling_snapshot() || self.has_pending_snapshot();
        if pending_snapshot
            || msg.get_from() != self.leader_id()
            // Transfer leader to node with disk full will lead to write availablity downback.
            // But if the current leader is disk full, and send such request, we should allow it,
            // because it may be a read leader balance request.
            || (!matches!(ctx.self_disk_usage, DiskUsage::Normal) &&
            matches!(peer_disk_usage,DiskUsage::Normal))
        {
            info!(
                "reject transferring leader";
                "region_id" => self.region_id,
                "peer_id" => self.peer.get_id(),
                "from" => msg.get_from(),
                "pending_snapshot" => pending_snapshot,
                "disk_usage" => ?ctx.self_disk_usage,
            );
            return;
        }

        let mut msg = eraftpb::Message::new();
        msg.set_from(self.peer_id());
        msg.set_to(self.leader_id());
        msg.set_msg_type(eraftpb::MessageType::MsgTransferLeader);
        msg.set_index(self.get_store().applied_index());
        msg.set_log_term(self.term());
        self.raft_group.raft.msgs.push(msg);
    }

    /// Return true to if the transfer leader request is accepted.
    ///
    /// When transferring leadership begins, leader sends a pre-transfer
    /// to target follower first to ensures it's ready to become leader.
    /// After that the real transfer leader process begin.
    ///
    /// 1. pre_transfer_leader on leader:
    ///     Leader will send a MsgTransferLeader to follower.
    /// 2. execute_transfer_leader on follower
    ///     If follower passes all necessary checks, it will reply an
    ///     ACK with type MsgTransferLeader and its promised persistent index.
    /// 3. ready_to_transfer_leader on leader:
    ///     Leader checks if it's appropriate to transfer leadership. If it
    ///     does, it calls raft transfer_leader API to do the remaining work.
    ///
    /// See also: tikv/rfcs#37.
    fn propose_transfer_leader<T>(
        &mut self,
        ctx: &mut PollContext<EK, ER, T>,
        req: RaftCmdRequest,
        cb: Callback<EK::Snapshot>,
    ) -> bool {
        ctx.raft_metrics.propose.transfer_leader += 1;

        let transfer_leader = get_transfer_leader_cmd(&req).unwrap();
        let peer = transfer_leader.get_peer();

        let transferred = self.pre_transfer_leader(peer);

        // transfer leader command doesn't need to replicate log and apply, so we
        // return immediately. Note that this command may fail, we can view it just as an advice
        cb.invoke_with_response(make_transfer_leader_response());

        transferred
    }

    // Fails in such cases:
    // 1. A pending conf change has not been applied yet;
    // 2. Removing the leader is not allowed in the configuration;
    // 3. The conf change makes the raft group not healthy;
    // 4. The conf change is dropped by raft group internally.
    /// Returns Ok(Either::Left(index)) means the proposal is proposed successfully and is located on `index` position.
    /// Ok(Either::Right(index)) means the proposal is rejected by `CmdEpochChecker` and the `index` is the position of
    /// the last conflict admin cmd.
    fn propose_conf_change<T>(
        &mut self,
        ctx: &mut PollContext<EK, ER, T>,
        req: &RaftCmdRequest,
    ) -> Result<Either<u64, u64>> {
        if self.pending_merge_state.is_some() {
            return Err(Error::ProposalInMergingMode(self.region_id));
        }
        if self.raft_group.raft.pending_conf_index > self.get_store().applied_index() {
            info!(
                "there is a pending conf change, try later";
                "region_id" => self.region_id,
                "peer_id" => self.peer.get_id(),
            );
            return Err(box_err!(
                "{} there is a pending conf change, try later",
                self.tag
            ));
        }
        // Actually, according to the implementation of conf change in raft-rs, this check must be
        // passed if the previous check that `pending_conf_index` should be less than or equal to
        // `self.get_store().applied_index()` is passed.
        if self.get_store().applied_index_term() != self.term() {
            return Err(box_err!(
                "{} peer has not applied to current term, applied_term {}, current_term {}",
                self.tag,
                self.get_store().applied_index_term(),
                self.term()
            ));
        }
        if let Some(index) = self.cmd_epoch_checker.propose_check_epoch(req, self.term()) {
            return Ok(Either::Right(index));
        }

        let data = req.write_to_bytes()?;
        let admin = req.get_admin_request();
        let res = if admin.has_change_peer() {
            self.propose_conf_change_internal(ctx, admin.get_change_peer(), data)
        } else if admin.has_change_peer_v2() {
            self.propose_conf_change_internal(ctx, admin.get_change_peer_v2(), data)
        } else {
            unreachable!()
        };
        if let Err(ref e) = res {
            warn!("failed to propose confchange"; "error" => ?e);
        }
        res.map(Either::Left)
    }

    // Fails in such cases:
    // 1. A pending conf change has not been applied yet;
    // 2. Removing the leader is not allowed in the configuration;
    // 3. The conf change makes the raft group not healthy;
    // 4. The conf change is dropped by raft group internally.
    fn propose_conf_change_internal<T, CP: ChangePeerI>(
        &mut self,
        ctx: &mut PollContext<EK, ER, T>,
        change_peer: CP,
        data: Vec<u8>,
    ) -> Result<u64> {
        let data_size = data.len();
        let cc = change_peer.to_confchange(data);
        let changes = change_peer.get_change_peers();

        self.check_conf_change(ctx, changes.as_ref(), &cc)?;

        ctx.raft_metrics.propose.conf_change += 1;
        // TODO: use local histogram metrics
        PEER_PROPOSE_LOG_SIZE_HISTOGRAM.observe(data_size as f64);
        info!(
            "propose conf change peer";
            "region_id" => self.region_id,
            "peer_id" => self.peer.get_id(),
            "changes" => ?changes.as_ref(),
            "kind" => ?ConfChangeKind::confchange_kind(changes.as_ref().len()),
        );

        let propose_index = self.next_proposal_index();
        self.raft_group
            .propose_conf_change(ProposalContext::SYNC_LOG.to_vec(), cc)?;
        if self.next_proposal_index() == propose_index {
            // The message is dropped silently, this usually due to leader absence
            // or transferring leader. Both cases can be considered as NotLeader error.
            return Err(Error::NotLeader(self.region_id, None));
        }

        Ok(propose_index)
    }

    fn handle_read<T>(
        &self,
        ctx: &mut PollContext<EK, ER, T>,
        req: RaftCmdRequest,
        check_epoch: bool,
        read_index: Option<u64>,
    ) -> ReadResponse<EK::Snapshot> {
        let region = self.region().clone();
        if check_epoch {
            if let Err(e) = check_region_epoch(&req, &region, true) {
                debug!("epoch not match"; "region_id" => region.get_id(), "err" => ?e);
                let mut response = cmd_resp::new_error(e);
                cmd_resp::bind_term(&mut response, self.term());
                return ReadResponse {
                    response,
                    snapshot: None,
                    txn_extra_op: TxnExtraOp::Noop,
                };
            }
        }
        let flags = WriteBatchFlags::from_bits_check(req.get_header().get_flags());
        if flags.contains(WriteBatchFlags::STALE_READ) {
            let read_ts = decode_u64(&mut req.get_header().get_flag_data()).unwrap();
            let safe_ts = self.read_progress.safe_ts();
            if safe_ts < read_ts {
                warn!(
                    "read rejected by safe timestamp";
                    "safe ts" => safe_ts,
                    "read ts" => read_ts,
                    "tag" => &self.tag
                );
                let mut response = cmd_resp::new_error(Error::DataIsNotReady {
                    region_id: region.get_id(),
                    peer_id: self.peer_id(),
                    safe_ts,
                });
                cmd_resp::bind_term(&mut response, self.term());
                return ReadResponse {
                    response,
                    snapshot: None,
                    txn_extra_op: TxnExtraOp::Noop,
                };
            }
        }

        let mut resp = ctx.execute(&req, &Arc::new(region), read_index, None);
        if let Some(snap) = resp.snapshot.as_mut() {
            snap.max_ts_sync_status = Some(self.max_ts_sync_status.clone());
        }
        resp.txn_extra_op = self.txn_extra_op.load();
        cmd_resp::bind_term(&mut resp.response, self.term());
        resp
    }

    pub fn term(&self) -> u64 {
        self.raft_group.raft.term
    }

    pub fn stop(&mut self) {
        self.mut_store().cancel_applying_snap();
        self.pending_reads.clear_all(None);
    }

    pub fn maybe_add_want_rollback_merge_peer(&mut self, peer_id: u64, extra_msg: &ExtraMessage) {
        if !self.is_leader() {
            return;
        }
        if let Some(ref state) = self.pending_merge_state {
            if state.get_commit() == extra_msg.get_premerge_commit() {
                self.add_want_rollback_merge_peer(peer_id);
            }
        }
    }

    pub fn add_want_rollback_merge_peer(&mut self, peer_id: u64) {
        assert!(self.pending_merge_state.is_some());
        self.want_rollback_merge_peers.insert(peer_id);
    }

    pub fn clear_disk_full_peers<T>(&mut self, ctx: &PollContext<EK, ER, T>) {
        let disk_full_peers = mem::take(&mut self.disk_full_peers);
        let raft = &mut self.raft_group.raft;
        for peer in disk_full_peers.peers.into_keys() {
            raft.adjust_max_inflight_msgs(peer, ctx.cfg.raft_max_inflight_msgs);
        }
    }

    pub fn refill_disk_full_peers<T>(&mut self, ctx: &PollContext<EK, ER, T>) {
        self.clear_disk_full_peers(ctx);
        debug!(
            "region id {}, peer id {}, store id {}: refill disk full peers when peer disk usage status changed or merge triggered",
            self.region_id,
            self.peer.get_id(),
            self.peer.get_store_id()
        );

        // Collect disk full peers and all peers' `next_idx` to find a potential quorum.
        let peers_len = self.get_store().region().get_peers().len();
        let mut normal_peers = HashSet::default();
        let mut next_idxs = Vec::with_capacity(peers_len);
        let mut min_peer_index = std::u64::MAX;
        for peer in self.get_store().region().get_peers() {
            let (peer_id, store_id) = (peer.get_id(), peer.get_store_id());
            let usage = ctx.store_disk_usages.get(&store_id);
            if usage.is_none() {
                // Always treat the leader itself as normal.
                normal_peers.insert(peer_id);
            }
            if let Some(pr) = self.raft_group.raft.prs().get(peer_id) {
                // status 3-normal, 2-almostfull, 1-alreadyfull, only for simplying the sort func belowing.
                let mut status = 3;
                if let Some(usg) = usage {
                    status = match usg {
                        DiskUsage::Normal => 3,
                        DiskUsage::AlmostFull => 2,
                        DiskUsage::AlreadyFull => 1,
                    };
                }

                if !self.down_peer_ids.contains(&peer_id) {
                    next_idxs.push((peer_id, pr.next_idx, usage, status));
                    if min_peer_index > pr.next_idx {
                        min_peer_index = pr.next_idx;
                    }
                }
            }
        }
        if self.has_region_merge_proposal {
            debug!(
                "region id {}, peer id {}, store id {} has a merge request, with region_merge_proposal_index {}",
                self.region_id,
                self.peer.get_id(),
                self.peer.get_store_id(),
                self.region_merge_proposal_index
            );
            if min_peer_index > self.region_merge_proposal_index {
                self.has_region_merge_proposal = false;
            }
        }

        if normal_peers.len() == peers_len {
            return;
        }

        // Reverse sort peers based on `next_idx`, `usage` and `store healthy status`, then try to get a potential quorum.
        next_idxs.sort_by(|x, y| {
            if x.3 == y.3 {
                y.1.cmp(&x.1)
            } else {
                y.3.cmp(&x.3)
            }
        });

        let raft = &mut self.raft_group.raft;
        self.disk_full_peers.majority = !raft.prs().has_quorum(&normal_peers);

        // Here set all peers can be sent when merging.
        for &(peer, _, usage, ..) in &next_idxs {
            if let Some(usage) = usage {
                if self.has_region_merge_proposal && !matches!(*usage, DiskUsage::AlreadyFull) {
                    self.disk_full_peers.peers.insert(peer, (*usage, true));
                    raft.adjust_max_inflight_msgs(peer, ctx.cfg.raft_max_inflight_msgs);
                    debug!(
                        "refill disk full peer max inflight to {} on a merging region: region id {}, peer id {}",
                        ctx.cfg.raft_max_inflight_msgs, self.region_id, peer
                    );
                } else {
                    self.disk_full_peers.peers.insert(peer, (*usage, false));
                    raft.adjust_max_inflight_msgs(peer, 0);
                    debug!(
                        "refill disk full peer max inflight to {} on region without merging: region id {}, peer id {}",
                        0, self.region_id, peer
                    );
                }
            }
        }

        if !self.disk_full_peers.majority {
            // Less than majority peers are in disk full status.
            return;
        }

        let (mut potential_quorum, mut quorum_ok) = (HashSet::default(), false);
        let mut has_dangurous_set = false;
        for &(peer_id, _, _, status) in &next_idxs {
            potential_quorum.insert(peer_id);

            if status == 1 {
                // already full peer.
                has_dangurous_set = true;
            }

            if raft.prs().has_quorum(&potential_quorum) {
                quorum_ok = true;
                break;
            }
        }

        self.dangerous_majority_set = has_dangurous_set;

        // For the Peer with AlreadFull in potential quorum set, we still need to send logs to it.
        // To support incoming configure change.
        if quorum_ok {
            for peer in potential_quorum {
                if let Some(x) = self.disk_full_peers.peers.get_mut(&peer) {
                    // It can help to establish a quorum.
                    x.1 = true;
                    if !self.has_region_merge_proposal {
                        raft.adjust_max_inflight_msgs(peer, 1);
                    }
                }
            }
        }
    }

    // Check disk usages for the peer itself and other peers in the raft group.
    // The return value indicates whether the proposal is allowed or not.
    fn check_proposal_normal_with_disk_usage<T>(
        &mut self,
        ctx: &mut PollContext<EK, ER, T>,
        disk_full_opt: DiskFullOpt,
        disk_full_stores: &mut Vec<u64>,
        maybe_transfer_leader: &mut bool,
    ) -> bool {
        // check self disk status.
        let allowed = match ctx.self_disk_usage {
            DiskUsage::Normal => true,
            DiskUsage::AlmostFull => !matches!(disk_full_opt, DiskFullOpt::NotAllowedOnFull),
            DiskUsage::AlreadyFull => false,
        };

        if !allowed {
            disk_full_stores.push(ctx.store.id);
            *maybe_transfer_leader = true;
            return false;
        }

        // If all followers diskusage normal, then allowed.
        if self.disk_full_peers.is_empty() {
            return true;
        }

        for peer in self.get_store().region().get_peers() {
            let (peer_id, store_id) = (peer.get_id(), peer.get_store_id());
            if self.disk_full_peers.peers.get(&peer_id).is_some() {
                disk_full_stores.push(store_id);
            }
        }

        // if there are some peers with disk already full status in the majority set, should not allowed.
        if self.dangerous_majority_set {
            return false;
        }

        if !self.disk_full_peers.majority {
            return true;
        }

        if matches!(disk_full_opt, DiskFullOpt::AllowedOnAlmostFull)
            && self.disk_full_peers.peers.values().any(|x| x.1)
        {
            // Majority peers are in disk full status but the request carries a special flag.
            return true;
        }
        false
    }

    /// Check if the command will be likely to pass all the check and propose.
    pub fn will_likely_propose(&mut self, cmd: &RaftCmdRequest) -> bool {
        !self.pending_remove
            && self.is_leader()
            && self.pending_merge_state.is_none()
            && self.raft_group.raft.lead_transferee.is_none()
            && self.has_applied_to_current_term()
            && self
                .cmd_epoch_checker
                .propose_check_epoch(cmd, self.term())
                .is_none()
    }
}

#[derive(Default, Debug)]
pub struct DiskFullPeers {
    majority: bool,
    // Indicates whether a peer can help to establish a quorum.
    peers: HashMap<u64, (DiskUsage, bool)>,
}

impl DiskFullPeers {
    pub fn is_empty(&self) -> bool {
        self.peers.is_empty()
    }
    pub fn majority(&self) -> bool {
        self.majority
    }
    pub fn has(&self, peer_id: u64) -> bool {
        !self.peers.is_empty() && self.peers.contains_key(&peer_id)
    }
    pub fn get(&self, peer_id: u64) -> Option<DiskUsage> {
        self.peers.get(&peer_id).map(|x| x.0)
    }
}

impl<EK, ER> Peer<EK, ER>
where
    EK: KvEngine,
    ER: RaftEngine,
{
    pub fn insert_peer_cache(&mut self, peer: metapb::Peer) {
        self.peer_cache.borrow_mut().insert(peer.get_id(), peer);
    }

    pub fn remove_peer_from_cache(&mut self, peer_id: u64) {
        self.peer_cache.borrow_mut().remove(&peer_id);
    }

    pub fn get_peer_from_cache(&self, peer_id: u64) -> Option<metapb::Peer> {
        if peer_id == 0 {
            return None;
        }
        fail_point!("stale_peer_cache_2", peer_id == 2, |_| None);
        if let Some(peer) = self.peer_cache.borrow().get(&peer_id) {
            return Some(peer.clone());
        }

        // Try to find in region, if found, set in cache.
        for peer in self.region().get_peers() {
            if peer.get_id() == peer_id {
                self.peer_cache.borrow_mut().insert(peer_id, peer.clone());
                return Some(peer.clone());
            }
        }

        None
    }

    fn region_replication_status(&mut self) -> Option<RegionReplicationStatus> {
        if self.replication_mode_version == 0 {
            return None;
        }
        let mut status = RegionReplicationStatus {
            state_id: self.replication_mode_version,
            ..Default::default()
        };
        let state = if !self.replication_sync {
            if self.dr_auto_sync_state != DrAutoSyncState::Async {
                let res = self.raft_group.raft.check_group_commit_consistent();
                if Some(true) != res {
                    let mut buffer: SmallVec<[(u64, u64, u64); 5]> = SmallVec::new();
                    if self.get_store().applied_index_term() >= self.term() {
                        let progress = self.raft_group.raft.prs();
                        for (id, p) in progress.iter() {
                            if !progress.conf().voters().contains(*id) {
                                continue;
                            }
                            buffer.push((*id, p.commit_group_id, p.matched));
                        }
                    };
                    info!(
                        "still not reach integrity over label";
                        "status" => ?res,
                        "region_id" => self.region_id,
                        "peer_id" => self.peer.id,
                        "progress" => ?buffer
                    );
                } else {
                    self.replication_sync = true;
                }
                match res {
                    Some(true) => RegionReplicationState::IntegrityOverLabel,
                    Some(false) => RegionReplicationState::SimpleMajority,
                    None => RegionReplicationState::Unknown,
                }
            } else {
                RegionReplicationState::SimpleMajority
            }
        } else {
            RegionReplicationState::IntegrityOverLabel
        };
        status.set_state(state);
        Some(status)
    }

    pub fn heartbeat_pd<T>(&mut self, ctx: &PollContext<EK, ER, T>) {
        let task = PdTask::Heartbeat(HeartbeatTask {
            term: self.term(),
            region: self.region().clone(),
            down_peers: self.collect_down_peers(ctx),
            peer: self.peer.clone(),
            pending_peers: self.collect_pending_peers(ctx),
            written_bytes: self.peer_stat.written_bytes,
            written_keys: self.peer_stat.written_keys,
            approximate_size: self.approximate_size,
            approximate_keys: self.approximate_keys,
            replication_status: self.region_replication_status(),
        });
        if let Err(e) = ctx.pd_scheduler.schedule(task) {
            error!(
                "failed to notify pd";
                "region_id" => self.region_id,
                "peer_id" => self.peer.get_id(),
                "err" => ?e,
            );
            return;
        }
        fail_point!("schedule_check_split");
    }

    fn prepare_raft_message(&self) -> RaftMessage {
        let mut send_msg = RaftMessage::default();
        send_msg.set_region_id(self.region_id);
        // set current epoch
        send_msg.set_region_epoch(self.region().get_region_epoch().clone());
        send_msg.set_from_peer(self.peer.clone());
        send_msg
    }

    pub fn send_extra_message<T: Transport>(
        &self,
        msg: ExtraMessage,
        trans: &mut T,
        to: &metapb::Peer,
    ) {
        let mut send_msg = self.prepare_raft_message();
        let ty = msg.get_type();
        debug!("send extra msg";
            "region_id" => self.region_id,
            "peer_id" => self.peer.get_id(),
            "msg_type" => ?ty,
            "to" => to.get_id()
        );
        send_msg.set_extra_msg(msg);
        send_msg.set_to_peer(to.clone());
        if let Err(e) = trans.send(send_msg) {
            error!(?e;
                "failed to send extra message";
                "type" => ?ty,
                "region_id" => self.region_id,
                "peer_id" => self.peer.get_id(),
                "target" => ?to,
            );
        }
    }

    fn build_raft_message(
        &mut self,
        msg: eraftpb::Message,
        disk_usage: DiskUsage,
    ) -> Option<RaftMessage> {
        let mut send_msg = self.prepare_raft_message();

        send_msg.set_disk_usage(disk_usage);

        let to_peer = match self.get_peer_from_cache(msg.get_to()) {
            Some(p) => p,
            None => {
                warn!(
                    "failed to look up recipient peer";
                    "region_id" => self.region_id,
                    "peer_id" => self.peer.get_id(),
                    "to_peer" => msg.get_to(),
                );
                return None;
            }
        };

        send_msg.set_to_peer(to_peer);

        // There could be two cases:
        // 1. Target peer already exists but has not established communication with leader yet
        // 2. Target peer is added newly due to member change or region split, but it's not
        //    created yet
        // For both cases the region start key and end key are attached in RequestVote and
        // Heartbeat message for the store of that peer to check whether to create a new peer
        // when receiving these messages, or just to wait for a pending region split to perform
        // later.
        if self.get_store().is_initialized() && is_initial_msg(&msg) {
            let region = self.region();
            send_msg.set_start_key(region.get_start_key().to_vec());
            send_msg.set_end_key(region.get_end_key().to_vec());
        }

        send_msg.set_message(msg);

        Some(send_msg)
    }

    pub fn bcast_wake_up_message<T: Transport>(&self, ctx: &mut PollContext<EK, ER, T>) {
        for peer in self.region().get_peers() {
            if peer.get_id() == self.peer_id() {
                continue;
            }
            self.send_wake_up_message(ctx, peer);
        }
    }

    pub fn send_wake_up_message<T: Transport>(
        &self,
        ctx: &mut PollContext<EK, ER, T>,
        peer: &metapb::Peer,
    ) {
        let mut msg = ExtraMessage::default();
        msg.set_type(ExtraMessageType::MsgRegionWakeUp);
        self.send_extra_message(msg, &mut ctx.trans, peer);
    }

    pub fn bcast_check_stale_peer_message<T: Transport>(
        &mut self,
        ctx: &mut PollContext<EK, ER, T>,
    ) {
        if self.check_stale_conf_ver < self.region().get_region_epoch().get_conf_ver() {
            self.check_stale_conf_ver = self.region().get_region_epoch().get_conf_ver();
            self.check_stale_peers = self.region().get_peers().to_vec();
        }
        for peer in &self.check_stale_peers {
            if peer.get_id() == self.peer_id() {
                continue;
            }
            let mut extra_msg = ExtraMessage::default();
            extra_msg.set_type(ExtraMessageType::MsgCheckStalePeer);
            self.send_extra_message(extra_msg, &mut ctx.trans, peer);
        }
    }

    pub fn on_check_stale_peer_response(
        &mut self,
        check_conf_ver: u64,
        check_peers: Vec<metapb::Peer>,
    ) {
        if self.check_stale_conf_ver < check_conf_ver {
            self.check_stale_conf_ver = check_conf_ver;
            self.check_stale_peers = check_peers;
        }
    }

    pub fn send_want_rollback_merge<T: Transport>(
        &self,
        premerge_commit: u64,
        ctx: &mut PollContext<EK, ER, T>,
    ) {
        let to_peer = match self.get_peer_from_cache(self.leader_id()) {
            Some(p) => p,
            None => {
                warn!(
                    "failed to look up recipient peer";
                    "region_id" => self.region_id,
                    "peer_id" => self.peer.get_id(),
                    "to_peer" => self.leader_id(),
                );
                return;
            }
        };
        let mut extra_msg = ExtraMessage::default();
        extra_msg.set_type(ExtraMessageType::MsgWantRollbackMerge);
        extra_msg.set_premerge_commit(premerge_commit);
        self.send_extra_message(extra_msg, &mut ctx.trans, &to_peer);
    }

    pub fn require_updating_max_ts(&self, pd_scheduler: &Scheduler<PdTask<EK, ER>>) {
        let epoch = self.region().get_region_epoch();
        let term_low_bits = self.term() & ((1 << 32) - 1); // 32 bits
        let version_lot_bits = epoch.get_version() & ((1 << 31) - 1); // 31 bits
        let initial_status = (term_low_bits << 32) | (version_lot_bits << 1);
        self.max_ts_sync_status
            .store(initial_status, Ordering::SeqCst);
        info!(
            "require updating max ts";
            "region_id" => self.region_id,
            "initial_status" => initial_status,
        );
        if let Err(e) = pd_scheduler.schedule(PdTask::UpdateMaxTimestamp {
            region_id: self.region_id,
            initial_status,
            max_ts_sync_status: self.max_ts_sync_status.clone(),
        }) {
            error!(
                "failed to update max ts";
                "err" => ?e,
            );
        }
    }
}

/// `RequestPolicy` decides how we handle a request.
#[derive(Clone, PartialEq, Debug)]
pub enum RequestPolicy {
    // Handle the read request directly without dispatch.
    ReadLocal,
    StaleRead,
    // Handle the read request via raft's SafeReadIndex mechanism.
    ReadIndex,
    ProposeNormal,
    ProposeTransferLeader,
    ProposeConfChange,
}

/// `RequestInspector` makes `RequestPolicy` for requests.
pub trait RequestInspector {
    /// Has the current term been applied?
    fn has_applied_to_current_term(&mut self) -> bool;
    /// Inspects its lease.
    fn inspect_lease(&mut self) -> LeaseState;

    /// Inspect a request, return a policy that tells us how to
    /// handle the request.
    fn inspect(&mut self, req: &RaftCmdRequest) -> Result<RequestPolicy> {
        if req.has_admin_request() {
            if apply::is_conf_change_cmd(req) {
                return Ok(RequestPolicy::ProposeConfChange);
            }
            if get_transfer_leader_cmd(req).is_some() {
                return Ok(RequestPolicy::ProposeTransferLeader);
            }
            return Ok(RequestPolicy::ProposeNormal);
        }

        let mut has_read = false;
        let mut has_write = false;
        for r in req.get_requests() {
            match r.get_cmd_type() {
                CmdType::Get | CmdType::Snap | CmdType::ReadIndex => has_read = true,
                CmdType::Delete | CmdType::Put | CmdType::DeleteRange | CmdType::IngestSst => {
                    has_write = true
                }
                CmdType::Prewrite | CmdType::Invalid => {
                    return Err(box_err!(
                        "invalid cmd type {:?}, message maybe corrupted",
                        r.get_cmd_type()
                    ));
                }
            }

            if has_read && has_write {
                return Err(box_err!("read and write can't be mixed in one batch"));
            }
        }

        if has_write {
            return Ok(RequestPolicy::ProposeNormal);
        }

        let flags = WriteBatchFlags::from_bits_check(req.get_header().get_flags());
        if flags.contains(WriteBatchFlags::STALE_READ) {
            return Ok(RequestPolicy::StaleRead);
        }

        if req.get_header().get_read_quorum() {
            return Ok(RequestPolicy::ReadIndex);
        }

        // If applied index's term is differ from current raft's term, leader transfer
        // must happened, if read locally, we may read old value.
        if !self.has_applied_to_current_term() {
            return Ok(RequestPolicy::ReadIndex);
        }

        // Local read should be performed, if and only if leader is in lease.
        // None for now.
        match self.inspect_lease() {
            LeaseState::Valid => Ok(RequestPolicy::ReadLocal),
            LeaseState::Expired | LeaseState::Suspect => {
                // Perform a consistent read to Raft quorum and try to renew the leader lease.
                Ok(RequestPolicy::ReadIndex)
            }
        }
    }
}

impl<EK, ER> RequestInspector for Peer<EK, ER>
where
    EK: KvEngine,
    ER: RaftEngine,
{
    fn has_applied_to_current_term(&mut self) -> bool {
        self.get_store().applied_index_term() == self.term()
    }

    fn inspect_lease(&mut self) -> LeaseState {
        if !self.raft_group.raft.in_lease() {
            return LeaseState::Suspect;
        }
        // None means now.
        let state = self.leader_lease.inspect(None);
        if LeaseState::Expired == state {
            debug!(
                "leader lease is expired";
                "region_id" => self.region_id,
                "peer_id" => self.peer.get_id(),
                "lease" => ?self.leader_lease,
            );
            // The lease is expired, call `expire` explicitly.
            self.leader_lease.expire();
        }
        state
    }
}

impl<EK, ER, T> ReadExecutor<EK> for PollContext<EK, ER, T>
where
    EK: KvEngine,
    ER: RaftEngine,
{
    fn get_engine(&self) -> &EK {
        &self.engines.kv
    }

    fn get_snapshot(&mut self, _: Option<ThreadReadId>) -> Arc<EK::Snapshot> {
        Arc::new(self.engines.kv.snapshot())
    }
}

fn get_transfer_leader_cmd(msg: &RaftCmdRequest) -> Option<&TransferLeaderRequest> {
    if !msg.has_admin_request() {
        return None;
    }
    let req = msg.get_admin_request();
    if !req.has_transfer_leader() {
        return None;
    }

    Some(req.get_transfer_leader())
}

fn get_sync_log_from_request(msg: &RaftCmdRequest) -> bool {
    if msg.has_admin_request() {
        let req = msg.get_admin_request();
        return matches!(
            req.get_cmd_type(),
            AdminCmdType::ChangePeer
                | AdminCmdType::ChangePeerV2
                | AdminCmdType::Split
                | AdminCmdType::BatchSplit
                | AdminCmdType::PrepareMerge
                | AdminCmdType::CommitMerge
                | AdminCmdType::RollbackMerge
        );
    }

    msg.get_header().get_sync_log()
}

/// We enable follower lazy commit to get a better performance.
/// But it may not be appropriate for some requests. This function
/// checks whether the request should be committed on all followers
/// as soon as possible.
fn is_request_urgent(req: &RaftCmdRequest) -> bool {
    if !req.has_admin_request() {
        return false;
    }

    matches!(
        req.get_admin_request().get_cmd_type(),
        AdminCmdType::Split
            | AdminCmdType::BatchSplit
            | AdminCmdType::ChangePeer
            | AdminCmdType::ChangePeerV2
            | AdminCmdType::ComputeHash
            | AdminCmdType::VerifyHash
            | AdminCmdType::PrepareMerge
            | AdminCmdType::CommitMerge
            | AdminCmdType::RollbackMerge
    )
}

fn make_transfer_leader_response() -> RaftCmdResponse {
    let mut response = AdminResponse::default();
    response.set_cmd_type(AdminCmdType::TransferLeader);
    response.set_transfer_leader(TransferLeaderResponse::default());
    let mut resp = RaftCmdResponse::default();
    resp.set_admin_response(response);
    resp
}

/// A poor version of `Peer` to avoid port generic variables everywhere.
pub trait AbstractPeer {
    fn meta_peer(&self) -> &metapb::Peer;
    fn group_state(&self) -> GroupState;
    fn region(&self) -> &metapb::Region;
    fn apply_state(&self) -> &RaftApplyState;
    fn raft_status(&self) -> raft::Status;
    fn raft_commit_index(&self) -> u64;
    fn pending_merge_state(&self) -> Option<&MergeState>;
}

mod memtrace {
    use super::*;
    use std::mem;
    use tikv_util::memory::HeapSize;

    impl<EK, ER> Peer<EK, ER>
    where
        EK: KvEngine,
        ER: RaftEngine,
    {
        pub fn proposal_size(&self) -> usize {
            let mut heap_size = self.pending_reads.heap_size();
            for prop in &self.proposals.queue {
                heap_size += prop.heap_size();
            }
            heap_size
        }

        pub fn rest_size(&self) -> usize {
            // 2 words for every item in `peer_heartbeats`.
            16 * self.peer_heartbeats.capacity()
            // 2 words for every item in `peers_start_pending_time`.
            + 16 * self.peers_start_pending_time.capacity()
            // 1 word for every item in `down_peer_ids`
            + 8 * self.down_peer_ids.capacity()
            + mem::size_of::<metapb::Peer>() * self.check_stale_peers.capacity()
            // 1 word for every item in `want_rollback_merge_peers`
            + 8 * self.want_rollback_merge_peers.capacity()
            // Ignore more heap content in `raft::eraftpb::Message`.
            + (self.unpersisted_message_count
                + self.apply_snap_ctx.as_ref().map_or(0, |ctx| ctx.msgs.len()))
                * mem::size_of::<eraftpb::Message>()
            + mem::size_of_val(self.pending_request_snapshot_count.as_ref())
        }
    }
}

#[cfg(test)]
mod tests {
    use super::*;
    use crate::store::msg::ExtCallback;
    use crate::store::util::u64_to_timespec;
    use kvproto::raft_cmdpb;
    #[cfg(feature = "protobuf-codec")]
    use protobuf::ProtobufEnum;

    #[test]
    fn test_sync_log() {
        let white_list = [
            AdminCmdType::InvalidAdmin,
            AdminCmdType::CompactLog,
            AdminCmdType::TransferLeader,
            AdminCmdType::ComputeHash,
            AdminCmdType::VerifyHash,
        ];
        for tp in AdminCmdType::values() {
            let mut msg = RaftCmdRequest::default();
            msg.mut_admin_request().set_cmd_type(*tp);
            assert_eq!(
                get_sync_log_from_request(&msg),
                !white_list.contains(tp),
                "{:?}",
                tp
            );
        }
    }

    #[test]
    fn test_urgent() {
        let urgent_types = [
            AdminCmdType::Split,
            AdminCmdType::BatchSplit,
            AdminCmdType::ChangePeer,
            AdminCmdType::ChangePeerV2,
            AdminCmdType::ComputeHash,
            AdminCmdType::VerifyHash,
            AdminCmdType::PrepareMerge,
            AdminCmdType::CommitMerge,
            AdminCmdType::RollbackMerge,
        ];
        for tp in AdminCmdType::values() {
            let mut req = RaftCmdRequest::default();
            req.mut_admin_request().set_cmd_type(*tp);
            assert_eq!(
                is_request_urgent(&req),
                urgent_types.contains(tp),
                "{:?}",
                tp
            );
        }
        assert!(!is_request_urgent(&RaftCmdRequest::default()));
    }

    #[test]
    fn test_entry_context() {
        let tbl: Vec<&[ProposalContext]> = vec![
            &[ProposalContext::SPLIT],
            &[ProposalContext::SYNC_LOG],
            &[ProposalContext::PREPARE_MERGE],
            &[ProposalContext::SPLIT, ProposalContext::SYNC_LOG],
            &[ProposalContext::PREPARE_MERGE, ProposalContext::SYNC_LOG],
        ];

        for flags in tbl {
            let mut ctx = ProposalContext::empty();
            for f in flags {
                ctx.insert(*f);
            }

            let ser = ctx.to_vec();
            let de = ProposalContext::from_bytes(&ser);

            for f in flags {
                assert!(de.contains(*f), "{:?}", de);
            }
        }
    }

    #[test]
    fn test_request_inspector() {
        struct DummyInspector {
            applied_to_index_term: bool,
            lease_state: LeaseState,
        }
        impl RequestInspector for DummyInspector {
            fn has_applied_to_current_term(&mut self) -> bool {
                self.applied_to_index_term
            }
            fn inspect_lease(&mut self) -> LeaseState {
                self.lease_state
            }
        }

        let mut table = vec![];

        // Ok(_)
        let mut req = RaftCmdRequest::default();
        let mut admin_req = raft_cmdpb::AdminRequest::default();

        req.set_admin_request(admin_req.clone());
        table.push((req.clone(), RequestPolicy::ProposeNormal));

        admin_req.set_change_peer(raft_cmdpb::ChangePeerRequest::default());
        req.set_admin_request(admin_req.clone());
        table.push((req.clone(), RequestPolicy::ProposeConfChange));
        admin_req.clear_change_peer();

        admin_req.set_change_peer_v2(raft_cmdpb::ChangePeerV2Request::default());
        req.set_admin_request(admin_req.clone());
        table.push((req.clone(), RequestPolicy::ProposeConfChange));
        admin_req.clear_change_peer_v2();

        admin_req.set_transfer_leader(raft_cmdpb::TransferLeaderRequest::default());
        req.set_admin_request(admin_req.clone());
        table.push((req.clone(), RequestPolicy::ProposeTransferLeader));
        admin_req.clear_transfer_leader();
        req.clear_admin_request();

        for (op, policy) in vec![
            (CmdType::Get, RequestPolicy::ReadLocal),
            (CmdType::Snap, RequestPolicy::ReadLocal),
            (CmdType::Put, RequestPolicy::ProposeNormal),
            (CmdType::Delete, RequestPolicy::ProposeNormal),
            (CmdType::DeleteRange, RequestPolicy::ProposeNormal),
            (CmdType::IngestSst, RequestPolicy::ProposeNormal),
        ] {
            let mut request = raft_cmdpb::Request::default();
            request.set_cmd_type(op);
            req.set_requests(vec![request].into());
            table.push((req.clone(), policy));
        }

        // Stale read
        for op in &[CmdType::Get, CmdType::Snap] {
            let mut req = req.clone();
            let mut request = raft_cmdpb::Request::default();
            request.set_cmd_type(*op);
            req.set_requests(vec![request].into());
            req.mut_header()
                .set_flags(txn_types::WriteBatchFlags::STALE_READ.bits());
            table.push((req, RequestPolicy::StaleRead));
        }

        for &applied_to_index_term in &[true, false] {
            for &lease_state in &[LeaseState::Expired, LeaseState::Suspect, LeaseState::Valid] {
                for (req, mut policy) in table.clone() {
                    let mut inspector = DummyInspector {
                        applied_to_index_term,
                        lease_state,
                    };
                    // Leader can not read local as long as
                    // it has not applied to its term or it does has a valid lease.
                    if policy == RequestPolicy::ReadLocal
                        && (!applied_to_index_term || LeaseState::Valid != inspector.lease_state)
                    {
                        policy = RequestPolicy::ReadIndex;
                    }
                    assert_eq!(inspector.inspect(&req).unwrap(), policy);
                }
            }
        }

        // Read quorum.
        let mut request = raft_cmdpb::Request::default();
        request.set_cmd_type(CmdType::Snap);
        req.set_requests(vec![request].into());
        req.mut_header().set_read_quorum(true);
        let mut inspector = DummyInspector {
            applied_to_index_term: true,
            lease_state: LeaseState::Valid,
        };
        assert_eq!(inspector.inspect(&req).unwrap(), RequestPolicy::ReadIndex);
        req.clear_header();

        // Err(_)
        let mut err_table = vec![];
        for &op in &[CmdType::Prewrite, CmdType::Invalid] {
            let mut request = raft_cmdpb::Request::default();
            request.set_cmd_type(op);
            req.set_requests(vec![request].into());
            err_table.push(req.clone());
        }
        let mut snap = raft_cmdpb::Request::default();
        snap.set_cmd_type(CmdType::Snap);
        let mut put = raft_cmdpb::Request::default();
        put.set_cmd_type(CmdType::Put);
        req.set_requests(vec![snap, put].into());
        err_table.push(req);

        for req in err_table {
            let mut inspector = DummyInspector {
                applied_to_index_term: true,
                lease_state: LeaseState::Valid,
            };
            assert!(inspector.inspect(&req).is_err());
        }
    }

    #[test]
    fn test_propose_queue_find_proposal() {
        let mut pq: ProposalQueue<engine_panic::PanicSnapshot> =
            ProposalQueue::new("tag".to_owned());
        let gen_term = |index: u64| (index / 10) + 1;
        let push_proposal = |pq: &mut ProposalQueue<_>, index: u64| {
            pq.push(Proposal {
                is_conf_change: false,
                index,
                term: gen_term(index),
                cb: Callback::write(Box::new(|_| {})),
                propose_time: Some(u64_to_timespec(index)),
                must_pass_epoch_check: false,
            });
        };
        for index in 1..=100 {
            push_proposal(&mut pq, index);
        }
        let mut pre_remove = 0;
        for remove_i in 1..=100 {
            let index = remove_i + 100;
            // Push more proposal
            push_proposal(&mut pq, index);
            // Find propose time
            for i in 1..=index {
                let pt = pq.find_propose_time(gen_term(i), i);
                if i <= pre_remove {
                    assert!(pt.is_none())
                } else {
                    assert_eq!(pt.unwrap(), u64_to_timespec(i))
                };
            }
            // Find a proposal and remove all previous proposals
            for i in 1..=remove_i {
                let p = pq.find_proposal(gen_term(i), i, 0);
                let must_found_proposal = p.is_some() && (i > pre_remove);
                let proposal_removed_previous = p.is_none() && (i <= pre_remove);
                assert!(must_found_proposal || proposal_removed_previous);
                // `find_proposal` will remove proposal so `pop` must return None
                assert!(pq.pop(gen_term(i), i).is_none());
                assert!(pq.find_propose_time(gen_term(i), i).is_none());
            }
            pre_remove = remove_i;
        }
    }

    #[test]
    fn test_uncommitted_proposals() {
        struct DropPanic(bool);
        impl Drop for DropPanic {
            fn drop(&mut self) {
                if self.0 {
                    unreachable!()
                }
            }
        }
        fn must_call() -> ExtCallback {
            let mut d = DropPanic(true);
            Box::new(move || {
                d.0 = false;
            })
        }
        fn must_not_call() -> ExtCallback {
            Box::new(move || unreachable!())
        }
        let mut pq: ProposalQueue<engine_panic::PanicSnapshot> =
            ProposalQueue::new("tag".to_owned());

        // (1, 4) and (1, 5) is not committed
        let entries = vec![(1, 1), (1, 2), (1, 3), (1, 4), (1, 5), (2, 6), (2, 7)];
        let committed = vec![(1, 1), (1, 2), (1, 3), (2, 6), (2, 7)];
        for (index, term) in entries.clone() {
            if term != 1 {
                continue;
            }
            let cb = if committed.contains(&(index, term)) {
                Callback::write_ext(Box::new(|_| {}), None, Some(must_call()))
            } else {
                Callback::write_ext(Box::new(|_| {}), None, Some(must_not_call()))
            };
            pq.push(Proposal {
                index,
                term,
                cb,
                is_conf_change: false,
                propose_time: None,
                must_pass_epoch_check: false,
            });
        }
        for (index, term) in entries {
            if let Some(mut p) = pq.find_proposal(term, index, 0) {
                p.cb.invoke_committed();
            }
        }
    }

    #[test]
    fn test_cmd_epoch_checker() {
        use engine_test::kv::KvTestSnapshot;
        use std::sync::mpsc;
        fn new_admin_request(cmd_type: AdminCmdType) -> RaftCmdRequest {
            let mut request = RaftCmdRequest::default();
            request.mut_admin_request().set_cmd_type(cmd_type);
            request
        }
        fn new_cb() -> (Callback<KvTestSnapshot>, mpsc::Receiver<()>) {
            let (tx, rx) = mpsc::channel();
            (Callback::write(Box::new(move |_| tx.send(()).unwrap())), rx)
        }

        let region = metapb::Region::default();
        let normal_cmd = RaftCmdRequest::default();
        let split_admin = new_admin_request(AdminCmdType::BatchSplit);
        let prepare_merge_admin = new_admin_request(AdminCmdType::PrepareMerge);
        let change_peer_admin = new_admin_request(AdminCmdType::ChangePeer);

        let mut epoch_checker = CmdEpochChecker::<KvTestSnapshot>::default();

        assert_eq!(epoch_checker.propose_check_epoch(&split_admin, 10), None);
        assert_eq!(epoch_checker.term, 10);
        epoch_checker.post_propose(AdminCmdType::BatchSplit, 5, 10);
        assert_eq!(epoch_checker.proposed_admin_cmd.len(), 1);

        // Both conflict with the split admin cmd
        assert_eq!(epoch_checker.propose_check_epoch(&normal_cmd, 10), Some(5));
        assert_eq!(
            epoch_checker.propose_check_epoch(&prepare_merge_admin, 10),
            Some(5)
        );

        assert_eq!(
            epoch_checker.propose_check_epoch(&change_peer_admin, 10),
            None
        );
        epoch_checker.post_propose(AdminCmdType::ChangePeer, 6, 10);
        assert_eq!(epoch_checker.proposed_admin_cmd.len(), 2);

        assert_eq!(
            epoch_checker.last_cmd_index(AdminCmdType::BatchSplit),
            Some(5)
        );
        assert_eq!(
            epoch_checker.last_cmd_index(AdminCmdType::ChangePeer),
            Some(6)
        );
        assert_eq!(
            epoch_checker.last_cmd_index(AdminCmdType::PrepareMerge),
            None
        );

        // Conflict with the change peer admin cmd
        assert_eq!(
            epoch_checker.propose_check_epoch(&change_peer_admin, 10),
            Some(6)
        );
        // Conflict with the split admin cmd
        assert_eq!(epoch_checker.propose_check_epoch(&normal_cmd, 10), Some(5));
        // Conflict with the change peer admin cmd
        assert_eq!(
            epoch_checker.propose_check_epoch(&prepare_merge_admin, 10),
            Some(6)
        );

        epoch_checker.advance_apply(4, 10, &region);
        // Have no effect on `proposed_admin_cmd`
        assert_eq!(epoch_checker.proposed_admin_cmd.len(), 2);

        epoch_checker.advance_apply(5, 10, &region);
        // Left one change peer admin cmd
        assert_eq!(epoch_checker.proposed_admin_cmd.len(), 1);

        assert_eq!(epoch_checker.propose_check_epoch(&normal_cmd, 10), None);

        assert_eq!(epoch_checker.propose_check_epoch(&split_admin, 10), Some(6));
        // Change term to 11
        assert_eq!(epoch_checker.propose_check_epoch(&split_admin, 11), None);
        assert_eq!(epoch_checker.term, 11);
        // Should be empty
        assert_eq!(epoch_checker.proposed_admin_cmd.len(), 0);

        // Test attaching multiple callbacks.
        epoch_checker.post_propose(AdminCmdType::BatchSplit, 7, 12);
        let mut rxs = vec![];
        for _ in 0..3 {
            let conflict_idx = epoch_checker.propose_check_epoch(&normal_cmd, 12).unwrap();
            let (cb, rx) = new_cb();
            epoch_checker.attach_to_conflict_cmd(conflict_idx, cb);
            rxs.push(rx);
        }
        epoch_checker.advance_apply(7, 12, &region);
        for rx in rxs {
            rx.try_recv().unwrap();
        }

        // Should invoke callbacks when term is increased.
        epoch_checker.post_propose(AdminCmdType::BatchSplit, 8, 12);
        let (cb, rx) = new_cb();
        epoch_checker.attach_to_conflict_cmd(8, cb);
        assert_eq!(epoch_checker.propose_check_epoch(&normal_cmd, 13), None);
        rx.try_recv().unwrap();

        // Should invoke callbacks when it's dropped.
        epoch_checker.post_propose(AdminCmdType::BatchSplit, 9, 13);
        let (cb, rx) = new_cb();
        epoch_checker.attach_to_conflict_cmd(9, cb);
        drop(epoch_checker);
        rx.try_recv().unwrap();
    }
}<|MERGE_RESOLUTION|>--- conflicted
+++ resolved
@@ -943,14 +943,11 @@
         // Set Tombstone state explicitly
         let mut kv_wb = engines.kv.write_batch();
         let mut raft_wb = engines.raft.log_batch(1024);
-<<<<<<< HEAD
         // Raft log gc should be flushed before being destroyed, so last_compacted_idx has to be
         // the minimal index that may still have logs.
         let last_compacted_idx = self.last_compacted_idx;
         self.mut_store()
             .clear_meta(last_compacted_idx, &mut kv_wb, &mut raft_wb)?;
-=======
-        self.mut_store().clear_meta(&mut kv_wb, &mut raft_wb)?;
 
         // StoreFsmDelegate::check_msg use both epoch and region peer list to check whether
         // a message is targing a staled peer.  But for an uninitialized peer, both epoch and
@@ -959,7 +956,6 @@
         if !self.get_store().is_initialized() {
             region.mut_peers().push(self.peer.clone());
         }
->>>>>>> b0ff1d21
         write_peer_state(
             &mut kv_wb,
             &region,
