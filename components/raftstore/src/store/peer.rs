--- conflicted
+++ resolved
@@ -2214,15 +2214,9 @@
     fn ready_to_handle_read(&self) -> bool {
         // TODO: It may cause read index to wait a long time.
 
-<<<<<<< HEAD
         // There may be some values that are not applied by this leader yet but the old
-        // leader, if applied_index_term isn't equal to current term.
-        self.get_store().applied_index_term() == self.term()
-=======
-        // There may be some values that are not applied by this leader yet but the old leader,
-        // if applied_term isn't equal to current term.
+        // leader, if applied_term isn't equal to current term.
         self.get_store().applied_term() == self.term()
->>>>>>> f5adcb1c
             // There may be stale read if the old leader splits really slow,
             // the new region may already elected a new leader while
             // the old leader still think it owns the split range.
@@ -4481,18 +4475,11 @@
                 self.tag
             ));
         }
-<<<<<<< HEAD
         // Actually, according to the implementation of conf change in raft-rs, this
         // check must be passed if the previous check that `pending_conf_index`
         // should be less than or equal to `self.get_store().applied_index()` is
         // passed.
-        if self.get_store().applied_index_term() != self.term() {
-=======
-        // Actually, according to the implementation of conf change in raft-rs, this check must be
-        // passed if the previous check that `pending_conf_index` should be less than or equal to
-        // `self.get_store().applied_index()` is passed.
         if self.get_store().applied_term() != self.term() {
->>>>>>> f5adcb1c
             return Err(box_err!(
                 "{} peer has not applied to current term, applied_term {}, current_term {}",
                 self.tag,
