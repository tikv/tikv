// Copyright 2016 TiKV Project Authors. Licensed under Apache-2.0.

// #[PerformanceCriticalPath]
use std::cell::RefCell;
use std::collections::VecDeque;
use std::sync::atomic::{AtomicUsize, Ordering};
use std::sync::{Arc, Mutex};
use std::time::{Duration, Instant};
use std::{cmp, mem, u64, usize};

use bitflags::bitflags;
use bytes::Bytes;
use crossbeam::atomic::AtomicCell;
use crossbeam::channel::TrySendError;
use engine_traits::{
    Engines, KvEngine, PerfContext, RaftEngine, Snapshot, WriteBatch, WriteOptions,
};
use error_code::ErrorCodeExt;
use fail::fail_point;
use kvproto::errorpb;
use kvproto::kvrpcpb::{DiskFullOpt, ExtraOp as TxnExtraOp, LockInfo};
use kvproto::metapb::{self, PeerRole};
use kvproto::pdpb::PeerStats;
use kvproto::raft_cmdpb::{
    self, AdminCmdType, AdminResponse, ChangePeerRequest, CmdType, CommitMergeRequest,
    RaftCmdRequest, RaftCmdResponse, TransferLeaderRequest, TransferLeaderResponse,
};
use kvproto::raft_serverpb::{
    ExtraMessage, ExtraMessageType, MergeState, PeerState, RaftApplyState, RaftMessage,
};
use kvproto::replication_modepb::{
    DrAutoSyncState, RegionReplicationState, RegionReplicationStatus, ReplicationMode,
};
use protobuf::Message;
use raft::eraftpb::{self, ConfChangeType, Entry, EntryType, MessageType};
use raft::{
    self, Changer, LightReady, ProgressState, ProgressTracker, RawNode, Ready, SnapshotStatus,
    StateRole, INVALID_INDEX, NO_LIMIT,
};
use raft_proto::ConfChangeI;
use smallvec::SmallVec;
use time::Timespec;
use uuid::Uuid;

use crate::coprocessor::{CoprocessorHost, RegionChangeEvent};
use crate::errors::RAFTSTORE_IS_BUSY;
use crate::store::async_io::write::WriteMsg;
use crate::store::async_io::write_router::WriteRouter;
use crate::store::fsm::apply::CatchUpLogs;
use crate::store::fsm::store::PollContext;
use crate::store::fsm::{apply, Apply, ApplyMetrics, ApplyTask, Proposal};
use crate::store::hibernate_state::GroupState;
use crate::store::memory::{needs_evict_entry_cache, MEMTRACE_RAFT_ENTRIES};
use crate::store::msg::RaftCommand;
use crate::store::util::{admin_cmd_epoch_lookup, RegionReadProgress};
use crate::store::worker::{HeartbeatTask, ReadDelegate, ReadExecutor, ReadProgress, RegionTask};
use crate::store::{
    Callback, Config, GlobalReplicationState, PdTask, ReadIndexContext, ReadResponse, TxnExt,
};
use crate::{Error, Result};
use collections::{HashMap, HashSet};
use pd_client::INVALID_ID;
use tikv_alloc::trace::TraceEvent;
use tikv_util::codec::number::decode_u64;
use tikv_util::sys::disk::DiskUsage;
use tikv_util::time::{duration_to_sec, monotonic_raw_now};
use tikv_util::time::{Instant as TiInstant, InstantExt, ThreadReadId};
use tikv_util::worker::Scheduler;
use tikv_util::Either;
use tikv_util::{box_err, debug, error, info, warn};
use txn_types::WriteBatchFlags;

use super::cmd_resp;
use super::local_metrics::{RaftMetrics, RaftReadyMetrics};
use super::metrics::*;
use super::peer_storage::{
    write_peer_state, CheckApplyingSnapStatus, HandleReadyResult, PeerStorage,
};
use super::read_queue::{ReadIndexQueue, ReadIndexRequest};
use super::transport::Transport;
use super::util::{
    self, check_region_epoch, is_initial_msg, AdminCmdEpochState, ChangePeerI, ConfChangeKind,
    Lease, LeaseState, NORMAL_REQ_CHECK_CONF_VER, NORMAL_REQ_CHECK_VER,
};
use super::DestroyPeerJob;

const SHRINK_CACHE_CAPACITY: usize = 64;
const MIN_BCAST_WAKE_UP_INTERVAL: u64 = 1_000; // 1s
const REGION_READ_PROGRESS_CAP: usize = 128;
const MAX_COMMITTED_SIZE_PER_READY: u64 = 16 * 1024 * 1024;

/// The returned states of the peer after checking whether it is stale
#[derive(Debug, PartialEq, Eq)]
pub enum StaleState {
    Valid,
    ToValidate,
    LeaderMissing,
}

#[derive(Debug)]
struct ProposalQueue<S>
where
    S: Snapshot,
{
    tag: String,
    queue: VecDeque<Proposal<S>>,
}

impl<S: Snapshot> ProposalQueue<S> {
    fn new(tag: String) -> ProposalQueue<S> {
        ProposalQueue {
            tag,
            queue: VecDeque::new(),
        }
    }

    /// Find the request times of given index.
    /// Caller should check if term is matched before using request times.
    fn find_request_times(&self, index: u64) -> Option<(u64, &SmallVec<[TiInstant; 4]>)> {
        self.queue
            .binary_search_by_key(&index, |p: &Proposal<_>| p.index)
            .ok()
            .and_then(|i| {
                self.queue[i]
                    .cb
                    .get_request_times()
                    .map(|ts| (self.queue[i].term, ts))
            })
    }

    fn find_propose_time(&self, term: u64, index: u64) -> Option<Timespec> {
        self.queue
            .binary_search_by_key(&(term, index), |p: &Proposal<_>| (p.term, p.index))
            .ok()
            .and_then(|i| self.queue[i].propose_time)
    }

    // Find proposal in front or at the given term and index
    fn pop(&mut self, term: u64, index: u64) -> Option<Proposal<S>> {
        self.queue.pop_front().and_then(|p| {
            // Comparing the term first then the index, because the term is
            // increasing among all log entries and the index is increasing
            // inside a given term
            if (p.term, p.index) > (term, index) {
                self.queue.push_front(p);
                return None;
            }
            Some(p)
        })
    }

    /// Find proposal at the given term and index and notify stale proposals
    /// in front that term and index
    fn find_proposal(&mut self, term: u64, index: u64, current_term: u64) -> Option<Proposal<S>> {
        while let Some(p) = self.pop(term, index) {
            if p.term == term {
                if p.index == index {
                    return if p.cb.is_none() { None } else { Some(p) };
                } else {
                    panic!(
                        "{} unexpected callback at term {}, found index {}, expected {}",
                        self.tag, term, p.index, index
                    );
                }
            } else {
                apply::notify_stale_req(current_term, p.cb);
            }
        }
        None
    }

    fn push(&mut self, p: Proposal<S>) {
        if let Some(f) = self.queue.back() {
            // The term must be increasing among all log entries and the index
            // must be increasing inside a given term
            assert!((p.term, p.index) > (f.term, f.index));
        }
        self.queue.push_back(p);
    }

    fn is_empty(&self) -> bool {
        self.queue.is_empty()
    }

    fn gc(&mut self) {
        if self.queue.capacity() > SHRINK_CACHE_CAPACITY && self.queue.len() < SHRINK_CACHE_CAPACITY
        {
            self.queue.shrink_to_fit();
        }
    }

    fn back(&self) -> Option<&Proposal<S>> {
        self.queue.back()
    }
}

bitflags! {
    // TODO: maybe declare it as protobuf struct is better.
    /// A bitmap contains some useful flags when dealing with `eraftpb::Entry`.
    pub struct ProposalContext: u8 {
        const SYNC_LOG       = 0b0000_0001;
        const SPLIT          = 0b0000_0010;
        const PREPARE_MERGE  = 0b0000_0100;
    }
}

impl ProposalContext {
    /// Converts itself to a vector.
    pub fn to_vec(self) -> Vec<u8> {
        if self.is_empty() {
            return vec![];
        }
        let ctx = self.bits();
        vec![ctx]
    }

    /// Initializes a `ProposalContext` from a byte slice.
    pub fn from_bytes(ctx: &[u8]) -> ProposalContext {
        if ctx.is_empty() {
            ProposalContext::empty()
        } else if ctx.len() == 1 {
            ProposalContext::from_bits_truncate(ctx[0])
        } else {
            panic!("invalid ProposalContext {:?}", ctx);
        }
    }
}

/// `ConsistencyState` is used for consistency check.
pub struct ConsistencyState {
    pub last_check_time: Instant,
    // (computed_result_or_to_be_verified, index, hash)
    pub index: u64,
    pub context: Vec<u8>,
    pub hash: Vec<u8>,
}

/// Statistics about raft peer.
#[derive(Default, Clone)]
pub struct PeerStat {
    pub written_bytes: u64,
    pub written_keys: u64,
}

#[derive(Default, Debug, Clone, Copy)]
pub struct CheckTickResult {
    leader: bool,
    up_to_date: bool,
    reason: &'static str,
}

pub struct ProposedAdminCmd<S: Snapshot> {
    cmd_type: AdminCmdType,
    epoch_state: AdminCmdEpochState,
    index: u64,
    cbs: Vec<Callback<S>>,
}

impl<S: Snapshot> ProposedAdminCmd<S> {
    fn new(
        cmd_type: AdminCmdType,
        epoch_state: AdminCmdEpochState,
        index: u64,
    ) -> ProposedAdminCmd<S> {
        ProposedAdminCmd {
            cmd_type,
            epoch_state,
            index,
            cbs: Vec::new(),
        }
    }
}

struct CmdEpochChecker<S: Snapshot> {
    // Although it's a deque, because of the characteristics of the settings from `admin_cmd_epoch_lookup`,
    // the max size of admin cmd is 2, i.e. split/merge and change peer.
    proposed_admin_cmd: VecDeque<ProposedAdminCmd<S>>,
    term: u64,
}

impl<S: Snapshot> Default for CmdEpochChecker<S> {
    fn default() -> CmdEpochChecker<S> {
        CmdEpochChecker {
            proposed_admin_cmd: VecDeque::new(),
            term: 0,
        }
    }
}

impl<S: Snapshot> CmdEpochChecker<S> {
    fn maybe_update_term(&mut self, term: u64) {
        assert!(term >= self.term);
        if term > self.term {
            self.term = term;
            for cmd in self.proposed_admin_cmd.drain(..) {
                for cb in cmd.cbs {
                    apply::notify_stale_req(term, cb);
                }
            }
        }
    }

    /// Check if the proposal can be proposed on the basis of its epoch and previous proposed admin cmds.
    ///
    /// Returns None if passing the epoch check, otherwise returns a index which is the last
    /// admin cmd index conflicted with this proposal.
    fn propose_check_epoch(&mut self, req: &RaftCmdRequest, term: u64) -> Option<u64> {
        self.maybe_update_term(term);
        let (check_ver, check_conf_ver) = if !req.has_admin_request() {
            (NORMAL_REQ_CHECK_VER, NORMAL_REQ_CHECK_CONF_VER)
        } else {
            let cmd_type = req.get_admin_request().get_cmd_type();
            let epoch_state = admin_cmd_epoch_lookup(cmd_type);
            (epoch_state.check_ver, epoch_state.check_conf_ver)
        };
        self.last_conflict_index(check_ver, check_conf_ver)
    }

    fn post_propose(&mut self, cmd_type: AdminCmdType, index: u64, term: u64) {
        self.maybe_update_term(term);
        let epoch_state = admin_cmd_epoch_lookup(cmd_type);
        assert!(
            self.last_conflict_index(epoch_state.check_ver, epoch_state.check_conf_ver)
                .is_none()
        );

        if epoch_state.change_conf_ver || epoch_state.change_ver {
            if let Some(cmd) = self.proposed_admin_cmd.back() {
                assert!(cmd.index < index);
            }
            self.proposed_admin_cmd
                .push_back(ProposedAdminCmd::new(cmd_type, epoch_state, index));
        }
    }

    fn last_conflict_index(&self, check_ver: bool, check_conf_ver: bool) -> Option<u64> {
        self.proposed_admin_cmd
            .iter()
            .rev()
            .find(|cmd| {
                (check_ver && cmd.epoch_state.change_ver)
                    || (check_conf_ver && cmd.epoch_state.change_conf_ver)
            })
            .map(|cmd| cmd.index)
    }

    /// Returns the last proposed admin cmd index.
    ///
    /// Note that the cmd of this type must change epoch otherwise it can not be
    /// recorded to `proposed_admin_cmd`.
    fn last_cmd_index(&mut self, cmd_type: AdminCmdType) -> Option<u64> {
        self.proposed_admin_cmd
            .iter()
            .rev()
            .find(|cmd| cmd.cmd_type == cmd_type)
            .map(|cmd| cmd.index)
    }

    fn advance_apply(&mut self, index: u64, term: u64, region: &metapb::Region) {
        self.maybe_update_term(term);
        while !self.proposed_admin_cmd.is_empty() {
            let cmd = self.proposed_admin_cmd.front_mut().unwrap();
            if cmd.index <= index {
                for cb in cmd.cbs.drain(..) {
                    let mut resp = cmd_resp::new_error(Error::EpochNotMatch(
                        format!(
                            "current epoch of region {} is {:?}",
                            region.get_id(),
                            region.get_region_epoch(),
                        ),
                        vec![region.to_owned()],
                    ));
                    cmd_resp::bind_term(&mut resp, term);
                    cb.invoke_with_response(resp);
                }
            } else {
                break;
            }
            self.proposed_admin_cmd.pop_front();
        }
    }

    fn attach_to_conflict_cmd(&mut self, index: u64, cb: Callback<S>) {
        if let Some(cmd) = self
            .proposed_admin_cmd
            .iter_mut()
            .rev()
            .find(|cmd| cmd.index == index)
        {
            cmd.cbs.push(cb);
        } else {
            panic!(
                "index {} can not found in proposed_admin_cmd, callback {:?}",
                index, cb
            );
        }
    }
}

impl<S: Snapshot> Drop for CmdEpochChecker<S> {
    fn drop(&mut self) {
        if tikv_util::thread_group::is_shutdown(!cfg!(test)) {
            for mut state in self.proposed_admin_cmd.drain(..) {
                state.cbs.clear();
            }
        } else {
            for state in self.proposed_admin_cmd.drain(..) {
                for cb in state.cbs {
                    apply::notify_stale_req(self.term, cb);
                }
            }
        }
    }
}

#[derive(PartialEq, Debug)]
pub struct ApplySnapshotContext {
    /// The number of ready which has a snapshot.
    pub ready_number: u64,
    /// Whether this snapshot is scheduled.
    pub scheduled: bool,
    /// The message should be sent after snapshot is applied.
    pub msgs: Vec<eraftpb::Message>,
    pub persist_res: Option<PersistSnapshotResult>,
}

#[derive(PartialEq, Debug)]
pub struct PersistSnapshotResult {
    /// prev_region is the region before snapshot applied.
    pub prev_region: metapb::Region,
    pub region: metapb::Region,
    pub destroy_regions: Vec<metapb::Region>,
}

#[derive(Debug)]
pub struct UnpersistedReady {
    /// Number of ready.
    pub number: u64,
    /// Max number of following ready whose data to be persisted is empty.
    pub max_empty_number: u64,
    pub raft_msgs: Vec<Vec<eraftpb::Message>>,
}

pub struct ReadyResult {
    pub state_role: Option<StateRole>,
    pub has_new_entries: bool,
    pub has_write_ready: bool,
}

pub struct Peer<EK, ER>
where
    EK: KvEngine,
    ER: RaftEngine,
{
    /// The ID of the Region which this Peer belongs to.
    region_id: u64,
    // TODO: remove it once panic!() support slog fields.
    /// Peer_tag, "[region <region_id>] <peer_id>"
    pub tag: String,
    /// The Peer meta information.
    pub peer: metapb::Peer,

    /// The Raft state machine of this Peer.
    pub raft_group: RawNode<PeerStorage<EK, ER>>,
    /// The cache of meta information for Region's other Peers.
    peer_cache: RefCell<HashMap<u64, metapb::Peer>>,
    /// Record the last instant of each peer's heartbeat response.
    pub peer_heartbeats: HashMap<u64, Instant>,

    proposals: ProposalQueue<EK::Snapshot>,
    leader_missing_time: Option<Instant>,
    leader_lease: Lease,
    pending_reads: ReadIndexQueue<EK::Snapshot>,

    /// If it fails to send messages to leader.
    pub leader_unreachable: bool,
    /// Indicates whether the peer should be woken up.
    pub should_wake_up: bool,
    /// Whether this peer is destroyed asynchronously.
    /// If it's true,
    /// 1. when merging, its data in storeMeta will be removed early by the target peer.
    /// 2. all read requests must be rejected.
    pub pending_remove: bool,

    /// Record the instants of peers being added into the configuration.
    /// Remove them after they are not pending any more.
    pub peers_start_pending_time: Vec<(u64, Instant)>,
    /// A inaccurate cache about which peer is marked as down.
    down_peer_ids: Vec<u64>,

    /// An inaccurate difference in region size since last reset.
    /// It is used to decide whether split check is needed.
    pub size_diff_hint: u64,
    /// The count of deleted keys since last reset.
    delete_keys_hint: u64,
    /// An inaccurate difference in region size after compaction.
    /// It is used to trigger check split to update approximate size and keys after space reclamation
    /// of deleted entries.
    pub compaction_declined_bytes: u64,
    /// Approximate size of the region.
    pub approximate_size: Option<u64>,
    /// Approximate keys of the region.
    pub approximate_keys: Option<u64>,
    /// Whether this region has calculated region size by split-check thread. If we just splitted
    ///  the region or ingested one file which may be overlapped with the existed data, the
    /// `approximate_size` is not very accurate.
    pub has_calculated_region_size: bool,

    /// The state for consistency check.
    pub consistency_state: ConsistencyState,

    /// The counter records pending snapshot requests.
    pub pending_request_snapshot_count: Arc<AtomicUsize>,
    /// The index of last scheduled committed raft log.
    pub last_applying_idx: u64,
    /// The index of last compacted raft log. It is used for the next compact log task.
    pub last_compacted_idx: u64,
    /// The index of the latest urgent proposal index.
    last_urgent_proposal_idx: u64,
    /// The index of the latest committed split command.
    last_committed_split_idx: u64,
    /// Approximate size of logs that is applied but not compacted yet.
    pub raft_log_size_hint: u64,

    /// The index of the latest committed prepare merge command.
    last_committed_prepare_merge_idx: u64,
    /// The merge related state. It indicates this Peer is in merging.
    pub pending_merge_state: Option<MergeState>,
    /// The rollback merge proposal can be proposed only when the number
    /// of peers is greater than the majority of all peers.
    /// There are more details in the annotation above
    /// `test_node_merge_write_data_to_source_region_after_merging`
    /// The peers who want to rollback merge.
    pub want_rollback_merge_peers: HashSet<u64>,
    /// Source region is catching up logs for merge.
    pub catch_up_logs: Option<CatchUpLogs>,

    /// Write Statistics for PD to schedule hot spot.
    pub peer_stat: PeerStat,

    /// Time of the last attempt to wake up inactive leader.
    pub bcast_wake_up_time: Option<TiInstant>,
    /// Current replication mode version.
    pub replication_mode_version: u64,
    /// The required replication state at current version.
    pub dr_auto_sync_state: DrAutoSyncState,
    /// A flag that caches sync state. It's set to true when required replication
    /// state is reached for current region.
    pub replication_sync: bool,

    /// The known newest conf version and its corresponding peer list
    /// Send to these peers to check whether itself is stale.
    pub check_stale_conf_ver: u64,
    pub check_stale_peers: Vec<metapb::Peer>,
    /// Whether this peer is created by replication and is the first
    /// one of this region on local store.
    pub local_first_replicate: bool,

    pub txn_extra_op: Arc<AtomicCell<TxnExtraOp>>,

    /// Transaction extensions related to this peer.
    pub txn_ext: Arc<TxnExt>,

    /// Check whether this proposal can be proposed based on its epoch.
    cmd_epoch_checker: CmdEpochChecker<EK::Snapshot>,

    // disk full peer set.
    pub disk_full_peers: DiskFullPeers,

    // show whether an already disk full TiKV appears in the potential majority set.
    pub dangerous_majority_set: bool,

    // region merge logic need to be broadcast to all followers when disk full happens.
    pub has_region_merge_proposal: bool,

    pub region_merge_proposal_index: u64,

    pub read_progress: Arc<RegionReadProgress>,

    pub memtrace_raft_entries: usize,
    /// Used for sending write msg.
    write_router: WriteRouter<EK, ER>,
    /// Used for async write io.
    unpersisted_readies: VecDeque<UnpersistedReady>,
    /// The message count in `unpersisted_readies` for memory caculation.
    unpersisted_message_count: usize,
    /// Used for sync write io.
    unpersisted_ready: Option<Ready>,
    /// The last known persisted number.
    persisted_number: u64,
    /// The context of applying snapshot.
    apply_snap_ctx: Option<ApplySnapshotContext>,
}

impl<EK, ER> Peer<EK, ER>
where
    EK: KvEngine,
    ER: RaftEngine,
{
    pub fn new(
        store_id: u64,
        cfg: &Config,
        sched: Scheduler<RegionTask<EK::Snapshot>>,
        engines: Engines<EK, ER>,
        region: &metapb::Region,
        peer: metapb::Peer,
    ) -> Result<Peer<EK, ER>> {
        if peer.get_id() == raft::INVALID_ID {
            return Err(box_err!("invalid peer id"));
        }

        let tag = format!("[region {}] {}", region.get_id(), peer.get_id());

        let ps = PeerStorage::new(engines, region, sched, peer.get_id(), tag.clone())?;

        let applied_index = ps.applied_index();

        let raft_cfg = raft::Config {
            id: peer.get_id(),
            election_tick: cfg.raft_election_timeout_ticks,
            heartbeat_tick: cfg.raft_heartbeat_ticks,
            min_election_tick: cfg.raft_min_election_timeout_ticks,
            max_election_tick: cfg.raft_max_election_timeout_ticks,
            max_size_per_msg: cfg.raft_max_size_per_msg.0,
            max_inflight_msgs: cfg.raft_max_inflight_msgs,
            applied: applied_index,
            check_quorum: true,
            skip_bcast_commit: true,
            pre_vote: cfg.prevote,
            max_committed_size_per_ready: MAX_COMMITTED_SIZE_PER_READY,
            ..Default::default()
        };

        let logger = slog_global::get_global().new(slog::o!("region_id" => region.get_id()));
        let raft_group = RawNode::new(&raft_cfg, ps, &logger)?;

        let mut peer = Peer {
            peer,
            region_id: region.get_id(),
            raft_group,
            proposals: ProposalQueue::new(tag.clone()),
            pending_reads: Default::default(),
            peer_cache: RefCell::new(HashMap::default()),
            peer_heartbeats: HashMap::default(),
            peers_start_pending_time: vec![],
            down_peer_ids: vec![],
            size_diff_hint: 0,
            delete_keys_hint: 0,
            approximate_size: None,
            approximate_keys: None,
            has_calculated_region_size: false,
            compaction_declined_bytes: 0,
            leader_unreachable: false,
            pending_remove: false,
            should_wake_up: false,
            pending_merge_state: None,
            want_rollback_merge_peers: HashSet::default(),
            pending_request_snapshot_count: Arc::new(AtomicUsize::new(0)),
            last_committed_prepare_merge_idx: 0,
            leader_missing_time: Some(Instant::now()),
            tag: tag.clone(),
            last_applying_idx: applied_index,
            last_compacted_idx: 0,
            last_urgent_proposal_idx: u64::MAX,
            last_committed_split_idx: 0,
            consistency_state: ConsistencyState {
                last_check_time: Instant::now(),
                index: INVALID_INDEX,
                context: vec![],
                hash: vec![],
            },
            raft_log_size_hint: 0,
            leader_lease: Lease::new(cfg.raft_store_max_leader_lease()),
            peer_stat: PeerStat::default(),
            catch_up_logs: None,
            bcast_wake_up_time: None,
            replication_mode_version: 0,
            dr_auto_sync_state: DrAutoSyncState::Async,
            replication_sync: false,
            check_stale_conf_ver: 0,
            check_stale_peers: vec![],
            local_first_replicate: false,
            txn_extra_op: Arc::new(AtomicCell::new(TxnExtraOp::Noop)),
            txn_ext: Arc::new(TxnExt::default()),
            cmd_epoch_checker: Default::default(),
            disk_full_peers: DiskFullPeers::default(),
            dangerous_majority_set: false,
            has_region_merge_proposal: false,
            region_merge_proposal_index: 0_u64,
            read_progress: Arc::new(RegionReadProgress::new(
                region,
                applied_index,
                REGION_READ_PROGRESS_CAP,
                tag.clone(),
            )),
            memtrace_raft_entries: 0,
            write_router: WriteRouter::new(tag),
            unpersisted_readies: VecDeque::default(),
            unpersisted_message_count: 0,
            unpersisted_ready: None,
            persisted_number: 0,
            apply_snap_ctx: None,
        };

        // If this region has only one peer and I am the one, campaign directly.
        if region.get_peers().len() == 1 && region.get_peers()[0].get_store_id() == store_id {
            peer.raft_group.campaign()?;
        }

        Ok(peer)
    }

    /// Sets commit group to the peer.
    pub fn init_replication_mode(&mut self, state: &mut GlobalReplicationState) {
        debug!("init commit group"; "state" => ?state, "region_id" => self.region_id, "peer_id" => self.peer.id);
        if self.is_initialized() {
            let version = state.status().get_dr_auto_sync().state_id;
            let gb = state.calculate_commit_group(version, self.get_store().region().get_peers());
            self.raft_group.raft.assign_commit_groups(gb);
        }
        self.replication_sync = false;
        if state.status().get_mode() == ReplicationMode::Majority {
            self.raft_group.raft.enable_group_commit(false);
            self.replication_mode_version = 0;
            self.dr_auto_sync_state = DrAutoSyncState::Async;
            return;
        }
        self.replication_mode_version = state.status().get_dr_auto_sync().state_id;
        let enable = state.status().get_dr_auto_sync().get_state() != DrAutoSyncState::Async;
        self.raft_group.raft.enable_group_commit(enable);
        self.dr_auto_sync_state = state.status().get_dr_auto_sync().get_state();
    }

    /// Updates replication mode.
    pub fn switch_replication_mode(&mut self, state: &Mutex<GlobalReplicationState>) {
        self.replication_sync = false;
        let mut guard = state.lock().unwrap();
        let enable_group_commit = if guard.status().get_mode() == ReplicationMode::Majority {
            self.replication_mode_version = 0;
            self.dr_auto_sync_state = DrAutoSyncState::Async;
            false
        } else {
            self.dr_auto_sync_state = guard.status().get_dr_auto_sync().get_state();
            self.replication_mode_version = guard.status().get_dr_auto_sync().state_id;
            guard.status().get_dr_auto_sync().get_state() != DrAutoSyncState::Async
        };
        if enable_group_commit {
            let ids = mem::replace(
                guard.calculate_commit_group(
                    self.replication_mode_version,
                    self.region().get_peers(),
                ),
                Vec::with_capacity(self.region().get_peers().len()),
            );
            drop(guard);
            self.raft_group.raft.clear_commit_group();
            self.raft_group.raft.assign_commit_groups(&ids);
        } else {
            drop(guard);
        }
        self.raft_group
            .raft
            .enable_group_commit(enable_group_commit);
        info!("switch replication mode"; "version" => self.replication_mode_version, "region_id" => self.region_id, "peer_id" => self.peer.id);
    }

    /// Register self to apply_scheduler so that the peer is then usable.
    /// Also trigger `RegionChangeEvent::Create` here.
    pub fn activate<T>(&self, ctx: &PollContext<EK, ER, T>) {
        ctx.apply_router
            .schedule_task(self.region_id, ApplyTask::register(self));

        ctx.coprocessor_host.on_region_changed(
            self.region(),
            RegionChangeEvent::Create,
            self.get_role(),
        );
    }

    #[inline]
    fn next_proposal_index(&self) -> u64 {
        self.raft_group.raft.raft_log.last_index() + 1
    }

    #[inline]
    pub fn get_index_term(&self, idx: u64) -> u64 {
        match self.raft_group.raft.raft_log.term(idx) {
            Ok(t) => t,
            Err(e) => panic!("{} fail to load term for {}: {:?}", self.tag, idx, e),
        }
    }

    pub fn maybe_append_merge_entries(&mut self, merge: &CommitMergeRequest) -> Option<u64> {
        let mut entries = merge.get_entries();
        if entries.is_empty() {
            // Though the entries is empty, it is possible that one source peer has caught up the logs
            // but commit index is not updated. If other source peers are already destroyed, so the raft
            // group will not make any progress, namely the source peer can not get the latest commit index anymore.
            // Here update the commit index to let source apply rest uncommitted entries.
            return if merge.get_commit() > self.raft_group.raft.raft_log.committed {
                self.raft_group.raft.raft_log.commit_to(merge.get_commit());
                Some(merge.get_commit())
            } else {
                None
            };
        }
        let first = entries.first().unwrap();
        // make sure message should be with index not smaller than committed
        let mut log_idx = first.get_index() - 1;
        debug!(
            "append merge entries";
            "log_index" => log_idx,
            "merge_commit" => merge.get_commit(),
            "commit_index" => self.raft_group.raft.raft_log.committed,
        );
        if log_idx < self.raft_group.raft.raft_log.committed {
            // There are maybe some logs not included in CommitMergeRequest's entries, like CompactLog,
            // so the commit index may exceed the last index of the entires from CommitMergeRequest.
            // If that, no need to append
            if self.raft_group.raft.raft_log.committed - log_idx >= entries.len() as u64 {
                return None;
            }
            entries = &entries[(self.raft_group.raft.raft_log.committed - log_idx) as usize..];
            log_idx = self.raft_group.raft.raft_log.committed;
        }
        let log_term = self.get_index_term(log_idx);

        let last_log = entries.last().unwrap();
        if last_log.term > self.term() {
            // Hack: In normal flow, when leader sends the entries, it will use a term that's not less
            // than the last log term. And follower will update its states correctly. For merge, we append
            // the log without raft, so we have to take care of term explicitly to get correct metadata.
            info!(
                "become follower for new logs";
                "new_log_term" => last_log.term,
                "new_log_index" => last_log.index,
                "term" => self.term(),
                "region_id" => self.region_id,
                "peer_id" => self.peer.get_id(),
            );
            self.raft_group
                .raft
                .become_follower(last_log.term, INVALID_ID);
        }

        self.raft_group
            .raft
            .raft_log
            .maybe_append(log_idx, log_term, merge.get_commit(), entries)
            .map(|(_, last_index)| last_index)
    }

    /// Tries to destroy itself. Returns a job (if needed) to do more cleaning tasks.
    pub fn maybe_destroy<T>(&mut self, ctx: &PollContext<EK, ER, T>) -> Option<DestroyPeerJob> {
        if self.pending_remove {
            info!(
                "is being destroyed, skip";
                "region_id" => self.region_id,
                "peer_id" => self.peer.get_id(),
            );
            return None;
        }
        {
            let meta = ctx.store_meta.lock().unwrap();
            if meta.atomic_snap_regions.contains_key(&self.region_id) {
                info!(
                    "stale peer is applying atomic snapshot, will destroy next time";
                    "region_id" => self.region_id,
                    "peer_id" => self.peer.get_id(),
                );
                return None;
            }
        }

        if let Some(snap_ctx) = self.apply_snap_ctx.as_ref() {
            if !snap_ctx.scheduled {
                info!(
                    "stale peer is persisting snapshot, will destroy next time";
                    "region_id" => self.region_id,
                    "peer_id" => self.peer.get_id(),
                );
                return None;
            }
        }

        if self.get_store().is_applying_snapshot() && !self.mut_store().cancel_applying_snap() {
            info!(
                "stale peer is applying snapshot, will destroy next time";
                "region_id" => self.region_id,
                "peer_id" => self.peer.get_id(),
            );
            return None;
        }

        // There is no applying snapshot or snapshot is canceled so the `apply_snap_ctx`
        // should be set to None.
        // 1. If the snapshot is canceled, the `apply_snap_ctx` should be None.
        //    Remember the snapshot should not be canceled and the context should
        //    be None only after applying snapshot in normal case. But here is safe
        //    becasue this peer is about to destroy and `pending_remove` will be true,
        //    namely no more ready will be fetched.
        // 2. If there is no applying snapshot, the `apply_snap_ctx` should also be None.
        //    It's possible that the snapshot was canceled successfully before but
        //    `cancel_applying_snap` returns false. If so, at this time, `apply_snap_ctx`
        //    is Some and should be set to None.
        self.apply_snap_ctx = None;

        self.pending_remove = true;

        Some(DestroyPeerJob {
            initialized: self.get_store().is_initialized(),
            region_id: self.region_id,
            peer: self.peer.clone(),
        })
    }

    /// Does the real destroy task which includes:
    /// 1. Set the region to tombstone;
    /// 2. Clear data;
    /// 3. Notify all pending requests.
    pub fn destroy(
        &mut self,
        engines: &Engines<EK, ER>,
        perf_context: &mut EK::PerfContext,
        keep_data: bool,
    ) -> Result<()> {
        fail_point!("raft_store_skip_destroy_peer", |_| Ok(()));
        let t = TiInstant::now();

        let mut region = self.region().clone();
        info!(
            "begin to destroy";
            "region_id" => self.region_id,
            "peer_id" => self.peer.get_id(),
        );

        // Set Tombstone state explicitly
        let mut kv_wb = engines.kv.write_batch();
        let mut raft_wb = engines.raft.log_batch(1024);
        self.mut_store().clear_meta(&mut kv_wb, &mut raft_wb)?;

        // StoreFsmDelegate::check_msg use both epoch and region peer list to check whether
        // a message is targing a staled peer.  But for an uninitialized peer, both epoch and
        // peer list are empty, so a removed peer will be created again.  Saving current peer
        // into the peer list of region will fix this problem.
        if !self.get_store().is_initialized() {
            region.mut_peers().push(self.peer.clone());
        }
        write_peer_state(
            &mut kv_wb,
            &region,
            PeerState::Tombstone,
            self.pending_merge_state.clone(),
        )?;
        // write kv rocksdb first in case of restart happen between two write
        let mut write_opts = WriteOptions::new();
        write_opts.set_sync(true);
        kv_wb.write_opt(&write_opts)?;

        perf_context.start_observe();
        engines.raft.consume(&mut raft_wb, true)?;
        perf_context.report_metrics();

        if self.get_store().is_initialized() && !keep_data {
            // If we meet panic when deleting data and raft log, the dirty data
            // will be cleared by a newer snapshot applying or restart.
            if let Err(e) = self.get_store().clear_data() {
                error!(?e;
                    "failed to schedule clear data task";
                    "region_id" => self.region_id,
                    "peer_id" => self.peer.get_id(),
                );
            }
        }

        self.pending_reads.clear_all(Some(region.get_id()));

        for Proposal { cb, .. } in self.proposals.queue.drain(..) {
            apply::notify_req_region_removed(region.get_id(), cb);
        }

        info!(
            "peer destroy itself";
            "region_id" => self.region_id,
            "peer_id" => self.peer.get_id(),
            "takes" => ?t.saturating_elapsed(),
        );

        Ok(())
    }

    #[inline]
    pub fn is_initialized(&self) -> bool {
        self.get_store().is_initialized()
    }

    #[inline]
    pub fn region(&self) -> &metapb::Region {
        self.get_store().region()
    }

    /// Check whether the peer can be hibernated.
    ///
    /// This should be used with `check_after_tick` to get a correct conclusion.
    pub fn check_before_tick(&self, cfg: &Config) -> CheckTickResult {
        let mut res = CheckTickResult::default();
        if !self.is_leader() {
            return res;
        }
        res.leader = true;
        if self.raft_group.raft.election_elapsed + 1 < cfg.raft_election_timeout_ticks {
            return res;
        }
        let status = self.raft_group.status();
        let last_index = self.raft_group.raft.raft_log.last_index();
        for (id, pr) in status.progress.unwrap().iter() {
            // Even a recent inactive node is also considered. If we put leader into sleep,
            // followers or learners may not sync its logs for a long time and become unavailable.
            // We choose availability instead of performance in this case.
            if *id == self.peer.get_id() {
                continue;
            }
            if pr.matched != last_index {
                res.reason = "replication";
                return res;
            }
        }
        if self.raft_group.raft.pending_read_count() > 0 {
            res.reason = "pending read";
            return res;
        }
        if self.raft_group.raft.lead_transferee.is_some() {
            res.reason = "transfer leader";
            return res;
        }
        // Unapplied entries can change the configuration of the group.
        if self.get_store().applied_index() < last_index {
            res.reason = "unapplied";
            return res;
        }
        if self.replication_mode_need_catch_up() {
            res.reason = "replication mode";
            return res;
        }
        res.up_to_date = true;
        res
    }

    pub fn check_after_tick(&self, state: GroupState, res: CheckTickResult) -> bool {
        if res.leader {
            if res.up_to_date {
                self.is_leader()
            } else {
                if !res.reason.is_empty() {
                    debug!("rejecting sleeping"; "reason" => res.reason, "region_id" => self.region_id, "peer_id" => self.peer_id());
                }
                false
            }
        } else {
            // If follower keeps receiving data from leader, then it's safe to stop
            // ticking, as leader will make sure it has the latest logs.
            // Checking term to make sure campaign has finished and the leader starts
            // doing its job, it's not required but a safe options.
            state != GroupState::Chaos
                && self.has_valid_leader()
                && self.raft_group.raft.raft_log.last_term() == self.raft_group.raft.term
                && !self.has_unresolved_reads()
                // If it becomes leader, the stats is not valid anymore.
                && !self.is_leader()
        }
    }

    #[inline]
    pub fn has_valid_leader(&self) -> bool {
        if self.raft_group.raft.leader_id == raft::INVALID_ID {
            return false;
        }
        for p in self.region().get_peers() {
            if p.get_id() == self.raft_group.raft.leader_id && p.get_role() != PeerRole::Learner {
                return true;
            }
        }
        false
    }

    /// Pings if followers are still connected.
    ///
    /// Leader needs to know exact progress of followers, and
    /// followers just need to know whether leader is still alive.
    pub fn ping(&mut self) {
        if self.is_leader() {
            self.raft_group.ping();
        }
    }

    pub fn has_uncommitted_log(&self) -> bool {
        self.raft_group.raft.raft_log.committed < self.raft_group.raft.raft_log.last_index()
    }

    /// Set the region of a peer.
    ///
    /// This will update the region of the peer, caller must ensure the region
    /// has been preserved in a durable device.
    pub fn set_region(
        &mut self,
        host: &CoprocessorHost<impl KvEngine>,
        reader: &mut ReadDelegate,
        region: metapb::Region,
    ) {
        if self.region().get_region_epoch().get_version() < region.get_region_epoch().get_version()
        {
            // Epoch version changed, disable read on the localreader for this region.
            self.leader_lease.expire_remote_lease();
        }
        self.mut_store().set_region(region.clone());
        let progress = ReadProgress::region(region);
        // Always update read delegate's region to avoid stale region info after a follower
        // becoming a leader.
        self.maybe_update_read_progress(reader, progress);

        // Update leader info
        self.read_progress
            .update_leader_info(self.leader_id(), self.term(), self.region());

        if !self.pending_remove {
            host.on_region_changed(self.region(), RegionChangeEvent::Update, self.get_role());
        }
    }

    #[inline]
    pub fn peer_id(&self) -> u64 {
        self.peer.get_id()
    }

    #[inline]
    pub fn leader_id(&self) -> u64 {
        self.raft_group.raft.leader_id
    }

    #[inline]
    pub fn is_leader(&self) -> bool {
        self.raft_group.raft.state == StateRole::Leader
    }

    #[inline]
    pub fn get_role(&self) -> StateRole {
        self.raft_group.raft.state
    }

    #[inline]
    pub fn get_store(&self) -> &PeerStorage<EK, ER> {
        self.raft_group.store()
    }

    #[inline]
    pub fn mut_store(&mut self) -> &mut PeerStorage<EK, ER> {
        self.raft_group.mut_store()
    }

    /// Whether the snapshot is handling.
    /// See the comments of `check_snap_status` for more details.
    #[inline]
    pub fn is_handling_snapshot(&self) -> bool {
        self.apply_snap_ctx.is_some() || self.get_store().is_applying_snapshot()
    }

    /// Returns `true` if the raft group has replicated a snapshot but not committed it yet.
    #[inline]
    pub fn has_pending_snapshot(&self) -> bool {
        self.get_pending_snapshot().is_some()
    }

    #[inline]
    pub fn get_pending_snapshot(&self) -> Option<&eraftpb::Snapshot> {
        self.raft_group.snap()
    }

    fn add_ready_metric(&self, ready: &Ready, metrics: &mut RaftReadyMetrics) {
        metrics.message += ready.messages().len() as u64;
        metrics.commit += ready.committed_entries().len() as u64;
        metrics.append += ready.entries().len() as u64;

        if !ready.snapshot().is_empty() {
            metrics.snapshot += 1;
        }
    }

    fn add_light_ready_metric(&self, light_ready: &LightReady, metrics: &mut RaftReadyMetrics) {
        metrics.message += light_ready.messages().len() as u64;
        metrics.commit += light_ready.committed_entries().len() as u64;
    }

    #[inline]
    pub fn in_joint_state(&self) -> bool {
        self.region().get_peers().iter().any(|p| {
            p.get_role() == PeerRole::IncomingVoter || p.get_role() == PeerRole::DemotingVoter
        })
    }

    #[inline]
    pub fn send_raft_messages<T: Transport>(
        &mut self,
        ctx: &mut PollContext<EK, ER, T>,
        msgs: Vec<RaftMessage>,
    ) {
        for msg in msgs {
            let msg_type = msg.get_message().get_msg_type();
            if msg_type == MessageType::MsgTimeoutNow && self.is_leader() {
                // After a leader transfer procedure is triggered, the lease for
                // the old leader may be expired earlier than usual, since a new leader
                // may be elected and the old leader doesn't step down due to
                // network partition from the new leader.
                // For lease safety during leader transfer, transit `leader_lease`
                // to suspect.
                self.leader_lease.suspect(monotonic_raw_now());
            }

            let to_peer_id = msg.get_to_peer().get_id();
            let to_store_id = msg.get_to_peer().get_store_id();

            debug!(
                "send raft msg";
                "region_id" => self.region_id,
                "peer_id" => self.peer.get_id(),
                "msg_type" => ?msg_type,
                "msg_size" => msg.get_message().compute_size(),
                "to" => to_peer_id,
                "disk_usage" => ?msg.get_disk_usage(),
            );

            if let Err(e) = ctx.trans.send(msg) {
                // We use metrics to observe failure on production.
                debug!(
                    "failed to send msg to other peer";
                    "region_id" => self.region_id,
                    "peer_id" => self.peer.get_id(),
                    "target_peer_id" => to_peer_id,
                    "target_store_id" => to_store_id,
                    "err" => ?e,
                    "error_code" => %e.error_code(),
                );
                if to_peer_id == self.leader_id() {
                    self.leader_unreachable = true;
                }
                // unreachable store
                self.raft_group.report_unreachable(to_peer_id);
                if msg_type == eraftpb::MessageType::MsgSnapshot {
                    self.raft_group
                        .report_snapshot(to_peer_id, SnapshotStatus::Failure);
                }
                ctx.raft_metrics.send_message.add(msg_type, false);
            } else {
                ctx.raft_metrics.send_message.add(msg_type, true);
            }
        }
    }

    #[inline]
    pub fn build_raft_messages<T>(
        &mut self,
        ctx: &PollContext<EK, ER, T>,
        msgs: Vec<eraftpb::Message>,
    ) -> Vec<RaftMessage> {
        let mut raft_msgs = Vec::with_capacity(msgs.len());
        for msg in msgs {
            if let Some(m) = self.build_raft_message(msg, ctx.self_disk_usage) {
                raft_msgs.push(m);
            }
        }
        raft_msgs
    }

    /// Steps the raft message.
    pub fn step<T>(
        &mut self,
        ctx: &mut PollContext<EK, ER, T>,
        mut m: eraftpb::Message,
    ) -> Result<()> {
        fail_point!(
            "step_message_3_1",
            self.peer.get_store_id() == 3 && self.region_id == 1,
            |_| Ok(())
        );
        if self.is_leader() && m.get_from() != INVALID_ID {
            self.peer_heartbeats.insert(m.get_from(), Instant::now());
            // As the leader we know we are not missing.
            self.leader_missing_time.take();
        } else if m.get_from() == self.leader_id() {
            // As another role know we're not missing.
            self.leader_missing_time.take();
        }
        let msg_type = m.get_msg_type();
        if msg_type == MessageType::MsgReadIndex {
            fail_point!("on_step_read_index_msg");
            ctx.coprocessor_host.on_step_read_index(&mut m);
            // Must use the commit index of `PeerStorage` instead of the commit index
            // in raft-rs which may be greater than the former one.
            // For more details, see the annotations above `on_leader_commit_idx_changed`.
            let index = self.get_store().commit_index();
            // Check if the log term of this index is equal to current term, if so,
            // this index can be used to reply the read index request if the leader holds
            // the lease. Please also take a look at raft-rs.
            if self.get_store().term(index).unwrap() == self.term() {
                let state = self.inspect_lease();
                if let LeaseState::Valid = state {
                    // If current peer has valid lease, then we could handle the
                    // request directly, rather than send a heartbeat to check quorum.
                    let mut resp = eraftpb::Message::default();
                    resp.set_msg_type(MessageType::MsgReadIndexResp);
                    resp.term = self.term();
                    resp.to = m.from;

                    resp.index = index;
                    resp.set_entries(m.take_entries());

                    self.raft_group.raft.msgs.push(resp);
                    return Ok(());
                }
                self.should_wake_up = state == LeaseState::Expired;
            }
        }

        let from_id = m.get_from();
        let has_snap_task = self.get_store().has_gen_snap_task();
        let pre_commit_index = self.raft_group.raft.raft_log.committed;
        self.raft_group.step(m)?;
        self.report_commit_log_duration(pre_commit_index, &ctx.raft_metrics);

        let mut for_balance = false;
        if !has_snap_task && self.get_store().has_gen_snap_task() {
            if let Some(progress) = self.raft_group.status().progress {
                if let Some(pr) = progress.get(from_id) {
                    // When a peer is uninitialized (e.g. created by load balance),
                    // the last index of the peer is 0 which makes the matched index to be 0.
                    if pr.matched == 0 {
                        for_balance = true;
                    }
                }
            }
        }
        if for_balance {
            if let Some(gen_task) = self.mut_store().mut_gen_snap_task() {
                gen_task.set_for_balance();
            }
        }
        Ok(())
    }

    fn report_persist_log_duration(&self, pre_persist_index: u64, metrics: &RaftMetrics) {
        if !metrics.waterfall_metrics || self.proposals.is_empty() {
            return;
        }
        let mut now = None;
        for index in pre_persist_index + 1..=self.raft_group.raft.raft_log.persisted {
            if let Some((term, times)) = self.proposals.find_request_times(index) {
                if self
                    .get_store()
                    .term(index)
                    .map(|t| t == term)
                    .unwrap_or(false)
                {
                    if now.is_none() {
                        now = Some(TiInstant::now());
                    }
                    for t in times {
                        metrics
                            .wf_persist_log
                            .observe(duration_to_sec(now.unwrap().saturating_duration_since(*t)));
                    }
                }
            }
        }
    }

    fn report_commit_log_duration(&self, pre_commit_index: u64, metrics: &RaftMetrics) {
        if !metrics.waterfall_metrics || self.proposals.is_empty() {
            return;
        }
        let mut now = None;
        for index in pre_commit_index + 1..=self.raft_group.raft.raft_log.committed {
            if let Some((term, times)) = self.proposals.find_request_times(index) {
                if self
                    .get_store()
                    .term(index)
                    .map(|t| t == term)
                    .unwrap_or(false)
                {
                    if now.is_none() {
                        now = Some(TiInstant::now());
                    }
                    let hist = if index <= self.raft_group.raft.raft_log.persisted {
                        &metrics.wf_commit_log
                    } else {
                        &metrics.wf_commit_not_persist_log
                    };
                    for t in times {
                        hist.observe(duration_to_sec(now.unwrap().saturating_duration_since(*t)));
                    }
                }
            }
        }
    }

    /// Checks and updates `peer_heartbeats` for the peer.
    pub fn check_peers(&mut self) {
        if !self.is_leader() {
            self.peer_heartbeats.clear();
            self.peers_start_pending_time.clear();
            return;
        }

        if self.peer_heartbeats.len() == self.region().get_peers().len() {
            return;
        }

        // Insert heartbeats in case that some peers never response heartbeats.
        let region = self.raft_group.store().region();
        for peer in region.get_peers() {
            self.peer_heartbeats
                .entry(peer.get_id())
                .or_insert_with(Instant::now);
        }
    }

    /// Collects all down peers.
    pub fn collect_down_peers<T>(&mut self, ctx: &PollContext<EK, ER, T>) -> Vec<PeerStats> {
        let max_duration = ctx.cfg.max_peer_down_duration.0;
        let mut down_peers = Vec::new();
        let mut down_peer_ids = Vec::new();
        for p in self.region().get_peers() {
            if p.get_id() == self.peer.get_id() {
                continue;
            }
            // TODO
            if let Some(instant) = self.peer_heartbeats.get(&p.get_id()) {
                let elapsed = instant.saturating_elapsed();
                if elapsed >= max_duration {
                    let mut stats = PeerStats::default();
                    stats.set_peer(p.clone());
                    stats.set_down_seconds(elapsed.as_secs());
                    down_peers.push(stats);
                    down_peer_ids.push(p.get_id());
                }
            }
        }
        self.down_peer_ids = down_peer_ids;
        if !self.down_peer_ids.is_empty() {
            self.refill_disk_full_peers(ctx);
        }
        down_peers
    }

    /// Collects all pending peers and update `peers_start_pending_time`.
    pub fn collect_pending_peers<T>(&mut self, ctx: &PollContext<EK, ER, T>) -> Vec<metapb::Peer> {
        let mut pending_peers = Vec::with_capacity(self.region().get_peers().len());
        let status = self.raft_group.status();
        let truncated_idx = self.get_store().truncated_index();

        if status.progress.is_none() {
            return pending_peers;
        }

        for i in 0..self.peers_start_pending_time.len() {
            let (_, pending_after) = self.peers_start_pending_time[i];
            let elapsed = duration_to_sec(pending_after.saturating_elapsed());
            RAFT_PEER_PENDING_DURATION.observe(elapsed);
        }

        let progresses = status.progress.unwrap().iter();
        for (&id, progress) in progresses {
            if id == self.peer.get_id() {
                continue;
            }
            // The `matched` is 0 only in these two cases:
            // 1. Current leader hasn't communicated with this peer.
            // 2. This peer does not exist yet(maybe it is created but not initialized)
            //
            // The correctness of region merge depends on the fact that all target peers must exist during merging.
            // (PD rely on `pending_peers` to check whether all target peers exist)
            //
            // So if the `matched` is 0, it must be a pending peer.
            // It can be ensured because `truncated_index` must be greater than `RAFT_INIT_LOG_INDEX`(5).
            if progress.matched < truncated_idx {
                if let Some(p) = self.get_peer_from_cache(id) {
                    pending_peers.push(p);
                    if !self
                        .peers_start_pending_time
                        .iter()
                        .any(|&(pid, _)| pid == id)
                    {
                        let now = Instant::now();
                        self.peers_start_pending_time.push((id, now));
                        debug!(
                            "peer start pending";
                            "region_id" => self.region_id,
                            "peer_id" => self.peer.get_id(),
                            "time" => ?now,
                        );
                    }
                } else {
                    if ctx.cfg.dev_assert {
                        panic!("{} failed to get peer {} from cache", self.tag, id);
                    }
                    error!(
                        "failed to get peer from cache";
                        "region_id" => self.region_id,
                        "peer_id" => self.peer.get_id(),
                        "get_peer_id" => id,
                    );
                }
            }
        }
        pending_peers
    }

    /// Returns `true` if any peer recover from connectivity problem.
    ///
    /// A peer can become pending or down if it has not responded for a
    /// long time. If it becomes normal again, PD need to be notified.
    pub fn any_new_peer_catch_up(&mut self, peer_id: u64) -> bool {
        if self.peers_start_pending_time.is_empty() && self.down_peer_ids.is_empty() {
            return false;
        }
        if !self.is_leader() {
            self.down_peer_ids = vec![];
            self.peers_start_pending_time = vec![];
            return false;
        }
        for i in 0..self.peers_start_pending_time.len() {
            if self.peers_start_pending_time[i].0 != peer_id {
                continue;
            }
            let truncated_idx = self.raft_group.store().truncated_index();
            if let Some(progress) = self.raft_group.raft.prs().get(peer_id) {
                if progress.matched >= truncated_idx {
                    let (_, pending_after) = self.peers_start_pending_time.swap_remove(i);
                    let elapsed = duration_to_sec(pending_after.saturating_elapsed());
                    RAFT_PEER_PENDING_DURATION.observe(elapsed);
                    debug!(
                        "peer has caught up logs";
                        "region_id" => self.region_id,
                        "peer_id" => self.peer.get_id(),
                        "takes" => elapsed,
                    );
                    return true;
                }
            }
        }
        if self.down_peer_ids.contains(&peer_id) {
            return true;
        }
        false
    }

    pub fn check_stale_state<T>(&mut self, ctx: &mut PollContext<EK, ER, T>) -> StaleState {
        if self.is_leader() {
            // Leaders always have valid state.
            //
            // We update the leader_missing_time in the `fn step`. However one peer region
            // does not send any raft messages, so we have to check and update it before
            // reporting stale states.
            self.leader_missing_time = None;
            return StaleState::Valid;
        }
        let naive_peer = !self.is_initialized() || !self.raft_group.raft.promotable();
        // Updates the `leader_missing_time` according to the current state.
        //
        // If we are checking this it means we suspect the leader might be missing.
        // Mark down the time when we are called, so we can check later if it's been longer than it
        // should be.
        match self.leader_missing_time {
            None => {
                self.leader_missing_time = Instant::now().into();
                StaleState::Valid
            }
            Some(instant)
                if instant.saturating_elapsed() >= ctx.cfg.max_leader_missing_duration.0 =>
            {
                // Resets the `leader_missing_time` to avoid sending the same tasks to
                // PD worker continuously during the leader missing timeout.
                self.leader_missing_time = Instant::now().into();
                StaleState::ToValidate
            }
            Some(instant)
                if instant.saturating_elapsed() >= ctx.cfg.abnormal_leader_missing_duration.0
                    && !naive_peer =>
            {
                // A peer is considered as in the leader missing state
                // if it's initialized but is isolated from its leader or
                // something bad happens that the raft group can not elect a leader.
                StaleState::LeaderMissing
            }
            _ => StaleState::Valid,
        }
    }

    fn on_role_changed<T>(&mut self, ctx: &mut PollContext<EK, ER, T>, ready: &Ready) {
        // Update leader lease when the Raft state changes.
        if let Some(ss) = ready.ss() {
            match ss.raft_state {
                StateRole::Leader => {
                    // The local read can only be performed after a new leader has applied
                    // the first empty entry on its term. After that the lease expiring time
                    // should be updated to
                    //   send_to_quorum_ts + max_lease
                    // as the comments in `Lease` explain.
                    // It is recommended to update the lease expiring time right after
                    // this peer becomes leader because it's more convenient to do it here and
                    // it has no impact on the correctness.
                    let progress_term = ReadProgress::term(self.term());
                    self.maybe_renew_leader_lease(monotonic_raw_now(), ctx, Some(progress_term));
                    debug!(
                        "becomes leader with lease";
                        "region_id" => self.region_id,
                        "peer_id" => self.peer.get_id(),
                        "lease" => ?self.leader_lease,
                    );
                    // If the predecessor reads index during transferring leader and receives
                    // quorum's heartbeat response after that, it may wait for applying to
                    // current term to apply the read. So broadcast eagerly to avoid unexpected
                    // latency.
                    //
                    // TODO: Maybe the predecessor should just drop all the read requests directly?
                    // All the requests need to be redirected in the end anyway and executing
                    // prewrites or commits will be just a waste.
                    self.last_urgent_proposal_idx = self.raft_group.raft.raft_log.last_index();
                    self.raft_group.skip_bcast_commit(false);

                    // A more recent read may happen on the old leader. So max ts should
                    // be updated after a peer becomes leader.
                    self.require_updating_max_ts(&ctx.pd_scheduler);
                    // Init the in-memory pessimistic lock table when the peer becomes leader.
                    self.activate_in_memory_pessimistic_locks();

                    if !ctx.store_disk_usages.is_empty() {
                        self.refill_disk_full_peers(ctx);
                        debug!(
                            "become leader refills disk full peers to {:?}",
                            self.disk_full_peers;
                            "region_id" => self.region_id,
                        );
                    }
                }
                StateRole::Follower => {
                    self.leader_lease.expire();
                    self.mut_store().cancel_generating_snap(None);
                    self.clear_disk_full_peers(ctx);
                    self.clear_in_memory_pessimistic_locks();
                }
                _ => {}
            }
            self.on_leader_changed(ctx, ss.leader_id, self.term());
            // TODO: it may possible that only the `leader_id` change and the role
            // didn't change
            ctx.coprocessor_host
                .on_role_change(self.region(), ss.raft_state);
            self.cmd_epoch_checker.maybe_update_term(self.term());
        } else if let Some(hs) = ready.hs() {
            if hs.get_term() != self.get_store().hard_state().get_term() {
                self.on_leader_changed(ctx, self.leader_id(), hs.get_term());
            }
        }
    }

    /// Correctness depends on the order between calling this function and notifying other peers
    /// the new commit index.
    /// It is due to the interaction between lease and split/merge.(details are decribed below)
    ///
    /// Note that in addition to the hearbeat/append msg, the read index response also can notify
    /// other peers the new commit index. There are three place where TiKV handles read index resquest.
    /// The first place is in raft-rs, so it's like hearbeat/append msg, call this function and
    /// then send the response. The second place is in `Step`, we should use the commit index
    /// of `PeerStorage` which is the greatest commit index that can be observed outside.
    /// The third place is in `read_index`, handle it like the second one.
    fn on_leader_commit_idx_changed(&mut self, pre_commit_index: u64, commit_index: u64) {
        if commit_index <= pre_commit_index || !self.is_leader() {
            return;
        }

        // The admin cmds in `CmdEpochChecker` are proposed by the current leader so we can
        // use it to get the split/prepare-merge cmds which was committed just now.

        // BatchSplit and Split cmd are mutually exclusive because they both change epoch's
        // version so only one of them can be proposed and the other one will be rejected
        // by `CmdEpochChecker`.
        let last_split_idx = self
            .cmd_epoch_checker
            .last_cmd_index(AdminCmdType::BatchSplit)
            .or_else(|| self.cmd_epoch_checker.last_cmd_index(AdminCmdType::Split));
        if let Some(idx) = last_split_idx {
            if idx > pre_commit_index && idx <= commit_index {
                // We don't need to suspect its lease because peers of new region that
                // in other store do not start election before theirs election timeout
                // which is longer than the max leader lease.
                // It's safe to read local within its current lease, however, it's not
                // safe to renew its lease.
                self.last_committed_split_idx = idx;
            }
        } else {
            // BatchSplit/Split and PrepareMerge cmd are mutually exclusive too.
            // So if there is no Split cmd, we should check PrepareMerge cmd.
            let last_prepare_merge_idx = self
                .cmd_epoch_checker
                .last_cmd_index(AdminCmdType::PrepareMerge);
            if let Some(idx) = last_prepare_merge_idx {
                if idx > pre_commit_index && idx <= commit_index {
                    // We committed prepare merge, to prevent unsafe read index,
                    // we must record its index.
                    self.last_committed_prepare_merge_idx = idx;
                    // After prepare_merge is committed and the leader broadcasts commit
                    // index to followers, the leader can not know when the target region
                    // merges majority of this region, also it can not know when the target
                    // region writes new values.
                    // To prevent unsafe local read, we suspect its leader lease.
                    self.leader_lease.suspect(monotonic_raw_now());
                    // Stop updating `safe_ts`
                    self.read_progress.discard();
                }
            }
        }
    }

    fn on_leader_changed<T>(
        &mut self,
        ctx: &mut PollContext<EK, ER, T>,
        leader_id: u64,
        term: u64,
    ) {
        debug!(
            "insert leader info to meta";
            "region_id" => self.region_id,
            "leader_id" => leader_id,
            "term" => term,
            "peer_id" => self.peer_id(),
        );

        self.read_progress
            .update_leader_info(leader_id, term, self.region());

        let mut meta = ctx.store_meta.lock().unwrap();
        meta.leaders.insert(self.region_id, (term, leader_id));
    }

    #[inline]
    pub fn ready_to_handle_pending_snap(&self) -> bool {
        // If apply worker is still working, written apply state may be overwritten
        // by apply worker. So we have to wait here.
        // Please note that commit_index can't be used here. When applying a snapshot,
        // a stale heartbeat can make the leader think follower has already applied
        // the snapshot, and send remaining log entries, which may increase commit_index.
        // TODO: add more test
        self.last_applying_idx == self.get_store().applied_index()
            // Requesting snapshots also triggers apply workers to write
            // apply states even if there is no pending committed entry.
            // TODO: Instead of sharing the counter, we should apply snapshots
            //       in apply workers.
            && self.pending_request_snapshot_count.load(Ordering::SeqCst) == 0
    }

    #[inline]
    fn ready_to_handle_read(&self) -> bool {
        // TODO: It may cause read index to wait a long time.

        // There may be some values that are not applied by this leader yet but the old leader,
        // if applied_index_term isn't equal to current term.
        self.get_store().applied_index_term() == self.term()
            // There may be stale read if the old leader splits really slow,
            // the new region may already elected a new leader while
            // the old leader still think it owns the split range.
            && !self.is_splitting()
            // There may be stale read if a target leader is in another store and
            // applied commit merge, written new values, but the sibling peer in
            // this store does not apply commit merge, so the leader is not ready
            // to read, until the merge is rollbacked.
            && !self.is_merging()
    }

    fn ready_to_handle_unsafe_replica_read(&self, read_index: u64) -> bool {
        // Wait until the follower applies all values before the read. There is still a
        // problem if the leader applies fewer values than the follower, the follower read
        // could get a newer value, and after that, the leader may read a stale value,
        // which violates linearizability.
        self.get_store().applied_index() >= read_index
            // If it is in pending merge state(i.e. applied PrepareMerge), the data may be stale.
            // TODO: Add a test to cover this case
            && self.pending_merge_state.is_none()
            // a peer which is applying snapshot will clean up its data and ingest a snapshot file,
            // during between the two operations a replica read could read empty data.
            && !self.is_handling_snapshot()
    }

    #[inline]
    fn is_splitting(&self) -> bool {
        self.last_committed_split_idx > self.get_store().applied_index()
    }

    #[inline]
    fn is_merging(&self) -> bool {
        self.last_committed_prepare_merge_idx > self.get_store().applied_index()
            || self.pending_merge_state.is_some()
    }

    /// Checks if leader needs to keep sending logs for follower.
    ///
    /// In DrAutoSync mode, if leader goes to sleep before the region is sync,
    /// PD may wait longer time to reach sync state.
    pub fn replication_mode_need_catch_up(&self) -> bool {
        self.replication_mode_version > 0
            && self.dr_auto_sync_state != DrAutoSyncState::Async
            && !self.replication_sync
    }

    /// Check the current snapshot status.
    /// Returns whether it's valid to handle raft ready.
    ///
    /// The snapshot process order would be:
    /// 1.  Get the snapshot from the ready
    /// 2.  Wait for the notify of persisting this ready through `Peer::on_persist_ready`
    /// 3.  Schedule the snapshot task to region worker through `schedule_applying_snapshot`
    /// 4.  Wait for applying snapshot to complete(`check_snap_status`)
    /// Then it's valid to handle the next ready.
    fn check_snap_status<T: Transport>(&mut self, ctx: &mut PollContext<EK, ER, T>) -> bool {
        if let Some(snap_ctx) = self.apply_snap_ctx.as_ref() {
            if !snap_ctx.scheduled {
                // There is a snapshot from ready but it is not scheduled because the ready has
                // not been persisted yet. We should wait for the notification of persisting ready
                // and do not get a new ready.
                return false;
            }
        }

        match self.mut_store().check_applying_snap() {
            CheckApplyingSnapStatus::Applying => {
                // If this peer is applying snapshot, we should not get a new ready.
                // There are two reasons in my opinion:
                //   1. If we handle a new ready and persist the data(e.g. entries),
                //      we can not tell raft-rs that this ready has been persisted because
                //      the ready need to be persisted one by one from raft-rs's view.
                //   2. When this peer is applying snapshot, the response msg should not
                //      be sent to leader, thus the leader will not send new entries to
                //      this peer. Although it's possible a new leader may send a AppendEntries
                //      msg to this peer, this possibility is very low. In most cases, there
                //      is no msg need to be handled.
                // So we choose to not get a new ready which makes the logic more clear.
                debug!(
                    "still applying snapshot, skip further handling";
                    "region_id" => self.region_id,
                    "peer_id" => self.peer.get_id(),
                );
                return false;
            }
            CheckApplyingSnapStatus::Success => {
                fail_point!("raft_before_applying_snap_finished");

                if let Some(snap_ctx) = self.apply_snap_ctx.take() {
                    // This snapshot must be scheduled
                    if !snap_ctx.scheduled {
                        panic!(
                            "{} snapshot was not scheduled before, apply_snap_ctx {:?}",
                            self.tag, snap_ctx
                        );
                    }

                    fail_point!("raft_before_follower_send");
                    let msgs = self.build_raft_messages(ctx, snap_ctx.msgs);
                    self.send_raft_messages(ctx, msgs);

                    // Snapshot has been applied.
                    self.last_applying_idx = self.get_store().truncated_index();
                    self.last_compacted_idx = self.last_applying_idx + 1;
                    self.raft_group.advance_apply_to(self.last_applying_idx);
                    self.cmd_epoch_checker.advance_apply(
                        self.last_applying_idx,
                        self.term(),
                        self.raft_group.store().region(),
                    );
                }
                // If `apply_snap_ctx` is none, it means this snapshot does not
                // come from the ready but comes from the unfinished snapshot task
                // after restarting.

                // Note that this function must be called after applied index is updated,
                // i.e. call `RawNode::advance_apply_to`.
                self.post_pending_read_index_on_replica(ctx);
                // Resume `read_progress`
                self.read_progress.resume();
                // Update apply index to `last_applying_idx`
                self.read_progress.update_applied(self.last_applying_idx);
            }
            CheckApplyingSnapStatus::Idle => {
                // FIXME: It's possible that the snapshot applying task is canceled.
                // Although it only happens when shutting down the store or destroying
                // the peer, it's still dangerous if continue to handle ready for the
                // peer. So it's better to revoke `JOB_STATUS_CANCELLING` to ensure all
                // started tasks can get finished correctly.
                if self.apply_snap_ctx.is_some() {
                    return false;
                }
            }
        }
        assert_eq!(self.apply_snap_ctx, None);
        true
    }

    pub fn handle_raft_ready_append<T: Transport>(
        &mut self,
        ctx: &mut PollContext<EK, ER, T>,
    ) -> Option<ReadyResult> {
        if self.pending_remove {
            return None;
        }

        if !self.check_snap_status(ctx) {
            return None;
        }

        let mut destroy_regions = vec![];
        if self.has_pending_snapshot() {
            if !self.ready_to_handle_pending_snap() {
                let count = self.pending_request_snapshot_count.load(Ordering::SeqCst);
                debug!(
                    "not ready to apply snapshot";
                    "region_id" => self.region_id,
                    "peer_id" => self.peer.get_id(),
                    "applied_index" => self.get_store().applied_index(),
                    "last_applying_index" => self.last_applying_idx,
                    "pending_request_snapshot_count" => count,
                );
                return None;
            }

            if !self.unpersisted_readies.is_empty() {
                debug!(
                    "not ready to apply snapshot because there are some unpersisted readies";
                    "region_id" => self.region_id,
                    "peer_id" => self.peer.get_id(),
                    "unpersisted_readies" => ?self.unpersisted_readies,
                );
                return None;
            }

            let meta = ctx.store_meta.lock().unwrap();
            // For merge process, the stale source peer is destroyed asynchronously when applying
            // snapshot or creating new peer. So here checks whether there is any overlap, if so,
            // wait and do not handle raft ready.
            if let Some(wait_destroy_regions) = meta.atomic_snap_regions.get(&self.region_id) {
                for (source_region_id, is_ready) in wait_destroy_regions {
                    if !is_ready {
                        info!(
                            "snapshot range overlaps, wait source destroy finish";
                            "region_id" => self.region_id,
                            "peer_id" => self.peer.get_id(),
                            "apply_index" => self.get_store().applied_index(),
                            "last_applying_index" => self.last_applying_idx,
                            "overlap_region_id" => source_region_id,
                        );
                        return None;
                    }
                    destroy_regions.push(meta.regions[source_region_id].clone());
                }
            }
        }

        if !self.raft_group.has_ready() {
            fail_point!("before_no_ready_gen_snap_task", |_| None);
            // Generating snapshot task won't set ready for raft group.
            if let Some(gen_task) = self.mut_store().take_gen_snap_task() {
                self.pending_request_snapshot_count
                    .fetch_add(1, Ordering::SeqCst);
                ctx.apply_router
                    .schedule_task(self.region_id, ApplyTask::Snapshot(gen_task));
            }
            return None;
        }

        fail_point!(
            "before_handle_raft_ready_1003",
            self.peer.get_id() == 1003 && self.is_leader(),
            |_| None
        );

        fail_point!(
            "before_handle_snapshot_ready_3",
            self.peer.get_id() == 3 && self.get_pending_snapshot().is_some(),
            |_| None
        );

        fail_point!("panic_if_handle_ready_3", self.peer.get_id() == 3, |_| {
            panic!("{} wants to handle ready", self.tag);
        });

        debug!(
            "handle raft ready";
            "region_id" => self.region_id,
            "peer_id" => self.peer.get_id(),
        );

        let mut ready = self.raft_group.ready();

        self.add_ready_metric(&ready, &mut ctx.raft_metrics.ready);

        // Update it after unstable entries pagination is introduced.
        debug_assert!(ready.entries().last().map_or_else(
            || true,
            |entry| entry.index == self.raft_group.raft.raft_log.last_index()
        ));
        if self.memtrace_raft_entries != 0 {
            MEMTRACE_RAFT_ENTRIES.trace(TraceEvent::Sub(self.memtrace_raft_entries));
            self.memtrace_raft_entries = 0;
        }

        if !ready.must_sync() {
            // If this ready need not to sync, the term, vote must not be changed,
            // entries and snapshot must be empty.
            if let Some(hs) = ready.hs() {
                assert_eq!(hs.get_term(), self.get_store().hard_state().get_term());
                assert_eq!(hs.get_vote(), self.get_store().hard_state().get_vote());
            }
            assert!(ready.entries().is_empty());
            assert!(ready.snapshot().is_empty());
        }

        self.on_role_changed(ctx, &ready);

        if let Some(hs) = ready.hs() {
            let pre_commit_index = self.get_store().commit_index();
            assert!(hs.get_commit() >= pre_commit_index);
            if self.is_leader() {
                self.on_leader_commit_idx_changed(pre_commit_index, hs.get_commit());
            }
        }

        if !ready.messages().is_empty() {
            assert!(self.is_leader());
            let raft_msgs = self.build_raft_messages(ctx, ready.take_messages());
            self.send_raft_messages(ctx, raft_msgs);
        }

        self.apply_reads(ctx, &ready);

        if !ready.committed_entries().is_empty() {
            self.handle_raft_committed_entries(ctx, ready.take_committed_entries());
        }
        // Check whether there is a pending generate snapshot task, the task
        // needs to be sent to the apply system.
        // Always sending snapshot task behind apply task, so it gets latest
        // snapshot.
        if let Some(gen_task) = self.mut_store().take_gen_snap_task() {
            self.pending_request_snapshot_count
                .fetch_add(1, Ordering::SeqCst);
            ctx.apply_router
                .schedule_task(self.region_id, ApplyTask::Snapshot(gen_task));
        }

        let state_role = ready.ss().map(|ss| ss.raft_state);
        let has_new_entries = !ready.entries().is_empty();
        let mut request_times = vec![];
        if ctx.raft_metrics.waterfall_metrics {
            let mut now = None;
            for entry in ready.entries() {
                if let Some((term, times)) = self.proposals.find_request_times(entry.get_index()) {
                    if entry.term == term {
                        request_times.extend_from_slice(times);
                        if now.is_none() {
                            now = Some(TiInstant::now());
                        }
                        for t in times {
                            ctx.raft_metrics.wf_send_to_queue.observe(duration_to_sec(
                                now.unwrap().saturating_duration_since(*t),
                            ));
                        }
                    }
                }
            }
        }
        let (res, mut task) = match self
            .mut_store()
            .handle_raft_ready(&mut ready, destroy_regions)
        {
            Ok(r) => r,
            Err(e) => {
                // We may have written something to writebatch and it can't be reverted, so has
                // to panic here.
                panic!("{} failed to handle raft ready: {:?}", self.tag, e)
            }
        };

        let ready_number = ready.number();
        let persisted_msgs = ready.take_persisted_messages();
        let mut has_write_ready = false;
        match &res {
            HandleReadyResult::SendIOTask | HandleReadyResult::Snapshot { .. } => {
                if !persisted_msgs.is_empty() {
                    task.messages = self.build_raft_messages(ctx, persisted_msgs);
                }

                if !request_times.is_empty() {
                    task.request_times = request_times;
                }

                if let Some(write_worker) = &mut ctx.sync_write_worker {
                    write_worker.handle_write_task(task);

                    assert_eq!(self.unpersisted_ready, None);
                    self.unpersisted_ready = Some(ready);
                    has_write_ready = true;
                } else {
                    self.write_router.send_write_msg(
                        ctx,
                        self.unpersisted_readies.back().map(|r| r.number),
                        WriteMsg::WriteTask(task),
                    );

                    self.unpersisted_readies.push_back(UnpersistedReady {
                        number: ready_number,
                        max_empty_number: ready_number,
                        raft_msgs: vec![],
                    });

                    self.raft_group.advance_append_async(ready);
                }
            }
            HandleReadyResult::NoIOTask => {
                if let Some(last) = self.unpersisted_readies.back_mut() {
                    // Attach to the last unpersisted ready so that it can be considered to be
                    // persisted with the last ready at the same time.
                    if ready_number <= last.max_empty_number {
                        panic!(
                            "{} ready number is not monotonically increaing, {} <= {}",
                            self.tag, ready_number, last.max_empty_number
                        );
                    }
                    last.max_empty_number = ready_number;

                    if !persisted_msgs.is_empty() {
                        self.unpersisted_message_count += persisted_msgs.capacity();
                        last.raft_msgs.push(persisted_msgs);
                    }
                } else {
                    // If this ready don't need to be persisted and there is no previous unpersisted ready,
                    // we can safely consider it is persisted so the persisted msgs can be sent immediately.
                    self.persisted_number = ready_number;

                    if !persisted_msgs.is_empty() {
                        fail_point!("raft_before_follower_send");
                        let msgs = self.build_raft_messages(ctx, persisted_msgs);
                        self.send_raft_messages(ctx, msgs);
                    }

                    // The commit index and messages of light ready should be empty because no data needs
                    // to be persisted.
                    let mut light_rd = self.raft_group.advance_append(ready);

                    self.add_light_ready_metric(&light_rd, &mut ctx.raft_metrics.ready);

                    if let Some(idx) = light_rd.commit_index() {
                        panic!(
                            "{} advance ready that has no io task but commit index is changed to {}",
                            self.tag, idx
                        );
                    }
                    if !light_rd.messages().is_empty() {
                        panic!(
                            "{} advance ready that has no io task but message is not empty {:?}",
                            self.tag,
                            light_rd.messages()
                        );
                    }
                    // The committed entries may not be empty when the size is too large to
                    // be fetched in the previous ready.
                    if !light_rd.committed_entries().is_empty() {
                        self.handle_raft_committed_entries(ctx, light_rd.take_committed_entries());
                    }
                }
            }
        }

        if let HandleReadyResult::Snapshot {
            msgs,
            snap_region,
            destroy_regions,
        } = res
        {
            // When applying snapshot, there is no log applied and not compacted yet.
            self.raft_log_size_hint = 0;

            self.apply_snap_ctx = Some(ApplySnapshotContext {
                ready_number,
                scheduled: false,
                msgs,
                persist_res: Some(PersistSnapshotResult {
                    prev_region: self.region().clone(),
                    region: snap_region,
                    destroy_regions,
                }),
            });
            // Pause `read_progress` to prevent serving stale read while applying snapshot
            self.read_progress.pause();
        }

        Some(ReadyResult {
            state_role,
            has_new_entries,
            has_write_ready,
        })
    }

    fn handle_raft_committed_entries<T>(
        &mut self,
        ctx: &mut PollContext<EK, ER, T>,
        committed_entries: Vec<Entry>,
    ) {
        if committed_entries.is_empty() {
            return;
        }
        fail_point!(
            "before_leader_handle_committed_entries",
            self.is_leader(),
            |_| ()
        );

        assert!(
            !self.is_handling_snapshot(),
            "{} is applying snapshot when it is ready to handle committed entries",
            self.tag
        );
        // Leader needs to update lease.
        let mut lease_to_be_updated = self.is_leader();
        for entry in committed_entries.iter().rev() {
            // raft meta is very small, can be ignored.
            self.raft_log_size_hint += entry.get_data().len() as u64;
            if lease_to_be_updated {
                let propose_time = self
                    .proposals
                    .find_propose_time(entry.get_term(), entry.get_index());
                if let Some(propose_time) = propose_time {
                    // We must renew current_time because this value may be created a long time ago.
                    // If we do not renew it, this time may be smaller than propose_time of a command,
                    // which was proposed in another thread while this thread receives its AppendEntriesResponse
                    // and is ready to calculate its commit-log-duration.
                    ctx.current_time.replace(monotonic_raw_now());
                    ctx.raft_metrics.commit_log.observe(duration_to_sec(
                        (ctx.current_time.unwrap() - propose_time).to_std().unwrap(),
                    ));
                    self.maybe_renew_leader_lease(propose_time, ctx, None);
                    lease_to_be_updated = false;
                }
            }

            fail_point!(
                "leader_commit_prepare_merge",
                {
                    let ctx = ProposalContext::from_bytes(&entry.context);
                    self.is_leader()
                        && entry.term == self.term()
                        && ctx.contains(ProposalContext::PREPARE_MERGE)
                },
                |_| {}
            );
        }
        if let Some(last_entry) = committed_entries.last() {
            self.last_applying_idx = last_entry.get_index();
            if self.last_applying_idx >= self.last_urgent_proposal_idx {
                // Urgent requests are flushed, make it lazy again.
                self.raft_group.skip_bcast_commit(true);
                self.last_urgent_proposal_idx = u64::MAX;
            }
            let cbs = if !self.proposals.is_empty() {
                let current_term = self.term();
                let cbs = committed_entries
                    .iter()
                    .filter_map(|e| {
                        self.proposals
                            .find_proposal(e.get_term(), e.get_index(), current_term)
                    })
                    .map(|mut p| {
                        if p.must_pass_epoch_check {
                            // In this case the apply can be guaranteed to be successful. Invoke the
                            // on_committed callback if necessary.
                            p.cb.invoke_committed();
                        }
                        p
                    })
                    .collect();
                self.proposals.gc();
                cbs
            } else {
                vec![]
            };
            // Note that the `commit_index` and `commit_term` here may be used to
            // forward the commit index. So it must be less than or equal to persist
            // index.
            let commit_index = cmp::min(
                self.raft_group.raft.raft_log.committed,
                self.raft_group.raft.raft_log.persisted,
            );
            let commit_term = self.get_store().term(commit_index).unwrap();
            let mut apply = Apply::new(
                self.peer_id(),
                self.region_id,
                self.term(),
                commit_index,
                commit_term,
                committed_entries,
                cbs,
            );
            apply.on_schedule(&ctx.raft_metrics);
            self.mut_store()
                .trace_cached_entries(apply.entries[0].clone());
            if needs_evict_entry_cache(ctx.cfg.evict_cache_on_memory_ratio) {
                // Compact all cached entries instead of half evict.
                self.mut_store().evict_cache(false);
            }
            ctx.apply_router
                .schedule_task(self.region_id, ApplyTask::apply(apply));
        }
        fail_point!("after_send_to_apply_1003", self.peer_id() == 1003, |_| {});
    }

    fn on_persist_snapshot<T>(
        &mut self,
        ctx: &mut PollContext<EK, ER, T>,
        number: u64,
    ) -> PersistSnapshotResult {
        let snap_ctx = self.apply_snap_ctx.as_mut().unwrap();
        if snap_ctx.ready_number != number || snap_ctx.scheduled {
            panic!(
                "{} apply_snap_ctx {:?} is not valid after persisting snapshot, persist_number {}",
                self.tag, snap_ctx, number
            );
        }

        let persist_res = snap_ctx.persist_res.take().unwrap();
        // Schedule snapshot to apply
        snap_ctx.scheduled = true;
        self.mut_store().persist_snapshot(&persist_res);

        // The peer may change from learner to voter after snapshot persisted.
        let peer = self
            .region()
            .get_peers()
            .iter()
            .find(|p| p.get_id() == self.peer.get_id())
            .unwrap()
            .clone();
        if peer != self.peer {
            info!(
                "meta changed in applying snapshot";
                "region_id" => self.region_id,
                "peer_id" => self.peer.get_id(),
                "before" => ?self.peer,
                "after" => ?peer,
            );
            self.peer = peer;
        };

        self.activate(ctx);

        persist_res
    }

    pub fn on_persist_ready<T: Transport>(
        &mut self,
        ctx: &mut PollContext<EK, ER, T>,
        number: u64,
    ) -> Option<PersistSnapshotResult> {
        assert!(ctx.sync_write_worker.is_none());
        if self.persisted_number >= number {
            return None;
        }
        let last_unpersisted_number = self.unpersisted_readies.back().unwrap().number;
        if number > last_unpersisted_number {
            panic!(
                "{} persisted number {} > last_unpersisted_number {}, unpersisted numbers {:?}",
                self.tag, number, last_unpersisted_number, self.unpersisted_readies
            );
        }
        // There must be a match in `self.unpersisted_readies`
        while let Some(v) = self.unpersisted_readies.pop_front() {
            if number < v.number {
                panic!(
                    "{} no match of persisted number {}, unpersisted readies: {:?} {:?}",
                    self.tag, number, v, self.unpersisted_readies
                );
            }
            for msgs in v.raft_msgs {
                fail_point!("raft_before_follower_send");
                self.unpersisted_message_count -= msgs.capacity();
                let m = self.build_raft_messages(ctx, msgs);
                self.send_raft_messages(ctx, m);
            }
            if number == v.number {
                self.persisted_number = v.max_empty_number;
                break;
            }
        }

        self.write_router
            .check_new_persisted(ctx, self.persisted_number);

        if !self.pending_remove {
            // If `pending_remove` is true, no need to call `on_persist_ready` to
            // update persist index.
            let pre_persist_index = self.raft_group.raft.raft_log.persisted;
            let pre_commit_index = self.raft_group.raft.raft_log.committed;
            self.raft_group.on_persist_ready(self.persisted_number);
            self.report_persist_log_duration(pre_persist_index, &ctx.raft_metrics);
            self.report_commit_log_duration(pre_commit_index, &ctx.raft_metrics);

            let persist_index = self.raft_group.raft.raft_log.persisted;
            self.mut_store().update_cache_persisted(persist_index);
        }

        if self.apply_snap_ctx.is_some() && self.unpersisted_readies.is_empty() {
            // Since the snapshot must belong to the last ready, so if `unpersisted_readies`
            // is empty, it means this persisted number is the last one.
            Some(self.on_persist_snapshot(ctx, number))
        } else {
            None
        }
    }

    pub fn handle_raft_ready_advance<T: Transport>(
        &mut self,
        ctx: &mut PollContext<EK, ER, T>,
    ) -> Option<PersistSnapshotResult> {
        assert!(ctx.sync_write_worker.is_some());
        let ready = self.unpersisted_ready.take()?;

        self.persisted_number = ready.number();

        if !ready.snapshot().is_empty() {
            self.raft_group.advance_append_async(ready);
            // The ready is persisted, but we don't want to handle following light
            // ready immediately to avoid flow out of control, so use
            // `on_persist_ready` instead of `advance_append`.
            // We don't need to set `has_ready` to true, as snapshot is always
            // checked when ticking.
            self.raft_group.on_persist_ready(self.persisted_number);
            return Some(self.on_persist_snapshot(ctx, self.persisted_number));
        }

        let pre_persist_index = self.raft_group.raft.raft_log.persisted;
        let pre_commit_index = self.raft_group.raft.raft_log.committed;
        let mut light_rd = self.raft_group.advance_append(ready);
        self.report_persist_log_duration(pre_persist_index, &ctx.raft_metrics);
        self.report_commit_log_duration(pre_commit_index, &ctx.raft_metrics);

        let persist_index = self.raft_group.raft.raft_log.persisted;
        self.mut_store().update_cache_persisted(persist_index);

        self.add_light_ready_metric(&light_rd, &mut ctx.raft_metrics.ready);

        if let Some(commit_index) = light_rd.commit_index() {
            let pre_commit_index = self.get_store().commit_index();
            assert!(commit_index >= pre_commit_index);
            // No need to persist the commit index but the one in memory
            // (i.e. commit of hardstate in PeerStorage) should be updated.
            self.mut_store().set_commit_index(commit_index);
            if self.is_leader() {
                self.on_leader_commit_idx_changed(pre_commit_index, commit_index);
            }
        }

        if !light_rd.messages().is_empty() {
            if !self.is_leader() {
                fail_point!("raft_before_follower_send");
            }
            let msgs = light_rd.take_messages();
            let m = self.build_raft_messages(ctx, msgs);
            self.send_raft_messages(ctx, m);
        }

        if !light_rd.committed_entries().is_empty() {
            self.handle_raft_committed_entries(ctx, light_rd.take_committed_entries());
        }

        None
    }

    pub fn unpersisted_ready_len(&self) -> usize {
        self.unpersisted_readies.len()
    }

    pub fn has_unpersisted_ready(&self) -> bool {
        !self.unpersisted_readies.is_empty()
    }

    fn response_read<T>(
        &self,
        read: &mut ReadIndexRequest<EK::Snapshot>,
        ctx: &mut PollContext<EK, ER, T>,
        replica_read: bool,
    ) {
        debug!(
            "handle reads with a read index";
            "request_id" => ?read.id,
            "region_id" => self.region_id,
            "peer_id" => self.peer.get_id(),
        );
        RAFT_READ_INDEX_PENDING_COUNT.sub(read.cmds().len() as i64);
        for (req, cb, mut read_index) in read.take_cmds().drain(..) {
            // leader reports key is locked
            if let Some(locked) = read.locked.take() {
                let mut response = raft_cmdpb::Response::default();
                response.mut_read_index().set_locked(*locked);
                let mut cmd_resp = RaftCmdResponse::default();
                cmd_resp.mut_responses().push(response);
                cb.invoke_read(ReadResponse {
                    response: cmd_resp,
                    snapshot: None,
                    txn_extra_op: TxnExtraOp::Noop,
                });
                continue;
            }
            if !replica_read {
                match (read_index, read.read_index) {
                    (Some(local_responsed_index), Some(batch_index)) => {
                        // `read_index` could be less than `read.read_index` because the former is
                        // filled with `committed index` when proposed, and the latter is filled
                        // after a read-index procedure finished.
                        read_index = Some(cmp::max(local_responsed_index, batch_index));
                    }
                    (None, _) => {
                        // Actually, the read_index is none if and only if it's the first one in
                        // read.cmds. Starting from the second, all the following ones' read_index
                        // is not none.
                        read_index = read.read_index;
                    }
                    _ => {}
                }
                cb.invoke_read(self.handle_read(ctx, req, true, read_index));
                continue;
            }
            if req.get_header().get_replica_read() {
                // We should check epoch since the range could be changed.
                cb.invoke_read(self.handle_read(ctx, req, true, read.read_index));
            } else {
                // The request could be proposed when the peer was leader.
                // TODO: figure out that it's necessary to notify stale or not.
                let term = self.term();
                apply::notify_stale_req(term, cb);
            }
        }
    }

    /// Responses to the ready read index request on the replica, the replica is not a leader.
    fn post_pending_read_index_on_replica<T>(&mut self, ctx: &mut PollContext<EK, ER, T>) {
        while let Some(mut read) = self.pending_reads.pop_front() {
            // The response of this read index request is lost, but we need it for
            // the memory lock checking result. Resend the request.
            if let Some(read_index) = read.addition_request.take() {
                assert_eq!(read.cmds().len(), 1);
                let (mut req, cb, _) = read.take_cmds().pop().unwrap();
                assert_eq!(req.requests.len(), 1);
                req.requests[0].set_read_index(*read_index);
                let read_cmd = RaftCommand::new(req, cb);
                info!(
                    "re-propose read index request because the response is lost";
                    "region_id" => self.region_id,
                    "peer_id" => self.peer.get_id(),
                );
                RAFT_READ_INDEX_PENDING_COUNT.sub(1);
                self.send_read_command(ctx, read_cmd);
                continue;
            }

            assert!(read.read_index.is_some());
            let is_read_index_request = read.cmds().len() == 1
                && read.cmds()[0].0.get_requests().len() == 1
                && read.cmds()[0].0.get_requests()[0].get_cmd_type() == CmdType::ReadIndex;

            if is_read_index_request {
                self.response_read(&mut read, ctx, false);
            } else if self.ready_to_handle_unsafe_replica_read(read.read_index.unwrap()) {
                self.response_read(&mut read, ctx, true);
            } else {
                // TODO: `ReadIndex` requests could be blocked.
                self.pending_reads.push_front(read);
                break;
            }
        }
    }

    fn send_read_command<T>(
        &self,
        ctx: &mut PollContext<EK, ER, T>,
        read_cmd: RaftCommand<EK::Snapshot>,
    ) {
        let mut err = errorpb::Error::default();
        let read_cb = match ctx.router.send_raft_command(read_cmd) {
            Ok(()) => return,
            Err(TrySendError::Full(cmd)) => {
                err.set_message(RAFTSTORE_IS_BUSY.to_owned());
                err.mut_server_is_busy()
                    .set_reason(RAFTSTORE_IS_BUSY.to_owned());
                cmd.callback
            }
            Err(TrySendError::Disconnected(cmd)) => {
                err.set_message(format!("region {} is missing", self.region_id));
                err.mut_region_not_found().set_region_id(self.region_id);
                cmd.callback
            }
        };
        let mut resp = RaftCmdResponse::default();
        resp.mut_header().set_error(err);
        let read_resp = ReadResponse {
            response: resp,
            snapshot: None,
            txn_extra_op: TxnExtraOp::Noop,
        };
        read_cb.invoke_read(read_resp);
    }

    fn apply_reads<T>(&mut self, ctx: &mut PollContext<EK, ER, T>, ready: &Ready) {
        let mut propose_time = None;
        let states = ready.read_states().iter().map(|state| {
            let read_index_ctx = ReadIndexContext::parse(state.request_ctx.as_slice()).unwrap();
            (read_index_ctx.id, read_index_ctx.locked, state.index)
        });
        // The follower may lost `ReadIndexResp`, so the pending_reads does not
        // guarantee the orders are consistent with read_states. `advance` will
        // update the `read_index` of read request that before this successful
        // `ready`.
        if !self.is_leader() {
            // NOTE: there could still be some pending reads proposed by the peer when it was
            // leader. They will be cleared in `clear_uncommitted_on_role_change` later in
            // the function.
            self.pending_reads.advance_replica_reads(states);
            self.post_pending_read_index_on_replica(ctx);
        } else {
            self.pending_reads.advance_leader_reads(states);
            propose_time = self.pending_reads.last_ready().map(|r| r.propose_time);
            if self.ready_to_handle_read() {
                while let Some(mut read) = self.pending_reads.pop_front() {
                    self.response_read(&mut read, ctx, false);
                }
            }
        }

        // Note that only after handle read_states can we identify what requests are
        // actually stale.
        if ready.ss().is_some() {
            let term = self.term();
            // all uncommitted reads will be dropped silently in raft.
            self.pending_reads.clear_uncommitted_on_role_change(term);
        }

        if let Some(propose_time) = propose_time {
            if self.leader_lease.is_suspect() {
                return;
            }
            self.maybe_renew_leader_lease(propose_time, ctx, None);
        }
    }

    pub fn post_apply<T>(
        &mut self,
        ctx: &mut PollContext<EK, ER, T>,
        apply_state: RaftApplyState,
        applied_index_term: u64,
        apply_metrics: &ApplyMetrics,
    ) -> bool {
        let mut has_ready = false;

        if self.is_handling_snapshot() {
            panic!("{} should not applying snapshot.", self.tag);
        }

        let applied_index = apply_state.get_applied_index();
        self.raft_group.advance_apply_to(applied_index);

        self.cmd_epoch_checker.advance_apply(
            applied_index,
            self.term(),
            self.raft_group.store().region(),
        );

        if !self.is_leader() {
            self.mut_store()
                .compact_cache_to(apply_state.applied_index + 1);
        }

        let progress_to_be_updated = self.mut_store().applied_index_term() != applied_index_term;
        self.mut_store().set_applied_state(apply_state);
        self.mut_store().set_applied_term(applied_index_term);

        self.peer_stat.written_keys += apply_metrics.written_keys;
        self.peer_stat.written_bytes += apply_metrics.written_bytes;
        self.delete_keys_hint += apply_metrics.delete_keys_hint;
        let diff = self.size_diff_hint as i64 + apply_metrics.size_diff_hint;
        self.size_diff_hint = cmp::max(diff, 0) as u64;

        if self.has_pending_snapshot() && self.ready_to_handle_pending_snap() {
            has_ready = true;
        }
        if !self.is_leader() {
            self.post_pending_read_index_on_replica(ctx)
        } else if self.ready_to_handle_read() {
            while let Some(mut read) = self.pending_reads.pop_front() {
                self.response_read(&mut read, ctx, false);
            }
        }
        self.pending_reads.gc();

        self.read_progress.update_applied(applied_index);

        // Only leaders need to update applied_index_term.
        if progress_to_be_updated && self.is_leader() {
            if applied_index_term == self.term() {
                ctx.coprocessor_host
                    .on_applied_current_term(StateRole::Leader, self.region());
            }
            let progress = ReadProgress::applied_index_term(applied_index_term);
            let mut meta = ctx.store_meta.lock().unwrap();
            let reader = meta.readers.get_mut(&self.region_id).unwrap();
            self.maybe_update_read_progress(reader, progress);
        }
        has_ready
    }

    pub fn post_split(&mut self) {
        // Reset delete_keys_hint and size_diff_hint.
        self.delete_keys_hint = 0;
        self.size_diff_hint = 0;
    }

    /// Try to renew leader lease.
    fn maybe_renew_leader_lease<T>(
        &mut self,
        ts: Timespec,
        ctx: &mut PollContext<EK, ER, T>,
        progress: Option<ReadProgress>,
    ) {
        // A nonleader peer should never has leader lease.
        let read_progress = if !self.is_leader() {
            None
        } else if self.is_splitting() {
            // A splitting leader should not renew its lease.
            // Because we split regions asynchronous, the leader may read stale results
            // if splitting runs slow on the leader.
            debug!(
                "prevents renew lease while splitting";
                "region_id" => self.region_id,
                "peer_id" => self.peer.get_id(),
            );
            None
        } else if self.is_merging() {
            // A merging leader should not renew its lease.
            // Because we merge regions asynchronous, the leader may read stale results
            // if commit merge runs slow on sibling peers.
            debug!(
                "prevents renew lease while merging";
                "region_id" => self.region_id,
                "peer_id" => self.peer.get_id(),
            );
            None
        } else {
            self.leader_lease.renew(ts);
            let term = self.term();
            self.leader_lease
                .maybe_new_remote_lease(term)
                .map(ReadProgress::leader_lease)
        };
        if let Some(progress) = progress {
            let mut meta = ctx.store_meta.lock().unwrap();
            let reader = meta.readers.get_mut(&self.region_id).unwrap();
            self.maybe_update_read_progress(reader, progress);
        }
        if let Some(progress) = read_progress {
            let mut meta = ctx.store_meta.lock().unwrap();
            let reader = meta.readers.get_mut(&self.region_id).unwrap();
            self.maybe_update_read_progress(reader, progress);
        }
    }

    fn maybe_update_read_progress(&self, reader: &mut ReadDelegate, progress: ReadProgress) {
        if self.pending_remove {
            return;
        }
        debug!(
            "update read progress";
            "region_id" => self.region_id,
            "peer_id" => self.peer.get_id(),
            "progress" => ?progress,
        );
        reader.update(progress);
    }

    pub fn maybe_campaign(&mut self, parent_is_leader: bool) -> bool {
        if self.region().get_peers().len() <= 1 {
            // The peer campaigned when it was created, no need to do it again.
            return false;
        }

        if !parent_is_leader {
            return false;
        }

        // If last peer is the leader of the region before split, it's intuitional for
        // it to become the leader of new split region.
        let _ = self.raft_group.campaign();
        true
    }

    /// Propose a request.
    ///
    /// Return true means the request has been proposed successfully.
    pub fn propose<T: Transport>(
        &mut self,
        ctx: &mut PollContext<EK, ER, T>,
        mut cb: Callback<EK::Snapshot>,
        req: RaftCmdRequest,
        mut err_resp: RaftCmdResponse,
        disk_full_opt: DiskFullOpt,
    ) -> bool {
        if self.pending_remove {
            return false;
        }

        ctx.raft_metrics.propose.all += 1;

        let req_admin_cmd_type = if !req.has_admin_request() {
            None
        } else {
            Some(req.get_admin_request().get_cmd_type())
        };
        let is_urgent = is_request_urgent(&req);

        let policy = self.inspect(&req);
        let res = match policy {
            Ok(RequestPolicy::ReadLocal) | Ok(RequestPolicy::StaleRead) => {
                self.read_local(ctx, req, cb);
                return false;
            }
            Ok(RequestPolicy::ReadIndex) => return self.read_index(ctx, req, err_resp, cb),
            Ok(RequestPolicy::ProposeTransferLeader) => {
                return self.propose_transfer_leader(ctx, req, cb);
            }
            Ok(RequestPolicy::ProposeNormal) => {
                // For admin cmds, only region split/merge comes here.
                let mut stores = Vec::new();
                let mut opt = disk_full_opt;
                let mut maybe_transfer_leader = false;
                if req.has_admin_request() {
                    opt = DiskFullOpt::AllowedOnAlmostFull;
                }
                if self.check_proposal_normal_with_disk_usage(
                    ctx,
                    opt,
                    &mut stores,
                    &mut maybe_transfer_leader,
                ) {
                    self.propose_normal(ctx, req)
                } else {
                    // If leader node is disk full, try to transfer leader to a node with disk usage normal to
                    // keep write availablity not downback.
                    // if majority node is disk full, to transfer leader or not is not necessary.
                    // Note: Need to exclude learner node.
                    if maybe_transfer_leader && !self.disk_full_peers.majority {
                        let target_peer = self
                            .get_store()
                            .region()
                            .get_peers()
                            .iter()
                            .find(|x| {
                                !self.disk_full_peers.has(x.get_id())
                                    && x.get_id() != self.peer.get_id()
                                    && !self.down_peer_ids.contains(&x.get_id())
                                    && !matches!(x.get_role(), PeerRole::Learner)
                            })
                            .cloned();
                        if let Some(p) = target_peer {
                            debug!(
                                "try to transfer leader because of current leader disk full: region id = {}, peer id = {}; target peer id = {}",
                                self.region_id,
                                self.peer.get_id(),
                                p.get_id()
                            );
                            self.pre_transfer_leader(&p);
                        }
                    }
                    let errmsg = format!(
                        "propose failed: tikv disk full, cmd diskFullOpt={:?}, leader diskUsage={:?}",
                        disk_full_opt, ctx.self_disk_usage
                    );
                    Err(Error::DiskFull(stores, errmsg))
                }
            }
            Ok(RequestPolicy::ProposeConfChange) => self.propose_conf_change(ctx, &req),
            Err(e) => Err(e),
        };

        match res {
            Err(e) => {
                cmd_resp::bind_error(&mut err_resp, e);
                cb.invoke_with_response(err_resp);
                false
            }
            Ok(Either::Right(idx)) => {
                if !cb.is_none() {
                    self.cmd_epoch_checker.attach_to_conflict_cmd(idx, cb);
                }
                false
            }
            Ok(Either::Left(idx)) => {
                let has_applied_to_current_term = self.has_applied_to_current_term();
                if has_applied_to_current_term {
                    // After this peer has applied to current term and passed above checking including `cmd_epoch_checker`,
                    // we can safely guarantee that this proposal will be committed if there is no abnormal leader transfer
                    // in the near future. Thus proposed callback can be called.
                    cb.invoke_proposed();
                }
                if is_urgent {
                    self.last_urgent_proposal_idx = idx;
                    // Eager flush to make urgent proposal be applied on all nodes as soon as
                    // possible.
                    self.raft_group.skip_bcast_commit(false);
                }
                self.should_wake_up = true;
                let p = Proposal {
                    is_conf_change: req_admin_cmd_type == Some(AdminCmdType::ChangePeer)
                        || req_admin_cmd_type == Some(AdminCmdType::ChangePeerV2),
                    index: idx,
                    term: self.term(),
                    cb,
                    propose_time: None,
                    must_pass_epoch_check: has_applied_to_current_term,
                };
                if let Some(cmd_type) = req_admin_cmd_type {
                    self.cmd_epoch_checker
                        .post_propose(cmd_type, idx, self.term());
                }
                self.post_propose(ctx, p);
                true
            }
        }
    }

    fn post_propose<T>(
        &mut self,
        poll_ctx: &mut PollContext<EK, ER, T>,
        mut p: Proposal<EK::Snapshot>,
    ) {
        // Try to renew leader lease on every consistent read/write request.
        if poll_ctx.current_time.is_none() {
            poll_ctx.current_time = Some(monotonic_raw_now());
        }
        p.propose_time = poll_ctx.current_time;

        self.proposals.push(p);
    }

    // TODO: set higher election priority of voter/incoming voter than demoting voter
    /// Validate the `ConfChange` requests and check whether it's safe to
    /// propose these conf change requests.
    /// It's safe iff at least the quorum of the Raft group is still healthy
    /// right after all conf change is applied.
    /// If 'allow_remove_leader' is false then the peer to be removed should
    /// not be the leader.
    fn check_conf_change<T>(
        &mut self,
        ctx: &mut PollContext<EK, ER, T>,
        change_peers: &[ChangePeerRequest],
        cc: &impl ConfChangeI,
    ) -> Result<()> {
        // Check whether current joint state can handle this request
        let mut after_progress = self.check_joint_state(cc)?;
        let current_progress = self.raft_group.status().progress.unwrap().clone();
        let kind = ConfChangeKind::confchange_kind(change_peers.len());

        if kind == ConfChangeKind::LeaveJoint {
            if self.peer.get_role() == PeerRole::DemotingVoter {
                return Err(box_err!(
                    "{} ignore leave joint command that demoting leader",
                    self.tag
                ));
            }
            // Leaving joint state, skip check
            return Ok(());
        }

        // Check whether this request is valid
        let mut check_dup = HashSet::default();
        let mut only_learner_change = true;
        let current_voter = current_progress.conf().voters().ids();
        for cp in change_peers.iter() {
            let (change_type, peer) = (cp.get_change_type(), cp.get_peer());
            match (change_type, peer.get_role()) {
                (ConfChangeType::RemoveNode, PeerRole::Voter) if kind != ConfChangeKind::Simple => {
                    return Err(box_err!(
                        "{} invalid conf change request: {:?}, can not remove voter directly",
                        self.tag,
                        cp
                    ));
                }
                (ConfChangeType::RemoveNode, _)
                | (ConfChangeType::AddNode, PeerRole::Voter)
                | (ConfChangeType::AddLearnerNode, PeerRole::Learner) => {}
                _ => {
                    return Err(box_err!(
                        "{} invalid conf change request: {:?}",
                        self.tag,
                        cp
                    ));
                }
            }

            if !check_dup.insert(peer.get_id()) {
                return Err(box_err!(
                    "{} invalid conf change request, have multiple commands for the same peer {}",
                    self.tag,
                    peer.get_id()
                ));
            }

            if peer.get_id() == self.peer_id()
                && (change_type == ConfChangeType::RemoveNode
                    // In Joint confchange, the leader is allowed to be DemotingVoter
                    || (kind == ConfChangeKind::Simple
                        && change_type == ConfChangeType::AddLearnerNode))
                && !ctx.cfg.allow_remove_leader()
            {
                return Err(box_err!(
                    "{} ignore remove leader or demote leader",
                    self.tag
                ));
            }

            if current_voter.contains(peer.get_id()) || change_type == ConfChangeType::AddNode {
                only_learner_change = false;
            }
        }

        // Multiple changes that only effect learner will not product `IncommingVoter` or `DemotingVoter`
        // after apply, but raftstore layer and PD rely on these roles to detect joint state
        if kind != ConfChangeKind::Simple && only_learner_change {
            return Err(box_err!(
                "{} invalid conf change request, multiple changes that only effect learner",
                self.tag
            ));
        }

        let promoted_commit_index = after_progress.maximal_committed_index().0;
        if current_progress.is_singleton() // It's always safe if there is only one node in the cluster.
            || promoted_commit_index >= self.get_store().truncated_index()
        {
            return Ok(());
        }

        PEER_ADMIN_CMD_COUNTER_VEC
            .with_label_values(&["conf_change", "reject_unsafe"])
            .inc();

        // Waking it up to replicate logs to candidate.
        self.should_wake_up = true;
        Err(box_err!(
            "{} unsafe to perform conf change {:?}, before: {:?}, after: {:?}, truncated index {}, promoted commit index {}",
            self.tag,
            change_peers,
            current_progress.conf().to_conf_state(),
            after_progress.conf().to_conf_state(),
            self.get_store().truncated_index(),
            promoted_commit_index
        ))
    }

    /// Check if current joint state can handle this confchange
    fn check_joint_state(&mut self, cc: &impl ConfChangeI) -> Result<ProgressTracker> {
        let cc = &cc.as_v2();
        let mut prs = self.raft_group.status().progress.unwrap().clone();
        let mut changer = Changer::new(&prs);
        let (cfg, changes) = if cc.leave_joint() {
            changer.leave_joint()?
        } else if let Some(auto_leave) = cc.enter_joint() {
            changer.enter_joint(auto_leave, &cc.changes)?
        } else {
            changer.simple(&cc.changes)?
        };
        prs.apply_conf(cfg, changes, self.raft_group.raft.raft_log.last_index());
        Ok(prs)
    }

    pub fn transfer_leader(&mut self, peer: &metapb::Peer) {
        info!(
            "transfer leader";
            "region_id" => self.region_id,
            "peer_id" => self.peer.get_id(),
            "peer" => ?peer,
        );

        self.raft_group.transfer_leader(peer.get_id());
        self.should_wake_up = true;
    }

    fn pre_transfer_leader(&mut self, peer: &metapb::Peer) -> bool {
        // Checks if safe to transfer leader.
        if self.raft_group.raft.has_pending_conf() {
            info!(
                "reject transfer leader due to pending conf change";
                "region_id" => self.region_id,
                "peer_id" => self.peer.get_id(),
                "peer" => ?peer,
            );
            return false;
        }

        // Broadcast heartbeat to make sure followers commit the entries immediately.
        // It's only necessary to ping the target peer, but ping all for simplicity.
        self.raft_group.ping();
        let mut msg = eraftpb::Message::new();
        msg.set_to(peer.get_id());
        msg.set_msg_type(eraftpb::MessageType::MsgTransferLeader);
        msg.set_from(self.peer_id());
        // log term here represents the term of last log. For leader, the term of last
        // log is always its current term. Not just set term because raft library forbids
        // setting it for MsgTransferLeader messages.
        msg.set_log_term(self.term());
        self.raft_group.raft.msgs.push(msg);
        true
    }

    pub fn ready_to_transfer_leader<T>(
        &self,
        ctx: &mut PollContext<EK, ER, T>,
        mut index: u64,
        peer: &metapb::Peer,
    ) -> Option<&'static str> {
        let peer_id = peer.get_id();
        let status = self.raft_group.status();
        let progress = status.progress.unwrap();

        if !progress.conf().voters().contains(peer_id) {
            return Some("non voter");
        }

        for (id, pr) in progress.iter() {
            if pr.state == ProgressState::Snapshot {
                return Some("pending snapshot");
            }
            if *id == peer_id && index == 0 {
                // index will be zero if it's sent from an instance without
                // pre-transfer-leader feature. Set it to matched to make it
                // possible to transfer leader to an older version. It may be
                // useful during rolling restart.
                index = pr.matched;
            }
        }

        if self.raft_group.raft.has_pending_conf()
            || self.raft_group.raft.pending_conf_index > index
        {
            return Some("pending conf change");
        }

        let last_index = self.get_store().last_index();
        if last_index >= index + ctx.cfg.leader_transfer_max_log_lag {
            return Some("log gap");
        }
        None
    }

    fn read_local<T>(
        &mut self,
        ctx: &mut PollContext<EK, ER, T>,
        req: RaftCmdRequest,
        cb: Callback<EK::Snapshot>,
    ) {
        ctx.raft_metrics.propose.local_read += 1;
        cb.invoke_read(self.handle_read(ctx, req, false, Some(self.get_store().commit_index())))
    }

    pub fn pre_read_index(&self) -> Result<()> {
        fail_point!(
            "before_propose_readindex",
            |s| if s.map_or(true, |s| s.parse().unwrap_or(true)) {
                Ok(())
            } else {
                Err(box_err!(
                    "{} can not read due to injected failure",
                    self.tag
                ))
            }
        );

        // See more in ready_to_handle_read().
        if self.is_splitting() {
            return Err(Error::ReadIndexNotReady {
                reason: "can not read index due to split",
                region_id: self.region_id,
            });
        }
        if self.is_merging() {
            return Err(Error::ReadIndexNotReady {
                reason: "can not read index due to merge",
                region_id: self.region_id,
            });
        }
        Ok(())
    }

    pub fn has_unresolved_reads(&self) -> bool {
        self.pending_reads.has_unresolved()
    }

    /// `ReadIndex` requests could be lost in network, so on followers commands could queue in
    /// `pending_reads` forever. Sending a new `ReadIndex` periodically can resolve this.
    pub fn retry_pending_reads(&mut self, cfg: &Config) {
        if self.is_leader()
            || !self.pending_reads.check_needs_retry(cfg)
            || self.pre_read_index().is_err()
        {
            return;
        }

        let read = self.pending_reads.back_mut().unwrap();
        debug_assert!(read.read_index.is_none());
        self.raft_group
            .read_index(ReadIndexContext::fields_to_bytes(
                read.id,
                read.addition_request.as_deref(),
                None,
            ));
        debug!(
            "request to get a read index";
            "request_id" => ?read.id,
            "region_id" => self.region_id,
            "peer_id" => self.peer.get_id(),
        );
    }

    pub fn push_pending_read(&mut self, read: ReadIndexRequest<EK::Snapshot>, is_leader: bool) {
        self.pending_reads.push_back(read, is_leader);
    }

    // Returns a boolean to indicate whether the `read` is proposed or not.
    // For these cases it won't be proposed:
    // 1. The region is in merging or splitting;
    // 2. The message is stale and dropped by the Raft group internally;
    // 3. There is already a read request proposed in the current lease;
    fn read_index<T: Transport>(
        &mut self,
        poll_ctx: &mut PollContext<EK, ER, T>,
        mut req: RaftCmdRequest,
        mut err_resp: RaftCmdResponse,
        cb: Callback<EK::Snapshot>,
    ) -> bool {
        if let Err(e) = self.pre_read_index() {
            debug!(
                "prevents unsafe read index";
                "region_id" => self.region_id,
                "peer_id" => self.peer.get_id(),
                "err" => ?e,
            );
            poll_ctx.raft_metrics.propose.unsafe_read_index += 1;
            cmd_resp::bind_error(&mut err_resp, e);
            cb.invoke_with_response(err_resp);
            self.should_wake_up = true;
            return false;
        }

        let now = monotonic_raw_now();
        if self.is_leader() {
            match self.inspect_lease() {
                // Here combine the new read request with the previous one even if the lease expired is
                // ok because in this case, the previous read index must be sent out with a valid
                // lease instead of a suspect lease. So there must no pending transfer-leader proposals
                // before or after the previous read index, and the lease can be renewed when get
                // heartbeat responses.
                LeaseState::Valid | LeaseState::Expired => {
                    // Must use the commit index of `PeerStorage` instead of the commit index
                    // in raft-rs which may be greater than the former one.
                    // For more details, see the annotations above `on_leader_commit_idx_changed`.
                    let commit_index = self.get_store().commit_index();
                    if let Some(read) = self.pending_reads.back_mut() {
                        let max_lease = poll_ctx.cfg.raft_store_max_leader_lease();
                        let is_read_index_request = req
                            .get_requests()
                            .get(0)
                            .map(|req| req.has_read_index())
                            .unwrap_or_default();
                        // A read index request or a read with addition request always needs the response of
                        // checking memory lock for async commit, so we cannot apply the optimization here
                        if !is_read_index_request
                            && read.addition_request.is_none()
                            && read.propose_time + max_lease > now
                        {
                            // A read request proposed in the current lease is found; combine the new
                            // read request to that previous one, so that no proposing needed.
                            read.push_command(req, cb, commit_index);
                            return false;
                        }
                    }
                }
                // If the current lease is suspect, new read requests can't be appended into
                // `pending_reads` because if the leader is transferred, the latest read could
                // be dirty.
                _ => {}
            }
        }

        // When a replica cannot detect any leader, `MsgReadIndex` will be dropped, which would
        // cause a long time waiting for a read response. Then we should return an error directly
        // in this situation.
        if !self.is_leader() && self.leader_id() == INVALID_ID {
            poll_ctx.raft_metrics.invalid_proposal.read_index_no_leader += 1;
            // The leader may be hibernated, send a message for trying to awaken the leader.
            if self.bcast_wake_up_time.is_none()
                || self
                    .bcast_wake_up_time
                    .as_ref()
                    .unwrap()
                    .saturating_elapsed()
                    >= Duration::from_millis(MIN_BCAST_WAKE_UP_INTERVAL)
            {
                self.bcast_wake_up_message(poll_ctx);
                self.bcast_wake_up_time = Some(TiInstant::now_coarse());

                let task = PdTask::QueryRegionLeader {
                    region_id: self.region_id,
                };
                if let Err(e) = poll_ctx.pd_scheduler.schedule(task) {
                    error!(
                        "failed to notify pd";
                        "region_id" => self.region_id,
                        "peer_id" => self.peer_id(),
                        "err" => %e,
                    )
                }
            }
            self.should_wake_up = true;
            cmd_resp::bind_error(&mut err_resp, Error::NotLeader(self.region_id, None));
            cb.invoke_with_response(err_resp);
            return false;
        }

        poll_ctx.raft_metrics.propose.read_index += 1;
        self.bcast_wake_up_time = None;

        let request = req
            .mut_requests()
            .get_mut(0)
            .filter(|req| req.has_read_index())
            .map(|req| req.take_read_index());
        let (id, dropped) = self.propose_read_index(request.as_ref(), None);
        if dropped && self.is_leader() {
            // The message gets dropped silently, can't be handled anymore.
            apply::notify_stale_req(self.term(), cb);
            poll_ctx.raft_metrics.propose.dropped_read_index += 1;
            return false;
        }

        let mut read = ReadIndexRequest::with_command(id, req, cb, now);
        read.addition_request = request.map(Box::new);
        self.push_pending_read(read, self.is_leader());
        self.should_wake_up = true;

        debug!(
            "request to get a read index";
            "request_id" => ?id,
            "region_id" => self.region_id,
            "peer_id" => self.peer.get_id(),
            "is_leader" => self.is_leader(),
        );

        // TimeoutNow has been sent out, so we need to propose explicitly to
        // update leader lease.
        if self.leader_lease.is_suspect() {
            let req = RaftCmdRequest::default();
            if let Ok(Either::Left(index)) = self.propose_normal(poll_ctx, req) {
                let p = Proposal {
                    is_conf_change: false,
                    index,
                    term: self.term(),
                    cb: Callback::None,
                    propose_time: Some(now),
                    must_pass_epoch_check: false,
                };
                self.post_propose(poll_ctx, p);
            }
        }

        true
    }

    // Propose a read index request to the raft group, return the request id and
    // whether this request had dropped silently
    pub fn propose_read_index(
        &mut self,
        request: Option<&raft_cmdpb::ReadIndexRequest>,
        locked: Option<&LockInfo>,
    ) -> (Uuid, bool) {
        let last_pending_read_count = self.raft_group.raft.pending_read_count();
        let last_ready_read_count = self.raft_group.raft.ready_read_count();

        let id = Uuid::new_v4();
        self.raft_group
            .read_index(ReadIndexContext::fields_to_bytes(id, request, locked));

        let pending_read_count = self.raft_group.raft.pending_read_count();
        let ready_read_count = self.raft_group.raft.ready_read_count();
        (
            id,
            pending_read_count == last_pending_read_count
                && ready_read_count == last_ready_read_count,
        )
    }

    /// Returns (minimal matched, minimal committed_index)
    ///
    /// For now, it is only used in merge.
    pub fn get_min_progress(&self) -> Result<(u64, u64)> {
        let (mut min_m, mut min_c) = (None, None);
        if let Some(progress) = self.raft_group.status().progress {
            for (id, pr) in progress.iter() {
                // Reject merge if there is any pending request snapshot,
                // because a target region may merge a source region which is in
                // an invalid state.
                if pr.state == ProgressState::Snapshot
                    || pr.pending_request_snapshot != INVALID_INDEX
                {
                    return Err(box_err!(
                        "there is a pending snapshot peer {} [{:?}], skip merge",
                        id,
                        pr
                    ));
                }
                if min_m.unwrap_or(u64::MAX) > pr.matched {
                    min_m = Some(pr.matched);
                }
                if min_c.unwrap_or(u64::MAX) > pr.committed_index {
                    min_c = Some(pr.committed_index);
                }
            }
        }
        let (mut min_m, min_c) = (min_m.unwrap_or(0), min_c.unwrap_or(0));
        if min_m < min_c {
            warn!(
                "min_matched < min_committed, raft progress is inaccurate";
                "region_id" => self.region_id,
                "peer_id" => self.peer.get_id(),
                "min_matched" => min_m,
                "min_committed" => min_c,
            );
            // Reset `min_matched` to `min_committed`, since the raft log at `min_committed` is
            // known to be committed in all peers, all of the peers should also have replicated it
            min_m = min_c;
        }
        Ok((min_m, min_c))
    }

    fn pre_propose_prepare_merge<T>(
        &self,
        ctx: &mut PollContext<EK, ER, T>,
        req: &mut RaftCmdRequest,
    ) -> Result<()> {
        let last_index = self.raft_group.raft.raft_log.last_index();
        let (min_matched, min_committed) = self.get_min_progress()?;
        if min_matched == 0
            || min_committed == 0
            || last_index - min_matched > ctx.cfg.merge_max_log_gap
            || last_index - min_committed > ctx.cfg.merge_max_log_gap * 2
        {
            return Err(box_err!(
                "log gap from matched: {} or committed: {} to last index: {} is too large, skip merge",
                min_matched,
                min_committed,
                last_index
            ));
        }
        let mut entry_size = 0;
        for entry in self
            .raft_group
            .raft
            .raft_log
            .entries(min_committed + 1, NO_LIMIT)?
        {
            // commit merge only contains entries start from min_matched + 1
            if entry.index > min_matched {
                entry_size += entry.get_data().len();
            }
            if entry.get_entry_type() == EntryType::EntryConfChange
                || entry.get_entry_type() == EntryType::EntryConfChangeV2
            {
                return Err(box_err!(
                    "{} log gap contains conf change, skip merging.",
                    self.tag
                ));
            }
            if entry.get_data().is_empty() {
                continue;
            }
            let cmd: RaftCmdRequest =
                util::parse_data_at(entry.get_data(), entry.get_index(), &self.tag);
            if !cmd.has_admin_request() {
                continue;
            }
            let cmd_type = cmd.get_admin_request().get_cmd_type();
            match cmd_type {
                AdminCmdType::TransferLeader
                | AdminCmdType::ComputeHash
                | AdminCmdType::VerifyHash
                | AdminCmdType::InvalidAdmin => continue,
                _ => {}
            }
            // Any command that can change epoch or log gap should be rejected.
            return Err(box_err!(
                "log gap contains admin request {:?}, skip merging.",
                cmd_type
            ));
        }
        if entry_size as f64 > ctx.cfg.raft_entry_max_size.0 as f64 * 0.9 {
            return Err(box_err!(
                "log gap size exceed entry size limit, skip merging."
            ));
        }
        req.mut_admin_request()
            .mut_prepare_merge()
            .set_min_index(min_matched + 1);
        Ok(())
    }

    fn pre_propose<T>(
        &self,
        poll_ctx: &mut PollContext<EK, ER, T>,
        req: &mut RaftCmdRequest,
    ) -> Result<ProposalContext> {
        poll_ctx.coprocessor_host.pre_propose(self.region(), req)?;
        let mut ctx = ProposalContext::empty();

        if get_sync_log_from_request(req) {
            ctx.insert(ProposalContext::SYNC_LOG);
        }

        if !req.has_admin_request() {
            return Ok(ctx);
        }

        match req.get_admin_request().get_cmd_type() {
            AdminCmdType::Split | AdminCmdType::BatchSplit => ctx.insert(ProposalContext::SPLIT),
            AdminCmdType::PrepareMerge => {
                self.pre_propose_prepare_merge(poll_ctx, req)?;
                ctx.insert(ProposalContext::PREPARE_MERGE);
            }
            _ => {}
        }

        Ok(ctx)
    }

    /// Propose normal request to raft
    ///
    /// Returns Ok(Either::Left(index)) means the proposal is proposed successfully and is located on `index` position.
    /// Ok(Either::Right(index)) means the proposal is rejected by `CmdEpochChecker` and the `index` is the position of
    /// the last conflict admin cmd.
    fn propose_normal<T>(
        &mut self,
        poll_ctx: &mut PollContext<EK, ER, T>,
        mut req: RaftCmdRequest,
    ) -> Result<Either<u64, u64>> {
        if self.pending_merge_state.is_some()
            && req.get_admin_request().get_cmd_type() != AdminCmdType::RollbackMerge
        {
            return Err(Error::ProposalInMergingMode(self.region_id));
        }

        poll_ctx.raft_metrics.propose.normal += 1;

        if self.has_applied_to_current_term() {
            // Only when applied index's term is equal to current leader's term, the information
            // in epoch checker is up to date and can be used to check epoch.
            if let Some(index) = self
                .cmd_epoch_checker
                .propose_check_epoch(&req, self.term())
            {
                return Ok(Either::Right(index));
            }
        } else if req.has_admin_request() {
            // The admin request is rejected because it may need to update epoch checker which
            // introduces an uncertainty and may breaks the correctness of epoch checker.
            return Err(box_err!(
                "{} peer has not applied to current term, applied_term {}, current_term {}",
                self.tag,
                self.get_store().applied_index_term(),
                self.term()
            ));
        }

        // TODO: validate request for unexpected changes.
        let ctx = match self.pre_propose(poll_ctx, &mut req) {
            Ok(ctx) => ctx,
            Err(e) => {
                warn!(
                    "skip proposal";
                    "region_id" => self.region_id,
                    "peer_id" => self.peer.get_id(),
                    "err" => ?e,
                    "error_code" => %e.error_code(),
                );
                return Err(e);
            }
        };

        let data = req.write_to_bytes()?;

        // TODO: use local histogram metrics
        PEER_PROPOSE_LOG_SIZE_HISTOGRAM.observe(data.len() as f64);

        if data.len() as u64 > poll_ctx.cfg.raft_entry_max_size.0 {
            error!(
                "entry is too large";
                "region_id" => self.region_id,
                "peer_id" => self.peer.get_id(),
                "size" => data.len(),
            );
            return Err(Error::RaftEntryTooLarge {
                region_id: self.region_id,
                entry_size: data.len() as u64,
            });
        }

        let propose_index = self.next_proposal_index();
        self.raft_group.propose(ctx.to_vec(), data)?;
        if self.next_proposal_index() == propose_index {
            // The message is dropped silently, this usually due to leader absence
            // or transferring leader. Both cases can be considered as NotLeader error.
            return Err(Error::NotLeader(self.region_id, None));
        }

        // Prepare Merge need to be broadcast to as many as followers when disk full.
        if req.has_admin_request()
            && (!matches!(poll_ctx.self_disk_usage, DiskUsage::Normal)
                || !self.disk_full_peers.is_empty())
        {
            match req.get_admin_request().get_cmd_type() {
                AdminCmdType::PrepareMerge | AdminCmdType::RollbackMerge => {
                    self.has_region_merge_proposal = true;
                    self.region_merge_proposal_index = propose_index;
                    for (k, v) in &mut self.disk_full_peers.peers {
                        if !matches!(v.0, DiskUsage::AlreadyFull) {
                            v.1 = true;
                            self.raft_group
                                .raft
                                .adjust_max_inflight_msgs(*k, poll_ctx.cfg.raft_max_inflight_msgs);
                            debug!(
                                "{:?} adjust max inflight msgs to {} on peer: {:?}",
                                req.get_admin_request().get_cmd_type(),
                                poll_ctx.cfg.raft_max_inflight_msgs,
                                k
                            );
                        }
                    }
                }
                _ => {}
            }
        }

        Ok(Either::Left(propose_index))
    }

    pub fn execute_transfer_leader<T>(
        &mut self,
        ctx: &mut PollContext<EK, ER, T>,
        from: u64,
        peer_disk_usage: DiskUsage,
        reply_cmd: bool, // whether it is a reply to a TransferLeader command
    ) {
        let pending_snapshot = self.is_handling_snapshot() || self.has_pending_snapshot();
        if pending_snapshot
            || from != self.leader_id()
            // Transfer leader to node with disk full will lead to write availablity downback.
            // But if the current leader is disk full, and send such request, we should allow it,
            // because it may be a read leader balance request.
            || (!matches!(ctx.self_disk_usage, DiskUsage::Normal) &&
            matches!(peer_disk_usage,DiskUsage::Normal))
        {
            info!(
                "reject transferring leader";
                "region_id" => self.region_id,
                "peer_id" => self.peer.get_id(),
                "from" => from,
                "pending_snapshot" => pending_snapshot,
                "disk_usage" => ?ctx.self_disk_usage,
            );
            return;
        }

        let mut msg = eraftpb::Message::new();
        msg.set_from(self.peer_id());
        msg.set_to(self.leader_id());
        msg.set_msg_type(eraftpb::MessageType::MsgTransferLeader);
        msg.set_index(self.get_store().applied_index());
        msg.set_log_term(self.term());
        if reply_cmd {
            msg.set_context(Bytes::from_static(TRANSFER_LEADER_COMMAND_REPLY_CTX));
        }
        self.raft_group.raft.msgs.push(msg);
    }

    /// Return true to if the transfer leader request is accepted.
    ///
    /// When transferring leadership begins, leader sends a pre-transfer
    /// to target follower first to ensures it's ready to become leader.
    /// After that the real transfer leader process begin.
    ///
    /// 1. pre_transfer_leader on leader:
    ///     Leader will send a MsgTransferLeader to follower.
    /// 2. execute_transfer_leader on follower
    ///     If follower passes all necessary checks, it will reply an
    ///     ACK with type MsgTransferLeader and its promised persistent index.
    /// 3. ready_to_transfer_leader on leader:
    ///     Leader checks if it's appropriate to transfer leadership. If it
    ///     does, it calls raft transfer_leader API to do the remaining work.
    ///
    /// See also: tikv/rfcs#37.
    fn propose_transfer_leader<T>(
        &mut self,
        ctx: &mut PollContext<EK, ER, T>,
        req: RaftCmdRequest,
        cb: Callback<EK::Snapshot>,
    ) -> bool {
        ctx.raft_metrics.propose.transfer_leader += 1;

        let transfer_leader = get_transfer_leader_cmd(&req).unwrap();
        let peers = transfer_leader.get_peers();

<<<<<<< HEAD
        let transferred = if peers.is_empty() {
            self.pre_transfer_leader(transfer_leader.get_peer())
        } else {
            let prs = self.raft_group.raft.prs();
            let peer = peers
                .iter()
                .max_by_key(|c| prs.get(c.id).map_or(0, |pr| pr.matched));
            if peer.is_none() || *peer.unwrap() == metapb::Peer::default() {
                return false;
            }
            self.pre_transfer_leader(peer.unwrap())
=======
        let transferred = if peer.id == self.peer.id {
            false
        } else {
            self.pre_transfer_leader(peer)
>>>>>>> ae44a03f
        };

        // transfer leader command doesn't need to replicate log and apply, so we
        // return immediately. Note that this command may fail, we can view it just as an advice
        cb.invoke_with_response(make_transfer_leader_response());

        transferred
    }

    // Fails in such cases:
    // 1. A pending conf change has not been applied yet;
    // 2. Removing the leader is not allowed in the configuration;
    // 3. The conf change makes the raft group not healthy;
    // 4. The conf change is dropped by raft group internally.
    /// Returns Ok(Either::Left(index)) means the proposal is proposed successfully and is located on `index` position.
    /// Ok(Either::Right(index)) means the proposal is rejected by `CmdEpochChecker` and the `index` is the position of
    /// the last conflict admin cmd.
    fn propose_conf_change<T>(
        &mut self,
        ctx: &mut PollContext<EK, ER, T>,
        req: &RaftCmdRequest,
    ) -> Result<Either<u64, u64>> {
        if self.pending_merge_state.is_some() {
            return Err(Error::ProposalInMergingMode(self.region_id));
        }
        if self.raft_group.raft.pending_conf_index > self.get_store().applied_index() {
            info!(
                "there is a pending conf change, try later";
                "region_id" => self.region_id,
                "peer_id" => self.peer.get_id(),
            );
            return Err(box_err!(
                "{} there is a pending conf change, try later",
                self.tag
            ));
        }
        // Actually, according to the implementation of conf change in raft-rs, this check must be
        // passed if the previous check that `pending_conf_index` should be less than or equal to
        // `self.get_store().applied_index()` is passed.
        if self.get_store().applied_index_term() != self.term() {
            return Err(box_err!(
                "{} peer has not applied to current term, applied_term {}, current_term {}",
                self.tag,
                self.get_store().applied_index_term(),
                self.term()
            ));
        }
        if let Some(index) = self.cmd_epoch_checker.propose_check_epoch(req, self.term()) {
            return Ok(Either::Right(index));
        }

        let data = req.write_to_bytes()?;
        let admin = req.get_admin_request();
        let res = if admin.has_change_peer() {
            self.propose_conf_change_internal(ctx, admin.get_change_peer(), data)
        } else if admin.has_change_peer_v2() {
            self.propose_conf_change_internal(ctx, admin.get_change_peer_v2(), data)
        } else {
            unreachable!()
        };
        if let Err(ref e) = res {
            warn!("failed to propose confchange"; "error" => ?e);
        }
        res.map(Either::Left)
    }

    // Fails in such cases:
    // 1. A pending conf change has not been applied yet;
    // 2. Removing the leader is not allowed in the configuration;
    // 3. The conf change makes the raft group not healthy;
    // 4. The conf change is dropped by raft group internally.
    fn propose_conf_change_internal<T, CP: ChangePeerI>(
        &mut self,
        ctx: &mut PollContext<EK, ER, T>,
        change_peer: CP,
        data: Vec<u8>,
    ) -> Result<u64> {
        let data_size = data.len();
        let cc = change_peer.to_confchange(data);
        let changes = change_peer.get_change_peers();

        self.check_conf_change(ctx, changes.as_ref(), &cc)?;

        ctx.raft_metrics.propose.conf_change += 1;
        // TODO: use local histogram metrics
        PEER_PROPOSE_LOG_SIZE_HISTOGRAM.observe(data_size as f64);
        info!(
            "propose conf change peer";
            "region_id" => self.region_id,
            "peer_id" => self.peer.get_id(),
            "changes" => ?changes.as_ref(),
            "kind" => ?ConfChangeKind::confchange_kind(changes.as_ref().len()),
        );

        let propose_index = self.next_proposal_index();
        self.raft_group
            .propose_conf_change(ProposalContext::SYNC_LOG.to_vec(), cc)?;
        if self.next_proposal_index() == propose_index {
            // The message is dropped silently, this usually due to leader absence
            // or transferring leader. Both cases can be considered as NotLeader error.
            return Err(Error::NotLeader(self.region_id, None));
        }

        Ok(propose_index)
    }

    fn handle_read<T>(
        &self,
        ctx: &mut PollContext<EK, ER, T>,
        req: RaftCmdRequest,
        check_epoch: bool,
        read_index: Option<u64>,
    ) -> ReadResponse<EK::Snapshot> {
        let region = self.region().clone();
        if check_epoch {
            if let Err(e) = check_region_epoch(&req, &region, true) {
                debug!("epoch not match"; "region_id" => region.get_id(), "err" => ?e);
                let mut response = cmd_resp::new_error(e);
                cmd_resp::bind_term(&mut response, self.term());
                return ReadResponse {
                    response,
                    snapshot: None,
                    txn_extra_op: TxnExtraOp::Noop,
                };
            }
        }
        let flags = WriteBatchFlags::from_bits_check(req.get_header().get_flags());
        if flags.contains(WriteBatchFlags::STALE_READ) {
            let read_ts = decode_u64(&mut req.get_header().get_flag_data()).unwrap();
            let safe_ts = self.read_progress.safe_ts();
            if safe_ts < read_ts {
                warn!(
                    "read rejected by safe timestamp";
                    "safe ts" => safe_ts,
                    "read ts" => read_ts,
                    "tag" => &self.tag
                );
                let mut response = cmd_resp::new_error(Error::DataIsNotReady {
                    region_id: region.get_id(),
                    peer_id: self.peer_id(),
                    safe_ts,
                });
                cmd_resp::bind_term(&mut response, self.term());
                return ReadResponse {
                    response,
                    snapshot: None,
                    txn_extra_op: TxnExtraOp::Noop,
                };
            }
        }

        let mut resp = ctx.execute(&req, &Arc::new(region), read_index, None);
        if let Some(snap) = resp.snapshot.as_mut() {
            snap.txn_ext = Some(self.txn_ext.clone());
        }
        resp.txn_extra_op = self.txn_extra_op.load();
        cmd_resp::bind_term(&mut resp.response, self.term());
        resp
    }

    pub fn term(&self) -> u64 {
        self.raft_group.raft.term
    }

    pub fn stop(&mut self) {
        self.mut_store().cancel_applying_snap();
        self.pending_reads.clear_all(None);
    }

    pub fn maybe_add_want_rollback_merge_peer(&mut self, peer_id: u64, extra_msg: &ExtraMessage) {
        if !self.is_leader() {
            return;
        }
        if let Some(ref state) = self.pending_merge_state {
            if state.get_commit() == extra_msg.get_premerge_commit() {
                self.add_want_rollback_merge_peer(peer_id);
            }
        }
    }

    pub fn add_want_rollback_merge_peer(&mut self, peer_id: u64) {
        assert!(self.pending_merge_state.is_some());
        self.want_rollback_merge_peers.insert(peer_id);
    }

    pub fn clear_disk_full_peers<T>(&mut self, ctx: &PollContext<EK, ER, T>) {
        let disk_full_peers = mem::take(&mut self.disk_full_peers);
        let raft = &mut self.raft_group.raft;
        for peer in disk_full_peers.peers.into_keys() {
            raft.adjust_max_inflight_msgs(peer, ctx.cfg.raft_max_inflight_msgs);
        }
    }

    pub fn refill_disk_full_peers<T>(&mut self, ctx: &PollContext<EK, ER, T>) {
        self.clear_disk_full_peers(ctx);
        debug!(
            "region id {}, peer id {}, store id {}: refill disk full peers when peer disk usage status changed or merge triggered",
            self.region_id,
            self.peer.get_id(),
            self.peer.get_store_id()
        );

        // Collect disk full peers and all peers' `next_idx` to find a potential quorum.
        let peers_len = self.get_store().region().get_peers().len();
        let mut normal_peers = HashSet::default();
        let mut next_idxs = Vec::with_capacity(peers_len);
        let mut min_peer_index = u64::MAX;
        for peer in self.get_store().region().get_peers() {
            let (peer_id, store_id) = (peer.get_id(), peer.get_store_id());
            let usage = ctx.store_disk_usages.get(&store_id);
            if usage.is_none() {
                // Always treat the leader itself as normal.
                normal_peers.insert(peer_id);
            }
            if let Some(pr) = self.raft_group.raft.prs().get(peer_id) {
                // status 3-normal, 2-almostfull, 1-alreadyfull, only for simplying the sort func belowing.
                let mut status = 3;
                if let Some(usg) = usage {
                    status = match usg {
                        DiskUsage::Normal => 3,
                        DiskUsage::AlmostFull => 2,
                        DiskUsage::AlreadyFull => 1,
                    };
                }

                if !self.down_peer_ids.contains(&peer_id) {
                    next_idxs.push((peer_id, pr.next_idx, usage, status));
                    if min_peer_index > pr.next_idx {
                        min_peer_index = pr.next_idx;
                    }
                }
            }
        }
        if self.has_region_merge_proposal {
            debug!(
                "region id {}, peer id {}, store id {} has a merge request, with region_merge_proposal_index {}",
                self.region_id,
                self.peer.get_id(),
                self.peer.get_store_id(),
                self.region_merge_proposal_index
            );
            if min_peer_index > self.region_merge_proposal_index {
                self.has_region_merge_proposal = false;
            }
        }

        if normal_peers.len() == peers_len {
            return;
        }

        // Reverse sort peers based on `next_idx`, `usage` and `store healthy status`, then try to get a potential quorum.
        next_idxs.sort_by(|x, y| {
            if x.3 == y.3 {
                y.1.cmp(&x.1)
            } else {
                y.3.cmp(&x.3)
            }
        });

        let raft = &mut self.raft_group.raft;
        self.disk_full_peers.majority = !raft.prs().has_quorum(&normal_peers);

        // Here set all peers can be sent when merging.
        for &(peer, _, usage, ..) in &next_idxs {
            if let Some(usage) = usage {
                if self.has_region_merge_proposal && !matches!(*usage, DiskUsage::AlreadyFull) {
                    self.disk_full_peers.peers.insert(peer, (*usage, true));
                    raft.adjust_max_inflight_msgs(peer, ctx.cfg.raft_max_inflight_msgs);
                    debug!(
                        "refill disk full peer max inflight to {} on a merging region: region id {}, peer id {}",
                        ctx.cfg.raft_max_inflight_msgs, self.region_id, peer
                    );
                } else {
                    self.disk_full_peers.peers.insert(peer, (*usage, false));
                    raft.adjust_max_inflight_msgs(peer, 0);
                    debug!(
                        "refill disk full peer max inflight to {} on region without merging: region id {}, peer id {}",
                        0, self.region_id, peer
                    );
                }
            }
        }

        if !self.disk_full_peers.majority {
            // Less than majority peers are in disk full status.
            return;
        }

        let (mut potential_quorum, mut quorum_ok) = (HashSet::default(), false);
        let mut has_dangurous_set = false;
        for &(peer_id, _, _, status) in &next_idxs {
            potential_quorum.insert(peer_id);

            if status == 1 {
                // already full peer.
                has_dangurous_set = true;
            }

            if raft.prs().has_quorum(&potential_quorum) {
                quorum_ok = true;
                break;
            }
        }

        self.dangerous_majority_set = has_dangurous_set;

        // For the Peer with AlreadFull in potential quorum set, we still need to send logs to it.
        // To support incoming configure change.
        if quorum_ok {
            for peer in potential_quorum {
                if let Some(x) = self.disk_full_peers.peers.get_mut(&peer) {
                    // It can help to establish a quorum.
                    x.1 = true;
                    // for merge region, all peers have been set to the max.
                    if !self.has_region_merge_proposal {
                        raft.adjust_max_inflight_msgs(peer, 1);
                        debug!(
                            "refill disk full peer max inflight to 1 in potential quorum set: region id {}, peer id {}",
                            self.region_id, peer
                        );
                    }
                }
            }
        }
    }

    // Check disk usages for the peer itself and other peers in the raft group.
    // The return value indicates whether the proposal is allowed or not.
    fn check_proposal_normal_with_disk_usage<T>(
        &mut self,
        ctx: &mut PollContext<EK, ER, T>,
        disk_full_opt: DiskFullOpt,
        disk_full_stores: &mut Vec<u64>,
        maybe_transfer_leader: &mut bool,
    ) -> bool {
        // check self disk status.
        let allowed = match ctx.self_disk_usage {
            DiskUsage::Normal => true,
            DiskUsage::AlmostFull => !matches!(disk_full_opt, DiskFullOpt::NotAllowedOnFull),
            DiskUsage::AlreadyFull => false,
        };

        if !allowed {
            disk_full_stores.push(ctx.store.id);
            *maybe_transfer_leader = true;
            return false;
        }

        // If all followers diskusage normal, then allowed.
        if self.disk_full_peers.is_empty() {
            return true;
        }

        for peer in self.get_store().region().get_peers() {
            let (peer_id, store_id) = (peer.get_id(), peer.get_store_id());
            if self.disk_full_peers.peers.get(&peer_id).is_some() {
                disk_full_stores.push(store_id);
            }
        }

        // if there are some peers with disk already full status in the majority set, should not allowed.
        if self.dangerous_majority_set {
            return false;
        }

        if !self.disk_full_peers.majority {
            return true;
        }

        if matches!(disk_full_opt, DiskFullOpt::AllowedOnAlmostFull)
            && self.disk_full_peers.peers.values().any(|x| x.1)
        {
            // Majority peers are in disk full status but the request carries a special flag.
            return true;
        }
        false
    }

    /// Check if the command will be likely to pass all the check and propose.
    pub fn will_likely_propose(&mut self, cmd: &RaftCmdRequest) -> bool {
        !self.pending_remove
            && self.is_leader()
            && self.pending_merge_state.is_none()
            && self.raft_group.raft.lead_transferee.is_none()
            && self.has_applied_to_current_term()
            && self
                .cmd_epoch_checker
                .propose_check_epoch(cmd, self.term())
                .is_none()
    }
}

#[derive(Default, Debug)]
pub struct DiskFullPeers {
    majority: bool,
    // Indicates whether a peer can help to establish a quorum.
    peers: HashMap<u64, (DiskUsage, bool)>,
}

impl DiskFullPeers {
    pub fn is_empty(&self) -> bool {
        self.peers.is_empty()
    }
    pub fn majority(&self) -> bool {
        self.majority
    }
    pub fn has(&self, peer_id: u64) -> bool {
        !self.peers.is_empty() && self.peers.contains_key(&peer_id)
    }
    pub fn get(&self, peer_id: u64) -> Option<DiskUsage> {
        self.peers.get(&peer_id).map(|x| x.0)
    }
}

impl<EK, ER> Peer<EK, ER>
where
    EK: KvEngine,
    ER: RaftEngine,
{
    pub fn insert_peer_cache(&mut self, peer: metapb::Peer) {
        self.peer_cache.borrow_mut().insert(peer.get_id(), peer);
    }

    pub fn remove_peer_from_cache(&mut self, peer_id: u64) {
        self.peer_cache.borrow_mut().remove(&peer_id);
    }

    pub fn get_peer_from_cache(&self, peer_id: u64) -> Option<metapb::Peer> {
        if peer_id == 0 {
            return None;
        }
        fail_point!("stale_peer_cache_2", peer_id == 2, |_| None);
        if let Some(peer) = self.peer_cache.borrow().get(&peer_id) {
            return Some(peer.clone());
        }

        // Try to find in region, if found, set in cache.
        for peer in self.region().get_peers() {
            if peer.get_id() == peer_id {
                self.peer_cache.borrow_mut().insert(peer_id, peer.clone());
                return Some(peer.clone());
            }
        }

        None
    }

    fn region_replication_status(&mut self) -> Option<RegionReplicationStatus> {
        if self.replication_mode_version == 0 {
            return None;
        }
        let mut status = RegionReplicationStatus {
            state_id: self.replication_mode_version,
            ..Default::default()
        };
        let state = if !self.replication_sync {
            if self.dr_auto_sync_state != DrAutoSyncState::Async {
                let res = self.raft_group.raft.check_group_commit_consistent();
                if Some(true) != res {
                    let mut buffer: SmallVec<[(u64, u64, u64); 5]> = SmallVec::new();
                    if self.get_store().applied_index_term() >= self.term() {
                        let progress = self.raft_group.raft.prs();
                        for (id, p) in progress.iter() {
                            if !progress.conf().voters().contains(*id) {
                                continue;
                            }
                            buffer.push((*id, p.commit_group_id, p.matched));
                        }
                    };
                    info!(
                        "still not reach integrity over label";
                        "status" => ?res,
                        "region_id" => self.region_id,
                        "peer_id" => self.peer.id,
                        "progress" => ?buffer
                    );
                } else {
                    self.replication_sync = true;
                }
                match res {
                    Some(true) => RegionReplicationState::IntegrityOverLabel,
                    Some(false) => RegionReplicationState::SimpleMajority,
                    None => RegionReplicationState::Unknown,
                }
            } else {
                RegionReplicationState::SimpleMajority
            }
        } else {
            RegionReplicationState::IntegrityOverLabel
        };
        status.set_state(state);
        Some(status)
    }

    pub fn heartbeat_pd<T>(&mut self, ctx: &PollContext<EK, ER, T>) {
        let task = PdTask::Heartbeat(HeartbeatTask {
            term: self.term(),
            region: self.region().clone(),
            down_peers: self.collect_down_peers(ctx),
            peer: self.peer.clone(),
            pending_peers: self.collect_pending_peers(ctx),
            written_bytes: self.peer_stat.written_bytes,
            written_keys: self.peer_stat.written_keys,
            approximate_size: self.approximate_size,
            approximate_keys: self.approximate_keys,
            replication_status: self.region_replication_status(),
        });
        if let Err(e) = ctx.pd_scheduler.schedule(task) {
            error!(
                "failed to notify pd";
                "region_id" => self.region_id,
                "peer_id" => self.peer.get_id(),
                "err" => ?e,
            );
            return;
        }
        fail_point!("schedule_check_split");
    }

    fn prepare_raft_message(&self) -> RaftMessage {
        let mut send_msg = RaftMessage::default();
        send_msg.set_region_id(self.region_id);
        // set current epoch
        send_msg.set_region_epoch(self.region().get_region_epoch().clone());
        send_msg.set_from_peer(self.peer.clone());
        send_msg
    }

    pub fn send_extra_message<T: Transport>(
        &self,
        msg: ExtraMessage,
        trans: &mut T,
        to: &metapb::Peer,
    ) {
        let mut send_msg = self.prepare_raft_message();
        let ty = msg.get_type();
        debug!("send extra msg";
            "region_id" => self.region_id,
            "peer_id" => self.peer.get_id(),
            "msg_type" => ?ty,
            "to" => to.get_id()
        );
        send_msg.set_extra_msg(msg);
        send_msg.set_to_peer(to.clone());
        if let Err(e) = trans.send(send_msg) {
            error!(?e;
                "failed to send extra message";
                "type" => ?ty,
                "region_id" => self.region_id,
                "peer_id" => self.peer.get_id(),
                "target" => ?to,
            );
        }
    }

    fn build_raft_message(
        &mut self,
        msg: eraftpb::Message,
        disk_usage: DiskUsage,
    ) -> Option<RaftMessage> {
        let mut send_msg = self.prepare_raft_message();

        send_msg.set_disk_usage(disk_usage);

        let to_peer = match self.get_peer_from_cache(msg.get_to()) {
            Some(p) => p,
            None => {
                warn!(
                    "failed to look up recipient peer";
                    "region_id" => self.region_id,
                    "peer_id" => self.peer.get_id(),
                    "to_peer" => msg.get_to(),
                );
                return None;
            }
        };

        send_msg.set_to_peer(to_peer);

        // There could be two cases:
        // 1. Target peer already exists but has not established communication with leader yet
        // 2. Target peer is added newly due to member change or region split, but it's not
        //    created yet
        // For both cases the region start key and end key are attached in RequestVote and
        // Heartbeat message for the store of that peer to check whether to create a new peer
        // when receiving these messages, or just to wait for a pending region split to perform
        // later.
        if self.get_store().is_initialized() && is_initial_msg(&msg) {
            let region = self.region();
            send_msg.set_start_key(region.get_start_key().to_vec());
            send_msg.set_end_key(region.get_end_key().to_vec());
        }

        send_msg.set_message(msg);

        Some(send_msg)
    }

    pub fn bcast_wake_up_message<T: Transport>(&self, ctx: &mut PollContext<EK, ER, T>) {
        for peer in self.region().get_peers() {
            if peer.get_id() == self.peer_id() {
                continue;
            }
            self.send_wake_up_message(ctx, peer);
        }
    }

    pub fn send_wake_up_message<T: Transport>(
        &self,
        ctx: &mut PollContext<EK, ER, T>,
        peer: &metapb::Peer,
    ) {
        let mut msg = ExtraMessage::default();
        msg.set_type(ExtraMessageType::MsgRegionWakeUp);
        self.send_extra_message(msg, &mut ctx.trans, peer);
    }

    pub fn bcast_check_stale_peer_message<T: Transport>(
        &mut self,
        ctx: &mut PollContext<EK, ER, T>,
    ) {
        if self.check_stale_conf_ver < self.region().get_region_epoch().get_conf_ver() {
            self.check_stale_conf_ver = self.region().get_region_epoch().get_conf_ver();
            self.check_stale_peers = self.region().get_peers().to_vec();
        }
        for peer in &self.check_stale_peers {
            if peer.get_id() == self.peer_id() {
                continue;
            }
            let mut extra_msg = ExtraMessage::default();
            extra_msg.set_type(ExtraMessageType::MsgCheckStalePeer);
            self.send_extra_message(extra_msg, &mut ctx.trans, peer);
        }
    }

    pub fn on_check_stale_peer_response(
        &mut self,
        check_conf_ver: u64,
        check_peers: Vec<metapb::Peer>,
    ) {
        if self.check_stale_conf_ver < check_conf_ver {
            self.check_stale_conf_ver = check_conf_ver;
            self.check_stale_peers = check_peers;
        }
    }

    pub fn send_want_rollback_merge<T: Transport>(
        &self,
        premerge_commit: u64,
        ctx: &mut PollContext<EK, ER, T>,
    ) {
        let to_peer = match self.get_peer_from_cache(self.leader_id()) {
            Some(p) => p,
            None => {
                warn!(
                    "failed to look up recipient peer";
                    "region_id" => self.region_id,
                    "peer_id" => self.peer.get_id(),
                    "to_peer" => self.leader_id(),
                );
                return;
            }
        };
        let mut extra_msg = ExtraMessage::default();
        extra_msg.set_type(ExtraMessageType::MsgWantRollbackMerge);
        extra_msg.set_premerge_commit(premerge_commit);
        self.send_extra_message(extra_msg, &mut ctx.trans, &to_peer);
    }

    pub fn require_updating_max_ts(&self, pd_scheduler: &Scheduler<PdTask<EK, ER>>) {
        let epoch = self.region().get_region_epoch();
        let term_low_bits = self.term() & ((1 << 32) - 1); // 32 bits
        let version_lot_bits = epoch.get_version() & ((1 << 31) - 1); // 31 bits
        let initial_status = (term_low_bits << 32) | (version_lot_bits << 1);
        self.txn_ext
            .max_ts_sync_status
            .store(initial_status, Ordering::SeqCst);
        info!(
            "require updating max ts";
            "region_id" => self.region_id,
            "initial_status" => initial_status,
        );
        if let Err(e) = pd_scheduler.schedule(PdTask::UpdateMaxTimestamp {
            region_id: self.region_id,
            initial_status,
            txn_ext: self.txn_ext.clone(),
        }) {
            error!(
                "failed to update max ts";
                "err" => ?e,
            );
        }
    }

    fn activate_in_memory_pessimistic_locks(&mut self) {
        let mut pessimistic_locks = self.txn_ext.pessimistic_locks.write();
        pessimistic_locks.is_valid = true;
        pessimistic_locks.term = self.term();
        pessimistic_locks.version = self.region().get_region_epoch().get_version();
    }

    fn clear_in_memory_pessimistic_locks(&mut self) {
        let mut pessimistic_locks = self.txn_ext.pessimistic_locks.write();
        pessimistic_locks.is_valid = false; // Not necessary, but just make it safer.
        pessimistic_locks.map = Default::default();
        pessimistic_locks.term = self.term();
        pessimistic_locks.version = self.region().get_region_epoch().get_version();
    }

    pub fn need_renew_lease_at<T>(
        &self,
        ctx: &PollContext<EK, ER, T>,
        renew_bound: Timespec,
    ) -> bool {
        if !matches!(
            self.leader_lease.inspect(Some(renew_bound)),
            LeaseState::Expired
        ) {
            return false;
        }
        let max_lease = ctx.cfg.raft_store_max_leader_lease();
        let has_overlapped_reads = self.pending_reads.back().map_or(false, |read| {
            // If there is any read index whose lease can cover till next heartbeat
            // then we don't need to propose a new one
            read.propose_time + max_lease > renew_bound
        });
        let has_overlapped_writes = self.proposals.back().map_or(false, |proposal| {
            // If there is any write whose lease can cover till next heartbeat
            // then we don't need to propose a new one
            proposal
                .propose_time
                .map_or(false, |propose_time| propose_time + max_lease > renew_bound)
        });
        !has_overlapped_reads && !has_overlapped_writes
    }
}

/// `RequestPolicy` decides how we handle a request.
#[derive(Clone, PartialEq, Debug)]
pub enum RequestPolicy {
    // Handle the read request directly without dispatch.
    ReadLocal,
    StaleRead,
    // Handle the read request via raft's SafeReadIndex mechanism.
    ReadIndex,
    ProposeNormal,
    ProposeTransferLeader,
    ProposeConfChange,
}

/// `RequestInspector` makes `RequestPolicy` for requests.
pub trait RequestInspector {
    /// Has the current term been applied?
    fn has_applied_to_current_term(&mut self) -> bool;
    /// Inspects its lease.
    fn inspect_lease(&mut self) -> LeaseState;

    /// Inspect a request, return a policy that tells us how to
    /// handle the request.
    fn inspect(&mut self, req: &RaftCmdRequest) -> Result<RequestPolicy> {
        if req.has_admin_request() {
            if apply::is_conf_change_cmd(req) {
                return Ok(RequestPolicy::ProposeConfChange);
            }
            if get_transfer_leader_cmd(req).is_some()
                && !WriteBatchFlags::from_bits_truncate(req.get_header().get_flags())
                    .contains(WriteBatchFlags::TRANSFER_LEADER_PROPOSAL)
            {
                return Ok(RequestPolicy::ProposeTransferLeader);
            }
            return Ok(RequestPolicy::ProposeNormal);
        }

        let mut has_read = false;
        let mut has_write = false;
        for r in req.get_requests() {
            match r.get_cmd_type() {
                CmdType::Get | CmdType::Snap | CmdType::ReadIndex => has_read = true,
                CmdType::Delete | CmdType::Put | CmdType::DeleteRange | CmdType::IngestSst => {
                    has_write = true
                }
                CmdType::Prewrite | CmdType::Invalid => {
                    return Err(box_err!(
                        "invalid cmd type {:?}, message maybe corrupted",
                        r.get_cmd_type()
                    ));
                }
            }

            if has_read && has_write {
                return Err(box_err!("read and write can't be mixed in one batch"));
            }
        }

        if has_write {
            return Ok(RequestPolicy::ProposeNormal);
        }

        let flags = WriteBatchFlags::from_bits_check(req.get_header().get_flags());
        if flags.contains(WriteBatchFlags::STALE_READ) {
            return Ok(RequestPolicy::StaleRead);
        }

        if req.get_header().get_read_quorum() {
            return Ok(RequestPolicy::ReadIndex);
        }

        // If applied index's term is differ from current raft's term, leader transfer
        // must happened, if read locally, we may read old value.
        if !self.has_applied_to_current_term() {
            return Ok(RequestPolicy::ReadIndex);
        }

        // Local read should be performed, if and only if leader is in lease.
        // None for now.
        match self.inspect_lease() {
            LeaseState::Valid => Ok(RequestPolicy::ReadLocal),
            LeaseState::Expired | LeaseState::Suspect => {
                // Perform a consistent read to Raft quorum and try to renew the leader lease.
                Ok(RequestPolicy::ReadIndex)
            }
        }
    }
}

impl<EK, ER> RequestInspector for Peer<EK, ER>
where
    EK: KvEngine,
    ER: RaftEngine,
{
    fn has_applied_to_current_term(&mut self) -> bool {
        self.get_store().applied_index_term() == self.term()
    }

    fn inspect_lease(&mut self) -> LeaseState {
        if !self.raft_group.raft.in_lease() {
            return LeaseState::Suspect;
        }
        // None means now.
        let state = self.leader_lease.inspect(None);
        if LeaseState::Expired == state {
            debug!(
                "leader lease is expired";
                "region_id" => self.region_id,
                "peer_id" => self.peer.get_id(),
                "lease" => ?self.leader_lease,
            );
            // The lease is expired, call `expire` explicitly.
            self.leader_lease.expire();
        }
        state
    }
}

impl<EK, ER, T> ReadExecutor<EK> for PollContext<EK, ER, T>
where
    EK: KvEngine,
    ER: RaftEngine,
{
    fn get_engine(&self) -> &EK {
        &self.engines.kv
    }

    fn get_snapshot(&mut self, _: Option<ThreadReadId>) -> Arc<EK::Snapshot> {
        Arc::new(self.engines.kv.snapshot())
    }
}

fn get_transfer_leader_cmd(msg: &RaftCmdRequest) -> Option<&TransferLeaderRequest> {
    if !msg.has_admin_request() {
        return None;
    }
    let req = msg.get_admin_request();
    if !req.has_transfer_leader() {
        return None;
    }

    Some(req.get_transfer_leader())
}

fn get_sync_log_from_request(msg: &RaftCmdRequest) -> bool {
    if msg.has_admin_request() {
        let req = msg.get_admin_request();
        return matches!(
            req.get_cmd_type(),
            AdminCmdType::ChangePeer
                | AdminCmdType::ChangePeerV2
                | AdminCmdType::Split
                | AdminCmdType::BatchSplit
                | AdminCmdType::PrepareMerge
                | AdminCmdType::CommitMerge
                | AdminCmdType::RollbackMerge
        );
    }

    msg.get_header().get_sync_log()
}

/// We enable follower lazy commit to get a better performance.
/// But it may not be appropriate for some requests. This function
/// checks whether the request should be committed on all followers
/// as soon as possible.
fn is_request_urgent(req: &RaftCmdRequest) -> bool {
    if !req.has_admin_request() {
        return false;
    }

    matches!(
        req.get_admin_request().get_cmd_type(),
        AdminCmdType::Split
            | AdminCmdType::BatchSplit
            | AdminCmdType::ChangePeer
            | AdminCmdType::ChangePeerV2
            | AdminCmdType::ComputeHash
            | AdminCmdType::VerifyHash
            | AdminCmdType::PrepareMerge
            | AdminCmdType::CommitMerge
            | AdminCmdType::RollbackMerge
    )
}

fn make_transfer_leader_response() -> RaftCmdResponse {
    let mut response = AdminResponse::default();
    response.set_cmd_type(AdminCmdType::TransferLeader);
    response.set_transfer_leader(TransferLeaderResponse::default());
    let mut resp = RaftCmdResponse::default();
    resp.set_admin_response(response);
    resp
}

// The Raft message context for a MsgTransferLeader if it is a reply of a TransferLeader command.
pub const TRANSFER_LEADER_COMMAND_REPLY_CTX: &[u8] = &[1];

/// A poor version of `Peer` to avoid port generic variables everywhere.
pub trait AbstractPeer {
    fn meta_peer(&self) -> &metapb::Peer;
    fn group_state(&self) -> GroupState;
    fn region(&self) -> &metapb::Region;
    fn apply_state(&self) -> &RaftApplyState;
    fn raft_status(&self) -> raft::Status<'_>;
    fn raft_commit_index(&self) -> u64;
    fn pending_merge_state(&self) -> Option<&MergeState>;
}

mod memtrace {
    use super::*;
    use std::mem;
    use tikv_util::memory::HeapSize;

    impl<EK, ER> Peer<EK, ER>
    where
        EK: KvEngine,
        ER: RaftEngine,
    {
        pub fn proposal_size(&self) -> usize {
            let mut heap_size = self.pending_reads.heap_size();
            for prop in &self.proposals.queue {
                heap_size += prop.heap_size();
            }
            heap_size
        }

        pub fn rest_size(&self) -> usize {
            // 2 words for every item in `peer_heartbeats`.
            16 * self.peer_heartbeats.capacity()
            // 2 words for every item in `peers_start_pending_time`.
            + 16 * self.peers_start_pending_time.capacity()
            // 1 word for every item in `down_peer_ids`
            + 8 * self.down_peer_ids.capacity()
            + mem::size_of::<metapb::Peer>() * self.check_stale_peers.capacity()
            // 1 word for every item in `want_rollback_merge_peers`
            + 8 * self.want_rollback_merge_peers.capacity()
            // Ignore more heap content in `raft::eraftpb::Message`.
            + (self.unpersisted_message_count
                + self.apply_snap_ctx.as_ref().map_or(0, |ctx| ctx.msgs.len()))
                * mem::size_of::<eraftpb::Message>()
            + mem::size_of_val(self.pending_request_snapshot_count.as_ref())
        }
    }
}

#[cfg(test)]
mod tests {
    use super::*;
    use crate::store::msg::ExtCallback;
    use crate::store::util::u64_to_timespec;
    use kvproto::raft_cmdpb;
    use protobuf::ProtobufEnum;

    #[test]
    fn test_sync_log() {
        let white_list = [
            AdminCmdType::InvalidAdmin,
            AdminCmdType::CompactLog,
            AdminCmdType::TransferLeader,
            AdminCmdType::ComputeHash,
            AdminCmdType::VerifyHash,
        ];
        for tp in AdminCmdType::values() {
            let mut msg = RaftCmdRequest::default();
            msg.mut_admin_request().set_cmd_type(*tp);
            assert_eq!(
                get_sync_log_from_request(&msg),
                !white_list.contains(tp),
                "{:?}",
                tp
            );
        }
    }

    #[test]
    fn test_urgent() {
        let urgent_types = [
            AdminCmdType::Split,
            AdminCmdType::BatchSplit,
            AdminCmdType::ChangePeer,
            AdminCmdType::ChangePeerV2,
            AdminCmdType::ComputeHash,
            AdminCmdType::VerifyHash,
            AdminCmdType::PrepareMerge,
            AdminCmdType::CommitMerge,
            AdminCmdType::RollbackMerge,
        ];
        for tp in AdminCmdType::values() {
            let mut req = RaftCmdRequest::default();
            req.mut_admin_request().set_cmd_type(*tp);
            assert_eq!(
                is_request_urgent(&req),
                urgent_types.contains(tp),
                "{:?}",
                tp
            );
        }
        assert!(!is_request_urgent(&RaftCmdRequest::default()));
    }

    #[test]
    fn test_entry_context() {
        let tbl: Vec<&[ProposalContext]> = vec![
            &[ProposalContext::SPLIT],
            &[ProposalContext::SYNC_LOG],
            &[ProposalContext::PREPARE_MERGE],
            &[ProposalContext::SPLIT, ProposalContext::SYNC_LOG],
            &[ProposalContext::PREPARE_MERGE, ProposalContext::SYNC_LOG],
        ];

        for flags in tbl {
            let mut ctx = ProposalContext::empty();
            for f in flags {
                ctx.insert(*f);
            }

            let ser = ctx.to_vec();
            let de = ProposalContext::from_bytes(&ser);

            for f in flags {
                assert!(de.contains(*f), "{:?}", de);
            }
        }
    }

    #[test]
    fn test_request_inspector() {
        struct DummyInspector {
            applied_to_index_term: bool,
            lease_state: LeaseState,
        }
        impl RequestInspector for DummyInspector {
            fn has_applied_to_current_term(&mut self) -> bool {
                self.applied_to_index_term
            }
            fn inspect_lease(&mut self) -> LeaseState {
                self.lease_state
            }
        }

        let mut table = vec![];

        // Ok(_)
        let mut req = RaftCmdRequest::default();
        let mut admin_req = raft_cmdpb::AdminRequest::default();

        req.set_admin_request(admin_req.clone());
        table.push((req.clone(), RequestPolicy::ProposeNormal));

        admin_req.set_change_peer(raft_cmdpb::ChangePeerRequest::default());
        req.set_admin_request(admin_req.clone());
        table.push((req.clone(), RequestPolicy::ProposeConfChange));
        admin_req.clear_change_peer();

        admin_req.set_change_peer_v2(raft_cmdpb::ChangePeerV2Request::default());
        req.set_admin_request(admin_req.clone());
        table.push((req.clone(), RequestPolicy::ProposeConfChange));
        admin_req.clear_change_peer_v2();

        admin_req.set_transfer_leader(raft_cmdpb::TransferLeaderRequest::default());
        req.set_admin_request(admin_req.clone());
        table.push((req.clone(), RequestPolicy::ProposeTransferLeader));
        admin_req.clear_transfer_leader();
        req.clear_admin_request();

        for (op, policy) in vec![
            (CmdType::Get, RequestPolicy::ReadLocal),
            (CmdType::Snap, RequestPolicy::ReadLocal),
            (CmdType::Put, RequestPolicy::ProposeNormal),
            (CmdType::Delete, RequestPolicy::ProposeNormal),
            (CmdType::DeleteRange, RequestPolicy::ProposeNormal),
            (CmdType::IngestSst, RequestPolicy::ProposeNormal),
        ] {
            let mut request = raft_cmdpb::Request::default();
            request.set_cmd_type(op);
            req.set_requests(vec![request].into());
            table.push((req.clone(), policy));
        }

        // Stale read
        for op in &[CmdType::Get, CmdType::Snap] {
            let mut req = req.clone();
            let mut request = raft_cmdpb::Request::default();
            request.set_cmd_type(*op);
            req.set_requests(vec![request].into());
            req.mut_header()
                .set_flags(txn_types::WriteBatchFlags::STALE_READ.bits());
            table.push((req, RequestPolicy::StaleRead));
        }

        for &applied_to_index_term in &[true, false] {
            for &lease_state in &[LeaseState::Expired, LeaseState::Suspect, LeaseState::Valid] {
                for (req, mut policy) in table.clone() {
                    let mut inspector = DummyInspector {
                        applied_to_index_term,
                        lease_state,
                    };
                    // Leader can not read local as long as
                    // it has not applied to its term or it does has a valid lease.
                    if policy == RequestPolicy::ReadLocal
                        && (!applied_to_index_term || LeaseState::Valid != inspector.lease_state)
                    {
                        policy = RequestPolicy::ReadIndex;
                    }
                    assert_eq!(inspector.inspect(&req).unwrap(), policy);
                }
            }
        }

        // Read quorum.
        let mut request = raft_cmdpb::Request::default();
        request.set_cmd_type(CmdType::Snap);
        req.set_requests(vec![request].into());
        req.mut_header().set_read_quorum(true);
        let mut inspector = DummyInspector {
            applied_to_index_term: true,
            lease_state: LeaseState::Valid,
        };
        assert_eq!(inspector.inspect(&req).unwrap(), RequestPolicy::ReadIndex);
        req.clear_header();

        // Err(_)
        let mut err_table = vec![];
        for &op in &[CmdType::Prewrite, CmdType::Invalid] {
            let mut request = raft_cmdpb::Request::default();
            request.set_cmd_type(op);
            req.set_requests(vec![request].into());
            err_table.push(req.clone());
        }
        let mut snap = raft_cmdpb::Request::default();
        snap.set_cmd_type(CmdType::Snap);
        let mut put = raft_cmdpb::Request::default();
        put.set_cmd_type(CmdType::Put);
        req.set_requests(vec![snap, put].into());
        err_table.push(req);

        for req in err_table {
            let mut inspector = DummyInspector {
                applied_to_index_term: true,
                lease_state: LeaseState::Valid,
            };
            assert!(inspector.inspect(&req).is_err());
        }
    }

    #[test]
    fn test_propose_queue_find_proposal() {
        let mut pq: ProposalQueue<engine_panic::PanicSnapshot> =
            ProposalQueue::new("tag".to_owned());
        let gen_term = |index: u64| (index / 10) + 1;
        let push_proposal = |pq: &mut ProposalQueue<_>, index: u64| {
            pq.push(Proposal {
                is_conf_change: false,
                index,
                term: gen_term(index),
                cb: Callback::write(Box::new(|_| {})),
                propose_time: Some(u64_to_timespec(index)),
                must_pass_epoch_check: false,
            });
        };
        for index in 1..=100 {
            push_proposal(&mut pq, index);
        }
        let mut pre_remove = 0;
        for remove_i in 1..=100 {
            let index = remove_i + 100;
            // Push more proposal
            push_proposal(&mut pq, index);
            // Find propose time
            for i in 1..=index {
                let pt = pq.find_propose_time(gen_term(i), i);
                if i <= pre_remove {
                    assert!(pt.is_none())
                } else {
                    assert_eq!(pt.unwrap(), u64_to_timespec(i))
                };
            }
            // Find a proposal and remove all previous proposals
            for i in 1..=remove_i {
                let p = pq.find_proposal(gen_term(i), i, 0);
                let must_found_proposal = p.is_some() && (i > pre_remove);
                let proposal_removed_previous = p.is_none() && (i <= pre_remove);
                assert!(must_found_proposal || proposal_removed_previous);
                // `find_proposal` will remove proposal so `pop` must return None
                assert!(pq.pop(gen_term(i), i).is_none());
                assert!(pq.find_propose_time(gen_term(i), i).is_none());
            }
            pre_remove = remove_i;
        }
    }

    #[test]
    fn test_uncommitted_proposals() {
        struct DropPanic(bool);
        impl Drop for DropPanic {
            fn drop(&mut self) {
                if self.0 {
                    unreachable!()
                }
            }
        }
        fn must_call() -> ExtCallback {
            let mut d = DropPanic(true);
            Box::new(move || {
                d.0 = false;
            })
        }
        fn must_not_call() -> ExtCallback {
            Box::new(move || unreachable!())
        }
        let mut pq: ProposalQueue<engine_panic::PanicSnapshot> =
            ProposalQueue::new("tag".to_owned());

        // (1, 4) and (1, 5) is not committed
        let entries = vec![(1, 1), (1, 2), (1, 3), (1, 4), (1, 5), (2, 6), (2, 7)];
        let committed = vec![(1, 1), (1, 2), (1, 3), (2, 6), (2, 7)];
        for (index, term) in entries.clone() {
            if term != 1 {
                continue;
            }
            let cb = if committed.contains(&(index, term)) {
                Callback::write_ext(Box::new(|_| {}), None, Some(must_call()))
            } else {
                Callback::write_ext(Box::new(|_| {}), None, Some(must_not_call()))
            };
            pq.push(Proposal {
                index,
                term,
                cb,
                is_conf_change: false,
                propose_time: None,
                must_pass_epoch_check: false,
            });
        }
        for (index, term) in entries {
            if let Some(mut p) = pq.find_proposal(term, index, 0) {
                p.cb.invoke_committed();
            }
        }
    }

    #[test]
    fn test_cmd_epoch_checker() {
        use engine_test::kv::KvTestSnapshot;
        use std::sync::mpsc;
        fn new_admin_request(cmd_type: AdminCmdType) -> RaftCmdRequest {
            let mut request = RaftCmdRequest::default();
            request.mut_admin_request().set_cmd_type(cmd_type);
            request
        }
        fn new_cb() -> (Callback<KvTestSnapshot>, mpsc::Receiver<()>) {
            let (tx, rx) = mpsc::channel();
            (Callback::write(Box::new(move |_| tx.send(()).unwrap())), rx)
        }

        let region = metapb::Region::default();
        let normal_cmd = RaftCmdRequest::default();
        let split_admin = new_admin_request(AdminCmdType::BatchSplit);
        let prepare_merge_admin = new_admin_request(AdminCmdType::PrepareMerge);
        let change_peer_admin = new_admin_request(AdminCmdType::ChangePeer);

        let mut epoch_checker = CmdEpochChecker::<KvTestSnapshot>::default();

        assert_eq!(epoch_checker.propose_check_epoch(&split_admin, 10), None);
        assert_eq!(epoch_checker.term, 10);
        epoch_checker.post_propose(AdminCmdType::BatchSplit, 5, 10);
        assert_eq!(epoch_checker.proposed_admin_cmd.len(), 1);

        // Both conflict with the split admin cmd
        assert_eq!(epoch_checker.propose_check_epoch(&normal_cmd, 10), Some(5));
        assert_eq!(
            epoch_checker.propose_check_epoch(&prepare_merge_admin, 10),
            Some(5)
        );

        assert_eq!(
            epoch_checker.propose_check_epoch(&change_peer_admin, 10),
            None
        );
        epoch_checker.post_propose(AdminCmdType::ChangePeer, 6, 10);
        assert_eq!(epoch_checker.proposed_admin_cmd.len(), 2);

        assert_eq!(
            epoch_checker.last_cmd_index(AdminCmdType::BatchSplit),
            Some(5)
        );
        assert_eq!(
            epoch_checker.last_cmd_index(AdminCmdType::ChangePeer),
            Some(6)
        );
        assert_eq!(
            epoch_checker.last_cmd_index(AdminCmdType::PrepareMerge),
            None
        );

        // Conflict with the change peer admin cmd
        assert_eq!(
            epoch_checker.propose_check_epoch(&change_peer_admin, 10),
            Some(6)
        );
        // Conflict with the split admin cmd
        assert_eq!(epoch_checker.propose_check_epoch(&normal_cmd, 10), Some(5));
        // Conflict with the change peer admin cmd
        assert_eq!(
            epoch_checker.propose_check_epoch(&prepare_merge_admin, 10),
            Some(6)
        );

        epoch_checker.advance_apply(4, 10, &region);
        // Have no effect on `proposed_admin_cmd`
        assert_eq!(epoch_checker.proposed_admin_cmd.len(), 2);

        epoch_checker.advance_apply(5, 10, &region);
        // Left one change peer admin cmd
        assert_eq!(epoch_checker.proposed_admin_cmd.len(), 1);

        assert_eq!(epoch_checker.propose_check_epoch(&normal_cmd, 10), None);

        assert_eq!(epoch_checker.propose_check_epoch(&split_admin, 10), Some(6));
        // Change term to 11
        assert_eq!(epoch_checker.propose_check_epoch(&split_admin, 11), None);
        assert_eq!(epoch_checker.term, 11);
        // Should be empty
        assert_eq!(epoch_checker.proposed_admin_cmd.len(), 0);

        // Test attaching multiple callbacks.
        epoch_checker.post_propose(AdminCmdType::BatchSplit, 7, 12);
        let mut rxs = vec![];
        for _ in 0..3 {
            let conflict_idx = epoch_checker.propose_check_epoch(&normal_cmd, 12).unwrap();
            let (cb, rx) = new_cb();
            epoch_checker.attach_to_conflict_cmd(conflict_idx, cb);
            rxs.push(rx);
        }
        epoch_checker.advance_apply(7, 12, &region);
        for rx in rxs {
            rx.try_recv().unwrap();
        }

        // Should invoke callbacks when term is increased.
        epoch_checker.post_propose(AdminCmdType::BatchSplit, 8, 12);
        let (cb, rx) = new_cb();
        epoch_checker.attach_to_conflict_cmd(8, cb);
        assert_eq!(epoch_checker.propose_check_epoch(&normal_cmd, 13), None);
        rx.try_recv().unwrap();

        // Should invoke callbacks when it's dropped.
        epoch_checker.post_propose(AdminCmdType::BatchSplit, 9, 13);
        let (cb, rx) = new_cb();
        epoch_checker.attach_to_conflict_cmd(9, cb);
        drop(epoch_checker);
        rx.try_recv().unwrap();
    }
}<|MERGE_RESOLUTION|>--- conflicted
+++ resolved
@@ -3722,26 +3722,18 @@
         ctx.raft_metrics.propose.transfer_leader += 1;
 
         let transfer_leader = get_transfer_leader_cmd(&req).unwrap();
-        let peers = transfer_leader.get_peers();
-
-<<<<<<< HEAD
-        let transferred = if peers.is_empty() {
-            self.pre_transfer_leader(transfer_leader.get_peer())
-        } else {
-            let prs = self.raft_group.raft.prs();
-            let peer = peers
-                .iter()
-                .max_by_key(|c| prs.get(c.id).map_or(0, |pr| pr.matched));
-            if peer.is_none() || *peer.unwrap() == metapb::Peer::default() {
-                return false;
-            }
-            self.pre_transfer_leader(peer.unwrap())
-=======
-        let transferred = if peer.id == self.peer.id {
-            false
-        } else {
-            self.pre_transfer_leader(peer)
->>>>>>> ae44a03f
+        let prs = self.raft_group.raft.prs();
+
+        let peer = transfer_leader
+            .get_peers()
+            .iter()
+            .chain([transfer_leader.get_peer()])
+            .max_by_key(|c| prs.get(c.id).map_or(0, |pr| pr.matched));
+
+        let transferred = match peer {
+            Some(peer) if peer.id != self.peer.id && *peer != metapb::Peer::default() => todo!(),
+            Some(peer) => self.pre_transfer_leader(peer),
+            None => false,
         };
 
         // transfer leader command doesn't need to replicate log and apply, so we
