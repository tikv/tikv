--- conflicted
+++ resolved
@@ -131,11 +131,7 @@
 }
 
 impl<C: WriteCallback> ProposalQueue<C> {
-<<<<<<< HEAD
-    pub fn new(tag: String) -> ProposalQueue<C> {
-=======
     pub fn new(region_id: u64, peer_id: u64) -> ProposalQueue<C> {
->>>>>>> bcfbd565
         ProposalQueue {
             region_id,
             peer_id,
@@ -1063,13 +1059,8 @@
             region_id: region.get_id(),
             raft_group,
             raft_max_inflight_msgs: cfg.raft_max_inflight_msgs,
-<<<<<<< HEAD
-            proposals: ProposalQueue::new(tag.clone()),
+            proposals: ProposalQueue::new(region.get_id(), peer_id),
             pending_reads: ReadIndexQueue::new(tag.clone()),
-=======
-            proposals: ProposalQueue::new(region.get_id(), peer_id),
-            pending_reads: Default::default(),
->>>>>>> bcfbd565
             long_uncommitted_threshold: cfg.long_uncommitted_base_threshold.0,
             peer_cache: RefCell::new(HashMap::default()),
             peer_heartbeats: HashMap::default(),
