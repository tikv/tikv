// Copyright 2016 TiKV Project Authors. Licensed under Apache-2.0.

use std::cell::RefCell;
use std::collections::VecDeque;
use std::sync::atomic::{AtomicU64, AtomicUsize, Ordering};
use std::sync::{Arc, Mutex};
use std::time::{Duration, Instant};
use std::{cmp, mem, u64, usize};

use crossbeam::atomic::AtomicCell;
use engine_traits::{Engines, KvEngine, RaftEngine, Snapshot, WriteOptions};
use error_code::ErrorCodeExt;
use kvproto::kvrpcpb::ExtraOp as TxnExtraOp;
use kvproto::metapb::{self, PeerRole};
use kvproto::pdpb::PeerStats;
use kvproto::raft_cmdpb::{
    AdminCmdType, AdminResponse, ChangePeerRequest, CmdType, CommitMergeRequest, RaftCmdRequest,
    RaftCmdResponse, TransferLeaderRequest, TransferLeaderResponse,
};
use kvproto::raft_serverpb::{
    ExtraMessage, ExtraMessageType, MergeState, PeerState, RaftApplyState, RaftMessage,
};
use kvproto::replication_modepb::{
    DrAutoSyncState, RegionReplicationState, RegionReplicationStatus, ReplicationMode,
};
use protobuf::Message;
use raft::eraftpb::{self, ConfChangeType, EntryType, MessageType};
use raft::{
    self, Changer, ProgressState, ProgressTracker, RawNode, Ready, SnapshotStatus, StateRole,
    INVALID_INDEX, NO_LIMIT,
};
use raft_proto::ConfChangeI;
use smallvec::SmallVec;
use time::Timespec;
use uuid::Uuid;

use crate::coprocessor::{CoprocessorHost, RegionChangeEvent};
use crate::store::fsm::apply::CatchUpLogs;
use crate::store::fsm::store::PollContext;
use crate::store::fsm::{apply, Apply, ApplyMetrics, ApplyTask, GroupState, Proposal};
use crate::store::worker::{ReadDelegate, ReadExecutor, ReadProgress, RegionTask};
use crate::store::{Callback, Config, GlobalReplicationState, PdTask, ReadResponse};
use crate::{Error, Result};
use pd_client::INVALID_ID;
use tikv_util::collections::{HashMap, HashSet};
use tikv_util::time::{duration_to_sec, monotonic_raw_now};
use tikv_util::time::{Instant as UtilInstant, ThreadReadId};
use tikv_util::worker::{FutureScheduler, Scheduler};
use tikv_util::Either;

use super::cmd_resp;
use super::local_metrics::{RaftMessageMetrics, RaftReadyMetrics};
use super::metrics::*;
use super::peer_storage::{
    write_peer_state, ApplySnapResult, CheckApplyingSnapStatus, InvokeContext, PeerStorage,
};
use super::read_queue::{ReadIndexQueue, ReadIndexRequest};
use super::transport::Transport;
use super::util::{
    self, check_region_epoch, is_initial_msg, AdminCmdEpochState, ChangePeerI, ConfChangeKind,
    Lease, LeaseState, ADMIN_CMD_EPOCH_MAP, NORMAL_REQ_CHECK_CONF_VER, NORMAL_REQ_CHECK_VER,
};
use super::DestroyPeerJob;

const SHRINK_CACHE_CAPACITY: usize = 64;
const MIN_BCAST_WAKE_UP_INTERVAL: u64 = 1_000; // 1s

/// The returned states of the peer after checking whether it is stale
#[derive(Debug, PartialEq, Eq)]
pub enum StaleState {
    Valid,
    ToValidate,
    LeaderMissing,
}

struct ProposalQueue<S>
where
    S: Snapshot,
{
    queue: VecDeque<Proposal<S>>,
}

impl<S: Snapshot> ProposalQueue<S> {
    fn new() -> ProposalQueue<S> {
        ProposalQueue {
            queue: VecDeque::new(),
        }
    }

    fn find_propose_time(&self, key: (u64, u64)) -> Option<Timespec> {
        let (front, back) = self.queue.as_slices();
        let map = |p: &Proposal<_>| (p.term, p.index);
        let idx = front
            .binary_search_by_key(&key, map)
            .or_else(|_| back.binary_search_by_key(&key, map));
        idx.ok().map(|i| self.queue[i].renew_lease_time).flatten()
    }

    // Return all proposals that before (and included) the proposal
    // at the given term and index
    fn take(&mut self, index: u64, term: u64) -> Vec<Proposal<S>> {
        let mut propos = Vec::new();
        while let Some(p) = self.queue.pop_front() {
            // Comparing the term first then the index, because the term is
            // increasing among all log entries and the index is increasing
            // inside a given term
            if (p.term, p.index) > (term, index) {
                self.queue.push_front(p);
                break;
            }
            if !p.cb.is_none() {
                propos.push(p);
            }
        }
        propos
    }

    fn push(&mut self, p: Proposal<S>) {
        if let Some(f) = self.queue.front() {
            // The term must be increasing among all log entries and the index
            // must be increasing inside a given term
            assert!((p.term, p.index) > (f.term, f.index));
        }
        self.queue.push_back(p);
    }

    fn gc(&mut self) {
        if self.queue.capacity() > SHRINK_CACHE_CAPACITY && self.queue.len() < SHRINK_CACHE_CAPACITY
        {
            self.queue.shrink_to_fit();
        }
    }
}

bitflags! {
    // TODO: maybe declare it as protobuf struct is better.
    /// A bitmap contains some useful flags when dealing with `eraftpb::Entry`.
    pub struct ProposalContext: u8 {
        const SYNC_LOG       = 0b0000_0001;
        const SPLIT          = 0b0000_0010;
        const PREPARE_MERGE  = 0b0000_0100;
    }
}

impl ProposalContext {
    /// Converts itself to a vector.
    pub fn to_vec(self) -> Vec<u8> {
        if self.is_empty() {
            return vec![];
        }
        let ctx = self.bits();
        vec![ctx]
    }

    /// Initializes a `ProposalContext` from a byte slice.
    pub fn from_bytes(ctx: &[u8]) -> ProposalContext {
        if ctx.is_empty() {
            ProposalContext::empty()
        } else if ctx.len() == 1 {
            ProposalContext::from_bits_truncate(ctx[0])
        } else {
            panic!("invalid ProposalContext {:?}", ctx);
        }
    }
}

/// `ConsistencyState` is used for consistency check.
pub struct ConsistencyState {
    pub last_check_time: Instant,
    // (computed_result_or_to_be_verified, index, hash)
    pub index: u64,
    pub context: Vec<u8>,
    pub hash: Vec<u8>,
}

/// Statistics about raft peer.
#[derive(Default, Clone)]
pub struct PeerStat {
    pub written_bytes: u64,
    pub written_keys: u64,
}

#[derive(Default, Debug, Clone, Copy)]
pub struct CheckTickResult {
    leader: bool,
    up_to_date: bool,
}

pub struct ProposedAdminCmd<S: Snapshot> {
    cmd_type: AdminCmdType,
    epoch_state: AdminCmdEpochState,
    index: u64,
    cbs: Vec<Callback<S>>,
}

impl<S: Snapshot> ProposedAdminCmd<S> {
    fn new(
        cmd_type: AdminCmdType,
        epoch_state: AdminCmdEpochState,
        index: u64,
    ) -> ProposedAdminCmd<S> {
        ProposedAdminCmd {
            cmd_type,
            epoch_state,
            index,
            cbs: Vec::new(),
        }
    }
}

struct CmdEpochChecker<S: Snapshot> {
    // Although it's a deque, because of the characteristics of the settings from `ADMIN_CMD_EPOCH_MAP`,
    // the max size of admin cmd is 2, i.e. split/merge and change peer.
    proposed_admin_cmd: VecDeque<ProposedAdminCmd<S>>,
    term: u64,
}

impl<S: Snapshot> Default for CmdEpochChecker<S> {
    fn default() -> CmdEpochChecker<S> {
        CmdEpochChecker {
            proposed_admin_cmd: VecDeque::new(),
            term: 0,
        }
    }
}

impl<S: Snapshot> CmdEpochChecker<S> {
    fn maybe_update_term(&mut self, term: u64) {
        assert!(term >= self.term);
        if term > self.term {
            self.term = term;
            for cmd in self.proposed_admin_cmd.drain(..) {
                for cb in cmd.cbs {
                    apply::notify_stale_req(term, cb);
                }
            }
        }
    }

    /// Check if the proposal can be proposed on the basis of its epoch and previous proposed admin cmds.
    ///
    /// Returns None if passing the epoch check, otherwise returns a index which is the last
    /// admin cmd index conflicted with this proposal.
    pub fn propose_check_epoch(&mut self, req: &RaftCmdRequest, term: u64) -> Option<u64> {
        self.maybe_update_term(term);
        let (check_ver, check_conf_ver) = if !req.has_admin_request() {
            (NORMAL_REQ_CHECK_VER, NORMAL_REQ_CHECK_CONF_VER)
        } else {
            let cmd_type = req.get_admin_request().get_cmd_type();
            // Due to `test_admin_cmd_epoch_map_include_all_cmd_type`, using unwrap is ok.
            let epoch_state = *ADMIN_CMD_EPOCH_MAP.get(&cmd_type).unwrap();
            (epoch_state.check_ver, epoch_state.check_conf_ver)
        };
        self.last_conflict_index(check_ver, check_conf_ver)
    }

    pub fn post_propose(&mut self, cmd_type: AdminCmdType, index: u64, term: u64) {
        self.maybe_update_term(term);
        // Due to `test_admin_cmd_epoch_map_include_all_cmd_type`, using unwrap is ok.
        let epoch_state = *ADMIN_CMD_EPOCH_MAP.get(&cmd_type).unwrap();
        assert!(self
            .last_conflict_index(epoch_state.check_ver, epoch_state.check_conf_ver)
            .is_none());

        if epoch_state.change_conf_ver || epoch_state.change_ver {
            if let Some(cmd) = self.proposed_admin_cmd.back() {
                assert!(cmd.index < index);
            }
            self.proposed_admin_cmd
                .push_back(ProposedAdminCmd::new(cmd_type, epoch_state, index));
        }
    }

    fn last_conflict_index(&self, check_ver: bool, check_conf_ver: bool) -> Option<u64> {
        self.proposed_admin_cmd
            .iter()
            .rev()
            .find(|cmd| {
                (check_ver && cmd.epoch_state.change_ver)
                    || (check_conf_ver && cmd.epoch_state.change_conf_ver)
            })
            .map(|cmd| cmd.index)
    }

<<<<<<< HEAD
    pub fn advance_apply<T>(
        &mut self,
        index: u64,
        term: u64,
        region: &metapb::Region,
        find_current_regions: T,
    ) where
        T: Fn(&metapb::Region) -> Vec<metapb::Region>,
    {
=======
    /// Returns the last proposed admin cmd index.
    ///
    /// Note that the cmd of this type must change epoch otherwise it can not be
    /// recorded to `proposed_admin_cmd`.
    pub fn last_cmd_index(&mut self, cmd_type: AdminCmdType) -> Option<u64> {
        self.proposed_admin_cmd
            .iter()
            .rev()
            .find(|cmd| cmd.cmd_type == cmd_type)
            .map(|cmd| cmd.index)
    }

    pub fn advance_apply(&mut self, index: u64, term: u64, region: &metapb::Region) {
>>>>>>> 2890d09a
        self.maybe_update_term(term);
        let mut current_regions = None;
        while !self.proposed_admin_cmd.is_empty() {
            let cmd = self.proposed_admin_cmd.front_mut().unwrap();
            if cmd.index <= index {
                for cb in cmd.cbs.drain(..) {
                    if current_regions.is_none() {
                        current_regions = Some(find_current_regions(region));
                    }
                    let mut resp = cmd_resp::new_error(Error::EpochNotMatch(
                        format!(
                            "current epoch of region {} is {:?}",
                            region.get_id(),
                            region.get_region_epoch(),
                        ),
                        current_regions.clone().unwrap(),
                    ));
                    cmd_resp::bind_term(&mut resp, term);
                    cb.invoke_with_response(resp);
                }
            } else {
                break;
            }
            self.proposed_admin_cmd.pop_front();
        }
    }

    pub fn attach_to_conflict_cmd(&mut self, index: u64, cb: Callback<S>) {
        if let Some(cmd) = self
            .proposed_admin_cmd
            .iter_mut()
            .rev()
            .find(|cmd| cmd.index == index)
        {
            cmd.cbs.push(cb);
        } else {
            panic!(
                "index {} can not found in proposed_admin_cmd, callback {:?}",
                index, cb
            );
        }
    }
}

impl<S: Snapshot> Drop for CmdEpochChecker<S> {
    fn drop(&mut self) {
        for state in self.proposed_admin_cmd.drain(..) {
            for cb in state.cbs {
                apply::notify_stale_req(self.term, cb);
            }
        }
    }
}

pub struct Peer<EK, ER>
where
    EK: KvEngine,
    ER: RaftEngine,
{
    /// The ID of the Region which this Peer belongs to.
    region_id: u64,
    // TODO: remove it once panic!() support slog fields.
    /// Peer_tag, "[region <region_id>] <peer_id>"
    pub tag: String,
    /// The Peer meta information.
    pub peer: metapb::Peer,

    /// The Raft state machine of this Peer.
    pub raft_group: RawNode<PeerStorage<EK, ER>>,
    /// The cache of meta information for Region's other Peers.
    peer_cache: RefCell<HashMap<u64, metapb::Peer>>,
    /// Record the last instant of each peer's heartbeat response.
    pub peer_heartbeats: HashMap<u64, Instant>,

    proposals: ProposalQueue<EK::Snapshot>,
    leader_missing_time: Option<Instant>,
    leader_lease: Lease,
    pending_reads: ReadIndexQueue<EK::Snapshot>,

    /// If it fails to send messages to leader.
    pub leader_unreachable: bool,
    /// Indicates whether the peer should be woken up.
    pub should_wake_up: bool,
    /// Whether this peer is destroyed asynchronously.
    /// If it's true,
    /// 1. when merging, its data in storeMeta will be removed early by the target peer.
    /// 2. all read requests must be rejected.
    pub pending_remove: bool,
    /// If a snapshot is being applied asynchronously, messages should not be sent.
    pending_messages: Vec<eraftpb::Message>,

    /// Record the instants of peers being added into the configuration.
    /// Remove them after they are not pending any more.
    pub peers_start_pending_time: Vec<(u64, Instant)>,
    /// A inaccurate cache about which peer is marked as down.
    down_peer_ids: Vec<u64>,

    /// An inaccurate difference in region size since last reset.
    /// It is used to decide whether split check is needed.
    pub size_diff_hint: u64,
    /// The count of deleted keys since last reset.
    delete_keys_hint: u64,
    /// An inaccurate difference in region size after compaction.
    /// It is used to trigger check split to update approximate size and keys after space reclamation
    /// of deleted entries.
    pub compaction_declined_bytes: u64,
    /// Approximate size of the region.
    pub approximate_size: Option<u64>,
    /// Approximate keys of the region.
    pub approximate_keys: Option<u64>,

    /// The state for consistency check.
    pub consistency_state: ConsistencyState,

    /// The counter records pending snapshot requests.
    pub pending_request_snapshot_count: Arc<AtomicUsize>,
    /// The index of last scheduled committed raft log.
    pub last_applying_idx: u64,
    /// The index of last compacted raft log. It is used for the next compact log task.
    pub last_compacted_idx: u64,
    /// The index of the latest urgent proposal index.
    last_urgent_proposal_idx: u64,
    /// The index of the latest committed split command.
    last_committed_split_idx: u64,
    /// Approximate size of logs that is applied but not compacted yet.
    pub raft_log_size_hint: u64,

    /// The index of the latest proposed prepare merge command.
    last_proposed_prepare_merge_idx: u64,
    /// The index of the latest committed prepare merge command.
    last_committed_prepare_merge_idx: u64,
    /// The merge related state. It indicates this Peer is in merging.
    pub pending_merge_state: Option<MergeState>,
    /// The rollback merge proposal can be proposed only when the number
    /// of peers is greater than the majority of all peers.
    /// There are more details in the annotation above
    /// `test_node_merge_write_data_to_source_region_after_merging`
    /// The peers who want to rollback merge
    pub want_rollback_merge_peers: HashSet<u64>,
    /// source region is catching up logs for merge
    pub catch_up_logs: Option<CatchUpLogs>,

    /// Write Statistics for PD to schedule hot spot.
    pub peer_stat: PeerStat,

    /// Time of the last attempt to wake up inactive leader.
    pub bcast_wake_up_time: Option<UtilInstant>,
    /// Current replication mode version.
    pub replication_mode_version: u64,
    /// The required replication state at current version.
    pub dr_auto_sync_state: DrAutoSyncState,
    /// A flag that caches sync state. It's set to true when required replication
    /// state is reached for current region.
    pub replication_sync: bool,

    /// The known newest conf version and its corresponding peer list
    /// Send to these peers to check whether itself is stale.
    pub check_stale_conf_ver: u64,
    pub check_stale_peers: Vec<metapb::Peer>,
    /// Whether this peer is created by replication and is the first
    /// one of this region on local store.
    pub local_first_replicate: bool,

    pub txn_extra_op: Arc<AtomicCell<TxnExtraOp>>,

    /// The max timestamp recorded in the concurrency manager is only updated at leader.
    /// So if a peer becomes leader from a follower, the max timestamp can be outdated.
    /// We need to update the max timestamp with a latest timestamp from PD before this
    /// peer can work.
    /// From the least significant to the most, 1 bit marks whether the timestamp is
    /// updated, 31 bits for the current epoch version, 32 bits for the current term.
    /// The version and term are stored to prevent stale UpdateMaxTimestamp task from
    /// marking the lowest bit.
    pub max_ts_sync_status: Arc<AtomicU64>,

    /// Check whether this proposal can be proposed based on its epoch
    cmd_epoch_checker: CmdEpochChecker<EK::Snapshot>,
}

impl<EK, ER> Peer<EK, ER>
where
    EK: KvEngine,
    ER: RaftEngine,
{
    pub fn new(
        store_id: u64,
        cfg: &Config,
        sched: Scheduler<RegionTask<EK::Snapshot>>,
        engines: Engines<EK, ER>,
        region: &metapb::Region,
        peer: metapb::Peer,
    ) -> Result<Peer<EK, ER>> {
        if peer.get_id() == raft::INVALID_ID {
            return Err(box_err!("invalid peer id"));
        }

        let tag = format!("[region {}] {}", region.get_id(), peer.get_id());

        let ps = PeerStorage::new(engines, region, sched, peer.get_id(), tag.clone())?;

        let applied_index = ps.applied_index();

        let raft_cfg = raft::Config {
            id: peer.get_id(),
            election_tick: cfg.raft_election_timeout_ticks,
            heartbeat_tick: cfg.raft_heartbeat_ticks,
            min_election_tick: cfg.raft_min_election_timeout_ticks,
            max_election_tick: cfg.raft_max_election_timeout_ticks,
            max_size_per_msg: cfg.raft_max_size_per_msg.0,
            max_inflight_msgs: cfg.raft_max_inflight_msgs,
            applied: applied_index,
            check_quorum: true,
            skip_bcast_commit: true,
            pre_vote: cfg.prevote,
            ..Default::default()
        };

        let logger = slog_global::get_global().new(slog::o!("region_id" => region.get_id()));
        let raft_group = RawNode::new(&raft_cfg, ps, &logger)?;
        let mut peer = Peer {
            peer,
            region_id: region.get_id(),
            raft_group,
            proposals: ProposalQueue::new(),
            pending_reads: Default::default(),
            peer_cache: RefCell::new(HashMap::default()),
            peer_heartbeats: HashMap::default(),
            peers_start_pending_time: vec![],
            down_peer_ids: vec![],
            size_diff_hint: 0,
            delete_keys_hint: 0,
            approximate_size: None,
            approximate_keys: None,
            compaction_declined_bytes: 0,
            leader_unreachable: false,
            pending_remove: false,
            should_wake_up: false,
            pending_merge_state: None,
            want_rollback_merge_peers: HashSet::default(),
            pending_request_snapshot_count: Arc::new(AtomicUsize::new(0)),
            last_proposed_prepare_merge_idx: 0,
            last_committed_prepare_merge_idx: 0,
            leader_missing_time: Some(Instant::now()),
            tag,
            last_applying_idx: applied_index,
            last_compacted_idx: 0,
            last_urgent_proposal_idx: u64::MAX,
            last_committed_split_idx: 0,
            consistency_state: ConsistencyState {
                last_check_time: Instant::now(),
                index: INVALID_INDEX,
                context: vec![],
                hash: vec![],
            },
            raft_log_size_hint: 0,
            leader_lease: Lease::new(cfg.raft_store_max_leader_lease()),
            pending_messages: vec![],
            peer_stat: PeerStat::default(),
            catch_up_logs: None,
            bcast_wake_up_time: None,
            replication_mode_version: 0,
            dr_auto_sync_state: DrAutoSyncState::Async,
            replication_sync: false,
            check_stale_conf_ver: 0,
            check_stale_peers: vec![],
            local_first_replicate: false,
            txn_extra_op: Arc::new(AtomicCell::new(TxnExtraOp::Noop)),
            max_ts_sync_status: Arc::new(AtomicU64::new(0)),
            cmd_epoch_checker: Default::default(),
        };

        // If this region has only one peer and I am the one, campaign directly.
        if region.get_peers().len() == 1 && region.get_peers()[0].get_store_id() == store_id {
            peer.raft_group.campaign()?;
        }

        Ok(peer)
    }

    /// Sets commit group to the peer.
    pub fn init_replication_mode(&mut self, state: &mut GlobalReplicationState) {
        debug!("init commit group"; "state" => ?state, "region_id" => self.region_id, "peer_id" => self.peer.id);
        if self.is_initialized() {
            let version = state.status().get_dr_auto_sync().state_id;
            let gb = state.calculate_commit_group(version, self.get_store().region().get_peers());
            self.raft_group.raft.assign_commit_groups(gb);
        }
        self.replication_sync = false;
        if state.status().get_mode() == ReplicationMode::Majority {
            self.raft_group.raft.enable_group_commit(false);
            self.replication_mode_version = 0;
            self.dr_auto_sync_state = DrAutoSyncState::Async;
            return;
        }
        self.replication_mode_version = state.status().get_dr_auto_sync().state_id;
        let enable = state.status().get_dr_auto_sync().get_state() != DrAutoSyncState::Async;
        self.raft_group.raft.enable_group_commit(enable);
        self.dr_auto_sync_state = state.status().get_dr_auto_sync().get_state();
    }

    /// Updates replication mode.
    pub fn switch_replication_mode(&mut self, state: &Mutex<GlobalReplicationState>) {
        self.replication_sync = false;
        let mut guard = state.lock().unwrap();
        let enable_group_commit = if guard.status().get_mode() == ReplicationMode::Majority {
            self.replication_mode_version = 0;
            self.dr_auto_sync_state = DrAutoSyncState::Async;
            false
        } else {
            self.dr_auto_sync_state = guard.status().get_dr_auto_sync().get_state();
            self.replication_mode_version = guard.status().get_dr_auto_sync().state_id;
            guard.status().get_dr_auto_sync().get_state() != DrAutoSyncState::Async
        };
        if enable_group_commit {
            let ids = mem::replace(
                guard.calculate_commit_group(
                    self.replication_mode_version,
                    self.region().get_peers(),
                ),
                Vec::with_capacity(self.region().get_peers().len()),
            );
            drop(guard);
            self.raft_group.raft.clear_commit_group();
            self.raft_group.raft.assign_commit_groups(&ids);
        } else {
            drop(guard);
        }
        self.raft_group
            .raft
            .enable_group_commit(enable_group_commit);
        info!("switch replication mode"; "version" => self.replication_mode_version, "region_id" => self.region_id, "peer_id" => self.peer.id);
    }

    /// Register self to apply_scheduler so that the peer is then usable.
    /// Also trigger `RegionChangeEvent::Create` here.
    pub fn activate<T, C>(&self, ctx: &PollContext<EK, ER, T, C>) {
        ctx.apply_router
            .schedule_task(self.region_id, ApplyTask::register(self));

        ctx.coprocessor_host.on_region_changed(
            self.region(),
            RegionChangeEvent::Create,
            self.get_role(),
        );
    }

    #[inline]
    fn next_proposal_index(&self) -> u64 {
        self.raft_group.raft.raft_log.last_index() + 1
    }

    #[inline]
    pub fn get_index_term(&self, idx: u64) -> u64 {
        match self.raft_group.raft.raft_log.term(idx) {
            Ok(t) => t,
            Err(e) => panic!("{} fail to load term for {}: {:?}", self.tag, idx, e),
        }
    }

    #[inline]
    pub fn maybe_append_merge_entries(&mut self, merge: &CommitMergeRequest) -> Option<u64> {
        let mut entries = merge.get_entries();
        if entries.is_empty() {
            // Though the entries is empty, it is possible that one source peer has caught up the logs
            // but commit index is not updated. If Other source peers are already destroyed, so the raft
            // group will not make any progress, namely the source peer can not get the latest commit index anymore.
            // Here update the commit index to let source apply rest uncommitted entries.
            return if merge.get_commit() > self.raft_group.raft.raft_log.committed {
                self.raft_group.raft.raft_log.commit_to(merge.get_commit());
                Some(merge.get_commit())
            } else {
                None
            };
        }
        let first = entries.first().unwrap();
        // make sure message should be with index not smaller than committed
        let mut log_idx = first.get_index() - 1;
        debug!(
            "append merge entries";
            "log_index" => log_idx,
            "merge_commit" => merge.get_commit(),
            "commit_index" => self.raft_group.raft.raft_log.committed,
        );
        if log_idx < self.raft_group.raft.raft_log.committed {
            // There are maybe some logs not included in CommitMergeRequest's entries, like CompactLog,
            // so the commit index may exceed the last index of the entires from CommitMergeRequest.
            // If that, no need to append
            if self.raft_group.raft.raft_log.committed - log_idx > entries.len() as u64 {
                return None;
            }
            entries = &entries[(self.raft_group.raft.raft_log.committed - log_idx) as usize..];
            log_idx = self.raft_group.raft.raft_log.committed;
        }
        let log_term = self.get_index_term(log_idx);

        self.raft_group
            .raft
            .raft_log
            .maybe_append(log_idx, log_term, merge.get_commit(), entries)
            .map(|(_, last_index)| last_index)
    }

    /// Tries to destroy itself. Returns a job (if needed) to do more cleaning tasks.
    pub fn maybe_destroy<T, C>(
        &mut self,
        ctx: &PollContext<EK, ER, T, C>,
    ) -> Option<DestroyPeerJob> {
        if self.pending_remove {
            info!(
                "is being destroyed, skip";
                "region_id" => self.region_id,
                "peer_id" => self.peer.get_id(),
            );
            return None;
        }
        {
            let meta = ctx.store_meta.lock().unwrap();
            if meta.atomic_snap_regions.contains_key(&self.region_id) {
                info!(
                    "stale peer is applying atomic snapshot, will destroy next time";
                    "region_id" => self.region_id,
                    "peer_id" => self.peer.get_id(),
                );
                return None;
            }
        }

        if self.is_applying_snapshot() && !self.mut_store().cancel_applying_snap() {
            info!(
                "stale peer is applying snapshot, will destroy next time";
                "region_id" => self.region_id,
                "peer_id" => self.peer.get_id(),
            );
            return None;
        }

        self.pending_remove = true;

        Some(DestroyPeerJob {
            initialized: self.get_store().is_initialized(),
            region_id: self.region_id,
            peer: self.peer.clone(),
        })
    }

    /// Does the real destroy task which includes:
    /// 1. Set the region to tombstone;
    /// 2. Clear data;
    /// 3. Notify all pending requests.
    pub fn destroy<T, C>(
        &mut self,
        ctx: &PollContext<EK, ER, T, C>,
        keep_data: bool,
    ) -> Result<()> {
        fail_point!("raft_store_skip_destroy_peer", |_| Ok(()));
        let t = Instant::now();

        let region = self.region().clone();
        info!(
            "begin to destroy";
            "region_id" => self.region_id,
            "peer_id" => self.peer.get_id(),
        );

        // Set Tombstone state explicitly
        let mut kv_wb = ctx.engines.kv.write_batch();
        let mut raft_wb = ctx.engines.raft.log_batch(1024);
        self.mut_store().clear_meta(&mut kv_wb, &mut raft_wb)?;
        write_peer_state(
            &mut kv_wb,
            &region,
            PeerState::Tombstone,
            self.pending_merge_state.clone(),
        )?;
        // write kv rocksdb first in case of restart happen between two write
        let mut write_opts = WriteOptions::new();
        write_opts.set_sync(true);
        ctx.engines.kv.write_opt(&kv_wb, &write_opts)?;
        ctx.engines.raft.consume(&mut raft_wb, true)?;

        if self.get_store().is_initialized() && !keep_data {
            // If we meet panic when deleting data and raft log, the dirty data
            // will be cleared by a newer snapshot applying or restart.
            if let Err(e) = self.get_store().clear_data() {
                error!(?e;
                    "failed to schedule clear data task";
                    "region_id" => self.region_id,
                    "peer_id" => self.peer.get_id(),
                );
            }
        }

        self.pending_reads.clear_all(Some(region.get_id()));

        for Proposal { cb, .. } in self.proposals.queue.drain(..) {
            apply::notify_req_region_removed(region.get_id(), cb);
        }

        info!(
            "peer destroy itself";
            "region_id" => self.region_id,
            "peer_id" => self.peer.get_id(),
            "takes" => ?t.elapsed(),
        );

        Ok(())
    }

    #[inline]
    pub fn is_initialized(&self) -> bool {
        self.get_store().is_initialized()
    }

    #[inline]
    pub fn region(&self) -> &metapb::Region {
        self.get_store().region()
    }

    /// Check whether the peer can be hibernated.
    ///
    /// This should be used with `check_after_tick` to get a correct conclusion.
    pub fn check_before_tick(&self, cfg: &Config) -> CheckTickResult {
        let mut res = CheckTickResult::default();
        if !self.is_leader() {
            return res;
        }
        res.leader = true;
        if self.raft_group.raft.election_elapsed + 1 < cfg.raft_election_timeout_ticks {
            return res;
        }
        let status = self.raft_group.status();
        let last_index = self.raft_group.raft.raft_log.last_index();
        for (id, pr) in status.progress.unwrap().iter() {
            // Only recent active peer is considered, so that an isolated follower
            // won't waste leader's resource.
            if *id == self.peer.get_id() || !pr.recent_active {
                continue;
            }
            // Keep replicating data to active followers.
            if pr.matched != last_index {
                return res;
            }
        }
        if self.raft_group.raft.pending_read_count() > 0 {
            return res;
        }
        if self.raft_group.raft.lead_transferee.is_some() {
            return res;
        }
        // Unapplied entries can change the configuration of the group.
        if self.get_store().applied_index() < last_index {
            return res;
        }
        if self.replication_mode_need_catch_up() {
            return res;
        }
        res.up_to_date = true;
        res
    }

    pub fn check_after_tick(&self, state: GroupState, res: CheckTickResult) -> bool {
        if res.leader {
            res.up_to_date && self.is_leader()
        } else {
            // If follower keeps receiving data from leader, then it's safe to stop
            // ticking, as leader will make sure it has the latest logs.
            // Checking term to make sure campaign has finished and the leader starts
            // doing its job, it's not required but a safe options.
            state != GroupState::Chaos
                && self.raft_group.raft.leader_id != raft::INVALID_ID
                && self.raft_group.raft.raft_log.last_term() == self.raft_group.raft.term
                && !self.has_unresolved_reads()
                // If it becomes leader, the stats is not valid anymore.
                && !self.is_leader()
        }
    }

    /// Pings if followers are still connected.
    ///
    /// Leader needs to know exact progress of followers, and
    /// followers just need to know whether leader is still alive.
    pub fn ping(&mut self) {
        if self.is_leader() {
            self.raft_group.ping();
        }
    }

    /// Set the region of a peer.
    ///
    /// This will update the region of the peer, caller must ensure the region
    /// has been preserved in a durable device.
    pub fn set_region(
        &mut self,
        host: &CoprocessorHost<impl KvEngine>,
        reader: &mut ReadDelegate,
        region: metapb::Region,
    ) {
        if self.region().get_region_epoch().get_version() < region.get_region_epoch().get_version()
        {
            // Epoch version changed, disable read on the localreader for this region.
            self.leader_lease.expire_remote_lease();
        }
        self.mut_store().set_region(region.clone());
        let progress = ReadProgress::region(region);
        // Always update read delegate's region to avoid stale region info after a follower
        // becoming a leader.
        self.maybe_update_read_progress(reader, progress);

        if !self.pending_remove {
            host.on_region_changed(self.region(), RegionChangeEvent::Update, self.get_role());
        }
    }

    #[inline]
    pub fn peer_id(&self) -> u64 {
        self.peer.get_id()
    }

    #[inline]
    pub fn leader_id(&self) -> u64 {
        self.raft_group.raft.leader_id
    }

    #[inline]
    pub fn is_leader(&self) -> bool {
        self.raft_group.raft.state == StateRole::Leader
    }

    #[inline]
    pub fn get_role(&self) -> StateRole {
        self.raft_group.raft.state
    }

    #[inline]
    pub fn get_store(&self) -> &PeerStorage<EK, ER> {
        self.raft_group.store()
    }

    #[inline]
    pub fn mut_store(&mut self) -> &mut PeerStorage<EK, ER> {
        self.raft_group.mut_store()
    }

    #[inline]
    pub fn is_applying_snapshot(&self) -> bool {
        self.get_store().is_applying_snapshot()
    }

    /// Returns `true` if the raft group has replicated a snapshot but not committed it yet.
    #[inline]
    pub fn has_pending_snapshot(&self) -> bool {
        self.get_pending_snapshot().is_some()
    }

    #[inline]
    pub fn get_pending_snapshot(&self) -> Option<&eraftpb::Snapshot> {
        self.raft_group.snap()
    }

    fn add_ready_metric(&self, ready: &Ready, metrics: &mut RaftReadyMetrics) {
        metrics.message += ready.messages.len() as u64;
        metrics.commit += ready
            .committed_entries
            .as_ref()
            .map_or(0, |v| v.len() as u64);
        metrics.append += ready.entries().len() as u64;

        if !ready.snapshot().is_empty() {
            metrics.snapshot += 1;
        }
    }

    #[inline]
    fn send<T, I>(&mut self, trans: &mut T, msgs: I, metrics: &mut RaftMessageMetrics)
    where
        T: Transport,
        I: IntoIterator<Item = eraftpb::Message>,
    {
        for msg in msgs {
            let msg_type = msg.get_msg_type();
            match msg_type {
                MessageType::MsgAppend => metrics.append += 1,
                MessageType::MsgAppendResponse => {
                    if msg.get_request_snapshot() != raft::INVALID_INDEX {
                        metrics.request_snapshot += 1;
                    }
                    metrics.append_resp += 1;
                }
                MessageType::MsgRequestPreVote => metrics.prevote += 1,
                MessageType::MsgRequestPreVoteResponse => metrics.prevote_resp += 1,
                MessageType::MsgRequestVote => metrics.vote += 1,
                MessageType::MsgRequestVoteResponse => metrics.vote_resp += 1,
                MessageType::MsgSnapshot => metrics.snapshot += 1,
                MessageType::MsgHeartbeat => metrics.heartbeat += 1,
                MessageType::MsgHeartbeatResponse => metrics.heartbeat_resp += 1,
                MessageType::MsgTransferLeader => metrics.transfer_leader += 1,
                MessageType::MsgReadIndex => metrics.read_index += 1,
                MessageType::MsgReadIndexResp => metrics.read_index_resp += 1,
                MessageType::MsgTimeoutNow => {
                    // After a leader transfer procedure is triggered, the lease for
                    // the old leader may be expired earlier than usual, since a new leader
                    // may be elected and the old leader doesn't step down due to
                    // network partition from the new leader.
                    // For lease safety during leader transfer, transit `leader_lease`
                    // to suspect.
                    self.leader_lease.suspect(monotonic_raw_now());

                    metrics.timeout_now += 1;
                }
                // We do not care about these message types for metrics.
                // Explicitly declare them so when we add new message types we are forced to
                // decide.
                MessageType::MsgHup
                | MessageType::MsgBeat
                | MessageType::MsgPropose
                | MessageType::MsgUnreachable
                | MessageType::MsgSnapStatus
                | MessageType::MsgCheckQuorum => {}
            }
            self.send_raft_message(msg, trans);
        }
    }

    /// Steps the raft message.
    pub fn step<T, C>(
        &mut self,
        ctx: &mut PollContext<EK, ER, T, C>,
        mut m: eraftpb::Message,
    ) -> Result<()> {
        fail_point!(
            "step_message_3_1",
            self.peer.get_store_id() == 3 && self.region_id == 1,
            |_| Ok(())
        );
        if self.is_leader() && m.get_from() != INVALID_ID {
            self.peer_heartbeats.insert(m.get_from(), Instant::now());
            // As the leader we know we are not missing.
            self.leader_missing_time.take();
        } else if m.get_from() == self.leader_id() {
            // As another role know we're not missing.
            self.leader_missing_time.take();
        }
        // Here we hold up MsgReadIndex. If current peer has valid lease, then we could handle the
        // request directly, rather than send a heartbeat to check quorum.
        let msg_type = m.get_msg_type();
        let committed = self.raft_group.raft.raft_log.committed;
        let expected_term = self.raft_group.raft.raft_log.term(committed).unwrap_or(0);
        if msg_type == MessageType::MsgReadIndex && expected_term == self.raft_group.raft.term {
            // If the leader hasn't committed any entries in its term, it can't response read only
            // requests. Please also take a look at raft-rs.
            let state = self.inspect_lease();
            if let LeaseState::Valid = state {
                let mut resp = eraftpb::Message::default();
                resp.set_msg_type(MessageType::MsgReadIndexResp);
                resp.term = self.term();
                resp.to = m.from;
                resp.index = self.get_store().committed_index();
                resp.set_entries(m.take_entries());

                self.pending_messages.push(resp);
                return Ok(());
            }
            self.should_wake_up = state == LeaseState::Expired;
        }
        if msg_type == MessageType::MsgTransferLeader {
            self.execute_transfer_leader(ctx, &m);
            return Ok(());
        }

        self.raft_group.step(m)?;
        Ok(())
    }

    /// Checks and updates `peer_heartbeats` for the peer.
    pub fn check_peers(&mut self) {
        if !self.is_leader() {
            self.peer_heartbeats.clear();
            self.peers_start_pending_time.clear();
            return;
        }

        if self.peer_heartbeats.len() == self.region().get_peers().len() {
            return;
        }

        // Insert heartbeats in case that some peers never response heartbeats.
        let region = self.raft_group.store().region();
        for peer in region.get_peers() {
            self.peer_heartbeats
                .entry(peer.get_id())
                .or_insert_with(Instant::now);
        }
    }

    /// Collects all down peers.
    pub fn collect_down_peers(&mut self, max_duration: Duration) -> Vec<PeerStats> {
        let mut down_peers = Vec::new();
        let mut down_peer_ids = Vec::new();
        for p in self.region().get_peers() {
            if p.get_id() == self.peer.get_id() {
                continue;
            }
            if let Some(instant) = self.peer_heartbeats.get(&p.get_id()) {
                if instant.elapsed() >= max_duration {
                    let mut stats = PeerStats::default();
                    stats.set_peer(p.clone());
                    stats.set_down_seconds(instant.elapsed().as_secs());
                    down_peers.push(stats);
                    down_peer_ids.push(p.get_id());
                }
            }
        }
        self.down_peer_ids = down_peer_ids;
        down_peers
    }

    /// Collects all pending peers and update `peers_start_pending_time`.
    pub fn collect_pending_peers<T, C>(
        &mut self,
        ctx: &PollContext<EK, ER, T, C>,
    ) -> Vec<metapb::Peer> {
        let mut pending_peers = Vec::with_capacity(self.region().get_peers().len());
        let status = self.raft_group.status();
        let truncated_idx = self.get_store().truncated_index();

        if status.progress.is_none() {
            return pending_peers;
        }

        let progresses = status.progress.unwrap().iter();
        for (&id, progress) in progresses {
            if id == self.peer.get_id() {
                continue;
            }
            // The `matched` is 0 only in these two cases:
            // 1. Current leader hasn't communicated with this peer.
            // 2. This peer does not exist yet(maybe it is created but not initialized)
            //
            // The correctness of region merge depends on the fact that all target peers must exist during merging.
            // (PD rely on `pending_peers` to check whether all target peers exist)
            //
            // So if the `matched` is 0, it must be a pending peer.
            // It can be ensured because `truncated_index` must be greater than `RAFT_INIT_LOG_INDEX`(5).
            if progress.matched < truncated_idx {
                if let Some(p) = self.get_peer_from_cache(id) {
                    pending_peers.push(p);
                    if !self
                        .peers_start_pending_time
                        .iter()
                        .any(|&(pid, _)| pid == id)
                    {
                        let now = Instant::now();
                        self.peers_start_pending_time.push((id, now));
                        debug!(
                            "peer start pending";
                            "region_id" => self.region_id,
                            "peer_id" => self.peer.get_id(),
                            "time" => ?now,
                        );
                    }
                } else {
                    if ctx.cfg.dev_assert {
                        panic!("{} failed to get peer {} from cache", self.tag, id);
                    }
                    error!(
                        "failed to get peer from cache";
                        "region_id" => self.region_id,
                        "peer_id" => self.peer.get_id(),
                        "get_peer_id" => id,
                    );
                }
            }
        }
        pending_peers
    }

    /// Returns `true` if any peer recover from connectivity problem.
    ///
    /// A peer can become pending or down if it has not responded for a
    /// long time. If it becomes normal again, PD need to be notified.
    pub fn any_new_peer_catch_up(&mut self, peer_id: u64) -> bool {
        if self.peers_start_pending_time.is_empty() && self.down_peer_ids.is_empty() {
            return false;
        }
        if !self.is_leader() {
            self.down_peer_ids = vec![];
            self.peers_start_pending_time = vec![];
            return false;
        }
        for i in 0..self.peers_start_pending_time.len() {
            if self.peers_start_pending_time[i].0 != peer_id {
                continue;
            }
            let truncated_idx = self.raft_group.store().truncated_index();
            if let Some(progress) = self.raft_group.raft.prs().get(peer_id) {
                if progress.matched >= truncated_idx {
                    let (_, pending_after) = self.peers_start_pending_time.swap_remove(i);
                    let elapsed = duration_to_sec(pending_after.elapsed());
                    debug!(
                        "peer has caught up logs";
                        "region_id" => self.region_id,
                        "peer_id" => self.peer.get_id(),
                        "takes" => elapsed,
                    );
                    return true;
                }
            }
        }
        if self.down_peer_ids.contains(&peer_id) {
            return true;
        }
        false
    }

    pub fn check_stale_state<T, C>(&mut self, ctx: &mut PollContext<EK, ER, T, C>) -> StaleState {
        if self.is_leader() {
            // Leaders always have valid state.
            //
            // We update the leader_missing_time in the `fn step`. However one peer region
            // does not send any raft messages, so we have to check and update it before
            // reporting stale states.
            self.leader_missing_time = None;
            return StaleState::Valid;
        }
        let naive_peer = !self.is_initialized() || !self.raft_group.raft.promotable();
        // Updates the `leader_missing_time` according to the current state.
        //
        // If we are checking this it means we suspect the leader might be missing.
        // Mark down the time when we are called, so we can check later if it's been longer than it
        // should be.
        match self.leader_missing_time {
            None => {
                self.leader_missing_time = Instant::now().into();
                StaleState::Valid
            }
            Some(instant) if instant.elapsed() >= ctx.cfg.max_leader_missing_duration.0 => {
                // Resets the `leader_missing_time` to avoid sending the same tasks to
                // PD worker continuously during the leader missing timeout.
                self.leader_missing_time = Instant::now().into();
                StaleState::ToValidate
            }
            Some(instant)
                if instant.elapsed() >= ctx.cfg.abnormal_leader_missing_duration.0
                    && !naive_peer =>
            {
                // A peer is considered as in the leader missing state
                // if it's initialized but is isolated from its leader or
                // something bad happens that the raft group can not elect a leader.
                StaleState::LeaderMissing
            }
            _ => StaleState::Valid,
        }
    }

    fn on_role_changed<T, C>(&mut self, ctx: &mut PollContext<EK, ER, T, C>, ready: &Ready) {
        // Update leader lease when the Raft state changes.
        if let Some(ss) = ready.ss() {
            match ss.raft_state {
                StateRole::Leader => {
                    // The local read can only be performed after a new leader has applied
                    // the first empty entry on its term. After that the lease expiring time
                    // should be updated to
                    //   send_to_quorum_ts + max_lease
                    // as the comments in `Lease` explain.
                    // It is recommended to update the lease expiring time right after
                    // this peer becomes leader because it's more convenient to do it here and
                    // it has no impact on the correctness.
                    let progress_term = ReadProgress::term(self.term());
                    self.maybe_renew_leader_lease(monotonic_raw_now(), ctx, Some(progress_term));
                    debug!(
                        "becomes leader with lease";
                        "region_id" => self.region_id,
                        "peer_id" => self.peer.get_id(),
                        "lease" => ?self.leader_lease,
                    );
                    // If the predecessor reads index during transferring leader and receives
                    // quorum's heartbeat response after that, it may wait for applying to
                    // current term to apply the read. So broadcast eagerly to avoid unexpected
                    // latency.
                    //
                    // TODO: Maybe the predecessor should just drop all the read requests directly?
                    // All the requests need to be redirected in the end anyway and executing
                    // prewrites or commits will be just a waste.
                    self.last_urgent_proposal_idx = self.raft_group.raft.raft_log.last_index();
                    self.raft_group.skip_bcast_commit(false);

                    // A more recent read may happen on the old leader. So max ts should
                    // be updated after a peer becomes leader.
                    self.require_updating_max_ts(&ctx.pd_scheduler);
                }
                StateRole::Follower => {
                    self.leader_lease.expire();
                }
                _ => {}
            }
            ctx.coprocessor_host
                .on_role_change(self.region(), ss.raft_state);
            self.cmd_epoch_checker.maybe_update_term(self.term());
        }
    }

    #[inline]
    pub fn ready_to_handle_pending_snap(&self) -> bool {
        // If apply worker is still working, written apply state may be overwritten
        // by apply worker. So we have to wait here.
        // Please note that committed_index can't be used here. When applying a snapshot,
        // a stale heartbeat can make the leader think follower has already applied
        // the snapshot, and send remaining log entries, which may increase committed_index.
        // TODO: add more test
        self.last_applying_idx == self.get_store().applied_index()
            // Requesting snapshots also triggers apply workers to write
            // apply states even if there is no pending committed entry.
            // TODO: Instead of sharing the counter, we should apply snapshots
            //       in apply workers.
            && self.pending_request_snapshot_count.load(Ordering::SeqCst) == 0
    }

    #[inline]
    fn ready_to_handle_read(&self) -> bool {
        // TODO: It may cause read index to wait a long time.

        // There may be some values that are not applied by this leader yet but the old leader,
        // if applied_index_term isn't equal to current term.
        self.get_store().applied_index_term() == self.term()
            // There may be stale read if the old leader splits really slow,
            // the new region may already elected a new leader while
            // the old leader still think it owns the split range.
            && !self.is_splitting()
            // There may be stale read if a target leader is in another store and
            // applied commit merge, written new values, but the sibling peer in
            // this store does not apply commit merge, so the leader is not ready
            // to read, until the merge is rollbacked.
            && !self.is_merging()
    }

    fn ready_to_handle_unsafe_replica_read(&self, read_index: u64) -> bool {
        // Wait until the follower applies all values before the read. There is still a
        // problem if the leader applies fewer values than the follower, the follower read
        // could get a newer value, and after that, the leader may read a stale value,
        // which violates linearizability.
        self.get_store().applied_index() >= read_index
            // a peer which is applying snapshot will clean up its data and ingest a snapshot file,
            // during between the two operations a replica read could read empty data.
            && !self.is_applying_snapshot()
    }

    #[inline]
    fn is_splitting(&self) -> bool {
        self.last_committed_split_idx > self.get_store().applied_index()
    }

    #[inline]
    fn is_merging(&self) -> bool {
        self.last_committed_prepare_merge_idx > self.get_store().applied_index()
            || self.pending_merge_state.is_some()
    }

    // Checks merge strictly, it checks whether there is any ongoing merge by
    // tracking last proposed prepare merge.
    // TODO: There is a false positives, proposed prepare merge may never be
    //       committed.
    fn is_merging_strict(&self) -> bool {
        self.last_proposed_prepare_merge_idx > self.get_store().applied_index() || self.is_merging()
    }

    // Check if this peer can handle request_snapshot.
    pub fn ready_to_handle_request_snapshot(&mut self, request_index: u64) -> bool {
        let reject_reason = if !self.is_leader() {
            // Only leader can handle request snapshot.
            "not_leader"
        } else if self.get_store().applied_index_term() != self.term()
            || self.get_store().applied_index() < request_index
        {
            // Reject if there are any unapplied raft log.
            // We don't want to handle request snapshot if there is any ongoing
            // merge, because it is going to be destroyed. This check prevents
            // handling request snapshot after leadership being transferred.
            "stale_apply"
        } else if self.is_merging_strict() || self.is_splitting() {
            // Reject if it is merging or splitting.
            // `is_merging_strict` also checks last proposed prepare merge, it
            // prevents handling request snapshot while a prepare merge going
            // to be committed.
            "split_merge"
        } else {
            return true;
        };

        info!("can not handle request snapshot";
            "reason" => reject_reason,
            "region_id" => self.region().get_id(),
            "peer_id" => self.peer_id(),
            "request_index" => request_index);
        false
    }

    /// Whether a log can be applied before writing raft batch.
    ///
    /// If TiKV crashes, it's possible apply index > commit index. If logs are still
    /// available in other nodes, it's possible to be recovered. But for singleton, logs are
    /// only available on single node, logs are gone forever.
    ///
    /// Note we can't just check singleton. Because conf change takes effect on apply, so even
    /// there are two nodes, previous logs can still be committed by leader alone. Those logs
    /// can't be applied early. After introducing joint consensus, the node number can be
    /// undetermined. So here check whether log is persisted on disk instead.
    ///
    /// Only apply existing logs has another benefit that we don't need to deal with snapshots
    /// that are older than apply index as apply index <= last index <= index of snapshot.
    pub fn can_early_apply(&self, term: u64, index: u64) -> bool {
        self.get_store().last_index() >= index && self.get_store().last_term() >= term
    }

    /// Checks if leader needs to keep sending logs for follower.
    ///
    /// In DrAutoSync mode, if leader goes to sleep before the region is sync,
    /// PD may wait longer time to reach sync state.
    pub fn replication_mode_need_catch_up(&self) -> bool {
        self.replication_mode_version > 0
            && self.dr_auto_sync_state != DrAutoSyncState::Async
            && !self.replication_sync
    }

    pub fn handle_raft_ready_append<T: Transport, C>(
        &mut self,
        ctx: &mut PollContext<EK, ER, T, C>,
    ) -> Option<(Ready, InvokeContext)> {
        if self.pending_remove {
            return None;
        }
        match self.mut_store().check_applying_snap() {
            CheckApplyingSnapStatus::Applying => {
                // If we continue to handle all the messages, it may cause too many messages because
                // leader will send all the remaining messages to this follower, which can lead
                // to full message queue under high load.
                debug!(
                    "still applying snapshot, skip further handling";
                    "region_id" => self.region_id,
                    "peer_id" => self.peer.get_id(),
                );
                return None;
            }
            CheckApplyingSnapStatus::Success => {
                self.post_pending_read_index_on_replica(ctx);
            }
            CheckApplyingSnapStatus::Idle => {}
        }

        if !self.pending_messages.is_empty() {
            fail_point!("raft_before_follower_send");
            let messages = mem::replace(&mut self.pending_messages, vec![]);
            ctx.need_flush_trans = true;
            self.send(&mut ctx.trans, messages, &mut ctx.raft_metrics.message);
        }
        let mut destroy_regions = vec![];
        if self.has_pending_snapshot() {
            if !self.ready_to_handle_pending_snap() {
                let count = self.pending_request_snapshot_count.load(Ordering::SeqCst);
                debug!(
                    "not ready to apply snapshot";
                    "region_id" => self.region_id,
                    "peer_id" => self.peer.get_id(),
                    "apply_index" => self.get_store().applied_index(),
                    "last_applying_index" => self.last_applying_idx,
                    "pending_request_snapshot_count" => count,
                );
                return None;
            }

            let meta = ctx.store_meta.lock().unwrap();
            // For merge process, the stale source peer is destroyed asynchronously when applying
            // snapshot or creating new peer. So here checks whether there is any overlap, if so,
            // wait and do not handle raft ready.
            if let Some(wait_destroy_regions) = meta.atomic_snap_regions.get(&self.region_id) {
                for (source_region_id, is_ready) in wait_destroy_regions {
                    if !is_ready {
                        info!(
                            "snapshot range overlaps, wait source destroy finish";
                            "region_id" => self.region_id,
                            "peer_id" => self.peer.get_id(),
                            "apply_index" => self.get_store().applied_index(),
                            "last_applying_index" => self.last_applying_idx,
                            "overlap_region_id" => source_region_id,
                        );
                        return None;
                    }
                    destroy_regions.push(meta.regions[source_region_id].clone());
                }
            }
        }

        if !self
            .raft_group
            .has_ready_since(Some(self.last_applying_idx))
        {
            // Generating snapshot task won't set ready for raft group.
            if let Some(gen_task) = self.mut_store().take_gen_snap_task() {
                self.pending_request_snapshot_count
                    .fetch_add(1, Ordering::SeqCst);
                ctx.apply_router
                    .schedule_task(self.region_id, ApplyTask::Snapshot(gen_task));
            }
            return None;
        }

        let before_handle_raft_ready_1003 = || {
            fail_point!(
                "before_handle_raft_ready_1003",
                self.peer.get_id() == 1003 && self.is_leader(),
                |_| {}
            );
        };
        before_handle_raft_ready_1003();

        fail_point!(
            "before_handle_snapshot_ready_3",
            self.peer.get_id() == 3 && self.get_pending_snapshot().is_some(),
            |_| None
        );

        debug!(
            "handle raft ready";
            "region_id" => self.region_id,
            "peer_id" => self.peer.get_id(),
        );

        let mut ready = self.raft_group.ready_since(self.last_applying_idx);

        self.on_role_changed(ctx, &ready);

        self.add_ready_metric(&ready, &mut ctx.raft_metrics.ready);

        if !ready.committed_entries.as_ref().map_or(true, Vec::is_empty) {
            // We must renew current_time because this value may be created a long time ago.
            // If we do not renew it, this time may be smaller than propose_time of a command,
            // which was proposed in another thread while this thread receives its AppendEntriesResponse
            // and is ready to calculate its commit-log-duration.
            ctx.current_time.replace(monotonic_raw_now());
        }

        if self.is_leader() {
            if let Some(hs) = ready.hs() {
                let pre_commit_index = self.get_store().committed_index();
                if hs.get_commit() > pre_commit_index {
                    // The admin cmds in `CmdEpochChecker` are proposed by the current leader so we can
                    // use it to get the split/prepare-merge cmds which was committed just now.

                    // BatchSplit and Split cmd are mutually exclusive because they both change epoch's
                    // version so only one of them can be proposed and the other one will be rejected
                    // by `CmdEpochChecker`.
                    let last_split_idx = self
                        .cmd_epoch_checker
                        .last_cmd_index(AdminCmdType::BatchSplit)
                        .or_else(|| self.cmd_epoch_checker.last_cmd_index(AdminCmdType::Split));
                    if let Some(idx) = last_split_idx {
                        if idx > pre_commit_index && idx <= hs.get_commit() {
                            // We don't need to suspect its lease because peers of new region that
                            // in other store do not start election before theirs election timeout
                            // which is longer than the max leader lease.
                            // It's safe to read local within its current lease, however, it's not
                            // safe to renew its lease.
                            self.last_committed_split_idx = idx;
                        }
                    }
                    let last_prepare_merge_idx = self
                        .cmd_epoch_checker
                        .last_cmd_index(AdminCmdType::PrepareMerge);
                    if let Some(idx) = last_prepare_merge_idx {
                        if idx > pre_commit_index && idx <= hs.get_commit() {
                            // We committed prepare merge, to prevent unsafe read index,
                            // we must record its index.
                            self.last_committed_prepare_merge_idx = idx;
                            // After prepare_merge is committed and the leader broadcasts commit
                            // index to followers, the leader can not know when the target region
                            // merges majority of this region, also it can not know when the target
                            // region writes new values.
                            // To prevent unsafe local read, we suspect its leader lease.
                            self.leader_lease.suspect(monotonic_raw_now());
                        }
                    }
                }
            }
            // The leader can write to disk and replicate to the followers concurrently
            // For more details, check raft thesis 10.2.1.
            fail_point!("raft_before_leader_send");
            let msgs = ready.messages.drain(..);
            ctx.need_flush_trans = true;
            self.send(&mut ctx.trans, msgs, &mut ctx.raft_metrics.message);
        }

        let invoke_ctx = match self
            .mut_store()
            .handle_raft_ready(ctx, &ready, destroy_regions)
        {
            Ok(r) => r,
            Err(e) => {
                // We may have written something to writebatch and it can't be reverted, so has
                // to panic here.
                panic!("{} failed to handle raft ready: {:?}", self.tag, e)
            }
        };

        Some((ready, invoke_ctx))
    }

    pub fn post_raft_ready_append<T: Transport, C>(
        &mut self,
        ctx: &mut PollContext<EK, ER, T, C>,
        ready: &mut Ready,
        invoke_ctx: InvokeContext,
    ) -> Option<ApplySnapResult> {
        if invoke_ctx.has_snapshot() {
            // When apply snapshot, there is no log applied and not compacted yet.
            self.raft_log_size_hint = 0;
        }

        let apply_snap_result = self.mut_store().post_ready(invoke_ctx);
        if apply_snap_result.is_some() {
            // The peer may change from learner to voter after snapshot applied.
            let peer = self
                .region()
                .get_peers()
                .iter()
                .find(|p| p.get_id() == self.peer.get_id())
                .unwrap()
                .clone();
            if peer != self.peer {
                info!(
                    "meta changed in applying snapshot";
                    "region_id" => self.region_id,
                    "peer_id" => self.peer.get_id(),
                    "before" => ?self.peer,
                    "after" => ?peer,
                );
                self.peer = peer;
            };
        }

        if !self.is_leader() {
            fail_point!("raft_before_follower_send");
            if self.is_applying_snapshot() {
                self.pending_messages = mem::replace(&mut ready.messages, vec![]);
            } else {
                self.send(
                    &mut ctx.trans,
                    ready.messages.drain(..),
                    &mut ctx.raft_metrics.message,
                );
                ctx.need_flush_trans = true;
            }
        }

        if apply_snap_result.is_some() {
            self.activate(ctx);
            let mut meta = ctx.store_meta.lock().unwrap();
            meta.readers
                .insert(self.region_id, ReadDelegate::from_peer(self));
        }

        apply_snap_result
    }

    pub fn handle_raft_ready_apply<T, C>(
        &mut self,
        ctx: &mut PollContext<EK, ER, T, C>,
        ready: &mut Ready,
        invoke_ctx: &InvokeContext,
    ) {
        // Call `handle_raft_committed_entries` directly here may lead to inconsistency.
        // In some cases, there will be some pending committed entries when applying a
        // snapshot. If we call `handle_raft_committed_entries` directly, these updates
        // will be written to disk. Because we apply snapshot asynchronously, so these
        // updates will soon be removed. But the soft state of raft is still be updated
        // in memory. Hence when handle ready next time, these updates won't be included
        // in `ready.committed_entries` again, which will lead to inconsistency.
        if ready.snapshot().is_empty() {
            debug_assert!(!invoke_ctx.has_snapshot() && !self.get_store().is_applying_snapshot());
            let committed_entries = ready.committed_entries.take().unwrap();
            // leader needs to update lease and last committed split index.
            let mut lease_to_be_updated = self.is_leader();
            for entry in committed_entries.iter().rev() {
                // raft meta is very small, can be ignored.
                self.raft_log_size_hint += entry.get_data().len() as u64;
                if lease_to_be_updated {
                    let propose_time = self
                        .proposals
                        .find_propose_time((entry.get_term(), entry.get_index()));
                    if let Some(propose_time) = propose_time {
                        ctx.raft_metrics.commit_log.observe(duration_to_sec(
                            (ctx.current_time.unwrap() - propose_time).to_std().unwrap(),
                        ));
                        self.maybe_renew_leader_lease(propose_time, ctx, None);
                        lease_to_be_updated = false;
                    }
                }

                fail_point!(
                    "leader_commit_prepare_merge",
                    {
                        let ctx = ProposalContext::from_bytes(&entry.context);
                        self.is_leader()
                            && entry.term == self.term()
                            && ctx.contains(ProposalContext::PREPARE_MERGE)
                    },
                    |_| {}
                );

                fail_point!(
                    "before_send_rollback_merge_1003",
                    if self.peer_id() != 1003 {
                        false
                    } else {
                        let index = entry.get_index();
                        let data = entry.get_data();
                        if data.is_empty() || entry.get_entry_type() != EntryType::EntryNormal {
                            false
                        } else {
                            let cmd: RaftCmdRequest = util::parse_data_at(data, index, &self.tag);
                            cmd.has_admin_request()
                                && cmd.get_admin_request().get_cmd_type()
                                    == AdminCmdType::RollbackMerge
                        }
                    },
                    |_| {}
                );
            }
            if !committed_entries.is_empty() {
                self.last_applying_idx = committed_entries.last().unwrap().get_index();
                if self.last_applying_idx >= self.last_urgent_proposal_idx {
                    // Urgent requests are flushed, make it lazy again.
                    self.raft_group.skip_bcast_commit(true);
                    self.last_urgent_proposal_idx = u64::MAX;
                }
                let committed_index = self.raft_group.raft.raft_log.committed;
                let term = self.raft_group.raft.raft_log.term(committed_index).unwrap();
                let mut cbs = self.proposals.take(committed_index, term);
                cbs.iter_mut().for_each(|p| {
                    if p.must_pass_epoch_check {
                        // In this case the apply can be guaranteed to be successful. Invoke the
                        // on_committed callback if necessary.
                        p.cb.invoke_committed();
                    }
                });
                let apply = Apply::new(
                    self.peer_id(),
                    self.region_id,
                    self.term(),
                    committed_entries,
                    self.get_store().committed_index(),
                    committed_index,
                    term,
                    cbs,
                );
                ctx.apply_router
                    .schedule_task(self.region_id, ApplyTask::apply(apply));
            }
            fail_point!("after_send_to_apply_1003", self.peer_id() == 1003, |_| {});
            // Check whether there is a pending generate snapshot task, the task
            // needs to be sent to the apply system.
            // Always sending snapshot task behind apply task, so it gets latest
            // snapshot.
            if let Some(gen_task) = self.mut_store().take_gen_snap_task() {
                self.pending_request_snapshot_count
                    .fetch_add(1, Ordering::SeqCst);
                ctx.apply_router
                    .schedule_task(self.region_id, ApplyTask::Snapshot(gen_task));
            }
        }

        self.apply_reads(ctx, ready);
    }

    pub fn handle_raft_ready_advance<T: Transport, C>(
        &mut self,
        ctx: &mut PollContext<EK, ER, T, C>,
        ready: Ready,
    ) {
        if !ready.snapshot().is_empty() {
            // Snapshot's metadata has been applied.
            self.last_applying_idx = self.get_store().truncated_index();
            self.raft_group.advance_append(ready);
            // Because we only handle raft ready when not applying snapshot, so following
            // line won't be called twice for the same snapshot.
            self.raft_group.advance_apply(self.last_applying_idx);
            self.cmd_epoch_checker.advance_apply(
                self.last_applying_idx,
                self.term(),
                self.raft_group.store().region(),
                |region| {
                    util::find_sibling_regions(
                        &ctx.store_meta,
                        &ctx.cfg,
                        &ctx.cop_cfg.value(),
                        region,
                    )
                },
            );
        } else {
            self.raft_group.advance_append(ready);
        }
        self.proposals.gc();
    }

    fn response_read<T, C>(
        &self,
        read: &mut ReadIndexRequest<EK::Snapshot>,
        ctx: &mut PollContext<EK, ER, T, C>,
        replica_read: bool,
    ) {
        debug!(
            "handle reads with a read index";
            "request_id" => ?read.id,
            "region_id" => self.region_id,
            "peer_id" => self.peer.get_id(),
        );
        RAFT_READ_INDEX_PENDING_COUNT.sub(read.cmds.len() as i64);
        for (req, cb, mut read_index) in read.cmds.drain(..) {
            if !replica_read {
                if read_index.is_none() {
                    // Actually, the read_index is none if and only if it's the first one in read.cmds.
                    // Starting from the second, all the following ones' read_index is not none.
                    read_index = read.read_index;
                }
                cb.invoke_read(self.handle_read(ctx, req, true, read_index));
                continue;
            }
            if req.get_header().get_replica_read() {
                // We should check epoch since the range could be changed.
                cb.invoke_read(self.handle_read(ctx, req, true, read.read_index));
            } else {
                // The request could be proposed when the peer was leader.
                // TODO: figure out that it's necessary to notify stale or not.
                let term = self.term();
                apply::notify_stale_req(term, cb);
            }
        }
    }

    /// Responses to the ready read index request on the replica, the replica is not a leader.
    fn post_pending_read_index_on_replica<T, C>(&mut self, ctx: &mut PollContext<EK, ER, T, C>) {
        while let Some(mut read) = self.pending_reads.pop_front() {
            assert!(read.read_index.is_some());
            let is_read_index_request = read.cmds.len() == 1
                && read.cmds[0].0.get_requests().len() == 1
                && read.cmds[0].0.get_requests()[0].get_cmd_type() == CmdType::ReadIndex;

            if is_read_index_request {
                self.response_read(&mut read, ctx, false);
            } else if self.ready_to_handle_unsafe_replica_read(read.read_index.unwrap()) {
                self.response_read(&mut read, ctx, true);
            } else {
                // TODO: `ReadIndex` requests could be blocked.
                self.pending_reads.push_front(read);
                break;
            }
        }
    }

    fn apply_reads<T, C>(&mut self, ctx: &mut PollContext<EK, ER, T, C>, ready: &Ready) {
        let mut propose_time = None;
        let states = ready.read_states().iter().map(|state| {
            let uuid = Uuid::from_slice(state.request_ctx.as_slice()).unwrap();
            (uuid, state.index)
        });
        // The follower may lost `ReadIndexResp`, so the pending_reads does not
        // guarantee the orders are consistent with read_states. `advance` will
        // update the `read_index` of read request that before this successful
        // `ready`.
        if !self.is_leader() {
            // NOTE: there could still be some pending reads proposed by the peer when it was
            // leader. They will be cleared in `clear_uncommitted_on_role_change` later in
            // the function.
            self.pending_reads.advance_replica_reads(states);
            self.post_pending_read_index_on_replica(ctx);
        } else {
            self.pending_reads.advance_leader_reads(states);
            propose_time = self.pending_reads.last_ready().map(|r| r.renew_lease_time);
            if self.ready_to_handle_read() {
                while let Some(mut read) = self.pending_reads.pop_front() {
                    self.response_read(&mut read, ctx, false);
                }
            }
        }

        // Note that only after handle read_states can we identify what requests are
        // actually stale.
        if ready.ss().is_some() {
            let term = self.term();
            // all uncommitted reads will be dropped silently in raft.
            self.pending_reads.clear_uncommitted_on_role_change(term);
        }

        if let Some(propose_time) = propose_time {
            // `propose_time` is a placeholder, here cares about `Suspect` only,
            // and if it is in `Suspect` phase, the actual timestamp is useless.
            if self.leader_lease.inspect(Some(propose_time)) == LeaseState::Suspect {
                return;
            }
            self.maybe_renew_leader_lease(propose_time, ctx, None);
        }
    }

    pub fn post_apply<T, C>(
        &mut self,
        ctx: &mut PollContext<EK, ER, T, C>,
        apply_state: RaftApplyState,
        applied_index_term: u64,
        apply_metrics: &ApplyMetrics,
    ) -> bool {
        let mut has_ready = false;

        if self.is_applying_snapshot() {
            panic!("{} should not applying snapshot.", self.tag);
        }

        self.raft_group
            .advance_apply(apply_state.get_applied_index());

        self.cmd_epoch_checker.advance_apply(
            apply_state.get_applied_index(),
            self.term(),
            self.raft_group.store().region(),
            |region| {
                util::find_sibling_regions(&ctx.store_meta, &ctx.cfg, &ctx.cop_cfg.value(), region)
            },
        );

        let progress_to_be_updated = self.mut_store().applied_index_term() != applied_index_term;
        self.mut_store().set_applied_state(apply_state);
        self.mut_store().set_applied_term(applied_index_term);

        self.peer_stat.written_keys += apply_metrics.written_keys;
        self.peer_stat.written_bytes += apply_metrics.written_bytes;
        self.delete_keys_hint += apply_metrics.delete_keys_hint;
        let diff = self.size_diff_hint as i64 + apply_metrics.size_diff_hint;
        self.size_diff_hint = cmp::max(diff, 0) as u64;

        if self.has_pending_snapshot() && self.ready_to_handle_pending_snap() {
            has_ready = true;
        }
        if !self.is_leader() {
            self.post_pending_read_index_on_replica(ctx)
        } else if self.ready_to_handle_read() {
            while let Some(mut read) = self.pending_reads.pop_front() {
                self.response_read(&mut read, ctx, false);
            }
        }
        self.pending_reads.gc();

        // Only leaders need to update applied_index_term.
        if progress_to_be_updated && self.is_leader() {
            let progress = ReadProgress::applied_index_term(applied_index_term);
            let mut meta = ctx.store_meta.lock().unwrap();
            let reader = meta.readers.get_mut(&self.region_id).unwrap();
            self.maybe_update_read_progress(reader, progress);
        }
        has_ready
    }

    pub fn post_split(&mut self) {
        // Reset delete_keys_hint and size_diff_hint.
        self.delete_keys_hint = 0;
        self.size_diff_hint = 0;
    }

    /// Try to renew leader lease.
    fn maybe_renew_leader_lease<T, C>(
        &mut self,
        ts: Timespec,
        ctx: &mut PollContext<EK, ER, T, C>,
        progress: Option<ReadProgress>,
    ) {
        // A nonleader peer should never has leader lease.
        let read_progress = if !self.is_leader() {
            None
        } else if self.is_splitting() {
            // A splitting leader should not renew its lease.
            // Because we split regions asynchronous, the leader may read stale results
            // if splitting runs slow on the leader.
            debug!(
                "prevents renew lease while splitting";
                "region_id" => self.region_id,
                "peer_id" => self.peer.get_id(),
            );
            None
        } else if self.is_merging() {
            // A merging leader should not renew its lease.
            // Because we merge regions asynchronous, the leader may read stale results
            // if commit merge runs slow on sibling peers.
            debug!(
                "prevents renew lease while merging";
                "region_id" => self.region_id,
                "peer_id" => self.peer.get_id(),
            );
            None
        } else {
            self.leader_lease.renew(ts);
            let term = self.term();
            if let Some(remote_lease) = self.leader_lease.maybe_new_remote_lease(term) {
                Some(ReadProgress::leader_lease(remote_lease))
            } else {
                None
            }
        };
        if let Some(progress) = progress {
            let mut meta = ctx.store_meta.lock().unwrap();
            let reader = meta.readers.get_mut(&self.region_id).unwrap();
            self.maybe_update_read_progress(reader, progress);
        }
        if let Some(progress) = read_progress {
            let mut meta = ctx.store_meta.lock().unwrap();
            let reader = meta.readers.get_mut(&self.region_id).unwrap();
            self.maybe_update_read_progress(reader, progress);
        }
    }

    fn maybe_update_read_progress(&self, reader: &mut ReadDelegate, progress: ReadProgress) {
        if self.pending_remove {
            return;
        }
        debug!(
            "update read progress";
            "region_id" => self.region_id,
            "peer_id" => self.peer.get_id(),
            "progress" => ?progress,
        );
        reader.update(progress);
    }

    pub fn maybe_campaign(&mut self, parent_is_leader: bool) -> bool {
        if self.region().get_peers().len() <= 1 {
            // The peer campaigned when it was created, no need to do it again.
            return false;
        }

        if !parent_is_leader {
            return false;
        }

        // If last peer is the leader of the region before split, it's intuitional for
        // it to become the leader of new split region.
        let _ = self.raft_group.campaign();
        true
    }

    /// Propose a request.
    ///
    /// Return true means the request has been proposed successfully.
    pub fn propose<T: Transport, C>(
        &mut self,
        ctx: &mut PollContext<EK, ER, T, C>,
        mut cb: Callback<EK::Snapshot>,
        req: RaftCmdRequest,
        mut err_resp: RaftCmdResponse,
    ) -> bool {
        if self.pending_remove {
            return false;
        }

        ctx.raft_metrics.propose.all += 1;

        let req_admin_cmd_type = if !req.has_admin_request() {
            None
        } else {
            Some(req.get_admin_request().get_cmd_type())
        };
        let is_urgent = is_request_urgent(&req);

        let policy = self.inspect(&req);
        let res = match policy {
            Ok(RequestPolicy::ReadLocal) => {
                self.read_local(ctx, req, cb);
                return false;
            }
            Ok(RequestPolicy::ReadIndex) => return self.read_index(ctx, req, err_resp, cb),
            Ok(RequestPolicy::ProposeNormal) => self.propose_normal(ctx, req),
            Ok(RequestPolicy::ProposeTransferLeader) => {
                return self.propose_transfer_leader(ctx, req, cb);
            }
            Ok(RequestPolicy::ProposeConfChange) => self.propose_conf_change(ctx, &req),
            Err(e) => Err(e),
        };

        match res {
            Err(e) => {
                cmd_resp::bind_error(&mut err_resp, e);
                cb.invoke_with_response(err_resp);
                false
            }
            Ok(Either::Right(idx)) => {
                if !cb.is_none() {
                    self.cmd_epoch_checker.attach_to_conflict_cmd(idx, cb);
                }
                false
            }
            Ok(Either::Left(idx)) => {
                let has_applied_to_current_term = self.has_applied_to_current_term();
                if has_applied_to_current_term {
                    // After this peer has applied to current term and passed above checking including `cmd_epoch_checker`,
                    // we can safely guarantee that this proposal will be committed if there is no abnormal leader transfer
                    // in the near future. Thus proposed callback can be called.
                    cb.invoke_proposed();
                }
                if is_urgent {
                    self.last_urgent_proposal_idx = idx;
                    // Eager flush to make urgent proposal be applied on all nodes as soon as
                    // possible.
                    self.raft_group.skip_bcast_commit(false);
                }
                self.should_wake_up = true;
                let p = Proposal {
                    is_conf_change: req_admin_cmd_type == Some(AdminCmdType::ChangePeer),
                    index: idx,
                    term: self.term(),
                    cb,
                    renew_lease_time: None,
                    must_pass_epoch_check: has_applied_to_current_term,
                };
                if let Some(cmd_type) = req_admin_cmd_type {
                    self.cmd_epoch_checker
                        .post_propose(cmd_type, idx, self.term());
                }
                self.post_propose(ctx, p);
                true
            }
        }
    }

    fn post_propose<T, C>(
        &mut self,
        poll_ctx: &mut PollContext<EK, ER, T, C>,
        mut p: Proposal<EK::Snapshot>,
    ) {
        // Try to renew leader lease on every consistent read/write request.
        if poll_ctx.current_time.is_none() {
            poll_ctx.current_time = Some(monotonic_raw_now());
        }
        p.renew_lease_time = poll_ctx.current_time;

        self.proposals.push(p);
    }

    // TODO: set higher election priority of voter/incoming voter than demoting voter
    /// Validate the `ConfChange` requests and check whether it's safe to
    /// propose these conf change requests.
    /// It's safe iff at least the quorum of the Raft group is still healthy
    /// right after all conf change is applied.
    /// If 'allow_remove_leader' is false then the peer to be removed should
    /// not be the leader.
    fn check_conf_change<T, C>(
        &mut self,
        ctx: &mut PollContext<EK, ER, T, C>,
        change_peers: &[ChangePeerRequest],
        cc: &impl ConfChangeI,
    ) -> Result<()> {
        // Check whether current joint state can handle this request
        let mut after_progress = self.check_joint_state(cc)?;
        let current_progress = self.raft_group.status().progress.unwrap().clone();
        let kind = ConfChangeKind::confchange_kind(change_peers.len());

        // Leaving joint state, skip check
        if kind == ConfChangeKind::LeaveJoint {
            return Ok(());
        }

        // Check whether this request is valid
        let mut check_dup = HashSet::default();
        let mut only_learner_change = true;
        let current_voter = current_progress.conf().voters().ids();
        for cp in change_peers.iter() {
            let (change_type, peer) = (cp.get_change_type(), cp.get_peer());
            match (change_type, peer.get_role()) {
                (ConfChangeType::RemoveNode, PeerRole::Voter) if kind != ConfChangeKind::Simple => {
                    return Err(box_err!(
                        "{} invalid conf change request: {:?}, can not remove voter directly",
                        self.tag,
                        cp
                    ));
                }
                (ConfChangeType::RemoveNode, _)
                | (ConfChangeType::AddNode, PeerRole::Voter)
                | (ConfChangeType::AddLearnerNode, PeerRole::Learner) => {}
                _ => {
                    return Err(box_err!(
                        "{} invalid conf change request: {:?}",
                        self.tag,
                        cp
                    ));
                }
            }

            if !check_dup.insert(peer.get_id()) {
                return Err(box_err!(
                    "{} invalid conf change request, have multiple commands for the same peer {}",
                    self.tag,
                    peer.get_id()
                ));
            }

            if peer.get_id() == self.peer_id()
                && (change_type == ConfChangeType::RemoveNode
                    // In Joint confchange, the leader is allowed to be DemotingVoter
                    || (kind == ConfChangeKind::Simple
                        && change_type == ConfChangeType::AddLearnerNode))
                && !ctx.cfg.allow_remove_leader
            {
                return Err(box_err!(
                    "{} ignore remove leader or demote leader",
                    self.tag
                ));
            }

            if current_voter.contains(peer.get_id()) || change_type == ConfChangeType::AddNode {
                only_learner_change = false;
            }
        }

        // Multiple changes that only effect learner will not product `IncommingVoter` or `DemotingVoter`
        // after apply, but raftstore layer and PD rely on these roles to detect joint state
        if kind != ConfChangeKind::Simple && only_learner_change {
            return Err(box_err!(
                "{} invalid conf change request, multiple changes that only effect learner",
                self.tag
            ));
        }

        let promoted_commit_index = after_progress.maximal_committed_index().0;
        if current_progress.is_singleton() // It's always safe if there is only one node in the cluster.
            || promoted_commit_index >= self.get_store().truncated_index()
        {
            return Ok(());
        }

        PEER_ADMIN_CMD_COUNTER_VEC
            .with_label_values(&["conf_change", "reject_unsafe"])
            .inc();

        // Waking it up to replicate logs to candidate.
        self.should_wake_up = true;
        Err(box_err!(
            "{} unsafe to perform conf change {:?}, before: {:?}, after: {:?}, truncated index {}, promoted commit index {}",
            self.tag,
            change_peers,
            current_progress.conf().to_conf_state(),
            after_progress.conf().to_conf_state(),
            self.get_store().truncated_index(),
            promoted_commit_index
        ))
    }

    /// Check if current joint state can handle this confchange
    fn check_joint_state(&mut self, cc: &impl ConfChangeI) -> Result<ProgressTracker> {
        let cc = &cc.as_v2();
        let mut prs = self.raft_group.status().progress.unwrap().clone();
        let mut changer = Changer::new(&prs);
        let (cfg, changes) = if cc.leave_joint() {
            changer.leave_joint()?
        } else if let Some(auto_leave) = cc.enter_joint() {
            changer.enter_joint(auto_leave, &cc.changes)?
        } else {
            changer.simple(&cc.changes)?
        };
        prs.apply_conf(cfg, changes, self.raft_group.raft.raft_log.last_index());
        Ok(prs)
    }

    fn transfer_leader(&mut self, peer: &metapb::Peer) {
        info!(
            "transfer leader";
            "region_id" => self.region_id,
            "peer_id" => self.peer.get_id(),
            "peer" => ?peer,
        );

        self.raft_group.transfer_leader(peer.get_id());
    }

    fn pre_transfer_leader(&mut self, peer: &metapb::Peer) -> bool {
        // Checks if safe to transfer leader.
        if self.raft_group.raft.has_pending_conf() {
            info!(
                "reject transfer leader due to pending conf change";
                "region_id" => self.region_id,
                "peer_id" => self.peer.get_id(),
                "peer" => ?peer,
            );
            return false;
        }

        // Broadcast heartbeat to make sure followers commit the entries immediately.
        // It's only necessary to ping the target peer, but ping all for simplicity.
        self.raft_group.ping();
        let mut msg = eraftpb::Message::new();
        msg.set_to(peer.get_id());
        msg.set_msg_type(eraftpb::MessageType::MsgTransferLeader);
        msg.set_from(self.peer_id());
        // log term here represents the term of last log. For leader, the term of last
        // log is always its current term. Not just set term because raft library forbids
        // setting it for MsgTransferLeader messages.
        msg.set_log_term(self.term());
        self.raft_group.raft.msgs.push(msg);
        true
    }

    fn ready_to_transfer_leader<T, C>(
        &self,
        ctx: &mut PollContext<EK, ER, T, C>,
        mut index: u64,
        peer: &metapb::Peer,
    ) -> Option<&'static str> {
        let peer_id = peer.get_id();
        let status = self.raft_group.status();
        let progress = status.progress.unwrap();

        if !progress.conf().voters().contains(peer_id) {
            return Some("non voter");
        }

        for (id, pr) in progress.iter() {
            if pr.state == ProgressState::Snapshot {
                return Some("pending snapshot");
            }
            if *id == peer_id && index == 0 {
                // index will be zero if it's sent from an instance without
                // pre-transfer-leader feature. Set it to matched to make it
                // possible to transfer leader to an older version. It may be
                // useful during rolling restart.
                index = pr.matched;
            }
        }

        if self.raft_group.raft.has_pending_conf()
            || self.raft_group.raft.pending_conf_index > index
        {
            return Some("pending conf change");
        }

        let last_index = self.get_store().last_index();
        if last_index >= index + ctx.cfg.leader_transfer_max_log_lag {
            return Some("log gap");
        }
        None
    }

    fn read_local<T, C>(
        &mut self,
        ctx: &mut PollContext<EK, ER, T, C>,
        req: RaftCmdRequest,
        cb: Callback<EK::Snapshot>,
    ) {
        ctx.raft_metrics.propose.local_read += 1;
        cb.invoke_read(self.handle_read(ctx, req, false, Some(self.get_store().committed_index())))
    }

    fn pre_read_index(&self) -> Result<()> {
        fail_point!(
            "before_propose_readindex",
            |s| if s.map_or(true, |s| s.parse().unwrap_or(true)) {
                Ok(())
            } else {
                Err(box_err!(
                    "{} can not read due to injected failure",
                    self.tag
                ))
            }
        );

        // See more in ready_to_handle_read().
        if self.is_splitting() {
            return Err(box_err!("{} can not read index due to split", self.tag));
        }
        if self.is_merging() {
            return Err(box_err!("{} can not read index due to merge", self.tag));
        }
        Ok(())
    }

    pub fn has_unresolved_reads(&self) -> bool {
        self.pending_reads.has_unresolved()
    }

    /// `ReadIndex` requests could be lost in network, so on followers commands could queue in
    /// `pending_reads` forever. Sending a new `ReadIndex` periodically can resolve this.
    pub fn retry_pending_reads(&mut self, cfg: &Config) {
        if self.is_leader()
            || !self.pending_reads.check_needs_retry(cfg)
            || self.pre_read_index().is_err()
        {
            return;
        }

        let read = self.pending_reads.back_mut().unwrap();
        debug_assert!(read.read_index.is_none());
        self.raft_group.read_index(read.id.as_bytes().to_vec());
        debug!(
            "request to get a read index";
            "request_id" => ?read.id,
            "region_id" => self.region_id,
            "peer_id" => self.peer.get_id(),
        );
    }

    // Returns a boolean to indicate whether the `read` is proposed or not.
    // For these cases it won't be proposed:
    // 1. The region is in merging or splitting;
    // 2. The message is stale and dropped by the Raft group internally;
    // 3. There is already a read request proposed in the current lease;
    fn read_index<T: Transport, C>(
        &mut self,
        poll_ctx: &mut PollContext<EK, ER, T, C>,
        req: RaftCmdRequest,
        mut err_resp: RaftCmdResponse,
        cb: Callback<EK::Snapshot>,
    ) -> bool {
        if let Err(e) = self.pre_read_index() {
            debug!(
                "prevents unsafe read index";
                "region_id" => self.region_id,
                "peer_id" => self.peer.get_id(),
                "err" => ?e,
            );
            poll_ctx.raft_metrics.propose.unsafe_read_index += 1;
            cmd_resp::bind_error(&mut err_resp, e);
            cb.invoke_with_response(err_resp);
            self.should_wake_up = true;
            return false;
        }

        let renew_lease_time = monotonic_raw_now();
        if self.is_leader() {
            match self.inspect_lease() {
                // Here combine the new read request with the previous one even if the lease expired is
                // ok because in this case, the previous read index must be sent out with a valid
                // lease instead of a suspect lease. So there must no pending transfer-leader proposals
                // before or after the previous read index, and the lease can be renewed when get
                // heartbeat responses.
                LeaseState::Valid | LeaseState::Expired => {
                    let committed_index = self.get_store().committed_index();
                    if let Some(read) = self.pending_reads.back_mut() {
                        let max_lease = poll_ctx.cfg.raft_store_max_leader_lease();
                        if read.renew_lease_time + max_lease > renew_lease_time {
                            read.push_command(req, cb, committed_index);
                            return false;
                        }
                    }
                }
                // If the current lease is suspect, new read requests can't be appended into
                // `pending_reads` because if the leader is transferred, the latest read could
                // be dirty.
                _ => {}
            }
        }

        // When a replica cannot detect any leader, `MsgReadIndex` will be dropped, which would
        // cause a long time waiting for a read response. Then we should return an error directly
        // in this situation.
        if !self.is_leader() && self.leader_id() == INVALID_ID {
            poll_ctx.raft_metrics.invalid_proposal.read_index_no_leader += 1;
            // The leader may be hibernated, send a message for trying to awaken the leader.
            if self.bcast_wake_up_time.is_none()
                || self.bcast_wake_up_time.as_ref().unwrap().elapsed()
                    >= Duration::from_millis(MIN_BCAST_WAKE_UP_INTERVAL)
            {
                self.bcast_wake_up_message(poll_ctx);
                self.bcast_wake_up_time = Some(UtilInstant::now_coarse());

                let task = PdTask::QueryRegionLeader {
                    region_id: self.region_id,
                };
                if let Err(e) = poll_ctx.pd_scheduler.schedule(task) {
                    error!(
                        "failed to notify pd";
                        "region_id" => self.region_id,
                        "peer_id" => self.peer_id(),
                        "err" => %e,
                    )
                }
            }
            self.should_wake_up = true;
            cmd_resp::bind_error(&mut err_resp, Error::NotLeader(self.region_id, None));
            cb.invoke_with_response(err_resp);
            return false;
        }

        // Should we call pre_propose here?
        let last_pending_read_count = self.raft_group.raft.pending_read_count();
        let last_ready_read_count = self.raft_group.raft.ready_read_count();

        poll_ctx.raft_metrics.propose.read_index += 1;

        self.bcast_wake_up_time = None;
        let id = Uuid::new_v4();
        self.raft_group.read_index(id.as_bytes().to_vec());

        let pending_read_count = self.raft_group.raft.pending_read_count();
        let ready_read_count = self.raft_group.raft.ready_read_count();

        if pending_read_count == last_pending_read_count
            && ready_read_count == last_ready_read_count
            && self.is_leader()
        {
            // The message gets dropped silently, can't be handled anymore.
            apply::notify_stale_req(self.term(), cb);
            return false;
        }

        let read = ReadIndexRequest::with_command(id, req, cb, renew_lease_time);
        self.pending_reads.push_back(read, self.is_leader());
        self.should_wake_up = true;

        debug!(
            "request to get a read index";
            "request_id" => ?id,
            "region_id" => self.region_id,
            "peer_id" => self.peer.get_id(),
            "is_leader" => self.is_leader(),
        );

        // TimeoutNow has been sent out, so we need to propose explicitly to
        // update leader lease.
        if self.leader_lease.inspect(Some(renew_lease_time)) == LeaseState::Suspect {
            let req = RaftCmdRequest::default();
            if let Ok(Either::Left(index)) = self.propose_normal(poll_ctx, req) {
                let p = Proposal {
                    is_conf_change: false,
                    index,
                    term: self.term(),
                    cb: Callback::None,
                    renew_lease_time: Some(renew_lease_time),
                    must_pass_epoch_check: false,
                };
                self.post_propose(poll_ctx, p);
            }
        }

        true
    }

    /// Returns (minimal matched, minimal committed_index)
    ///
    /// For now, it is only used in merge.
    pub fn get_min_progress(&self) -> Result<(u64, u64)> {
        let (mut min_m, mut min_c) = (None, None);
        if let Some(progress) = self.raft_group.status().progress {
            for (id, pr) in progress.iter() {
                // Reject merge if there is any pending request snapshot,
                // because a target region may merge a source region which is in
                // an invalid state.
                if pr.state == ProgressState::Snapshot
                    || pr.pending_request_snapshot != INVALID_INDEX
                {
                    return Err(box_err!(
                        "there is a pending snapshot peer {} [{:?}], skip merge",
                        id,
                        pr
                    ));
                }
                if min_m.unwrap_or(u64::MAX) > pr.matched {
                    min_m = Some(pr.matched);
                }
                if min_c.unwrap_or(u64::MAX) > pr.committed_index {
                    min_c = Some(pr.committed_index);
                }
            }
        }
        Ok((min_m.unwrap_or(0), min_c.unwrap_or(0)))
    }

    fn pre_propose_prepare_merge<T, C>(
        &self,
        ctx: &mut PollContext<EK, ER, T, C>,
        req: &mut RaftCmdRequest,
    ) -> Result<()> {
        let last_index = self.raft_group.raft.raft_log.last_index();
        let (min_matched, min_committed) = self.get_min_progress()?;
        if min_matched == 0
            || min_committed == 0
            || last_index - min_matched > ctx.cfg.merge_max_log_gap
            || last_index - min_committed > ctx.cfg.merge_max_log_gap * 2
        {
            return Err(box_err!(
                "log gap from matched: {} or committed: {} to last index: {} is too large, skip merge",
                min_matched,
                min_committed,
                last_index
            ));
        }
        assert!(min_matched >= min_committed);
        let mut entry_size = 0;
        for entry in self
            .raft_group
            .raft
            .raft_log
            .entries(min_committed + 1, NO_LIMIT)?
        {
            // commit merge only contains entries start from min_matched + 1
            if entry.index > min_matched {
                entry_size += entry.get_data().len();
            }
            if entry.get_entry_type() == EntryType::EntryConfChange
                || entry.get_entry_type() == EntryType::EntryConfChangeV2
            {
                return Err(box_err!(
                    "{} log gap contains conf change, skip merging.",
                    self.tag
                ));
            }
            if entry.get_data().is_empty() {
                continue;
            }
            let cmd: RaftCmdRequest =
                util::parse_data_at(entry.get_data(), entry.get_index(), &self.tag);
            if !cmd.has_admin_request() {
                continue;
            }
            let cmd_type = cmd.get_admin_request().get_cmd_type();
            match cmd_type {
                AdminCmdType::TransferLeader
                | AdminCmdType::ComputeHash
                | AdminCmdType::VerifyHash
                | AdminCmdType::InvalidAdmin => continue,
                _ => {}
            }
            // Any command that can change epoch or log gap should be rejected.
            return Err(box_err!(
                "log gap contains admin request {:?}, skip merging.",
                cmd_type
            ));
        }
        if entry_size as f64 > ctx.cfg.raft_entry_max_size.0 as f64 * 0.9 {
            return Err(box_err!(
                "log gap size exceed entry size limit, skip merging."
            ));
        }
        req.mut_admin_request()
            .mut_prepare_merge()
            .set_min_index(min_matched + 1);
        Ok(())
    }

    fn pre_propose<T, C>(
        &self,
        poll_ctx: &mut PollContext<EK, ER, T, C>,
        req: &mut RaftCmdRequest,
    ) -> Result<ProposalContext> {
        poll_ctx.coprocessor_host.pre_propose(self.region(), req)?;
        let mut ctx = ProposalContext::empty();

        if get_sync_log_from_request(req) {
            ctx.insert(ProposalContext::SYNC_LOG);
        }

        if !req.has_admin_request() {
            return Ok(ctx);
        }

        match req.get_admin_request().get_cmd_type() {
            AdminCmdType::Split | AdminCmdType::BatchSplit => ctx.insert(ProposalContext::SPLIT),
            AdminCmdType::PrepareMerge => {
                self.pre_propose_prepare_merge(poll_ctx, req)?;
                ctx.insert(ProposalContext::PREPARE_MERGE);
            }
            _ => {}
        }

        Ok(ctx)
    }

    /// Propose normal request to raft
    ///
    /// Returns Ok(Either::Left(index)) means the proposal is proposed successfully and is located on `index` position.
    /// Ok(Either::Right(index)) means the proposal is rejected by `CmdEpochChecker` and the `index` is the position of
    /// the last conflict admin cmd.
    fn propose_normal<T, C>(
        &mut self,
        poll_ctx: &mut PollContext<EK, ER, T, C>,
        mut req: RaftCmdRequest,
    ) -> Result<Either<u64, u64>> {
        if self.pending_merge_state.is_some()
            && req.get_admin_request().get_cmd_type() != AdminCmdType::RollbackMerge
        {
            return Err(box_err!(
                "{} peer in merging mode, can't do proposal.",
                self.tag
            ));
        }

        poll_ctx.raft_metrics.propose.normal += 1;

        if self.has_applied_to_current_term() {
            // Only when applied index's term is equal to current leader's term, the information
            // in epoch checker is up to date and can be used to check epoch.
            if let Some(index) = self
                .cmd_epoch_checker
                .propose_check_epoch(&req, self.term())
            {
                return Ok(Either::Right(index));
            }
        } else if req.has_admin_request() {
            // The admin request is rejected because it may need to update epoch checker which
            // introduces an uncertainty and may breaks the correctness of epoch checker.
            return Err(box_err!(
                "{} peer has not applied to current term, applied_term {}, current_term {}",
                self.tag,
                self.get_store().applied_index_term(),
                self.term()
            ));
        }

        // TODO: validate request for unexpected changes.
        let ctx = match self.pre_propose(poll_ctx, &mut req) {
            Ok(ctx) => ctx,
            Err(e) => {
                warn!(
                    "skip proposal";
                    "region_id" => self.region_id,
                    "peer_id" => self.peer.get_id(),
                    "err" => ?e,
                    "error_code" => %e.error_code(),
                );
                return Err(e);
            }
        };

        let data = req.write_to_bytes()?;

        // TODO: use local histogram metrics
        PEER_PROPOSE_LOG_SIZE_HISTOGRAM.observe(data.len() as f64);

        if data.len() as u64 > poll_ctx.cfg.raft_entry_max_size.0 {
            error!(
                "entry is too large";
                "region_id" => self.region_id,
                "peer_id" => self.peer.get_id(),
                "size" => data.len(),
            );
            return Err(Error::RaftEntryTooLarge(self.region_id, data.len() as u64));
        }

        let propose_index = self.next_proposal_index();
        self.raft_group.propose(ctx.to_vec(), data)?;
        if self.next_proposal_index() == propose_index {
            // The message is dropped silently, this usually due to leader absence
            // or transferring leader. Both cases can be considered as NotLeader error.
            return Err(Error::NotLeader(self.region_id, None));
        }

        if ctx.contains(ProposalContext::PREPARE_MERGE) {
            self.last_proposed_prepare_merge_idx = propose_index;
        }

        Ok(Either::Left(propose_index))
    }

    fn execute_transfer_leader<T, C>(
        &mut self,
        ctx: &mut PollContext<EK, ER, T, C>,
        msg: &eraftpb::Message,
    ) {
        // log_term is set by original leader, represents the term last log is written
        // in, which should be equal to the original leader's term.
        if msg.get_log_term() != self.term() {
            return;
        }

        if self.is_leader() {
            let from = match self.get_peer_from_cache(msg.get_from()) {
                Some(p) => p,
                None => return,
            };
            match self.ready_to_transfer_leader(ctx, msg.get_index(), &from) {
                Some(reason) => {
                    info!(
                        "reject to transfer leader";
                        "region_id" => self.region_id,
                        "peer_id" => self.peer.get_id(),
                        "to" => ?from,
                        "reason" => reason,
                        "index" => msg.get_index(),
                        "last_index" => self.get_store().last_index(),
                    );
                }
                None => {
                    self.transfer_leader(&from);
                    self.should_wake_up = true;
                }
            }
            return;
        }

        if self.is_applying_snapshot()
            || self.has_pending_snapshot()
            || msg.get_from() != self.leader_id()
        {
            info!(
                "reject transferring leader";
                "region_id" =>self.region_id,
                "peer_id" => self.peer.get_id(),
                "from" => msg.get_from(),
            );
            return;
        }

        let mut msg = eraftpb::Message::new();
        msg.set_from(self.peer_id());
        msg.set_to(self.leader_id());
        msg.set_msg_type(eraftpb::MessageType::MsgTransferLeader);
        msg.set_index(self.get_store().applied_index());
        msg.set_log_term(self.term());
        self.raft_group.raft.msgs.push(msg);
    }

    /// Return true to if the transfer leader request is accepted.
    ///
    /// When transferring leadership begins, leader sends a pre-transfer
    /// to target follower first to ensures it's ready to become leader.
    /// After that the real transfer leader process begin.
    ///
    /// 1. pre_transfer_leader on leader:
    ///     Leader will send a MsgTransferLeader to follower.
    /// 2. execute_transfer_leader on follower
    ///     If follower passes all necessary checks, it will reply an
    ///     ACK with type MsgTransferLeader and its promised persistent index.
    /// 3. execute_transfer_leader on leader:
    ///     Leader checks if it's appropriate to transfer leadership. If it
    ///     does, it calls raft transfer_leader API to do the remaining work.
    ///
    /// See also: tikv/rfcs#37.
    fn propose_transfer_leader<T, C>(
        &mut self,
        ctx: &mut PollContext<EK, ER, T, C>,
        req: RaftCmdRequest,
        cb: Callback<EK::Snapshot>,
    ) -> bool {
        ctx.raft_metrics.propose.transfer_leader += 1;

        let transfer_leader = get_transfer_leader_cmd(&req).unwrap();
        let peer = transfer_leader.get_peer();

        let transferred = self.pre_transfer_leader(peer);

        // transfer leader command doesn't need to replicate log and apply, so we
        // return immediately. Note that this command may fail, we can view it just as an advice
        cb.invoke_with_response(make_transfer_leader_response());

        transferred
    }

    // Fails in such cases:
    // 1. A pending conf change has not been applied yet;
    // 2. Removing the leader is not allowed in the configuration;
    // 3. The conf change makes the raft group not healthy;
    // 4. The conf change is dropped by raft group internally.
    /// Returns Ok(Either::Left(index)) means the proposal is proposed successfully and is located on `index` position.
    /// Ok(Either::Right(index)) means the proposal is rejected by `CmdEpochChecker` and the `index` is the position of
    /// the last conflict admin cmd.
    fn propose_conf_change<T, C>(
        &mut self,
        ctx: &mut PollContext<EK, ER, T, C>,
        req: &RaftCmdRequest,
    ) -> Result<Either<u64, u64>> {
        if self.pending_merge_state.is_some() {
            return Err(box_err!(
                "{} peer in merging mode, can't do proposal.",
                self.tag
            ));
        }
        if self.raft_group.raft.pending_conf_index > self.get_store().applied_index() {
            info!(
                "there is a pending conf change, try later";
                "region_id" => self.region_id,
                "peer_id" => self.peer.get_id(),
            );
            return Err(box_err!(
                "{} there is a pending conf change, try later",
                self.tag
            ));
        }
        // Actually, according to the implementation of conf change in raft-rs, this check must be
        // passed if the previous check that `pending_conf_index` should be less than or equal to
        // `self.get_store().applied_index()` is passed.
        if self.get_store().applied_index_term() != self.term() {
            return Err(box_err!(
                "{} peer has not applied to current term, applied_term {}, current_term {}",
                self.tag,
                self.get_store().applied_index_term(),
                self.term()
            ));
        }
        if let Some(index) = self
            .cmd_epoch_checker
            .propose_check_epoch(&req, self.term())
        {
            return Ok(Either::Right(index));
        }

        let data = req.write_to_bytes()?;
        let admin = req.get_admin_request();
        let res = if admin.has_change_peer() {
            self.propose_conf_change_internal(ctx, admin.get_change_peer(), data)
        } else if admin.has_change_peer_v2() {
            self.propose_conf_change_internal(ctx, admin.get_change_peer_v2(), data)
        } else {
            unreachable!()
        };
        if let Err(ref e) = res {
            warn!("failed to propose confchange"; "error" => ?e);
        }
        res.map(Either::Left)
    }

    // Fails in such cases:
    // 1. A pending conf change has not been applied yet;
    // 2. Removing the leader is not allowed in the configuration;
    // 3. The conf change makes the raft group not healthy;
    // 4. The conf change is dropped by raft group internally.
    fn propose_conf_change_internal<T, C, CP: ChangePeerI>(
        &mut self,
        ctx: &mut PollContext<EK, ER, T, C>,
        change_peer: CP,
        data: Vec<u8>,
    ) -> Result<u64> {
        let data_size = data.len();
        let cc = change_peer.to_confchange(data);
        let changes = change_peer.get_change_peers();

        self.check_conf_change(ctx, changes.as_ref(), &cc)?;

        ctx.raft_metrics.propose.conf_change += 1;
        // TODO: use local histogram metrics
        PEER_PROPOSE_LOG_SIZE_HISTOGRAM.observe(data_size as f64);
        info!(
            "propose conf change peer";
            "region_id" => self.region_id,
            "peer_id" => self.peer.get_id(),
            "changes" => ?changes.as_ref(),
            "kind" => ?ConfChangeKind::confchange_kind(changes.as_ref().len()),
        );

        let propose_index = self.next_proposal_index();
        self.raft_group
            .propose_conf_change(ProposalContext::SYNC_LOG.to_vec(), cc)?;
        if self.next_proposal_index() == propose_index {
            // The message is dropped silently, this usually due to leader absence
            // or transferring leader. Both cases can be considered as NotLeader error.
            return Err(Error::NotLeader(self.region_id, None));
        }

        Ok(propose_index)
    }

    fn handle_read<T, C>(
        &self,
        ctx: &mut PollContext<EK, ER, T, C>,
        req: RaftCmdRequest,
        check_epoch: bool,
        read_index: Option<u64>,
    ) -> ReadResponse<EK::Snapshot> {
        let region = self.region().clone();
        let map_epoch_err = |mut e| {
            if let Error::EpochNotMatch(_, ref mut new_regions) = e {
                let sibling_regions = util::find_sibling_regions(
                    &ctx.store_meta,
                    &ctx.cfg,
                    &ctx.cop_cfg.value(),
                    &region,
                );
                new_regions.extend(sibling_regions);
            }
            e
        };

        if check_epoch {
            if let Err(e) = check_region_epoch(&req, &region, true).map_err(map_epoch_err) {
                debug!("epoch not match"; "region_id" => region.get_id(), "err" => ?e);
                let mut response = cmd_resp::new_error(e);
                cmd_resp::bind_term(&mut response, self.term());
                return ReadResponse {
                    response,
                    snapshot: None,
                    txn_extra_op: TxnExtraOp::Noop,
                };
            }
        }
        let mut resp = ctx.execute(&req, &Arc::new(region), read_index, None);
        if let Some(snap) = resp.snapshot.as_mut() {
            snap.max_ts_sync_status = Some(self.max_ts_sync_status.clone());
        }
        resp.txn_extra_op = self.txn_extra_op.load();
        cmd_resp::bind_term(&mut resp.response, self.term());
        resp
    }

    pub fn term(&self) -> u64 {
        self.raft_group.raft.term
    }

    pub fn stop(&mut self) {
        self.mut_store().cancel_applying_snap();
        self.pending_reads.clear_all(None);
    }

    pub fn maybe_add_want_rollback_merge_peer(&mut self, peer_id: u64, extra_msg: &ExtraMessage) {
        if !self.is_leader() {
            return;
        }
        if let Some(ref state) = self.pending_merge_state {
            if state.get_commit() == extra_msg.get_premerge_commit() {
                self.add_want_rollback_merge_peer(peer_id);
            }
        }
    }

    pub fn add_want_rollback_merge_peer(&mut self, peer_id: u64) {
        assert!(self.pending_merge_state.is_some());
        self.want_rollback_merge_peers.insert(peer_id);
    }
}

impl<EK, ER> Peer<EK, ER>
where
    EK: KvEngine,
    ER: RaftEngine,
{
    pub fn insert_peer_cache(&mut self, peer: metapb::Peer) {
        self.peer_cache.borrow_mut().insert(peer.get_id(), peer);
    }

    pub fn remove_peer_from_cache(&mut self, peer_id: u64) {
        self.peer_cache.borrow_mut().remove(&peer_id);
    }

    pub fn get_peer_from_cache(&self, peer_id: u64) -> Option<metapb::Peer> {
        if peer_id == 0 {
            return None;
        }
        fail_point!("stale_peer_cache_2", peer_id == 2, |_| None);
        if let Some(peer) = self.peer_cache.borrow().get(&peer_id) {
            return Some(peer.clone());
        }

        // Try to find in region, if found, set in cache.
        for peer in self.region().get_peers() {
            if peer.get_id() == peer_id {
                self.peer_cache.borrow_mut().insert(peer_id, peer.clone());
                return Some(peer.clone());
            }
        }

        None
    }

    fn region_replication_status(&mut self) -> Option<RegionReplicationStatus> {
        if self.replication_mode_version == 0 {
            return None;
        }
        let mut status = RegionReplicationStatus::default();
        status.state_id = self.replication_mode_version;
        let state = if !self.replication_sync {
            if self.dr_auto_sync_state != DrAutoSyncState::Async {
                let res = self.raft_group.raft.check_group_commit_consistent();
                if Some(true) != res {
                    let mut buffer: SmallVec<[(u64, u64, u64); 5]> = SmallVec::new();
                    if self.get_store().applied_index_term() >= self.term() {
                        let progress = self.raft_group.raft.prs();
                        for (id, p) in progress.iter() {
                            if !progress.conf().voters().contains(*id) {
                                continue;
                            }
                            buffer.push((*id, p.commit_group_id, p.matched));
                        }
                    };
                    info!(
                        "still not reach integrity over label";
                        "status" => ?res,
                        "region_id" => self.region_id,
                        "peer_id" => self.peer.id,
                        "progress" => ?buffer
                    );
                } else {
                    self.replication_sync = true;
                }
                match res {
                    Some(true) => RegionReplicationState::IntegrityOverLabel,
                    Some(false) => RegionReplicationState::SimpleMajority,
                    None => RegionReplicationState::Unknown,
                }
            } else {
                RegionReplicationState::SimpleMajority
            }
        } else {
            RegionReplicationState::IntegrityOverLabel
        };
        status.set_state(state);
        Some(status)
    }

    pub fn heartbeat_pd<T, C>(&mut self, ctx: &PollContext<EK, ER, T, C>) {
        let task = PdTask::Heartbeat {
            term: self.term(),
            region: self.region().clone(),
            peer: self.peer.clone(),
            down_peers: self.collect_down_peers(ctx.cfg.max_peer_down_duration.0),
            pending_peers: self.collect_pending_peers(ctx),
            written_bytes: self.peer_stat.written_bytes,
            written_keys: self.peer_stat.written_keys,
            approximate_size: self.approximate_size,
            approximate_keys: self.approximate_keys,
            replication_status: self.region_replication_status(),
        };
        if let Err(e) = ctx.pd_scheduler.schedule(task) {
            error!(
                "failed to notify pd";
                "region_id" => self.region_id,
                "peer_id" => self.peer.get_id(),
                "err" => ?e,
            );
        }
    }

    fn send_raft_message<T: Transport>(&mut self, msg: eraftpb::Message, trans: &mut T) {
        let mut send_msg = RaftMessage::default();
        send_msg.set_region_id(self.region_id);
        // set current epoch
        send_msg.set_region_epoch(self.region().get_region_epoch().clone());

        let from_peer = self.peer.clone();
        let to_peer = match self.get_peer_from_cache(msg.get_to()) {
            Some(p) => p,
            None => {
                warn!(
                    "failed to look up recipient peer";
                    "region_id" => self.region_id,
                    "peer_id" => self.peer.get_id(),
                    "to_peer" => msg.get_to(),
                );
                return;
            }
        };

        let to_peer_id = to_peer.get_id();
        let to_store_id = to_peer.get_store_id();
        let msg_type = msg.get_msg_type();
        debug!(
            "send raft msg";
            "region_id" => self.region_id,
            "peer_id" => self.peer.get_id(),
            "msg_type" => ?msg_type,
            "msg_size" => msg.compute_size(),
            "from" => from_peer.get_id(),
            "to" => to_peer_id,
        );

        send_msg.set_from_peer(from_peer);
        send_msg.set_to_peer(to_peer);

        // There could be two cases:
        // 1. Target peer already exists but has not established communication with leader yet
        // 2. Target peer is added newly due to member change or region split, but it's not
        //    created yet
        // For both cases the region start key and end key are attached in RequestVote and
        // Heartbeat message for the store of that peer to check whether to create a new peer
        // when receiving these messages, or just to wait for a pending region split to perform
        // later.
        if self.get_store().is_initialized() && is_initial_msg(&msg) {
            let region = self.region();
            send_msg.set_start_key(region.get_start_key().to_vec());
            send_msg.set_end_key(region.get_end_key().to_vec());
        }
        send_msg.set_message(msg);

        if let Err(e) = trans.send(send_msg) {
            warn!(
                "failed to send msg to other peer";
                "region_id" => self.region_id,
                "peer_id" => self.peer.get_id(),
                "target_peer_id" => to_peer_id,
                "target_store_id" => to_store_id,
                "err" => ?e,
                "error_code" => %e.error_code(),
            );
            if to_peer_id == self.leader_id() {
                self.leader_unreachable = true;
            }
            // unreachable store
            self.raft_group.report_unreachable(to_peer_id);
            if msg_type == eraftpb::MessageType::MsgSnapshot {
                self.raft_group
                    .report_snapshot(to_peer_id, SnapshotStatus::Failure);
            }
        }
    }

    pub fn bcast_wake_up_message<T: Transport, C>(&self, ctx: &mut PollContext<EK, ER, T, C>) {
        for peer in self.region().get_peers() {
            if peer.get_id() == self.peer_id() {
                continue;
            }
            self.send_wake_up_message(ctx, peer);
        }
    }

    pub fn send_wake_up_message<T: Transport, C>(
        &self,
        ctx: &mut PollContext<EK, ER, T, C>,
        peer: &metapb::Peer,
    ) {
        let mut send_msg = RaftMessage::default();
        send_msg.set_region_id(self.region_id);
        send_msg.set_from_peer(self.peer.clone());
        send_msg.set_region_epoch(self.region().get_region_epoch().clone());
        send_msg.set_to_peer(peer.clone());
        let extra_msg = send_msg.mut_extra_msg();
        extra_msg.set_type(ExtraMessageType::MsgRegionWakeUp);
        if let Err(e) = ctx.trans.send(send_msg) {
            error!(?e;
                "failed to send wake up message";
                "region_id" => self.region_id,
                "peer_id" => self.peer.get_id(),
                "target_peer_id" => peer.get_id(),
                "target_store_id" => peer.get_store_id(),
            );
        } else {
            ctx.need_flush_trans = true;
        }
    }

    pub fn bcast_check_stale_peer_message<T: Transport, C>(
        &mut self,
        ctx: &mut PollContext<EK, ER, T, C>,
    ) {
        if self.check_stale_conf_ver < self.region().get_region_epoch().get_conf_ver() {
            self.check_stale_conf_ver = self.region().get_region_epoch().get_conf_ver();
            self.check_stale_peers = self.region().get_peers().to_vec();
        }
        for peer in &self.check_stale_peers {
            if peer.get_id() == self.peer_id() {
                continue;
            }
            let mut send_msg = RaftMessage::default();
            send_msg.set_region_id(self.region_id);
            send_msg.set_from_peer(self.peer.clone());
            send_msg.set_region_epoch(self.region().get_region_epoch().clone());
            send_msg.set_to_peer(peer.clone());
            let extra_msg = send_msg.mut_extra_msg();
            extra_msg.set_type(ExtraMessageType::MsgCheckStalePeer);
            if let Err(e) = ctx.trans.send(send_msg) {
                error!(?e;
                    "failed to send check stale peer message";
                    "region_id" => self.region_id,
                    "peer_id" => self.peer.get_id(),
                    "target_peer_id" => peer.get_id(),
                    "target_store_id" => peer.get_store_id(),
                );
            } else {
                ctx.need_flush_trans = true;
            }
        }
    }

    pub fn on_check_stale_peer_response(
        &mut self,
        check_conf_ver: u64,
        check_peers: Vec<metapb::Peer>,
    ) {
        if self.check_stale_conf_ver < check_conf_ver {
            self.check_stale_conf_ver = check_conf_ver;
            self.check_stale_peers = check_peers;
        }
    }

    pub fn send_want_rollback_merge<T: Transport, C>(
        &self,
        premerge_commit: u64,
        ctx: &mut PollContext<EK, ER, T, C>,
    ) {
        let mut send_msg = RaftMessage::default();
        send_msg.set_region_id(self.region_id);
        send_msg.set_from_peer(self.peer.clone());
        send_msg.set_region_epoch(self.region().get_region_epoch().clone());
        let to_peer = match self.get_peer_from_cache(self.leader_id()) {
            Some(p) => p,
            None => {
                warn!(
                    "failed to look up recipient peer";
                    "region_id" => self.region_id,
                    "peer_id" => self.peer.get_id(),
                    "to_peer" => self.leader_id(),
                );
                return;
            }
        };
        send_msg.set_to_peer(to_peer.clone());
        let extra_msg = send_msg.mut_extra_msg();
        extra_msg.set_type(ExtraMessageType::MsgWantRollbackMerge);
        extra_msg.set_premerge_commit(premerge_commit);
        if let Err(e) = ctx.trans.send(send_msg) {
            error!(?e;
                "failed to send want rollback merge message";
                "region_id" => self.region_id,
                "peer_id" => self.peer.get_id(),
                "target_peer_id" => to_peer.get_id(),
                "target_store_id" => to_peer.get_store_id(),
            );
        } else {
            ctx.need_flush_trans = true;
        }
    }

    pub fn require_updating_max_ts(&self, pd_scheduler: &FutureScheduler<PdTask<EK>>) {
        let epoch = self.region().get_region_epoch();
        let term_low_bits = self.term() & ((1 << 32) - 1); // 32 bits
        let version_lot_bits = epoch.get_version() & ((1 << 31) - 1); // 31 bits
        let initial_status = (term_low_bits << 32) | (version_lot_bits << 1);
        self.max_ts_sync_status
            .store(initial_status, Ordering::SeqCst);
        info!(
            "require updating max ts";
            "region_id" => self.region_id,
            "initial_status" => initial_status,
        );
        if let Err(e) = pd_scheduler.schedule(PdTask::UpdateMaxTimestamp {
            region_id: self.region_id,
            initial_status,
            max_ts_sync_status: self.max_ts_sync_status.clone(),
        }) {
            error!(
                "failed to update max ts";
                "err" => ?e,
            );
        }
    }
}

/// `RequestPolicy` decides how we handle a request.
#[derive(Clone, PartialEq, Debug)]
pub enum RequestPolicy {
    // Handle the read request directly without dispatch.
    ReadLocal,
    // Handle the read request via raft's SafeReadIndex mechanism.
    ReadIndex,
    ProposeNormal,
    ProposeTransferLeader,
    ProposeConfChange,
}

/// `RequestInspector` makes `RequestPolicy` for requests.
pub trait RequestInspector {
    /// Has the current term been applied?
    fn has_applied_to_current_term(&mut self) -> bool;
    /// Inspects its lease.
    fn inspect_lease(&mut self) -> LeaseState;

    /// Inspect a request, return a policy that tells us how to
    /// handle the request.
    fn inspect(&mut self, req: &RaftCmdRequest) -> Result<RequestPolicy> {
        if req.has_admin_request() {
            if apply::is_conf_change_cmd(req) {
                return Ok(RequestPolicy::ProposeConfChange);
            }
            if get_transfer_leader_cmd(req).is_some() {
                return Ok(RequestPolicy::ProposeTransferLeader);
            }
            return Ok(RequestPolicy::ProposeNormal);
        }

        let mut has_read = false;
        let mut has_write = false;
        for r in req.get_requests() {
            match r.get_cmd_type() {
                CmdType::Get | CmdType::Snap | CmdType::ReadIndex => has_read = true,
                CmdType::Delete | CmdType::Put | CmdType::DeleteRange | CmdType::IngestSst => {
                    has_write = true
                }
                CmdType::Prewrite | CmdType::Invalid => {
                    return Err(box_err!(
                        "invalid cmd type {:?}, message maybe corrupted",
                        r.get_cmd_type()
                    ));
                }
            }

            if has_read && has_write {
                return Err(box_err!("read and write can't be mixed in one batch"));
            }
        }

        if has_write {
            return Ok(RequestPolicy::ProposeNormal);
        }

        if req.get_header().get_read_quorum() {
            return Ok(RequestPolicy::ReadIndex);
        }

        // If applied index's term is differ from current raft's term, leader transfer
        // must happened, if read locally, we may read old value.
        if !self.has_applied_to_current_term() {
            return Ok(RequestPolicy::ReadIndex);
        }

        // Local read should be performed, if and only if leader is in lease.
        // None for now.
        match self.inspect_lease() {
            LeaseState::Valid => Ok(RequestPolicy::ReadLocal),
            LeaseState::Expired | LeaseState::Suspect => {
                // Perform a consistent read to Raft quorum and try to renew the leader lease.
                Ok(RequestPolicy::ReadIndex)
            }
        }
    }
}

impl<EK, ER> RequestInspector for Peer<EK, ER>
where
    EK: KvEngine,
    ER: RaftEngine,
{
    fn has_applied_to_current_term(&mut self) -> bool {
        self.get_store().applied_index_term() == self.term()
    }

    fn inspect_lease(&mut self) -> LeaseState {
        if !self.raft_group.raft.in_lease() {
            return LeaseState::Suspect;
        }
        // None means now.
        let state = self.leader_lease.inspect(None);
        if LeaseState::Expired == state {
            debug!(
                "leader lease is expired";
                "region_id" => self.region_id,
                "peer_id" => self.peer.get_id(),
                "lease" => ?self.leader_lease,
            );
            // The lease is expired, call `expire` explicitly.
            self.leader_lease.expire();
        }
        state
    }
}

impl<EK, ER, T, C> ReadExecutor<EK> for PollContext<EK, ER, T, C>
where
    EK: KvEngine,
    ER: RaftEngine,
{
    fn get_engine(&self) -> &EK {
        &self.engines.kv
    }

    fn get_snapshot(&mut self, _: Option<ThreadReadId>) -> Arc<EK::Snapshot> {
        Arc::new(self.engines.kv.snapshot())
    }
}

fn get_transfer_leader_cmd(msg: &RaftCmdRequest) -> Option<&TransferLeaderRequest> {
    if !msg.has_admin_request() {
        return None;
    }
    let req = msg.get_admin_request();
    if !req.has_transfer_leader() {
        return None;
    }

    Some(req.get_transfer_leader())
}

fn get_sync_log_from_request(msg: &RaftCmdRequest) -> bool {
    if msg.has_admin_request() {
        let req = msg.get_admin_request();
        return matches!(
            req.get_cmd_type(),
            AdminCmdType::ChangePeer
                | AdminCmdType::ChangePeerV2
                | AdminCmdType::Split
                | AdminCmdType::BatchSplit
                | AdminCmdType::PrepareMerge
                | AdminCmdType::CommitMerge
                | AdminCmdType::RollbackMerge
        );
    }

    msg.get_header().get_sync_log()
}

/// We enable follower lazy commit to get a better performance.
/// But it may not be appropriate for some requests. This function
/// checks whether the request should be committed on all followers
/// as soon as possible.
fn is_request_urgent(req: &RaftCmdRequest) -> bool {
    if !req.has_admin_request() {
        return false;
    }

    matches!(
        req.get_admin_request().get_cmd_type(),
        AdminCmdType::Split
            | AdminCmdType::BatchSplit
            | AdminCmdType::ChangePeer
            | AdminCmdType::ChangePeerV2
            | AdminCmdType::ComputeHash
            | AdminCmdType::VerifyHash
            | AdminCmdType::PrepareMerge
            | AdminCmdType::CommitMerge
            | AdminCmdType::RollbackMerge
    )
}

fn make_transfer_leader_response() -> RaftCmdResponse {
    let mut response = AdminResponse::default();
    response.set_cmd_type(AdminCmdType::TransferLeader);
    response.set_transfer_leader(TransferLeaderResponse::default());
    let mut resp = RaftCmdResponse::default();
    resp.set_admin_response(response);
    resp
}

/// A poor version of `Peer` to avoid port generic variables everywhere.
pub trait AbstractPeer {
    fn meta_peer(&self) -> &metapb::Peer;
    fn region(&self) -> &metapb::Region;
    fn apply_state(&self) -> &RaftApplyState;
    fn raft_status(&self) -> raft::Status;
    fn raft_committed_index(&self) -> u64;
    fn raft_request_snapshot(&mut self, index: u64);
    fn pending_merge_state(&self) -> Option<&MergeState>;
}

impl<EK: KvEngine, ER: RaftEngine> AbstractPeer for Peer<EK, ER> {
    fn meta_peer(&self) -> &metapb::Peer {
        &self.peer
    }
    fn region(&self) -> &metapb::Region {
        self.raft_group.store().region()
    }
    fn apply_state(&self) -> &RaftApplyState {
        self.raft_group.store().apply_state()
    }
    fn raft_status(&self) -> raft::Status {
        self.raft_group.status()
    }
    fn raft_committed_index(&self) -> u64 {
        self.raft_group.store().committed_index()
    }
    fn raft_request_snapshot(&mut self, index: u64) {
        self.raft_group.request_snapshot(index).unwrap();
    }
    fn pending_merge_state(&self) -> Option<&MergeState> {
        self.pending_merge_state.as_ref()
    }
}

#[cfg(test)]
mod tests {
    use super::*;
    use kvproto::raft_cmdpb;
    #[cfg(feature = "protobuf-codec")]
    use protobuf::ProtobufEnum;

    #[test]
    fn test_sync_log() {
        let white_list = [
            AdminCmdType::InvalidAdmin,
            AdminCmdType::CompactLog,
            AdminCmdType::TransferLeader,
            AdminCmdType::ComputeHash,
            AdminCmdType::VerifyHash,
        ];
        for tp in AdminCmdType::values() {
            let mut msg = RaftCmdRequest::default();
            msg.mut_admin_request().set_cmd_type(*tp);
            assert_eq!(
                get_sync_log_from_request(&msg),
                !white_list.contains(tp),
                "{:?}",
                tp
            );
        }
    }

    #[test]
    fn test_urgent() {
        let urgent_types = [
            AdminCmdType::Split,
            AdminCmdType::BatchSplit,
            AdminCmdType::ChangePeer,
            AdminCmdType::ChangePeerV2,
            AdminCmdType::ComputeHash,
            AdminCmdType::VerifyHash,
            AdminCmdType::PrepareMerge,
            AdminCmdType::CommitMerge,
            AdminCmdType::RollbackMerge,
        ];
        for tp in AdminCmdType::values() {
            let mut req = RaftCmdRequest::default();
            req.mut_admin_request().set_cmd_type(*tp);
            assert_eq!(
                is_request_urgent(&req),
                urgent_types.contains(tp),
                "{:?}",
                tp
            );
        }
        assert!(!is_request_urgent(&RaftCmdRequest::default()));
    }

    #[test]
    fn test_entry_context() {
        let tbl: Vec<&[ProposalContext]> = vec![
            &[ProposalContext::SPLIT],
            &[ProposalContext::SYNC_LOG],
            &[ProposalContext::PREPARE_MERGE],
            &[ProposalContext::SPLIT, ProposalContext::SYNC_LOG],
            &[ProposalContext::PREPARE_MERGE, ProposalContext::SYNC_LOG],
        ];

        for flags in tbl {
            let mut ctx = ProposalContext::empty();
            for f in flags {
                ctx.insert(*f);
            }

            let ser = ctx.to_vec();
            let de = ProposalContext::from_bytes(&ser);

            for f in flags {
                assert!(de.contains(*f), "{:?}", de);
            }
        }
    }

    #[test]
    fn test_request_inspector() {
        struct DummyInspector {
            applied_to_index_term: bool,
            lease_state: LeaseState,
        }
        impl RequestInspector for DummyInspector {
            fn has_applied_to_current_term(&mut self) -> bool {
                self.applied_to_index_term
            }
            fn inspect_lease(&mut self) -> LeaseState {
                self.lease_state
            }
        }

        let mut table = vec![];

        // Ok(_)
        let mut req = RaftCmdRequest::default();
        let mut admin_req = raft_cmdpb::AdminRequest::default();

        req.set_admin_request(admin_req.clone());
        table.push((req.clone(), RequestPolicy::ProposeNormal));

        admin_req.set_change_peer(raft_cmdpb::ChangePeerRequest::default());
        req.set_admin_request(admin_req.clone());
        table.push((req.clone(), RequestPolicy::ProposeConfChange));
        admin_req.clear_change_peer();

        admin_req.set_change_peer_v2(raft_cmdpb::ChangePeerV2Request::default());
        req.set_admin_request(admin_req.clone());
        table.push((req.clone(), RequestPolicy::ProposeConfChange));
        admin_req.clear_change_peer_v2();

        admin_req.set_transfer_leader(raft_cmdpb::TransferLeaderRequest::default());
        req.set_admin_request(admin_req.clone());
        table.push((req.clone(), RequestPolicy::ProposeTransferLeader));
        admin_req.clear_transfer_leader();
        req.clear_admin_request();

        for (op, policy) in vec![
            (CmdType::Get, RequestPolicy::ReadLocal),
            (CmdType::Snap, RequestPolicy::ReadLocal),
            (CmdType::Put, RequestPolicy::ProposeNormal),
            (CmdType::Delete, RequestPolicy::ProposeNormal),
            (CmdType::DeleteRange, RequestPolicy::ProposeNormal),
            (CmdType::IngestSst, RequestPolicy::ProposeNormal),
        ] {
            let mut request = raft_cmdpb::Request::default();
            request.set_cmd_type(op);
            req.set_requests(vec![request].into());
            table.push((req.clone(), policy));
        }

        for &applied_to_index_term in &[true, false] {
            for &lease_state in &[LeaseState::Expired, LeaseState::Suspect, LeaseState::Valid] {
                for (req, mut policy) in table.clone() {
                    let mut inspector = DummyInspector {
                        applied_to_index_term,
                        lease_state,
                    };
                    // Leader can not read local as long as
                    // it has not applied to its term or it does has a valid lease.
                    if policy == RequestPolicy::ReadLocal
                        && (!applied_to_index_term || LeaseState::Valid != inspector.lease_state)
                    {
                        policy = RequestPolicy::ReadIndex;
                    }
                    assert_eq!(inspector.inspect(&req).unwrap(), policy);
                }
            }
        }

        // Read quorum.
        let mut request = raft_cmdpb::Request::default();
        request.set_cmd_type(CmdType::Snap);
        req.set_requests(vec![request].into());
        req.mut_header().set_read_quorum(true);
        let mut inspector = DummyInspector {
            applied_to_index_term: true,
            lease_state: LeaseState::Valid,
        };
        assert_eq!(inspector.inspect(&req).unwrap(), RequestPolicy::ReadIndex);
        req.clear_header();

        // Err(_)
        let mut err_table = vec![];
        for &op in &[CmdType::Prewrite, CmdType::Invalid] {
            let mut request = raft_cmdpb::Request::default();
            request.set_cmd_type(op);
            req.set_requests(vec![request].into());
            err_table.push(req.clone());
        }
        let mut snap = raft_cmdpb::Request::default();
        snap.set_cmd_type(CmdType::Snap);
        let mut put = raft_cmdpb::Request::default();
        put.set_cmd_type(CmdType::Put);
        req.set_requests(vec![snap, put].into());
        err_table.push(req);

        for req in err_table {
            let mut inspector = DummyInspector {
                applied_to_index_term: true,
                lease_state: LeaseState::Valid,
            };
            assert!(inspector.inspect(&req).is_err());
        }
    }

    #[test]
    fn test_propose_queue_find_propose_time() {
        let mut pq: ProposalQueue<engine_panic::PanicSnapshot> = ProposalQueue::new();
        let t = monotonic_raw_now();
        for index in 1..=100 {
            let renew_lease_time = if index % 3 == 1 { None } else { Some(t) };
            pq.push(Proposal {
                is_conf_change: false,
                index,
                term: (index / 10) + 1,
                cb: Callback::None,
                renew_lease_time,
                must_pass_epoch_check: false,
            });
        }
        for remove_i in &[0, 65, 98] {
            let _ = pq.take(*remove_i, (*remove_i / 10) + 1);
            for i in 1..=100 {
                let pt = pq.find_propose_time(((i / 10) + 1, i));
                if i <= *remove_i || i % 3 == 1 {
                    assert!(pt.is_none())
                } else {
                    assert!(pt.is_some())
                };
            }
        }
    }

    #[test]
    fn test_cmd_epoch_checker() {
        use engine_test::kv::KvTestSnapshot;
        fn new_admin_request(cmd_type: AdminCmdType) -> RaftCmdRequest {
            let mut request = RaftCmdRequest::default();
            request.mut_admin_request().set_cmd_type(cmd_type);
            request
        }

        let region = metapb::Region::default();
        let normal_cmd = RaftCmdRequest::default();
        let split_admin = new_admin_request(AdminCmdType::BatchSplit);
        let prepare_merge_admin = new_admin_request(AdminCmdType::PrepareMerge);
        let change_peer_admin = new_admin_request(AdminCmdType::ChangePeer);

        let mut epoch_checker = CmdEpochChecker::<KvTestSnapshot>::default();

        assert_eq!(epoch_checker.propose_check_epoch(&split_admin, 10), None);
        assert_eq!(epoch_checker.term, 10);
        epoch_checker.post_propose(AdminCmdType::BatchSplit, 5, 10);
        assert_eq!(epoch_checker.proposed_admin_cmd.len(), 1);

        // Both conflict with the split admin cmd
        assert_eq!(epoch_checker.propose_check_epoch(&normal_cmd, 10), Some(5));
        assert_eq!(
            epoch_checker.propose_check_epoch(&prepare_merge_admin, 10),
            Some(5)
        );

        assert_eq!(
            epoch_checker.propose_check_epoch(&change_peer_admin, 10),
            None
        );
        epoch_checker.post_propose(AdminCmdType::ChangePeer, 6, 10);
        assert_eq!(epoch_checker.proposed_admin_cmd.len(), 2);

        assert_eq!(
            epoch_checker.last_cmd_index(AdminCmdType::BatchSplit),
            Some(5)
        );
        assert_eq!(
            epoch_checker.last_cmd_index(AdminCmdType::ChangePeer),
            Some(6)
        );
        assert_eq!(
            epoch_checker.last_cmd_index(AdminCmdType::PrepareMerge),
            None
        );

        // Conflict with the change peer admin cmd
        assert_eq!(
            epoch_checker.propose_check_epoch(&change_peer_admin, 10),
            Some(6)
        );
        // Conflict with the split admin cmd
        assert_eq!(epoch_checker.propose_check_epoch(&normal_cmd, 10), Some(5));
        // Conflict with the change peer admin cmd
        assert_eq!(
            epoch_checker.propose_check_epoch(&prepare_merge_admin, 10),
            Some(6)
        );

        epoch_checker.advance_apply(4, 10, &region, |_| vec![]);
        // Have no effect on `proposed_admin_cmd`
        assert_eq!(epoch_checker.proposed_admin_cmd.len(), 2);

        epoch_checker.advance_apply(5, 10, &region, |_| vec![]);
        // Left one change peer admin cmd
        assert_eq!(epoch_checker.proposed_admin_cmd.len(), 1);

        assert_eq!(epoch_checker.propose_check_epoch(&normal_cmd, 10), None);

        assert_eq!(epoch_checker.propose_check_epoch(&split_admin, 10), Some(6));
        // Change term to 11
        assert_eq!(epoch_checker.propose_check_epoch(&split_admin, 11), None);
        assert_eq!(epoch_checker.term, 11);
        // Should be empty
        assert_eq!(epoch_checker.proposed_admin_cmd.len(), 0);
    }
}<|MERGE_RESOLUTION|>--- conflicted
+++ resolved
@@ -282,17 +282,6 @@
             .map(|cmd| cmd.index)
     }
 
-<<<<<<< HEAD
-    pub fn advance_apply<T>(
-        &mut self,
-        index: u64,
-        term: u64,
-        region: &metapb::Region,
-        find_current_regions: T,
-    ) where
-        T: Fn(&metapb::Region) -> Vec<metapb::Region>,
-    {
-=======
     /// Returns the last proposed admin cmd index.
     ///
     /// Note that the cmd of this type must change epoch otherwise it can not be
@@ -305,8 +294,15 @@
             .map(|cmd| cmd.index)
     }
 
-    pub fn advance_apply(&mut self, index: u64, term: u64, region: &metapb::Region) {
->>>>>>> 2890d09a
+    pub fn advance_apply<T>(
+        &mut self,
+        index: u64,
+        term: u64,
+        region: &metapb::Region,
+        find_current_regions: T,
+    ) where
+        T: Fn(&metapb::Region) -> Vec<metapb::Region>,
+    {
         self.maybe_update_term(term);
         let mut current_regions = None;
         while !self.proposed_admin_cmd.is_empty() {
