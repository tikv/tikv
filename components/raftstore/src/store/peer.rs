// Copyright 2016 TiKV Project Authors. Licensed under Apache-2.0.

// #[PerformanceCriticalPath]
use std::cell::RefCell;
use std::collections::VecDeque;
use std::sync::atomic::{AtomicUsize, Ordering};
use std::sync::{Arc, Mutex};
use std::time::{Duration, Instant};
use std::{cmp, mem, u64, usize};

use bitflags::bitflags;
use bytes::Bytes;
use crossbeam::atomic::AtomicCell;
use crossbeam::channel::TrySendError;
use engine_traits::{
    Engines, KvEngine, PerfContext, RaftEngine, Snapshot, WriteBatch, WriteOptions, CF_LOCK,
};
use error_code::ErrorCodeExt;
use fail::fail_point;
use kvproto::errorpb;
use kvproto::kvrpcpb::{DiskFullOpt, ExtraOp as TxnExtraOp, LockInfo};
use kvproto::metapb::{self, PeerRole};
use kvproto::pdpb::PeerStats;
use kvproto::raft_cmdpb::{
    self, AdminCmdType, AdminResponse, ChangePeerRequest, CmdType, CommitMergeRequest, PutRequest,
    RaftCmdRequest, RaftCmdResponse, Request, TransferLeaderRequest, TransferLeaderResponse,
};
use kvproto::raft_serverpb::{
    ExtraMessage, ExtraMessageType, MergeState, PeerState, RaftApplyState, RaftMessage,
};
use kvproto::replication_modepb::{
    DrAutoSyncState, RegionReplicationState, RegionReplicationStatus, ReplicationMode,
};
use parking_lot::RwLockUpgradableReadGuard;
use protobuf::Message;
use raft::eraftpb::{self, ConfChangeType, Entry, EntryType, MessageType};
use raft::{
    self, Changer, LightReady, ProgressState, ProgressTracker, RawNode, Ready, SnapshotStatus,
    StateRole, INVALID_INDEX, NO_LIMIT,
};
use raft_proto::ConfChangeI;
use smallvec::SmallVec;
use time::Timespec;
use uuid::Uuid;

use crate::coprocessor::{CoprocessorHost, RegionChangeEvent};
use crate::errors::RAFTSTORE_IS_BUSY;
use crate::store::async_io::write::WriteMsg;
use crate::store::async_io::write_router::WriteRouter;
use crate::store::fsm::apply::CatchUpLogs;
use crate::store::fsm::store::PollContext;
use crate::store::fsm::{apply, Apply, ApplyMetrics, ApplyTask, Proposal};
use crate::store::hibernate_state::GroupState;
use crate::store::memory::{needs_evict_entry_cache, MEMTRACE_RAFT_ENTRIES};
use crate::store::msg::RaftCommand;
use crate::store::util::{admin_cmd_epoch_lookup, RegionReadProgress};
use crate::store::worker::{
    HeartbeatTask, RaftlogGcTask, ReadDelegate, ReadExecutor, ReadProgress, RegionTask,
};
use crate::store::{
    Callback, Config, GlobalReplicationState, PdTask, ReadIndexContext, ReadResponse, TxnExt,
    RAFT_INIT_LOG_INDEX,
};
use crate::{Error, Result};
use collections::{HashMap, HashSet};
use pd_client::INVALID_ID;
use tikv_alloc::trace::TraceEvent;
use tikv_util::codec::number::decode_u64;
use tikv_util::sys::disk::DiskUsage;
use tikv_util::time::{duration_to_sec, monotonic_raw_now};
use tikv_util::time::{Instant as TiInstant, InstantExt, ThreadReadId};
use tikv_util::worker::Scheduler;
use tikv_util::Either;
use tikv_util::{box_err, debug, error, info, warn};
use txn_types::WriteBatchFlags;

use super::cmd_resp;
use super::local_metrics::{RaftMetrics, RaftReadyMetrics};
use super::metrics::*;
use super::peer_storage::{
    write_peer_state, CheckApplyingSnapStatus, HandleReadyResult, PeerStorage,
};
use super::read_queue::{ReadIndexQueue, ReadIndexRequest};
use super::transport::Transport;
use super::util::{
    self, check_region_epoch, is_initial_msg, AdminCmdEpochState, ChangePeerI, ConfChangeKind,
    Lease, LeaseState, NORMAL_REQ_CHECK_CONF_VER, NORMAL_REQ_CHECK_VER,
};
use super::DestroyPeerJob;

const SHRINK_CACHE_CAPACITY: usize = 64;
const MIN_BCAST_WAKE_UP_INTERVAL: u64 = 1_000; // 1s
const REGION_READ_PROGRESS_CAP: usize = 128;
const MAX_COMMITTED_SIZE_PER_READY: u64 = 16 * 1024 * 1024;

/// The returned states of the peer after checking whether it is stale
#[derive(Debug, PartialEq, Eq)]
pub enum StaleState {
    Valid,
    ToValidate,
    LeaderMissing,
}

#[derive(Debug)]
struct ProposalQueue<S>
where
    S: Snapshot,
{
    tag: String,
    queue: VecDeque<Proposal<S>>,
}

impl<S: Snapshot> ProposalQueue<S> {
    fn new(tag: String) -> ProposalQueue<S> {
        ProposalQueue {
            tag,
            queue: VecDeque::new(),
        }
    }

    /// Find the request times of given index.
    /// Caller should check if term is matched before using request times.
    fn find_request_times(&self, index: u64) -> Option<(u64, &SmallVec<[TiInstant; 4]>)> {
        self.queue
            .binary_search_by_key(&index, |p: &Proposal<_>| p.index)
            .ok()
            .and_then(|i| {
                self.queue[i]
                    .cb
                    .get_request_times()
                    .map(|ts| (self.queue[i].term, ts))
            })
    }

    fn find_propose_time(&self, term: u64, index: u64) -> Option<Timespec> {
        self.queue
            .binary_search_by_key(&(term, index), |p: &Proposal<_>| (p.term, p.index))
            .ok()
            .and_then(|i| self.queue[i].propose_time)
    }

    // Find proposal in front or at the given term and index
    fn pop(&mut self, term: u64, index: u64) -> Option<Proposal<S>> {
        self.queue.pop_front().and_then(|p| {
            // Comparing the term first then the index, because the term is
            // increasing among all log entries and the index is increasing
            // inside a given term
            if (p.term, p.index) > (term, index) {
                self.queue.push_front(p);
                return None;
            }
            Some(p)
        })
    }

    /// Find proposal at the given term and index and notify stale proposals
    /// in front that term and index
    fn find_proposal(&mut self, term: u64, index: u64, current_term: u64) -> Option<Proposal<S>> {
        while let Some(p) = self.pop(term, index) {
            if p.term == term {
                if p.index == index {
                    return if p.cb.is_none() { None } else { Some(p) };
                } else {
                    panic!(
                        "{} unexpected callback at term {}, found index {}, expected {}",
                        self.tag, term, p.index, index
                    );
                }
            } else {
                apply::notify_stale_req(current_term, p.cb);
            }
        }
        None
    }

    fn push(&mut self, p: Proposal<S>) {
        if let Some(f) = self.queue.back() {
            // The term must be increasing among all log entries and the index
            // must be increasing inside a given term
            assert!((p.term, p.index) > (f.term, f.index));
        }
        self.queue.push_back(p);
    }

    fn is_empty(&self) -> bool {
        self.queue.is_empty()
    }

    fn gc(&mut self) {
        if self.queue.capacity() > SHRINK_CACHE_CAPACITY && self.queue.len() < SHRINK_CACHE_CAPACITY
        {
            self.queue.shrink_to_fit();
        }
    }

    fn back(&self) -> Option<&Proposal<S>> {
        self.queue.back()
    }
}

bitflags! {
    // TODO: maybe declare it as protobuf struct is better.
    /// A bitmap contains some useful flags when dealing with `eraftpb::Entry`.
    pub struct ProposalContext: u8 {
        const SYNC_LOG       = 0b0000_0001;
        const SPLIT          = 0b0000_0010;
        const PREPARE_MERGE  = 0b0000_0100;
    }
}

impl ProposalContext {
    /// Converts itself to a vector.
    pub fn to_vec(self) -> Vec<u8> {
        if self.is_empty() {
            return vec![];
        }
        let ctx = self.bits();
        vec![ctx]
    }

    /// Initializes a `ProposalContext` from a byte slice.
    pub fn from_bytes(ctx: &[u8]) -> ProposalContext {
        if ctx.is_empty() {
            ProposalContext::empty()
        } else if ctx.len() == 1 {
            ProposalContext::from_bits_truncate(ctx[0])
        } else {
            panic!("invalid ProposalContext {:?}", ctx);
        }
    }
}

/// `ConsistencyState` is used for consistency check.
pub struct ConsistencyState {
    pub last_check_time: Instant,
    // (computed_result_or_to_be_verified, index, hash)
    pub index: u64,
    pub context: Vec<u8>,
    pub hash: Vec<u8>,
}

/// Statistics about raft peer.
#[derive(Default, Clone)]
pub struct PeerStat {
    pub written_bytes: u64,
    pub written_keys: u64,
}

#[derive(Default, Debug, Clone, Copy)]
pub struct CheckTickResult {
    leader: bool,
    up_to_date: bool,
    reason: &'static str,
}

pub struct ProposedAdminCmd<S: Snapshot> {
    cmd_type: AdminCmdType,
    epoch_state: AdminCmdEpochState,
    index: u64,
    cbs: Vec<Callback<S>>,
}

impl<S: Snapshot> ProposedAdminCmd<S> {
    fn new(
        cmd_type: AdminCmdType,
        epoch_state: AdminCmdEpochState,
        index: u64,
    ) -> ProposedAdminCmd<S> {
        ProposedAdminCmd {
            cmd_type,
            epoch_state,
            index,
            cbs: Vec::new(),
        }
    }
}

struct CmdEpochChecker<S: Snapshot> {
    // Although it's a deque, because of the characteristics of the settings from `admin_cmd_epoch_lookup`,
    // the max size of admin cmd is 2, i.e. split/merge and change peer.
    proposed_admin_cmd: VecDeque<ProposedAdminCmd<S>>,
    term: u64,
}

impl<S: Snapshot> Default for CmdEpochChecker<S> {
    fn default() -> CmdEpochChecker<S> {
        CmdEpochChecker {
            proposed_admin_cmd: VecDeque::new(),
            term: 0,
        }
    }
}

impl<S: Snapshot> CmdEpochChecker<S> {
    fn maybe_update_term(&mut self, term: u64) {
        assert!(term >= self.term);
        if term > self.term {
            self.term = term;
            for cmd in self.proposed_admin_cmd.drain(..) {
                for cb in cmd.cbs {
                    apply::notify_stale_req(term, cb);
                }
            }
        }
    }

    /// Check if the proposal can be proposed on the basis of its epoch and previous proposed admin cmds.
    ///
    /// Returns None if passing the epoch check, otherwise returns a index which is the last
    /// admin cmd index conflicted with this proposal.
    fn propose_check_epoch(&mut self, req: &RaftCmdRequest, term: u64) -> Option<u64> {
        self.maybe_update_term(term);
        let (check_ver, check_conf_ver) = if !req.has_admin_request() {
            (NORMAL_REQ_CHECK_VER, NORMAL_REQ_CHECK_CONF_VER)
        } else {
            let cmd_type = req.get_admin_request().get_cmd_type();
            let epoch_state = admin_cmd_epoch_lookup(cmd_type);
            (epoch_state.check_ver, epoch_state.check_conf_ver)
        };
        self.last_conflict_index(check_ver, check_conf_ver)
    }

    fn post_propose(&mut self, cmd_type: AdminCmdType, index: u64, term: u64) {
        self.maybe_update_term(term);
        let epoch_state = admin_cmd_epoch_lookup(cmd_type);
        assert!(
            self.last_conflict_index(epoch_state.check_ver, epoch_state.check_conf_ver)
                .is_none()
        );

        if epoch_state.change_conf_ver || epoch_state.change_ver {
            if let Some(cmd) = self.proposed_admin_cmd.back() {
                assert!(cmd.index < index);
            }
            self.proposed_admin_cmd
                .push_back(ProposedAdminCmd::new(cmd_type, epoch_state, index));
        }
    }

    fn last_conflict_index(&self, check_ver: bool, check_conf_ver: bool) -> Option<u64> {
        self.proposed_admin_cmd
            .iter()
            .rev()
            .find(|cmd| {
                (check_ver && cmd.epoch_state.change_ver)
                    || (check_conf_ver && cmd.epoch_state.change_conf_ver)
            })
            .map(|cmd| cmd.index)
    }

    /// Returns the last proposed admin cmd index.
    ///
    /// Note that the cmd of this type must change epoch otherwise it can not be
    /// recorded to `proposed_admin_cmd`.
    fn last_cmd_index(&mut self, cmd_type: AdminCmdType) -> Option<u64> {
        self.proposed_admin_cmd
            .iter()
            .rev()
            .find(|cmd| cmd.cmd_type == cmd_type)
            .map(|cmd| cmd.index)
    }

    fn advance_apply(&mut self, index: u64, term: u64, region: &metapb::Region) {
        self.maybe_update_term(term);
        while !self.proposed_admin_cmd.is_empty() {
            let cmd = self.proposed_admin_cmd.front_mut().unwrap();
            if cmd.index <= index {
                for cb in cmd.cbs.drain(..) {
                    let mut resp = cmd_resp::new_error(Error::EpochNotMatch(
                        format!(
                            "current epoch of region {} is {:?}",
                            region.get_id(),
                            region.get_region_epoch(),
                        ),
                        vec![region.to_owned()],
                    ));
                    cmd_resp::bind_term(&mut resp, term);
                    cb.invoke_with_response(resp);
                }
            } else {
                break;
            }
            self.proposed_admin_cmd.pop_front();
        }
    }

    fn attach_to_conflict_cmd(&mut self, index: u64, cb: Callback<S>) {
        if let Some(cmd) = self
            .proposed_admin_cmd
            .iter_mut()
            .rev()
            .find(|cmd| cmd.index == index)
        {
            cmd.cbs.push(cb);
        } else {
            panic!(
                "index {} can not found in proposed_admin_cmd, callback {:?}",
                index, cb
            );
        }
    }
}

impl<S: Snapshot> Drop for CmdEpochChecker<S> {
    fn drop(&mut self) {
        if tikv_util::thread_group::is_shutdown(!cfg!(test)) {
            for mut state in self.proposed_admin_cmd.drain(..) {
                state.cbs.clear();
            }
        } else {
            for state in self.proposed_admin_cmd.drain(..) {
                for cb in state.cbs {
                    apply::notify_stale_req(self.term, cb);
                }
            }
        }
    }
}

#[derive(PartialEq, Debug)]
pub struct ApplySnapshotContext {
    /// The number of ready which has a snapshot.
    pub ready_number: u64,
    /// Whether this snapshot is scheduled.
    pub scheduled: bool,
    /// The message should be sent after snapshot is applied.
    pub msgs: Vec<eraftpb::Message>,
    pub persist_res: Option<PersistSnapshotResult>,
}

#[derive(PartialEq, Debug)]
pub struct PersistSnapshotResult {
    /// prev_region is the region before snapshot applied.
    pub prev_region: metapb::Region,
    pub region: metapb::Region,
    pub destroy_regions: Vec<metapb::Region>,
}

#[derive(Debug)]
pub struct UnpersistedReady {
    /// Number of ready.
    pub number: u64,
    /// Max number of following ready whose data to be persisted is empty.
    pub max_empty_number: u64,
    pub raft_msgs: Vec<Vec<eraftpb::Message>>,
}

pub struct ReadyResult {
    pub state_role: Option<StateRole>,
    pub has_new_entries: bool,
    pub has_write_ready: bool,
}

pub struct Peer<EK, ER>
where
    EK: KvEngine,
    ER: RaftEngine,
{
    /// The ID of the Region which this Peer belongs to.
    region_id: u64,
    // TODO: remove it once panic!() support slog fields.
    /// Peer_tag, "[region <region_id>] <peer_id>"
    pub tag: String,
    /// The Peer meta information.
    pub peer: metapb::Peer,

    /// The Raft state machine of this Peer.
    pub raft_group: RawNode<PeerStorage<EK, ER>>,
    /// The cache of meta information for Region's other Peers.
    peer_cache: RefCell<HashMap<u64, metapb::Peer>>,
    /// Record the last instant of each peer's heartbeat response.
    pub peer_heartbeats: HashMap<u64, Instant>,

    proposals: ProposalQueue<EK::Snapshot>,
    leader_missing_time: Option<Instant>,
    leader_lease: Lease,
    pending_reads: ReadIndexQueue<EK::Snapshot>,

    /// If it fails to send messages to leader.
    pub leader_unreachable: bool,
    /// Indicates whether the peer should be woken up.
    pub should_wake_up: bool,
    /// Whether this peer is destroyed asynchronously.
    /// If it's true,
    /// 1. when merging, its data in storeMeta will be removed early by the target peer.
    /// 2. all read requests must be rejected.
    pub pending_remove: bool,

    /// Record the instants of peers being added into the configuration.
    /// Remove them after they are not pending any more.
    pub peers_start_pending_time: Vec<(u64, Instant)>,
    /// A inaccurate cache about which peer is marked as down.
    down_peer_ids: Vec<u64>,

    /// An inaccurate difference in region size since last reset.
    /// It is used to decide whether split check is needed.
    pub size_diff_hint: u64,
    /// The count of deleted keys since last reset.
    delete_keys_hint: u64,
    /// An inaccurate difference in region size after compaction.
    /// It is used to trigger check split to update approximate size and keys after space reclamation
    /// of deleted entries.
    pub compaction_declined_bytes: u64,
    /// Approximate size of the region.
    pub approximate_size: Option<u64>,
    /// Approximate keys of the region.
    pub approximate_keys: Option<u64>,
    /// Whether this region has calculated region size by split-check thread. If we just splitted
    ///  the region or ingested one file which may be overlapped with the existed data, the
    /// `approximate_size` is not very accurate.
    pub has_calculated_region_size: bool,

    /// The state for consistency check.
    pub consistency_state: ConsistencyState,

    /// The counter records pending snapshot requests.
    pub pending_request_snapshot_count: Arc<AtomicUsize>,
    /// The index of last scheduled committed raft log.
    pub last_applying_idx: u64,
    /// The index of last compacted raft log. It is used for the next compact log task.
    pub last_compacted_idx: u64,
    /// The index of the latest urgent proposal index.
    last_urgent_proposal_idx: u64,
    /// The index of the latest committed split command.
    last_committed_split_idx: u64,
    /// Approximate size of logs that is applied but not compacted yet.
    pub raft_log_size_hint: u64,

    /// The write fence index .
    /// If there are pessimistic locks, PrepareMerge can be proposed after applying to
    /// this index. When a pending PrepareMerge exists, no more write commands should be proposed.
    /// This avoids proposing pessimistic locks that are already deleted before PrepareMerge.
    pub prepare_merge_fence: u64,
    pub pending_prepare_merge: Option<RaftCmdRequest>,

    /// The index of the latest committed prepare merge command.
    last_committed_prepare_merge_idx: u64,
    /// The merge related state. It indicates this Peer is in merging.
    pub pending_merge_state: Option<MergeState>,
    /// The rollback merge proposal can be proposed only when the number
    /// of peers is greater than the majority of all peers.
    /// There are more details in the annotation above
    /// `test_node_merge_write_data_to_source_region_after_merging`
    /// The peers who want to rollback merge.
    pub want_rollback_merge_peers: HashSet<u64>,
    /// Source region is catching up logs for merge.
    pub catch_up_logs: Option<CatchUpLogs>,

    /// Write Statistics for PD to schedule hot spot.
    pub peer_stat: PeerStat,

    /// Time of the last attempt to wake up inactive leader.
    pub bcast_wake_up_time: Option<TiInstant>,
    /// Current replication mode version.
    pub replication_mode_version: u64,
    /// The required replication state at current version.
    pub dr_auto_sync_state: DrAutoSyncState,
    /// A flag that caches sync state. It's set to true when required replication
    /// state is reached for current region.
    pub replication_sync: bool,

    /// The known newest conf version and its corresponding peer list
    /// Send to these peers to check whether itself is stale.
    pub check_stale_conf_ver: u64,
    pub check_stale_peers: Vec<metapb::Peer>,
    /// Whether this peer is created by replication and is the first
    /// one of this region on local store.
    pub local_first_replicate: bool,

    pub txn_extra_op: Arc<AtomicCell<TxnExtraOp>>,

    /// Transaction extensions related to this peer.
    pub txn_ext: Arc<TxnExt>,

    /// Check whether this proposal can be proposed based on its epoch.
    cmd_epoch_checker: CmdEpochChecker<EK::Snapshot>,

    // disk full peer set.
    pub disk_full_peers: DiskFullPeers,

    // show whether an already disk full TiKV appears in the potential majority set.
    pub dangerous_majority_set: bool,

    // region merge logic need to be broadcast to all followers when disk full happens.
    pub has_region_merge_proposal: bool,

    pub region_merge_proposal_index: u64,

    pub read_progress: Arc<RegionReadProgress>,

    pub memtrace_raft_entries: usize,
    /// Used for sending write msg.
    write_router: WriteRouter<EK, ER>,
    /// Used for async write io.
    unpersisted_readies: VecDeque<UnpersistedReady>,
    /// The message count in `unpersisted_readies` for memory caculation.
    unpersisted_message_count: usize,
    /// Used for sync write io.
    unpersisted_ready: Option<Ready>,
    /// The last known persisted number.
    persisted_number: u64,
    /// The context of applying snapshot.
    apply_snap_ctx: Option<ApplySnapshotContext>,
}

impl<EK, ER> Peer<EK, ER>
where
    EK: KvEngine,
    ER: RaftEngine,
{
    pub fn new(
        store_id: u64,
        cfg: &Config,
        sched: Scheduler<RegionTask<EK::Snapshot>>,
        engines: Engines<EK, ER>,
        region: &metapb::Region,
        peer: metapb::Peer,
    ) -> Result<Peer<EK, ER>> {
        if peer.get_id() == raft::INVALID_ID {
            return Err(box_err!("invalid peer id"));
        }

        let tag = format!("[region {}] {}", region.get_id(), peer.get_id());

        let ps = PeerStorage::new(engines, region, sched, peer.get_id(), tag.clone())?;

        let applied_index = ps.applied_index();

        let raft_cfg = raft::Config {
            id: peer.get_id(),
            election_tick: cfg.raft_election_timeout_ticks,
            heartbeat_tick: cfg.raft_heartbeat_ticks,
            min_election_tick: cfg.raft_min_election_timeout_ticks,
            max_election_tick: cfg.raft_max_election_timeout_ticks,
            max_size_per_msg: cfg.raft_max_size_per_msg.0,
            max_inflight_msgs: cfg.raft_max_inflight_msgs,
            applied: applied_index,
            check_quorum: true,
            skip_bcast_commit: true,
            pre_vote: cfg.prevote,
            max_committed_size_per_ready: MAX_COMMITTED_SIZE_PER_READY,
            ..Default::default()
        };

        let logger = slog_global::get_global().new(slog::o!("region_id" => region.get_id()));
        let raft_group = RawNode::new(&raft_cfg, ps, &logger)?;

        let mut peer = Peer {
            peer,
            region_id: region.get_id(),
            raft_group,
            proposals: ProposalQueue::new(tag.clone()),
            pending_reads: Default::default(),
            peer_cache: RefCell::new(HashMap::default()),
            peer_heartbeats: HashMap::default(),
            peers_start_pending_time: vec![],
            down_peer_ids: vec![],
            size_diff_hint: 0,
            delete_keys_hint: 0,
            approximate_size: None,
            approximate_keys: None,
            has_calculated_region_size: false,
            compaction_declined_bytes: 0,
            leader_unreachable: false,
            pending_remove: false,
            should_wake_up: false,
            pending_merge_state: None,
            want_rollback_merge_peers: HashSet::default(),
            pending_request_snapshot_count: Arc::new(AtomicUsize::new(0)),
            prepare_merge_fence: 0,
            pending_prepare_merge: None,
            last_committed_prepare_merge_idx: 0,
            leader_missing_time: Some(Instant::now()),
            tag: tag.clone(),
            last_applying_idx: applied_index,
            last_compacted_idx: 0,
            last_urgent_proposal_idx: u64::MAX,
            last_committed_split_idx: 0,
            consistency_state: ConsistencyState {
                last_check_time: Instant::now(),
                index: INVALID_INDEX,
                context: vec![],
                hash: vec![],
            },
            raft_log_size_hint: 0,
            leader_lease: Lease::new(cfg.raft_store_max_leader_lease()),
            peer_stat: PeerStat::default(),
            catch_up_logs: None,
            bcast_wake_up_time: None,
            replication_mode_version: 0,
            dr_auto_sync_state: DrAutoSyncState::Async,
            replication_sync: false,
            check_stale_conf_ver: 0,
            check_stale_peers: vec![],
            local_first_replicate: false,
            txn_extra_op: Arc::new(AtomicCell::new(TxnExtraOp::Noop)),
            txn_ext: Arc::new(TxnExt::default()),
            cmd_epoch_checker: Default::default(),
            disk_full_peers: DiskFullPeers::default(),
            dangerous_majority_set: false,
            has_region_merge_proposal: false,
            region_merge_proposal_index: 0_u64,
            read_progress: Arc::new(RegionReadProgress::new(
                region,
                applied_index,
                REGION_READ_PROGRESS_CAP,
                tag.clone(),
            )),
            memtrace_raft_entries: 0,
            write_router: WriteRouter::new(tag),
            unpersisted_readies: VecDeque::default(),
            unpersisted_message_count: 0,
            unpersisted_ready: None,
            persisted_number: 0,
            apply_snap_ctx: None,
        };

        // If this region has only one peer and I am the one, campaign directly.
        if region.get_peers().len() == 1 && region.get_peers()[0].get_store_id() == store_id {
            peer.raft_group.campaign()?;
        }

        Ok(peer)
    }

    /// Sets commit group to the peer.
    pub fn init_replication_mode(&mut self, state: &mut GlobalReplicationState) {
        debug!("init commit group"; "state" => ?state, "region_id" => self.region_id, "peer_id" => self.peer.id);
        if self.is_initialized() {
            let version = state.status().get_dr_auto_sync().state_id;
            let gb = state.calculate_commit_group(version, self.get_store().region().get_peers());
            self.raft_group.raft.assign_commit_groups(gb);
        }
        self.replication_sync = false;
        if state.status().get_mode() == ReplicationMode::Majority {
            self.raft_group.raft.enable_group_commit(false);
            self.replication_mode_version = 0;
            self.dr_auto_sync_state = DrAutoSyncState::Async;
            return;
        }
        self.replication_mode_version = state.status().get_dr_auto_sync().state_id;
        let enable = state.status().get_dr_auto_sync().get_state() != DrAutoSyncState::Async;
        self.raft_group.raft.enable_group_commit(enable);
        self.dr_auto_sync_state = state.status().get_dr_auto_sync().get_state();
    }

    /// Updates replication mode.
    pub fn switch_replication_mode(&mut self, state: &Mutex<GlobalReplicationState>) {
        self.replication_sync = false;
        let mut guard = state.lock().unwrap();
        let enable_group_commit = if guard.status().get_mode() == ReplicationMode::Majority {
            self.replication_mode_version = 0;
            self.dr_auto_sync_state = DrAutoSyncState::Async;
            false
        } else {
            self.dr_auto_sync_state = guard.status().get_dr_auto_sync().get_state();
            self.replication_mode_version = guard.status().get_dr_auto_sync().state_id;
            guard.status().get_dr_auto_sync().get_state() != DrAutoSyncState::Async
        };
        if enable_group_commit {
            let ids = mem::replace(
                guard.calculate_commit_group(
                    self.replication_mode_version,
                    self.region().get_peers(),
                ),
                Vec::with_capacity(self.region().get_peers().len()),
            );
            drop(guard);
            self.raft_group.raft.clear_commit_group();
            self.raft_group.raft.assign_commit_groups(&ids);
        } else {
            drop(guard);
        }
        self.raft_group
            .raft
            .enable_group_commit(enable_group_commit);
        info!("switch replication mode"; "version" => self.replication_mode_version, "region_id" => self.region_id, "peer_id" => self.peer.id);
    }

    /// Register self to apply_scheduler so that the peer is then usable.
    /// Also trigger `RegionChangeEvent::Create` here.
    pub fn activate<T>(&self, ctx: &PollContext<EK, ER, T>) {
        ctx.apply_router
            .schedule_task(self.region_id, ApplyTask::register(self));

        ctx.coprocessor_host.on_region_changed(
            self.region(),
            RegionChangeEvent::Create,
            self.get_role(),
        );
    }

    #[inline]
    fn next_proposal_index(&self) -> u64 {
        self.raft_group.raft.raft_log.last_index() + 1
    }

    #[inline]
    pub fn get_index_term(&self, idx: u64) -> u64 {
        match self.raft_group.raft.raft_log.term(idx) {
            Ok(t) => t,
            Err(e) => panic!("{} fail to load term for {}: {:?}", self.tag, idx, e),
        }
    }

    pub fn maybe_append_merge_entries(&mut self, merge: &CommitMergeRequest) -> Option<u64> {
        let mut entries = merge.get_entries();
        if entries.is_empty() {
            // Though the entries is empty, it is possible that one source peer has caught up the logs
            // but commit index is not updated. If other source peers are already destroyed, so the raft
            // group will not make any progress, namely the source peer can not get the latest commit index anymore.
            // Here update the commit index to let source apply rest uncommitted entries.
            return if merge.get_commit() > self.raft_group.raft.raft_log.committed {
                self.raft_group.raft.raft_log.commit_to(merge.get_commit());
                Some(merge.get_commit())
            } else {
                None
            };
        }
        let first = entries.first().unwrap();
        // make sure message should be with index not smaller than committed
        let mut log_idx = first.get_index() - 1;
        debug!(
            "append merge entries";
            "log_index" => log_idx,
            "merge_commit" => merge.get_commit(),
            "commit_index" => self.raft_group.raft.raft_log.committed,
        );
        if log_idx < self.raft_group.raft.raft_log.committed {
            // There are maybe some logs not included in CommitMergeRequest's entries, like CompactLog,
            // so the commit index may exceed the last index of the entires from CommitMergeRequest.
            // If that, no need to append
            if self.raft_group.raft.raft_log.committed - log_idx >= entries.len() as u64 {
                return None;
            }
            entries = &entries[(self.raft_group.raft.raft_log.committed - log_idx) as usize..];
            log_idx = self.raft_group.raft.raft_log.committed;
        }
        let log_term = self.get_index_term(log_idx);

        let last_log = entries.last().unwrap();
        if last_log.term > self.term() {
            // Hack: In normal flow, when leader sends the entries, it will use a term that's not less
            // than the last log term. And follower will update its states correctly. For merge, we append
            // the log without raft, so we have to take care of term explicitly to get correct metadata.
            info!(
                "become follower for new logs";
                "new_log_term" => last_log.term,
                "new_log_index" => last_log.index,
                "term" => self.term(),
                "region_id" => self.region_id,
                "peer_id" => self.peer.get_id(),
            );
            self.raft_group
                .raft
                .become_follower(last_log.term, INVALID_ID);
        }

        self.raft_group
            .raft
            .raft_log
            .maybe_append(log_idx, log_term, merge.get_commit(), entries)
            .map(|(_, last_index)| last_index)
    }

    /// Tries to destroy itself. Returns a job (if needed) to do more cleaning tasks.
    pub fn maybe_destroy<T>(&mut self, ctx: &PollContext<EK, ER, T>) -> Option<DestroyPeerJob> {
        if self.pending_remove {
            info!(
                "is being destroyed, skip";
                "region_id" => self.region_id,
                "peer_id" => self.peer.get_id(),
            );
            return None;
        }
        {
            let meta = ctx.store_meta.lock().unwrap();
            if meta.atomic_snap_regions.contains_key(&self.region_id) {
                info!(
                    "stale peer is applying atomic snapshot, will destroy next time";
                    "region_id" => self.region_id,
                    "peer_id" => self.peer.get_id(),
                );
                return None;
            }
        }

        if let Some(snap_ctx) = self.apply_snap_ctx.as_ref() {
            if !snap_ctx.scheduled {
                info!(
                    "stale peer is persisting snapshot, will destroy next time";
                    "region_id" => self.region_id,
                    "peer_id" => self.peer.get_id(),
                );
                return None;
            }
        }

        if self.get_store().is_applying_snapshot() && !self.mut_store().cancel_applying_snap() {
            info!(
                "stale peer is applying snapshot, will destroy next time";
                "region_id" => self.region_id,
                "peer_id" => self.peer.get_id(),
            );
            return None;
        }

        // There is no applying snapshot or snapshot is canceled so the `apply_snap_ctx`
        // should be set to None.
        // 1. If the snapshot is canceled, the `apply_snap_ctx` should be None.
        //    Remember the snapshot should not be canceled and the context should
        //    be None only after applying snapshot in normal case. But here is safe
        //    becasue this peer is about to destroy and `pending_remove` will be true,
        //    namely no more ready will be fetched.
        // 2. If there is no applying snapshot, the `apply_snap_ctx` should also be None.
        //    It's possible that the snapshot was canceled successfully before but
        //    `cancel_applying_snap` returns false. If so, at this time, `apply_snap_ctx`
        //    is Some and should be set to None.
        self.apply_snap_ctx = None;

        self.pending_remove = true;

        Some(DestroyPeerJob {
            initialized: self.get_store().is_initialized(),
            region_id: self.region_id,
            peer: self.peer.clone(),
        })
    }

    /// Does the real destroy task which includes:
    /// 1. Set the region to tombstone;
    /// 2. Clear data;
    /// 3. Notify all pending requests.
    pub fn destroy(
        &mut self,
        engines: &Engines<EK, ER>,
        perf_context: &mut EK::PerfContext,
        keep_data: bool,
    ) -> Result<()> {
        fail_point!("raft_store_skip_destroy_peer", |_| Ok(()));
        let t = TiInstant::now();

        let mut region = self.region().clone();
        info!(
            "begin to destroy";
            "region_id" => self.region_id,
            "peer_id" => self.peer.get_id(),
        );

        // Set Tombstone state explicitly
        let mut kv_wb = engines.kv.write_batch();
        let mut raft_wb = engines.raft.log_batch(1024);
        // Raft log gc should be flushed before being destroyed, so last_compacted_idx has to be
        // the minimal index that may still have logs.
        let last_compacted_idx = self.last_compacted_idx;
        self.mut_store()
            .clear_meta(last_compacted_idx, &mut kv_wb, &mut raft_wb)?;

        // StoreFsmDelegate::check_msg use both epoch and region peer list to check whether
        // a message is targing a staled peer.  But for an uninitialized peer, both epoch and
        // peer list are empty, so a removed peer will be created again.  Saving current peer
        // into the peer list of region will fix this problem.
        if !self.get_store().is_initialized() {
            region.mut_peers().push(self.peer.clone());
        }
        write_peer_state(
            &mut kv_wb,
            &region,
            PeerState::Tombstone,
            self.pending_merge_state.clone(),
        )?;
        // write kv rocksdb first in case of restart happen between two write
        let mut write_opts = WriteOptions::new();
        write_opts.set_sync(true);
        kv_wb.write_opt(&write_opts)?;

        perf_context.start_observe();
        engines.raft.consume(&mut raft_wb, true)?;
        perf_context.report_metrics();

        if self.get_store().is_initialized() && !keep_data {
            // If we meet panic when deleting data and raft log, the dirty data
            // will be cleared by a newer snapshot applying or restart.
            if let Err(e) = self.get_store().clear_data() {
                error!(?e;
                    "failed to schedule clear data task";
                    "region_id" => self.region_id,
                    "peer_id" => self.peer.get_id(),
                );
            }
        }

        self.pending_reads.clear_all(Some(region.get_id()));

        for Proposal { cb, .. } in self.proposals.queue.drain(..) {
            apply::notify_req_region_removed(region.get_id(), cb);
        }

        info!(
            "peer destroy itself";
            "region_id" => self.region_id,
            "peer_id" => self.peer.get_id(),
            "takes" => ?t.saturating_elapsed(),
        );

        Ok(())
    }

    #[inline]
    pub fn is_initialized(&self) -> bool {
        self.get_store().is_initialized()
    }

    #[inline]
    pub fn region(&self) -> &metapb::Region {
        self.get_store().region()
    }

    /// Check whether the peer can be hibernated.
    ///
    /// This should be used with `check_after_tick` to get a correct conclusion.
    pub fn check_before_tick(&self, cfg: &Config) -> CheckTickResult {
        let mut res = CheckTickResult::default();
        if !self.is_leader() {
            return res;
        }
        res.leader = true;
        if self.raft_group.raft.election_elapsed + 1 < cfg.raft_election_timeout_ticks {
            return res;
        }
        let status = self.raft_group.status();
        let last_index = self.raft_group.raft.raft_log.last_index();
        for (id, pr) in status.progress.unwrap().iter() {
            // Even a recent inactive node is also considered. If we put leader into sleep,
            // followers or learners may not sync its logs for a long time and become unavailable.
            // We choose availability instead of performance in this case.
            if *id == self.peer.get_id() {
                continue;
            }
            if pr.matched != last_index {
                res.reason = "replication";
                return res;
            }
        }
        if self.raft_group.raft.pending_read_count() > 0 {
            res.reason = "pending read";
            return res;
        }
        if self.raft_group.raft.lead_transferee.is_some() {
            res.reason = "transfer leader";
            return res;
        }
        // Unapplied entries can change the configuration of the group.
        if self.get_store().applied_index() < last_index {
            res.reason = "unapplied";
            return res;
        }
        if self.replication_mode_need_catch_up() {
            res.reason = "replication mode";
            return res;
        }
        res.up_to_date = true;
        res
    }

    pub fn check_after_tick(&self, state: GroupState, res: CheckTickResult) -> bool {
        if res.leader {
            if res.up_to_date {
                self.is_leader()
            } else {
                if !res.reason.is_empty() {
                    debug!("rejecting sleeping"; "reason" => res.reason, "region_id" => self.region_id, "peer_id" => self.peer_id());
                }
                false
            }
        } else {
            // If follower keeps receiving data from leader, then it's safe to stop
            // ticking, as leader will make sure it has the latest logs.
            // Checking term to make sure campaign has finished and the leader starts
            // doing its job, it's not required but a safe options.
            state != GroupState::Chaos
                && self.has_valid_leader()
                && self.raft_group.raft.raft_log.last_term() == self.raft_group.raft.term
                && !self.has_unresolved_reads()
                // If it becomes leader, the stats is not valid anymore.
                && !self.is_leader()
        }
    }

    #[inline]
    pub fn has_valid_leader(&self) -> bool {
        if self.raft_group.raft.leader_id == raft::INVALID_ID {
            return false;
        }
        for p in self.region().get_peers() {
            if p.get_id() == self.raft_group.raft.leader_id && p.get_role() != PeerRole::Learner {
                return true;
            }
        }
        false
    }

    /// Pings if followers are still connected.
    ///
    /// Leader needs to know exact progress of followers, and
    /// followers just need to know whether leader is still alive.
    pub fn ping(&mut self) {
        if self.is_leader() {
            self.raft_group.ping();
        }
    }

    pub fn has_uncommitted_log(&self) -> bool {
        self.raft_group.raft.raft_log.committed < self.raft_group.raft.raft_log.last_index()
    }

    /// Set the region of a peer.
    ///
    /// This will update the region of the peer, caller must ensure the region
    /// has been preserved in a durable device.
    pub fn set_region(
        &mut self,
        host: &CoprocessorHost<impl KvEngine>,
        reader: &mut ReadDelegate,
        region: metapb::Region,
    ) {
        if self.region().get_region_epoch().get_version() < region.get_region_epoch().get_version()
        {
            // Epoch version changed, disable read on the localreader for this region.
            self.leader_lease.expire_remote_lease();
        }
        self.mut_store().set_region(region.clone());
        let progress = ReadProgress::region(region);
        // Always update read delegate's region to avoid stale region info after a follower
        // becoming a leader.
        self.maybe_update_read_progress(reader, progress);

        // Update leader info
        self.read_progress
            .update_leader_info(self.leader_id(), self.term(), self.region());

        {
            let mut pessimistic_locks = self.txn_ext.pessimistic_locks.write();
            pessimistic_locks.term = self.term();
            pessimistic_locks.version = self.region().get_region_epoch().get_version();
        }

        if !self.pending_remove {
            host.on_region_changed(self.region(), RegionChangeEvent::Update, self.get_role());
        }
    }

    #[inline]
    pub fn peer_id(&self) -> u64 {
        self.peer.get_id()
    }

    #[inline]
    pub fn leader_id(&self) -> u64 {
        self.raft_group.raft.leader_id
    }

    #[inline]
    pub fn is_leader(&self) -> bool {
        self.raft_group.raft.state == StateRole::Leader
    }

    #[inline]
    pub fn get_role(&self) -> StateRole {
        self.raft_group.raft.state
    }

    #[inline]
    pub fn get_store(&self) -> &PeerStorage<EK, ER> {
        self.raft_group.store()
    }

    #[inline]
    pub fn mut_store(&mut self) -> &mut PeerStorage<EK, ER> {
        self.raft_group.mut_store()
    }

    /// Whether the snapshot is handling.
    /// See the comments of `check_snap_status` for more details.
    #[inline]
    pub fn is_handling_snapshot(&self) -> bool {
        self.apply_snap_ctx.is_some() || self.get_store().is_applying_snapshot()
    }

    /// Returns `true` if the raft group has replicated a snapshot but not committed it yet.
    #[inline]
    pub fn has_pending_snapshot(&self) -> bool {
        self.get_pending_snapshot().is_some()
    }

    #[inline]
    pub fn get_pending_snapshot(&self) -> Option<&eraftpb::Snapshot> {
        self.raft_group.snap()
    }

    fn add_ready_metric(&self, ready: &Ready, metrics: &mut RaftReadyMetrics) {
        metrics.message += ready.messages().len() as u64;
        metrics.commit += ready.committed_entries().len() as u64;
        metrics.append += ready.entries().len() as u64;

        if !ready.snapshot().is_empty() {
            metrics.snapshot += 1;
        }
    }

    fn add_light_ready_metric(&self, light_ready: &LightReady, metrics: &mut RaftReadyMetrics) {
        metrics.message += light_ready.messages().len() as u64;
        metrics.commit += light_ready.committed_entries().len() as u64;
    }

    #[inline]
    pub fn in_joint_state(&self) -> bool {
        self.region().get_peers().iter().any(|p| {
            p.get_role() == PeerRole::IncomingVoter || p.get_role() == PeerRole::DemotingVoter
        })
    }

    #[inline]
    pub fn send_raft_messages<T: Transport>(
        &mut self,
        ctx: &mut PollContext<EK, ER, T>,
        msgs: Vec<RaftMessage>,
    ) {
        for msg in msgs {
            let msg_type = msg.get_message().get_msg_type();
            if msg_type == MessageType::MsgTimeoutNow && self.is_leader() {
                // After a leader transfer procedure is triggered, the lease for
                // the old leader may be expired earlier than usual, since a new leader
                // may be elected and the old leader doesn't step down due to
                // network partition from the new leader.
                // For lease safety during leader transfer, transit `leader_lease`
                // to suspect.
                self.leader_lease.suspect(monotonic_raw_now());
            }

            let to_peer_id = msg.get_to_peer().get_id();
            let to_store_id = msg.get_to_peer().get_store_id();

            debug!(
                "send raft msg";
                "region_id" => self.region_id,
                "peer_id" => self.peer.get_id(),
                "msg_type" => ?msg_type,
                "msg_size" => msg.get_message().compute_size(),
                "to" => to_peer_id,
                "disk_usage" => ?msg.get_disk_usage(),
            );

            if let Err(e) = ctx.trans.send(msg) {
                // We use metrics to observe failure on production.
                debug!(
                    "failed to send msg to other peer";
                    "region_id" => self.region_id,
                    "peer_id" => self.peer.get_id(),
                    "target_peer_id" => to_peer_id,
                    "target_store_id" => to_store_id,
                    "err" => ?e,
                    "error_code" => %e.error_code(),
                );
                if to_peer_id == self.leader_id() {
                    self.leader_unreachable = true;
                }
                // unreachable store
                self.raft_group.report_unreachable(to_peer_id);
                if msg_type == eraftpb::MessageType::MsgSnapshot {
                    self.raft_group
                        .report_snapshot(to_peer_id, SnapshotStatus::Failure);
                }
                ctx.raft_metrics.send_message.add(msg_type, false);
            } else {
                ctx.raft_metrics.send_message.add(msg_type, true);
            }
        }
    }

    #[inline]
    pub fn build_raft_messages<T>(
        &mut self,
        ctx: &PollContext<EK, ER, T>,
        msgs: Vec<eraftpb::Message>,
    ) -> Vec<RaftMessage> {
        let mut raft_msgs = Vec::with_capacity(msgs.len());
        for msg in msgs {
            if let Some(m) = self.build_raft_message(msg, ctx.self_disk_usage) {
                raft_msgs.push(m);
            }
        }
        raft_msgs
    }

    /// Steps the raft message.
    pub fn step<T>(
        &mut self,
        ctx: &mut PollContext<EK, ER, T>,
        mut m: eraftpb::Message,
    ) -> Result<()> {
        fail_point!(
            "step_message_3_1",
            self.peer.get_store_id() == 3 && self.region_id == 1,
            |_| Ok(())
        );
        if self.is_leader() && m.get_from() != INVALID_ID {
            self.peer_heartbeats.insert(m.get_from(), Instant::now());
            // As the leader we know we are not missing.
            self.leader_missing_time.take();
        } else if m.get_from() == self.leader_id() {
            // As another role know we're not missing.
            self.leader_missing_time.take();
        }
        let msg_type = m.get_msg_type();
        if msg_type == MessageType::MsgReadIndex {
            fail_point!("on_step_read_index_msg");
            ctx.coprocessor_host.on_step_read_index(&mut m);
            // Must use the commit index of `PeerStorage` instead of the commit index
            // in raft-rs which may be greater than the former one.
            // For more details, see the annotations above `on_leader_commit_idx_changed`.
            let index = self.get_store().commit_index();
            // Check if the log term of this index is equal to current term, if so,
            // this index can be used to reply the read index request if the leader holds
            // the lease. Please also take a look at raft-rs.
            if self.get_store().term(index).unwrap() == self.term() {
                let state = self.inspect_lease();
                if let LeaseState::Valid = state {
                    // If current peer has valid lease, then we could handle the
                    // request directly, rather than send a heartbeat to check quorum.
                    let mut resp = eraftpb::Message::default();
                    resp.set_msg_type(MessageType::MsgReadIndexResp);
                    resp.term = self.term();
                    resp.to = m.from;

                    resp.index = index;
                    resp.set_entries(m.take_entries());

                    self.raft_group.raft.msgs.push(resp);
                    return Ok(());
                }
                self.should_wake_up = state == LeaseState::Expired;
            }
        }

        let from_id = m.get_from();
        let has_snap_task = self.get_store().has_gen_snap_task();
        let pre_commit_index = self.raft_group.raft.raft_log.committed;
        self.raft_group.step(m)?;
        self.report_commit_log_duration(pre_commit_index, &ctx.raft_metrics);

        let mut for_balance = false;
        if !has_snap_task && self.get_store().has_gen_snap_task() {
            if let Some(progress) = self.raft_group.status().progress {
                if let Some(pr) = progress.get(from_id) {
                    // When a peer is uninitialized (e.g. created by load balance),
                    // the last index of the peer is 0 which makes the matched index to be 0.
                    if pr.matched == 0 {
                        for_balance = true;
                    }
                }
            }
        }
        if for_balance {
            if let Some(gen_task) = self.mut_store().mut_gen_snap_task() {
                gen_task.set_for_balance();
            }
        }
        Ok(())
    }

    fn report_persist_log_duration(&self, pre_persist_index: u64, metrics: &RaftMetrics) {
        if !metrics.waterfall_metrics || self.proposals.is_empty() {
            return;
        }
        let mut now = None;
        for index in pre_persist_index + 1..=self.raft_group.raft.raft_log.persisted {
            if let Some((term, times)) = self.proposals.find_request_times(index) {
                if self
                    .get_store()
                    .term(index)
                    .map(|t| t == term)
                    .unwrap_or(false)
                {
                    if now.is_none() {
                        now = Some(TiInstant::now());
                    }
                    for t in times {
                        metrics
                            .wf_persist_log
                            .observe(duration_to_sec(now.unwrap().saturating_duration_since(*t)));
                    }
                }
            }
        }
    }

    fn report_commit_log_duration(&self, pre_commit_index: u64, metrics: &RaftMetrics) {
        if !metrics.waterfall_metrics || self.proposals.is_empty() {
            return;
        }
        let mut now = None;
        for index in pre_commit_index + 1..=self.raft_group.raft.raft_log.committed {
            if let Some((term, times)) = self.proposals.find_request_times(index) {
                if self
                    .get_store()
                    .term(index)
                    .map(|t| t == term)
                    .unwrap_or(false)
                {
                    if now.is_none() {
                        now = Some(TiInstant::now());
                    }
                    let hist = if index <= self.raft_group.raft.raft_log.persisted {
                        &metrics.wf_commit_log
                    } else {
                        &metrics.wf_commit_not_persist_log
                    };
                    for t in times {
                        hist.observe(duration_to_sec(now.unwrap().saturating_duration_since(*t)));
                    }
                }
            }
        }
    }

    /// Checks and updates `peer_heartbeats` for the peer.
    pub fn check_peers(&mut self) {
        if !self.is_leader() {
            self.peer_heartbeats.clear();
            self.peers_start_pending_time.clear();
            return;
        }

        if self.peer_heartbeats.len() == self.region().get_peers().len() {
            return;
        }

        // Insert heartbeats in case that some peers never response heartbeats.
        let region = self.raft_group.store().region();
        for peer in region.get_peers() {
            self.peer_heartbeats
                .entry(peer.get_id())
                .or_insert_with(Instant::now);
        }
    }

    /// Collects all down peers.
    pub fn collect_down_peers<T>(&mut self, ctx: &PollContext<EK, ER, T>) -> Vec<PeerStats> {
        let max_duration = ctx.cfg.max_peer_down_duration.0;
        let mut down_peers = Vec::new();
        let mut down_peer_ids = Vec::new();
        for p in self.region().get_peers() {
            if p.get_id() == self.peer.get_id() {
                continue;
            }
            // TODO
            if let Some(instant) = self.peer_heartbeats.get(&p.get_id()) {
                let elapsed = instant.saturating_elapsed();
                if elapsed >= max_duration {
                    let mut stats = PeerStats::default();
                    stats.set_peer(p.clone());
                    stats.set_down_seconds(elapsed.as_secs());
                    down_peers.push(stats);
                    down_peer_ids.push(p.get_id());
                }
            }
        }
        self.down_peer_ids = down_peer_ids;
        if !self.down_peer_ids.is_empty() {
            self.refill_disk_full_peers(ctx);
        }
        down_peers
    }

    /// Collects all pending peers and update `peers_start_pending_time`.
    pub fn collect_pending_peers<T>(&mut self, ctx: &PollContext<EK, ER, T>) -> Vec<metapb::Peer> {
        let mut pending_peers = Vec::with_capacity(self.region().get_peers().len());
        let status = self.raft_group.status();
        let truncated_idx = self.get_store().truncated_index();

        if status.progress.is_none() {
            return pending_peers;
        }

        for i in 0..self.peers_start_pending_time.len() {
            let (_, pending_after) = self.peers_start_pending_time[i];
            let elapsed = duration_to_sec(pending_after.saturating_elapsed());
            RAFT_PEER_PENDING_DURATION.observe(elapsed);
        }

        let progresses = status.progress.unwrap().iter();
        for (&id, progress) in progresses {
            if id == self.peer.get_id() {
                continue;
            }
            // The `matched` is 0 only in these two cases:
            // 1. Current leader hasn't communicated with this peer.
            // 2. This peer does not exist yet(maybe it is created but not initialized)
            //
            // The correctness of region merge depends on the fact that all target peers must exist during merging.
            // (PD rely on `pending_peers` to check whether all target peers exist)
            //
            // So if the `matched` is 0, it must be a pending peer.
            // It can be ensured because `truncated_index` must be greater than `RAFT_INIT_LOG_INDEX`(5).
            if progress.matched < truncated_idx {
                if let Some(p) = self.get_peer_from_cache(id) {
                    pending_peers.push(p);
                    if !self
                        .peers_start_pending_time
                        .iter()
                        .any(|&(pid, _)| pid == id)
                    {
                        let now = Instant::now();
                        self.peers_start_pending_time.push((id, now));
                        debug!(
                            "peer start pending";
                            "region_id" => self.region_id,
                            "peer_id" => self.peer.get_id(),
                            "time" => ?now,
                        );
                    }
                } else {
                    if ctx.cfg.dev_assert {
                        panic!("{} failed to get peer {} from cache", self.tag, id);
                    }
                    error!(
                        "failed to get peer from cache";
                        "region_id" => self.region_id,
                        "peer_id" => self.peer.get_id(),
                        "get_peer_id" => id,
                    );
                }
            }
        }
        pending_peers
    }

    /// Returns `true` if any peer recover from connectivity problem.
    ///
    /// A peer can become pending or down if it has not responded for a
    /// long time. If it becomes normal again, PD need to be notified.
    pub fn any_new_peer_catch_up(&mut self, peer_id: u64) -> bool {
        if self.peers_start_pending_time.is_empty() && self.down_peer_ids.is_empty() {
            return false;
        }
        if !self.is_leader() {
            self.down_peer_ids = vec![];
            self.peers_start_pending_time = vec![];
            return false;
        }
        for i in 0..self.peers_start_pending_time.len() {
            if self.peers_start_pending_time[i].0 != peer_id {
                continue;
            }
            let truncated_idx = self.raft_group.store().truncated_index();
            if let Some(progress) = self.raft_group.raft.prs().get(peer_id) {
                if progress.matched >= truncated_idx {
                    let (_, pending_after) = self.peers_start_pending_time.swap_remove(i);
                    let elapsed = duration_to_sec(pending_after.saturating_elapsed());
                    RAFT_PEER_PENDING_DURATION.observe(elapsed);
                    debug!(
                        "peer has caught up logs";
                        "region_id" => self.region_id,
                        "peer_id" => self.peer.get_id(),
                        "takes" => elapsed,
                    );
                    return true;
                }
            }
        }
        if self.down_peer_ids.contains(&peer_id) {
            return true;
        }
        false
    }

    pub fn check_stale_state<T>(&mut self, ctx: &mut PollContext<EK, ER, T>) -> StaleState {
        if self.is_leader() {
            // Leaders always have valid state.
            //
            // We update the leader_missing_time in the `fn step`. However one peer region
            // does not send any raft messages, so we have to check and update it before
            // reporting stale states.
            self.leader_missing_time = None;
            return StaleState::Valid;
        }
        let naive_peer = !self.is_initialized() || !self.raft_group.raft.promotable();
        // Updates the `leader_missing_time` according to the current state.
        //
        // If we are checking this it means we suspect the leader might be missing.
        // Mark down the time when we are called, so we can check later if it's been longer than it
        // should be.
        match self.leader_missing_time {
            None => {
                self.leader_missing_time = Instant::now().into();
                StaleState::Valid
            }
            Some(instant)
                if instant.saturating_elapsed() >= ctx.cfg.max_leader_missing_duration.0 =>
            {
                // Resets the `leader_missing_time` to avoid sending the same tasks to
                // PD worker continuously during the leader missing timeout.
                self.leader_missing_time = Instant::now().into();
                StaleState::ToValidate
            }
            Some(instant)
                if instant.saturating_elapsed() >= ctx.cfg.abnormal_leader_missing_duration.0
                    && !naive_peer =>
            {
                // A peer is considered as in the leader missing state
                // if it's initialized but is isolated from its leader or
                // something bad happens that the raft group can not elect a leader.
                StaleState::LeaderMissing
            }
            _ => StaleState::Valid,
        }
    }

    fn on_role_changed<T>(&mut self, ctx: &mut PollContext<EK, ER, T>, ready: &Ready) {
        // Update leader lease when the Raft state changes.
        if let Some(ss) = ready.ss() {
            match ss.raft_state {
                StateRole::Leader => {
                    // The local read can only be performed after a new leader has applied
                    // the first empty entry on its term. After that the lease expiring time
                    // should be updated to
                    //   send_to_quorum_ts + max_lease
                    // as the comments in `Lease` explain.
                    // It is recommended to update the lease expiring time right after
                    // this peer becomes leader because it's more convenient to do it here and
                    // it has no impact on the correctness.
                    let progress_term = ReadProgress::term(self.term());
                    self.maybe_renew_leader_lease(monotonic_raw_now(), ctx, Some(progress_term));
                    debug!(
                        "becomes leader with lease";
                        "region_id" => self.region_id,
                        "peer_id" => self.peer.get_id(),
                        "lease" => ?self.leader_lease,
                    );
                    // If the predecessor reads index during transferring leader and receives
                    // quorum's heartbeat response after that, it may wait for applying to
                    // current term to apply the read. So broadcast eagerly to avoid unexpected
                    // latency.
                    //
                    // TODO: Maybe the predecessor should just drop all the read requests directly?
                    // All the requests need to be redirected in the end anyway and executing
                    // prewrites or commits will be just a waste.
                    self.last_urgent_proposal_idx = self.raft_group.raft.raft_log.last_index();
                    self.raft_group.skip_bcast_commit(false);

                    // A more recent read may happen on the old leader. So max ts should
                    // be updated after a peer becomes leader.
                    self.require_updating_max_ts(&ctx.pd_scheduler);
                    // Init the in-memory pessimistic lock table when the peer becomes leader.
                    self.activate_in_memory_pessimistic_locks();

                    self.prepare_merge_fence = 0;
                    self.pending_prepare_merge = None;

                    if !ctx.store_disk_usages.is_empty() {
                        self.refill_disk_full_peers(ctx);
                        debug!(
                            "become leader refills disk full peers to {:?}",
                            self.disk_full_peers;
                            "region_id" => self.region_id,
                        );
                    }
                }
                StateRole::Follower => {
                    self.leader_lease.expire();
                    self.mut_store().cancel_generating_snap(None);
                    self.clear_disk_full_peers(ctx);
                    self.clear_in_memory_pessimistic_locks();
                }
                _ => {}
            }
            self.on_leader_changed(ctx, ss.leader_id, self.term());
            // TODO: it may possible that only the `leader_id` change and the role
            // didn't change
            ctx.coprocessor_host
                .on_role_change(self.region(), ss.raft_state);
            self.cmd_epoch_checker.maybe_update_term(self.term());
        } else if let Some(hs) = ready.hs() {
            if hs.get_term() != self.get_store().hard_state().get_term() {
                self.on_leader_changed(ctx, self.leader_id(), hs.get_term());
            }
        }
    }

    /// Correctness depends on the order between calling this function and notifying other peers
    /// the new commit index.
    /// It is due to the interaction between lease and split/merge.(details are decribed below)
    ///
    /// Note that in addition to the hearbeat/append msg, the read index response also can notify
    /// other peers the new commit index. There are three place where TiKV handles read index resquest.
    /// The first place is in raft-rs, so it's like hearbeat/append msg, call this function and
    /// then send the response. The second place is in `Step`, we should use the commit index
    /// of `PeerStorage` which is the greatest commit index that can be observed outside.
    /// The third place is in `read_index`, handle it like the second one.
    fn on_leader_commit_idx_changed(&mut self, pre_commit_index: u64, commit_index: u64) {
        if commit_index <= pre_commit_index || !self.is_leader() {
            return;
        }

        // The admin cmds in `CmdEpochChecker` are proposed by the current leader so we can
        // use it to get the split/prepare-merge cmds which was committed just now.

        // BatchSplit and Split cmd are mutually exclusive because they both change epoch's
        // version so only one of them can be proposed and the other one will be rejected
        // by `CmdEpochChecker`.
        let last_split_idx = self
            .cmd_epoch_checker
            .last_cmd_index(AdminCmdType::BatchSplit)
            .or_else(|| self.cmd_epoch_checker.last_cmd_index(AdminCmdType::Split));
        if let Some(idx) = last_split_idx {
            if idx > pre_commit_index && idx <= commit_index {
                // We don't need to suspect its lease because peers of new region that
                // in other store do not start election before theirs election timeout
                // which is longer than the max leader lease.
                // It's safe to read local within its current lease, however, it's not
                // safe to renew its lease.
                self.last_committed_split_idx = idx;
            }
        } else {
            // BatchSplit/Split and PrepareMerge cmd are mutually exclusive too.
            // So if there is no Split cmd, we should check PrepareMerge cmd.
            let last_prepare_merge_idx = self
                .cmd_epoch_checker
                .last_cmd_index(AdminCmdType::PrepareMerge);
            if let Some(idx) = last_prepare_merge_idx {
                if idx > pre_commit_index && idx <= commit_index {
                    // We committed prepare merge, to prevent unsafe read index,
                    // we must record its index.
                    self.last_committed_prepare_merge_idx = idx;
                    // After prepare_merge is committed and the leader broadcasts commit
                    // index to followers, the leader can not know when the target region
                    // merges majority of this region, also it can not know when the target
                    // region writes new values.
                    // To prevent unsafe local read, we suspect its leader lease.
                    self.leader_lease.suspect(monotonic_raw_now());
                    // Stop updating `safe_ts`
                    self.read_progress.discard();
                }
            }
        }
    }

    fn on_leader_changed<T>(
        &mut self,
        ctx: &mut PollContext<EK, ER, T>,
        leader_id: u64,
        term: u64,
    ) {
        debug!(
            "insert leader info to meta";
            "region_id" => self.region_id,
            "leader_id" => leader_id,
            "term" => term,
            "peer_id" => self.peer_id(),
        );

        self.read_progress
            .update_leader_info(leader_id, term, self.region());

        let mut meta = ctx.store_meta.lock().unwrap();
        meta.leaders.insert(self.region_id, (term, leader_id));
    }

    #[inline]
    pub fn ready_to_handle_pending_snap(&self) -> bool {
        // If apply worker is still working, written apply state may be overwritten
        // by apply worker. So we have to wait here.
        // Please note that commit_index can't be used here. When applying a snapshot,
        // a stale heartbeat can make the leader think follower has already applied
        // the snapshot, and send remaining log entries, which may increase commit_index.
        // TODO: add more test
        self.last_applying_idx == self.get_store().applied_index()
            // Requesting snapshots also triggers apply workers to write
            // apply states even if there is no pending committed entry.
            // TODO: Instead of sharing the counter, we should apply snapshots
            //       in apply workers.
            && self.pending_request_snapshot_count.load(Ordering::SeqCst) == 0
    }

    #[inline]
    fn ready_to_handle_read(&self) -> bool {
        // TODO: It may cause read index to wait a long time.

        // There may be some values that are not applied by this leader yet but the old leader,
        // if applied_index_term isn't equal to current term.
        self.get_store().applied_index_term() == self.term()
            // There may be stale read if the old leader splits really slow,
            // the new region may already elected a new leader while
            // the old leader still think it owns the split range.
            && !self.is_splitting()
            // There may be stale read if a target leader is in another store and
            // applied commit merge, written new values, but the sibling peer in
            // this store does not apply commit merge, so the leader is not ready
            // to read, until the merge is rollbacked.
            && !self.is_merging()
    }

    fn ready_to_handle_unsafe_replica_read(&self, read_index: u64) -> bool {
        // Wait until the follower applies all values before the read. There is still a
        // problem if the leader applies fewer values than the follower, the follower read
        // could get a newer value, and after that, the leader may read a stale value,
        // which violates linearizability.
        self.get_store().applied_index() >= read_index
            // If it is in pending merge state(i.e. applied PrepareMerge), the data may be stale.
            // TODO: Add a test to cover this case
            && self.pending_merge_state.is_none()
            // a peer which is applying snapshot will clean up its data and ingest a snapshot file,
            // during between the two operations a replica read could read empty data.
            && !self.is_handling_snapshot()
    }

    #[inline]
    fn is_splitting(&self) -> bool {
        self.last_committed_split_idx > self.get_store().applied_index()
    }

    #[inline]
    fn is_merging(&self) -> bool {
        self.last_committed_prepare_merge_idx > self.get_store().applied_index()
            || self.pending_merge_state.is_some()
    }

    /// Checks if leader needs to keep sending logs for follower.
    ///
    /// In DrAutoSync mode, if leader goes to sleep before the region is sync,
    /// PD may wait longer time to reach sync state.
    pub fn replication_mode_need_catch_up(&self) -> bool {
        self.replication_mode_version > 0
            && self.dr_auto_sync_state != DrAutoSyncState::Async
            && !self.replication_sync
    }

    pub fn schedule_raftlog_gc<T: Transport>(
        &mut self,
        ctx: &mut PollContext<EK, ER, T>,
        to: u64,
    ) -> bool {
        let task = RaftlogGcTask::gc(self.region_id, self.last_compacted_idx, to);
        debug!(
            "scheduling raft log gc task";
            "region_id" => self.region_id,
            "peer_id" => self.peer_id(),
            "task" => %task,
        );
        if let Err(e) = ctx.raftlog_gc_scheduler.schedule(task) {
            error!(
                "failed to schedule raft log gc task";
                "region_id" => self.region_id,
                "peer_id" => self.peer_id(),
                "err" => %e,
            );
            false
        } else {
            true
        }
    }

    /// Check the current snapshot status.
    /// Returns whether it's valid to handle raft ready.
    ///
    /// The snapshot process order would be:
    /// 1.  Get the snapshot from the ready
    /// 2.  Wait for the notify of persisting this ready through `Peer::on_persist_ready`
    /// 3.  Schedule the snapshot task to region worker through `schedule_applying_snapshot`
    /// 4.  Wait for applying snapshot to complete(`check_snap_status`)
    /// Then it's valid to handle the next ready.
    fn check_snap_status<T: Transport>(&mut self, ctx: &mut PollContext<EK, ER, T>) -> bool {
        if let Some(snap_ctx) = self.apply_snap_ctx.as_ref() {
            if !snap_ctx.scheduled {
                // There is a snapshot from ready but it is not scheduled because the ready has
                // not been persisted yet. We should wait for the notification of persisting ready
                // and do not get a new ready.
                return false;
            }
        }

        match self.mut_store().check_applying_snap() {
            CheckApplyingSnapStatus::Applying => {
                // If this peer is applying snapshot, we should not get a new ready.
                // There are two reasons in my opinion:
                //   1. If we handle a new ready and persist the data(e.g. entries),
                //      we can not tell raft-rs that this ready has been persisted because
                //      the ready need to be persisted one by one from raft-rs's view.
                //   2. When this peer is applying snapshot, the response msg should not
                //      be sent to leader, thus the leader will not send new entries to
                //      this peer. Although it's possible a new leader may send a AppendEntries
                //      msg to this peer, this possibility is very low. In most cases, there
                //      is no msg need to be handled.
                // So we choose to not get a new ready which makes the logic more clear.
                debug!(
                    "still applying snapshot, skip further handling";
                    "region_id" => self.region_id,
                    "peer_id" => self.peer.get_id(),
                );
                return false;
            }
            CheckApplyingSnapStatus::Success => {
                fail_point!("raft_before_applying_snap_finished");

                if let Some(snap_ctx) = self.apply_snap_ctx.take() {
                    // This snapshot must be scheduled
                    if !snap_ctx.scheduled {
                        panic!(
                            "{} snapshot was not scheduled before, apply_snap_ctx {:?}",
                            self.tag, snap_ctx
                        );
                    }

                    fail_point!("raft_before_follower_send");
                    let msgs = self.build_raft_messages(ctx, snap_ctx.msgs);
                    self.send_raft_messages(ctx, msgs);

                    // Snapshot has been applied.
                    self.last_applying_idx = self.get_store().truncated_index();
                    self.last_compacted_idx = self.last_applying_idx + 1;
                    self.raft_group.advance_apply_to(self.last_applying_idx);
                    self.cmd_epoch_checker.advance_apply(
                        self.last_applying_idx,
                        self.term(),
                        self.raft_group.store().region(),
                    );
                }
                // If `apply_snap_ctx` is none, it means this snapshot does not
                // come from the ready but comes from the unfinished snapshot task
                // after restarting.

                // Note that this function must be called after applied index is updated,
                // i.e. call `RawNode::advance_apply_to`.
                self.post_pending_read_index_on_replica(ctx);
                // Resume `read_progress`
                self.read_progress.resume();
                // Update apply index to `last_applying_idx`
                self.read_progress.update_applied(self.last_applying_idx);
            }
            CheckApplyingSnapStatus::Idle => {
                // FIXME: It's possible that the snapshot applying task is canceled.
                // Although it only happens when shutting down the store or destroying
                // the peer, it's still dangerous if continue to handle ready for the
                // peer. So it's better to revoke `JOB_STATUS_CANCELLING` to ensure all
                // started tasks can get finished correctly.
                if self.apply_snap_ctx.is_some() {
                    return false;
                }
            }
        }
        assert_eq!(self.apply_snap_ctx, None);
        true
    }

    pub fn handle_raft_ready_append<T: Transport>(
        &mut self,
        ctx: &mut PollContext<EK, ER, T>,
    ) -> Option<ReadyResult> {
        if self.pending_remove {
            return None;
        }

        if !self.check_snap_status(ctx) {
            return None;
        }

        let mut destroy_regions = vec![];
        if self.has_pending_snapshot() {
            if !self.ready_to_handle_pending_snap() {
                let count = self.pending_request_snapshot_count.load(Ordering::SeqCst);
                debug!(
                    "not ready to apply snapshot";
                    "region_id" => self.region_id,
                    "peer_id" => self.peer.get_id(),
                    "applied_index" => self.get_store().applied_index(),
                    "last_applying_index" => self.last_applying_idx,
                    "pending_request_snapshot_count" => count,
                );
                return None;
            }

            if !self.unpersisted_readies.is_empty() {
                debug!(
                    "not ready to apply snapshot because there are some unpersisted readies";
                    "region_id" => self.region_id,
                    "peer_id" => self.peer.get_id(),
                    "unpersisted_readies" => ?self.unpersisted_readies,
                );
                return None;
            }

            let meta = ctx.store_meta.lock().unwrap();
            // For merge process, the stale source peer is destroyed asynchronously when applying
            // snapshot or creating new peer. So here checks whether there is any overlap, if so,
            // wait and do not handle raft ready.
            if let Some(wait_destroy_regions) = meta.atomic_snap_regions.get(&self.region_id) {
                for (source_region_id, is_ready) in wait_destroy_regions {
                    if !is_ready {
                        info!(
                            "snapshot range overlaps, wait source destroy finish";
                            "region_id" => self.region_id,
                            "peer_id" => self.peer.get_id(),
                            "apply_index" => self.get_store().applied_index(),
                            "last_applying_index" => self.last_applying_idx,
                            "overlap_region_id" => source_region_id,
                        );
                        return None;
                    }
                    destroy_regions.push(meta.regions[source_region_id].clone());
                }
            }
        }

        if !self.raft_group.has_ready() {
            fail_point!("before_no_ready_gen_snap_task", |_| None);
            // Generating snapshot task won't set ready for raft group.
            if let Some(gen_task) = self.mut_store().take_gen_snap_task() {
                self.pending_request_snapshot_count
                    .fetch_add(1, Ordering::SeqCst);
                ctx.apply_router
                    .schedule_task(self.region_id, ApplyTask::Snapshot(gen_task));
            }
            return None;
        }

        fail_point!(
            "before_handle_raft_ready_1003",
            self.peer.get_id() == 1003 && self.is_leader(),
            |_| None
        );

        fail_point!(
            "before_handle_snapshot_ready_3",
            self.peer.get_id() == 3 && self.get_pending_snapshot().is_some(),
            |_| None
        );

        fail_point!("panic_if_handle_ready_3", self.peer.get_id() == 3, |_| {
            panic!("{} wants to handle ready", self.tag);
        });

        debug!(
            "handle raft ready";
            "region_id" => self.region_id,
            "peer_id" => self.peer.get_id(),
        );

        let mut ready = self.raft_group.ready();

        self.add_ready_metric(&ready, &mut ctx.raft_metrics.ready);

        // Update it after unstable entries pagination is introduced.
        debug_assert!(ready.entries().last().map_or_else(
            || true,
            |entry| entry.index == self.raft_group.raft.raft_log.last_index()
        ));
        if self.memtrace_raft_entries != 0 {
            MEMTRACE_RAFT_ENTRIES.trace(TraceEvent::Sub(self.memtrace_raft_entries));
            self.memtrace_raft_entries = 0;
        }

        if !ready.must_sync() {
            // If this ready need not to sync, the term, vote must not be changed,
            // entries and snapshot must be empty.
            if let Some(hs) = ready.hs() {
                assert_eq!(hs.get_term(), self.get_store().hard_state().get_term());
                assert_eq!(hs.get_vote(), self.get_store().hard_state().get_vote());
            }
            assert!(ready.entries().is_empty());
            assert!(ready.snapshot().is_empty());
        }

        self.on_role_changed(ctx, &ready);

        if let Some(hs) = ready.hs() {
            let pre_commit_index = self.get_store().commit_index();
            assert!(hs.get_commit() >= pre_commit_index);
            if self.is_leader() {
                self.on_leader_commit_idx_changed(pre_commit_index, hs.get_commit());
            }
        }

        if !ready.messages().is_empty() {
            assert!(self.is_leader());
            let raft_msgs = self.build_raft_messages(ctx, ready.take_messages());
            self.send_raft_messages(ctx, raft_msgs);
        }

        self.apply_reads(ctx, &ready);

        if !ready.committed_entries().is_empty() {
            self.handle_raft_committed_entries(ctx, ready.take_committed_entries());
        }
        // Check whether there is a pending generate snapshot task, the task
        // needs to be sent to the apply system.
        // Always sending snapshot task behind apply task, so it gets latest
        // snapshot.
        if let Some(gen_task) = self.mut_store().take_gen_snap_task() {
            self.pending_request_snapshot_count
                .fetch_add(1, Ordering::SeqCst);
            ctx.apply_router
                .schedule_task(self.region_id, ApplyTask::Snapshot(gen_task));
        }

        let state_role = ready.ss().map(|ss| ss.raft_state);
        let has_new_entries = !ready.entries().is_empty();
        let mut request_times = vec![];
        if ctx.raft_metrics.waterfall_metrics {
            let mut now = None;
            for entry in ready.entries() {
                if let Some((term, times)) = self.proposals.find_request_times(entry.get_index()) {
                    if entry.term == term {
                        request_times.extend_from_slice(times);
                        if now.is_none() {
                            now = Some(TiInstant::now());
                        }
                        for t in times {
                            ctx.raft_metrics.wf_send_to_queue.observe(duration_to_sec(
                                now.unwrap().saturating_duration_since(*t),
                            ));
                        }
                    }
                }
            }
        }
        let (res, mut task) = match self
            .mut_store()
            .handle_raft_ready(&mut ready, destroy_regions)
        {
            Ok(r) => r,
            Err(e) => {
                // We may have written something to writebatch and it can't be reverted, so has
                // to panic here.
                panic!("{} failed to handle raft ready: {:?}", self.tag, e)
            }
        };

        let ready_number = ready.number();
        let persisted_msgs = ready.take_persisted_messages();
        let mut has_write_ready = false;
        match &res {
            HandleReadyResult::SendIOTask | HandleReadyResult::Snapshot { .. } => {
                if !persisted_msgs.is_empty() {
                    task.messages = self.build_raft_messages(ctx, persisted_msgs);
                }

                if !request_times.is_empty() {
                    task.request_times = request_times;
                }

                if let Some(write_worker) = &mut ctx.sync_write_worker {
                    write_worker.handle_write_task(task);

                    assert_eq!(self.unpersisted_ready, None);
                    self.unpersisted_ready = Some(ready);
                    has_write_ready = true;
                } else {
                    self.write_router.send_write_msg(
                        ctx,
                        self.unpersisted_readies.back().map(|r| r.number),
                        WriteMsg::WriteTask(task),
                    );

                    self.unpersisted_readies.push_back(UnpersistedReady {
                        number: ready_number,
                        max_empty_number: ready_number,
                        raft_msgs: vec![],
                    });

                    self.raft_group.advance_append_async(ready);
                }
            }
            HandleReadyResult::NoIOTask => {
                if let Some(last) = self.unpersisted_readies.back_mut() {
                    // Attach to the last unpersisted ready so that it can be considered to be
                    // persisted with the last ready at the same time.
                    if ready_number <= last.max_empty_number {
                        panic!(
                            "{} ready number is not monotonically increaing, {} <= {}",
                            self.tag, ready_number, last.max_empty_number
                        );
                    }
                    last.max_empty_number = ready_number;

                    if !persisted_msgs.is_empty() {
                        self.unpersisted_message_count += persisted_msgs.capacity();
                        last.raft_msgs.push(persisted_msgs);
                    }
                } else {
                    // If this ready don't need to be persisted and there is no previous unpersisted ready,
                    // we can safely consider it is persisted so the persisted msgs can be sent immediately.
                    self.persisted_number = ready_number;

                    if !persisted_msgs.is_empty() {
                        fail_point!("raft_before_follower_send");
                        let msgs = self.build_raft_messages(ctx, persisted_msgs);
                        self.send_raft_messages(ctx, msgs);
                    }

                    // The commit index and messages of light ready should be empty because no data needs
                    // to be persisted.
                    let mut light_rd = self.raft_group.advance_append(ready);

                    self.add_light_ready_metric(&light_rd, &mut ctx.raft_metrics.ready);

                    if let Some(idx) = light_rd.commit_index() {
                        panic!(
                            "{} advance ready that has no io task but commit index is changed to {}",
                            self.tag, idx
                        );
                    }
                    if !light_rd.messages().is_empty() {
                        panic!(
                            "{} advance ready that has no io task but message is not empty {:?}",
                            self.tag,
                            light_rd.messages()
                        );
                    }
                    // The committed entries may not be empty when the size is too large to
                    // be fetched in the previous ready.
                    if !light_rd.committed_entries().is_empty() {
                        self.handle_raft_committed_entries(ctx, light_rd.take_committed_entries());
                    }
                }
            }
        }

        if let HandleReadyResult::Snapshot {
            msgs,
            snap_region,
            destroy_regions,
            last_first_index,
        } = res
        {
            // When applying snapshot, there is no log applied and not compacted yet.
            self.raft_log_size_hint = 0;

            self.apply_snap_ctx = Some(ApplySnapshotContext {
                ready_number,
                scheduled: false,
                msgs,
                persist_res: Some(PersistSnapshotResult {
                    prev_region: self.region().clone(),
                    region: snap_region,
                    destroy_regions,
                }),
            });
            if self.last_compacted_idx == 0 && last_first_index >= RAFT_INIT_LOG_INDEX {
                // There may be stale logs in raft engine, so schedule a task to clean it
                // up. This is a best effort, if TiKV is shutdown before the task is
                // handled, there can still be stale logs not being deleted until next
                // log gc command is executed. This will delete range [0, last_first_index).
                self.schedule_raftlog_gc(ctx, last_first_index);
                self.last_compacted_idx = last_first_index;
            }
            // Pause `read_progress` to prevent serving stale read while applying snapshot
            self.read_progress.pause();
        }

        Some(ReadyResult {
            state_role,
            has_new_entries,
            has_write_ready,
        })
    }

    fn handle_raft_committed_entries<T>(
        &mut self,
        ctx: &mut PollContext<EK, ER, T>,
        committed_entries: Vec<Entry>,
    ) {
        if committed_entries.is_empty() {
            return;
        }
        fail_point!(
            "before_leader_handle_committed_entries",
            self.is_leader(),
            |_| ()
        );

        assert!(
            !self.is_handling_snapshot(),
            "{} is applying snapshot when it is ready to handle committed entries",
            self.tag
        );
        // Leader needs to update lease.
        let mut lease_to_be_updated = self.is_leader();
        for entry in committed_entries.iter().rev() {
            // raft meta is very small, can be ignored.
            self.raft_log_size_hint += entry.get_data().len() as u64;
            if lease_to_be_updated {
                let propose_time = self
                    .proposals
                    .find_propose_time(entry.get_term(), entry.get_index());
                if let Some(propose_time) = propose_time {
                    // We must renew current_time because this value may be created a long time ago.
                    // If we do not renew it, this time may be smaller than propose_time of a command,
                    // which was proposed in another thread while this thread receives its AppendEntriesResponse
                    // and is ready to calculate its commit-log-duration.
                    ctx.current_time.replace(monotonic_raw_now());
                    ctx.raft_metrics.commit_log.observe(duration_to_sec(
                        (ctx.current_time.unwrap() - propose_time).to_std().unwrap(),
                    ));
                    self.maybe_renew_leader_lease(propose_time, ctx, None);
                    lease_to_be_updated = false;
                }
            }

            fail_point!(
                "leader_commit_prepare_merge",
                {
                    let ctx = ProposalContext::from_bytes(&entry.context);
                    self.is_leader()
                        && entry.term == self.term()
                        && ctx.contains(ProposalContext::PREPARE_MERGE)
                },
                |_| {}
            );
        }
        if let Some(last_entry) = committed_entries.last() {
            self.last_applying_idx = last_entry.get_index();
            if self.last_applying_idx >= self.last_urgent_proposal_idx {
                // Urgent requests are flushed, make it lazy again.
                self.raft_group.skip_bcast_commit(true);
                self.last_urgent_proposal_idx = u64::MAX;
            }
            let cbs = if !self.proposals.is_empty() {
                let current_term = self.term();
                let cbs = committed_entries
                    .iter()
                    .filter_map(|e| {
                        self.proposals
                            .find_proposal(e.get_term(), e.get_index(), current_term)
                    })
                    .map(|mut p| {
                        if p.must_pass_epoch_check {
                            // In this case the apply can be guaranteed to be successful. Invoke the
                            // on_committed callback if necessary.
                            p.cb.invoke_committed();
                        }
                        p
                    })
                    .collect();
                self.proposals.gc();
                cbs
            } else {
                vec![]
            };
            // Note that the `commit_index` and `commit_term` here may be used to
            // forward the commit index. So it must be less than or equal to persist
            // index.
            let commit_index = cmp::min(
                self.raft_group.raft.raft_log.committed,
                self.raft_group.raft.raft_log.persisted,
            );
            let commit_term = self.get_store().term(commit_index).unwrap();
            let mut apply = Apply::new(
                self.peer_id(),
                self.region_id,
                self.term(),
                commit_index,
                commit_term,
                committed_entries,
                cbs,
            );
            apply.on_schedule(&ctx.raft_metrics);
            self.mut_store()
                .trace_cached_entries(apply.entries[0].clone());
            if needs_evict_entry_cache(ctx.cfg.evict_cache_on_memory_ratio) {
                // Compact all cached entries instead of half evict.
                self.mut_store().evict_cache(false);
            }
            ctx.apply_router
                .schedule_task(self.region_id, ApplyTask::apply(apply));
        }
        fail_point!("after_send_to_apply_1003", self.peer_id() == 1003, |_| {});
    }

    fn on_persist_snapshot<T>(
        &mut self,
        ctx: &mut PollContext<EK, ER, T>,
        number: u64,
    ) -> PersistSnapshotResult {
        let snap_ctx = self.apply_snap_ctx.as_mut().unwrap();
        if snap_ctx.ready_number != number || snap_ctx.scheduled {
            panic!(
                "{} apply_snap_ctx {:?} is not valid after persisting snapshot, persist_number {}",
                self.tag, snap_ctx, number
            );
        }

        let persist_res = snap_ctx.persist_res.take().unwrap();
        // Schedule snapshot to apply
        snap_ctx.scheduled = true;
        self.mut_store().persist_snapshot(&persist_res);

        // The peer may change from learner to voter after snapshot persisted.
        let peer = self
            .region()
            .get_peers()
            .iter()
            .find(|p| p.get_id() == self.peer.get_id())
            .unwrap()
            .clone();
        if peer != self.peer {
            info!(
                "meta changed in applying snapshot";
                "region_id" => self.region_id,
                "peer_id" => self.peer.get_id(),
                "before" => ?self.peer,
                "after" => ?peer,
            );
            self.peer = peer;
        };

        self.activate(ctx);

        persist_res
    }

    pub fn on_persist_ready<T: Transport>(
        &mut self,
        ctx: &mut PollContext<EK, ER, T>,
        number: u64,
    ) -> Option<PersistSnapshotResult> {
        assert!(ctx.sync_write_worker.is_none());
        if self.persisted_number >= number {
            return None;
        }
        let last_unpersisted_number = self.unpersisted_readies.back().unwrap().number;
        if number > last_unpersisted_number {
            panic!(
                "{} persisted number {} > last_unpersisted_number {}, unpersisted numbers {:?}",
                self.tag, number, last_unpersisted_number, self.unpersisted_readies
            );
        }
        // There must be a match in `self.unpersisted_readies`
        while let Some(v) = self.unpersisted_readies.pop_front() {
            if number < v.number {
                panic!(
                    "{} no match of persisted number {}, unpersisted readies: {:?} {:?}",
                    self.tag, number, v, self.unpersisted_readies
                );
            }
            for msgs in v.raft_msgs {
                fail_point!("raft_before_follower_send");
                self.unpersisted_message_count -= msgs.capacity();
                let m = self.build_raft_messages(ctx, msgs);
                self.send_raft_messages(ctx, m);
            }
            if number == v.number {
                self.persisted_number = v.max_empty_number;
                break;
            }
        }

        self.write_router
            .check_new_persisted(ctx, self.persisted_number);

        if !self.pending_remove {
            // If `pending_remove` is true, no need to call `on_persist_ready` to
            // update persist index.
            let pre_persist_index = self.raft_group.raft.raft_log.persisted;
            let pre_commit_index = self.raft_group.raft.raft_log.committed;
            self.raft_group.on_persist_ready(self.persisted_number);
            self.report_persist_log_duration(pre_persist_index, &ctx.raft_metrics);
            self.report_commit_log_duration(pre_commit_index, &ctx.raft_metrics);

            let persist_index = self.raft_group.raft.raft_log.persisted;
            self.mut_store().update_cache_persisted(persist_index);
        }

        if self.apply_snap_ctx.is_some() && self.unpersisted_readies.is_empty() {
            // Since the snapshot must belong to the last ready, so if `unpersisted_readies`
            // is empty, it means this persisted number is the last one.
            Some(self.on_persist_snapshot(ctx, number))
        } else {
            None
        }
    }

    pub fn handle_raft_ready_advance<T: Transport>(
        &mut self,
        ctx: &mut PollContext<EK, ER, T>,
    ) -> Option<PersistSnapshotResult> {
        assert!(ctx.sync_write_worker.is_some());
        let ready = self.unpersisted_ready.take()?;

        self.persisted_number = ready.number();

        if !ready.snapshot().is_empty() {
            self.raft_group.advance_append_async(ready);
            // The ready is persisted, but we don't want to handle following light
            // ready immediately to avoid flow out of control, so use
            // `on_persist_ready` instead of `advance_append`.
            // We don't need to set `has_ready` to true, as snapshot is always
            // checked when ticking.
            self.raft_group.on_persist_ready(self.persisted_number);
            return Some(self.on_persist_snapshot(ctx, self.persisted_number));
        }

        let pre_persist_index = self.raft_group.raft.raft_log.persisted;
        let pre_commit_index = self.raft_group.raft.raft_log.committed;
        let mut light_rd = self.raft_group.advance_append(ready);
        self.report_persist_log_duration(pre_persist_index, &ctx.raft_metrics);
        self.report_commit_log_duration(pre_commit_index, &ctx.raft_metrics);

        let persist_index = self.raft_group.raft.raft_log.persisted;
        self.mut_store().update_cache_persisted(persist_index);

        self.add_light_ready_metric(&light_rd, &mut ctx.raft_metrics.ready);

        if let Some(commit_index) = light_rd.commit_index() {
            let pre_commit_index = self.get_store().commit_index();
            assert!(commit_index >= pre_commit_index);
            // No need to persist the commit index but the one in memory
            // (i.e. commit of hardstate in PeerStorage) should be updated.
            self.mut_store().set_commit_index(commit_index);
            if self.is_leader() {
                self.on_leader_commit_idx_changed(pre_commit_index, commit_index);
            }
        }

        if !light_rd.messages().is_empty() {
            if !self.is_leader() {
                fail_point!("raft_before_follower_send");
            }
            let msgs = light_rd.take_messages();
            let m = self.build_raft_messages(ctx, msgs);
            self.send_raft_messages(ctx, m);
        }

        if !light_rd.committed_entries().is_empty() {
            self.handle_raft_committed_entries(ctx, light_rd.take_committed_entries());
        }

        None
    }

    pub fn unpersisted_ready_len(&self) -> usize {
        self.unpersisted_readies.len()
    }

    pub fn has_unpersisted_ready(&self) -> bool {
        !self.unpersisted_readies.is_empty()
    }

    fn response_read<T>(
        &self,
        read: &mut ReadIndexRequest<EK::Snapshot>,
        ctx: &mut PollContext<EK, ER, T>,
        replica_read: bool,
    ) {
        debug!(
            "handle reads with a read index";
            "request_id" => ?read.id,
            "region_id" => self.region_id,
            "peer_id" => self.peer.get_id(),
        );
        RAFT_READ_INDEX_PENDING_COUNT.sub(read.cmds().len() as i64);
        for (req, cb, mut read_index) in read.take_cmds().drain(..) {
            // leader reports key is locked
            if let Some(locked) = read.locked.take() {
                let mut response = raft_cmdpb::Response::default();
                response.mut_read_index().set_locked(*locked);
                let mut cmd_resp = RaftCmdResponse::default();
                cmd_resp.mut_responses().push(response);
                cb.invoke_read(ReadResponse {
                    response: cmd_resp,
                    snapshot: None,
                    txn_extra_op: TxnExtraOp::Noop,
                });
                continue;
            }
            if !replica_read {
                match (read_index, read.read_index) {
                    (Some(local_responsed_index), Some(batch_index)) => {
                        // `read_index` could be less than `read.read_index` because the former is
                        // filled with `committed index` when proposed, and the latter is filled
                        // after a read-index procedure finished.
                        read_index = Some(cmp::max(local_responsed_index, batch_index));
                    }
                    (None, _) => {
                        // Actually, the read_index is none if and only if it's the first one in
                        // read.cmds. Starting from the second, all the following ones' read_index
                        // is not none.
                        read_index = read.read_index;
                    }
                    _ => {}
                }
                cb.invoke_read(self.handle_read(ctx, req, true, read_index));
                continue;
            }
            if req.get_header().get_replica_read() {
                // We should check epoch since the range could be changed.
                cb.invoke_read(self.handle_read(ctx, req, true, read.read_index));
            } else {
                // The request could be proposed when the peer was leader.
                // TODO: figure out that it's necessary to notify stale or not.
                let term = self.term();
                apply::notify_stale_req(term, cb);
            }
        }
    }

    /// Responses to the ready read index request on the replica, the replica is not a leader.
    fn post_pending_read_index_on_replica<T>(&mut self, ctx: &mut PollContext<EK, ER, T>) {
        while let Some(mut read) = self.pending_reads.pop_front() {
            // The response of this read index request is lost, but we need it for
            // the memory lock checking result. Resend the request.
            if let Some(read_index) = read.addition_request.take() {
                assert_eq!(read.cmds().len(), 1);
                let (mut req, cb, _) = read.take_cmds().pop().unwrap();
                assert_eq!(req.requests.len(), 1);
                req.requests[0].set_read_index(*read_index);
                let read_cmd = RaftCommand::new(req, cb);
                info!(
                    "re-propose read index request because the response is lost";
                    "region_id" => self.region_id,
                    "peer_id" => self.peer.get_id(),
                );
                RAFT_READ_INDEX_PENDING_COUNT.sub(1);
                self.send_read_command(ctx, read_cmd);
                continue;
            }

            assert!(read.read_index.is_some());
            let is_read_index_request = read.cmds().len() == 1
                && read.cmds()[0].0.get_requests().len() == 1
                && read.cmds()[0].0.get_requests()[0].get_cmd_type() == CmdType::ReadIndex;

            if is_read_index_request {
                self.response_read(&mut read, ctx, false);
            } else if self.ready_to_handle_unsafe_replica_read(read.read_index.unwrap()) {
                self.response_read(&mut read, ctx, true);
            } else {
                // TODO: `ReadIndex` requests could be blocked.
                self.pending_reads.push_front(read);
                break;
            }
        }
    }

    fn send_read_command<T>(
        &self,
        ctx: &mut PollContext<EK, ER, T>,
        read_cmd: RaftCommand<EK::Snapshot>,
    ) {
        let mut err = errorpb::Error::default();
        let read_cb = match ctx.router.send_raft_command(read_cmd) {
            Ok(()) => return,
            Err(TrySendError::Full(cmd)) => {
                err.set_message(RAFTSTORE_IS_BUSY.to_owned());
                err.mut_server_is_busy()
                    .set_reason(RAFTSTORE_IS_BUSY.to_owned());
                cmd.callback
            }
            Err(TrySendError::Disconnected(cmd)) => {
                err.set_message(format!("region {} is missing", self.region_id));
                err.mut_region_not_found().set_region_id(self.region_id);
                cmd.callback
            }
        };
        let mut resp = RaftCmdResponse::default();
        resp.mut_header().set_error(err);
        let read_resp = ReadResponse {
            response: resp,
            snapshot: None,
            txn_extra_op: TxnExtraOp::Noop,
        };
        read_cb.invoke_read(read_resp);
    }

    fn apply_reads<T>(&mut self, ctx: &mut PollContext<EK, ER, T>, ready: &Ready) {
        let mut propose_time = None;
        let states = ready.read_states().iter().map(|state| {
            let read_index_ctx = ReadIndexContext::parse(state.request_ctx.as_slice()).unwrap();
            (read_index_ctx.id, read_index_ctx.locked, state.index)
        });
        // The follower may lost `ReadIndexResp`, so the pending_reads does not
        // guarantee the orders are consistent with read_states. `advance` will
        // update the `read_index` of read request that before this successful
        // `ready`.
        if !self.is_leader() {
            // NOTE: there could still be some pending reads proposed by the peer when it was
            // leader. They will be cleared in `clear_uncommitted_on_role_change` later in
            // the function.
            self.pending_reads.advance_replica_reads(states);
            self.post_pending_read_index_on_replica(ctx);
        } else {
            self.pending_reads.advance_leader_reads(states);
            propose_time = self.pending_reads.last_ready().map(|r| r.propose_time);
            if self.ready_to_handle_read() {
                while let Some(mut read) = self.pending_reads.pop_front() {
                    self.response_read(&mut read, ctx, false);
                }
            }
        }

        // Note that only after handle read_states can we identify what requests are
        // actually stale.
        if ready.ss().is_some() {
            let term = self.term();
            // all uncommitted reads will be dropped silently in raft.
            self.pending_reads.clear_uncommitted_on_role_change(term);
        }

        if let Some(propose_time) = propose_time {
            if self.leader_lease.is_suspect() {
                return;
            }
            self.maybe_renew_leader_lease(propose_time, ctx, None);
        }
    }

    pub fn post_apply<T>(
        &mut self,
        ctx: &mut PollContext<EK, ER, T>,
        apply_state: RaftApplyState,
        applied_index_term: u64,
        apply_metrics: &ApplyMetrics,
    ) -> bool {
        let mut has_ready = false;

        if self.is_handling_snapshot() {
            panic!("{} should not applying snapshot.", self.tag);
        }

        let applied_index = apply_state.get_applied_index();
        self.raft_group.advance_apply_to(applied_index);

        self.cmd_epoch_checker.advance_apply(
            applied_index,
            self.term(),
            self.raft_group.store().region(),
        );

        if !self.is_leader() {
            self.mut_store()
                .compact_cache_to(apply_state.applied_index + 1);
        }

        let progress_to_be_updated = self.mut_store().applied_index_term() != applied_index_term;
        self.mut_store().set_applied_state(apply_state);
        self.mut_store().set_applied_term(applied_index_term);

        self.peer_stat.written_keys += apply_metrics.written_keys;
        self.peer_stat.written_bytes += apply_metrics.written_bytes;
        self.delete_keys_hint += apply_metrics.delete_keys_hint;
        let diff = self.size_diff_hint as i64 + apply_metrics.size_diff_hint;
        self.size_diff_hint = cmp::max(diff, 0) as u64;

        if self.has_pending_snapshot() && self.ready_to_handle_pending_snap() {
            has_ready = true;
        }
        if !self.is_leader() {
            self.post_pending_read_index_on_replica(ctx)
        } else if self.ready_to_handle_read() {
            while let Some(mut read) = self.pending_reads.pop_front() {
                self.response_read(&mut read, ctx, false);
            }
        }
        self.pending_reads.gc();

        self.read_progress.update_applied(applied_index);

        // Only leaders need to update applied_index_term.
        if progress_to_be_updated && self.is_leader() {
            if applied_index_term == self.term() {
                ctx.coprocessor_host
                    .on_applied_current_term(StateRole::Leader, self.region());
            }
            let progress = ReadProgress::applied_index_term(applied_index_term);
            let mut meta = ctx.store_meta.lock().unwrap();
            let reader = meta.readers.get_mut(&self.region_id).unwrap();
            self.maybe_update_read_progress(reader, progress);
        }
        has_ready
    }

    pub fn post_split(&mut self) {
        // Reset delete_keys_hint and size_diff_hint.
        self.delete_keys_hint = 0;
        self.size_diff_hint = 0;
    }

    /// Try to renew leader lease.
    fn maybe_renew_leader_lease<T>(
        &mut self,
        ts: Timespec,
        ctx: &mut PollContext<EK, ER, T>,
        progress: Option<ReadProgress>,
    ) {
        // A nonleader peer should never has leader lease.
        let read_progress = if !self.is_leader() {
            None
        } else if self.is_splitting() {
            // A splitting leader should not renew its lease.
            // Because we split regions asynchronous, the leader may read stale results
            // if splitting runs slow on the leader.
            debug!(
                "prevents renew lease while splitting";
                "region_id" => self.region_id,
                "peer_id" => self.peer.get_id(),
            );
            None
        } else if self.is_merging() {
            // A merging leader should not renew its lease.
            // Because we merge regions asynchronous, the leader may read stale results
            // if commit merge runs slow on sibling peers.
            debug!(
                "prevents renew lease while merging";
                "region_id" => self.region_id,
                "peer_id" => self.peer.get_id(),
            );
            None
        } else {
            self.leader_lease.renew(ts);
            let term = self.term();
            self.leader_lease
                .maybe_new_remote_lease(term)
                .map(ReadProgress::leader_lease)
        };
        if let Some(progress) = progress {
            let mut meta = ctx.store_meta.lock().unwrap();
            let reader = meta.readers.get_mut(&self.region_id).unwrap();
            self.maybe_update_read_progress(reader, progress);
        }
        if let Some(progress) = read_progress {
            let mut meta = ctx.store_meta.lock().unwrap();
            let reader = meta.readers.get_mut(&self.region_id).unwrap();
            self.maybe_update_read_progress(reader, progress);
        }
    }

    fn maybe_update_read_progress(&self, reader: &mut ReadDelegate, progress: ReadProgress) {
        if self.pending_remove {
            return;
        }
        debug!(
            "update read progress";
            "region_id" => self.region_id,
            "peer_id" => self.peer.get_id(),
            "progress" => ?progress,
        );
        reader.update(progress);
    }

    pub fn maybe_campaign(&mut self, parent_is_leader: bool) -> bool {
        if self.region().get_peers().len() <= 1 {
            // The peer campaigned when it was created, no need to do it again.
            return false;
        }

        if !parent_is_leader {
            return false;
        }

        // If last peer is the leader of the region before split, it's intuitional for
        // it to become the leader of new split region.
        let _ = self.raft_group.campaign();
        true
    }

    /// Propose a request.
    ///
    /// Return true means the request has been proposed successfully.
    pub fn propose<T: Transport>(
        &mut self,
        ctx: &mut PollContext<EK, ER, T>,
        mut cb: Callback<EK::Snapshot>,
        req: RaftCmdRequest,
        mut err_resp: RaftCmdResponse,
        disk_full_opt: DiskFullOpt,
    ) -> bool {
        if self.pending_remove {
            return false;
        }

        ctx.raft_metrics.propose.all += 1;

        let req_admin_cmd_type = if !req.has_admin_request() {
            None
        } else {
            Some(req.get_admin_request().get_cmd_type())
        };
        let is_urgent = is_request_urgent(&req);

        let policy = self.inspect(&req);
        let res = match policy {
            Ok(RequestPolicy::ReadLocal) | Ok(RequestPolicy::StaleRead) => {
                self.read_local(ctx, req, cb);
                return false;
            }
            Ok(RequestPolicy::ReadIndex) => return self.read_index(ctx, req, err_resp, cb),
            Ok(RequestPolicy::ProposeTransferLeader) => {
                return self.propose_transfer_leader(ctx, req, cb);
            }
            Ok(RequestPolicy::ProposeNormal) => {
                // For admin cmds, only region split/merge comes here.
                let mut stores = Vec::new();
                let mut opt = disk_full_opt;
                let mut maybe_transfer_leader = false;
                if req.has_admin_request() {
                    opt = DiskFullOpt::AllowedOnAlmostFull;
                }
                if self.check_proposal_normal_with_disk_usage(
                    ctx,
                    opt,
                    &mut stores,
                    &mut maybe_transfer_leader,
                ) {
                    self.propose_normal(ctx, req)
                } else {
                    // If leader node is disk full, try to transfer leader to a node with disk usage normal to
                    // keep write availablity not downback.
                    // if majority node is disk full, to transfer leader or not is not necessary.
                    // Note: Need to exclude learner node.
                    if maybe_transfer_leader && !self.disk_full_peers.majority {
                        let target_peer = self
                            .get_store()
                            .region()
                            .get_peers()
                            .iter()
                            .find(|x| {
                                !self.disk_full_peers.has(x.get_id())
                                    && x.get_id() != self.peer.get_id()
                                    && !self.down_peer_ids.contains(&x.get_id())
                                    && !matches!(x.get_role(), PeerRole::Learner)
                            })
                            .cloned();
                        if let Some(p) = target_peer {
                            debug!(
                                "try to transfer leader because of current leader disk full: region id = {}, peer id = {}; target peer id = {}",
                                self.region_id,
                                self.peer.get_id(),
                                p.get_id()
                            );
                            self.pre_transfer_leader(&p);
                        }
                    }
                    let errmsg = format!(
                        "propose failed: tikv disk full, cmd diskFullOpt={:?}, leader diskUsage={:?}",
                        disk_full_opt, ctx.self_disk_usage
                    );
                    Err(Error::DiskFull(stores, errmsg))
                }
            }
            Ok(RequestPolicy::ProposeConfChange) => self.propose_conf_change(ctx, &req),
            Err(e) => Err(e),
        };

        match res {
            Err(e) => {
                cmd_resp::bind_error(&mut err_resp, e);
                cb.invoke_with_response(err_resp);
                false
            }
            Ok(Either::Right(idx)) => {
                if !cb.is_none() {
                    self.cmd_epoch_checker.attach_to_conflict_cmd(idx, cb);
                }
                false
            }
            Ok(Either::Left(idx)) => {
                let has_applied_to_current_term = self.has_applied_to_current_term();
                if has_applied_to_current_term {
                    // After this peer has applied to current term and passed above checking including `cmd_epoch_checker`,
                    // we can safely guarantee that this proposal will be committed if there is no abnormal leader transfer
                    // in the near future. Thus proposed callback can be called.
                    cb.invoke_proposed();
                }
                if is_urgent {
                    self.last_urgent_proposal_idx = idx;
                    // Eager flush to make urgent proposal be applied on all nodes as soon as
                    // possible.
                    self.raft_group.skip_bcast_commit(false);
                }
                self.should_wake_up = true;
                let p = Proposal {
                    is_conf_change: req_admin_cmd_type == Some(AdminCmdType::ChangePeer)
                        || req_admin_cmd_type == Some(AdminCmdType::ChangePeerV2),
                    index: idx,
                    term: self.term(),
                    cb,
                    propose_time: None,
                    must_pass_epoch_check: has_applied_to_current_term,
                };
                if let Some(cmd_type) = req_admin_cmd_type {
                    self.cmd_epoch_checker
                        .post_propose(cmd_type, idx, self.term());
                }
                self.post_propose(ctx, p);
                true
            }
        }
    }

    fn post_propose<T>(
        &mut self,
        poll_ctx: &mut PollContext<EK, ER, T>,
        mut p: Proposal<EK::Snapshot>,
    ) {
        // Try to renew leader lease on every consistent read/write request.
        if poll_ctx.current_time.is_none() {
            poll_ctx.current_time = Some(monotonic_raw_now());
        }
        p.propose_time = poll_ctx.current_time;

        self.proposals.push(p);
    }

    // TODO: set higher election priority of voter/incoming voter than demoting voter
    /// Validate the `ConfChange` requests and check whether it's safe to
    /// propose these conf change requests.
    /// It's safe iff at least the quorum of the Raft group is still healthy
    /// right after all conf change is applied.
    /// If 'allow_remove_leader' is false then the peer to be removed should
    /// not be the leader.
    fn check_conf_change<T>(
        &mut self,
        ctx: &mut PollContext<EK, ER, T>,
        change_peers: &[ChangePeerRequest],
        cc: &impl ConfChangeI,
    ) -> Result<()> {
        // Check whether current joint state can handle this request
        let mut after_progress = self.check_joint_state(cc)?;
        let current_progress = self.raft_group.status().progress.unwrap().clone();
        let kind = ConfChangeKind::confchange_kind(change_peers.len());

        if kind == ConfChangeKind::LeaveJoint {
            if self.peer.get_role() == PeerRole::DemotingVoter {
                return Err(box_err!(
                    "{} ignore leave joint command that demoting leader",
                    self.tag
                ));
            }
            // Leaving joint state, skip check
            return Ok(());
        }

        // Check whether this request is valid
        let mut check_dup = HashSet::default();
        let mut only_learner_change = true;
        let current_voter = current_progress.conf().voters().ids();
        for cp in change_peers.iter() {
            let (change_type, peer) = (cp.get_change_type(), cp.get_peer());
            match (change_type, peer.get_role()) {
                (ConfChangeType::RemoveNode, PeerRole::Voter) if kind != ConfChangeKind::Simple => {
                    return Err(box_err!(
                        "{} invalid conf change request: {:?}, can not remove voter directly",
                        self.tag,
                        cp
                    ));
                }
                (ConfChangeType::RemoveNode, _)
                | (ConfChangeType::AddNode, PeerRole::Voter)
                | (ConfChangeType::AddLearnerNode, PeerRole::Learner) => {}
                _ => {
                    return Err(box_err!(
                        "{} invalid conf change request: {:?}",
                        self.tag,
                        cp
                    ));
                }
            }

            if !check_dup.insert(peer.get_id()) {
                return Err(box_err!(
                    "{} invalid conf change request, have multiple commands for the same peer {}",
                    self.tag,
                    peer.get_id()
                ));
            }

            if peer.get_id() == self.peer_id()
                && (change_type == ConfChangeType::RemoveNode
                    // In Joint confchange, the leader is allowed to be DemotingVoter
                    || (kind == ConfChangeKind::Simple
                        && change_type == ConfChangeType::AddLearnerNode))
                && !ctx.cfg.allow_remove_leader()
            {
                return Err(box_err!(
                    "{} ignore remove leader or demote leader",
                    self.tag
                ));
            }

            if current_voter.contains(peer.get_id()) || change_type == ConfChangeType::AddNode {
                only_learner_change = false;
            }
        }

        // Multiple changes that only effect learner will not product `IncommingVoter` or `DemotingVoter`
        // after apply, but raftstore layer and PD rely on these roles to detect joint state
        if kind != ConfChangeKind::Simple && only_learner_change {
            return Err(box_err!(
                "{} invalid conf change request, multiple changes that only effect learner",
                self.tag
            ));
        }

        let promoted_commit_index = after_progress.maximal_committed_index().0;
        if current_progress.is_singleton() // It's always safe if there is only one node in the cluster.
            || promoted_commit_index >= self.get_store().truncated_index()
        {
            return Ok(());
        }

        PEER_ADMIN_CMD_COUNTER_VEC
            .with_label_values(&["conf_change", "reject_unsafe"])
            .inc();

        // Waking it up to replicate logs to candidate.
        self.should_wake_up = true;
        Err(box_err!(
            "{} unsafe to perform conf change {:?}, before: {:?}, after: {:?}, truncated index {}, promoted commit index {}",
            self.tag,
            change_peers,
            current_progress.conf().to_conf_state(),
            after_progress.conf().to_conf_state(),
            self.get_store().truncated_index(),
            promoted_commit_index
        ))
    }

    /// Check if current joint state can handle this confchange
    fn check_joint_state(&mut self, cc: &impl ConfChangeI) -> Result<ProgressTracker> {
        let cc = &cc.as_v2();
        let mut prs = self.raft_group.status().progress.unwrap().clone();
        let mut changer = Changer::new(&prs);
        let (cfg, changes) = if cc.leave_joint() {
            changer.leave_joint()?
        } else if let Some(auto_leave) = cc.enter_joint() {
            changer.enter_joint(auto_leave, &cc.changes)?
        } else {
            changer.simple(&cc.changes)?
        };
        prs.apply_conf(cfg, changes, self.raft_group.raft.raft_log.last_index());
        Ok(prs)
    }

    pub fn transfer_leader(&mut self, peer: &metapb::Peer) {
        info!(
            "transfer leader";
            "region_id" => self.region_id,
            "peer_id" => self.peer.get_id(),
            "peer" => ?peer,
        );

        self.raft_group.transfer_leader(peer.get_id());
        self.should_wake_up = true;
    }

    fn pre_transfer_leader(&mut self, peer: &metapb::Peer) -> bool {
        // Checks if safe to transfer leader.
        if self.raft_group.raft.has_pending_conf() {
            info!(
                "reject transfer leader due to pending conf change";
                "region_id" => self.region_id,
                "peer_id" => self.peer.get_id(),
                "peer" => ?peer,
            );
            return false;
        }

        // Broadcast heartbeat to make sure followers commit the entries immediately.
        // It's only necessary to ping the target peer, but ping all for simplicity.
        self.raft_group.ping();
        let mut msg = eraftpb::Message::new();
        msg.set_to(peer.get_id());
        msg.set_msg_type(eraftpb::MessageType::MsgTransferLeader);
        msg.set_from(self.peer_id());
        // log term here represents the term of last log. For leader, the term of last
        // log is always its current term. Not just set term because raft library forbids
        // setting it for MsgTransferLeader messages.
        msg.set_log_term(self.term());
        self.raft_group.raft.msgs.push(msg);
        true
    }

    pub fn ready_to_transfer_leader<T>(
        &self,
        ctx: &mut PollContext<EK, ER, T>,
        mut index: u64,
        peer: &metapb::Peer,
    ) -> Option<&'static str> {
        let peer_id = peer.get_id();
        let status = self.raft_group.status();
        let progress = status.progress.unwrap();

        if !progress.conf().voters().contains(peer_id) {
            return Some("non voter");
        }

        for (id, pr) in progress.iter() {
            if pr.state == ProgressState::Snapshot {
                return Some("pending snapshot");
            }
            if *id == peer_id && index == 0 {
                // index will be zero if it's sent from an instance without
                // pre-transfer-leader feature. Set it to matched to make it
                // possible to transfer leader to an older version. It may be
                // useful during rolling restart.
                index = pr.matched;
            }
        }

        if self.raft_group.raft.has_pending_conf()
            || self.raft_group.raft.pending_conf_index > index
        {
            return Some("pending conf change");
        }

        let last_index = self.get_store().last_index();
        if last_index >= index + ctx.cfg.leader_transfer_max_log_lag {
            return Some("log gap");
        }
        None
    }

    fn read_local<T>(
        &mut self,
        ctx: &mut PollContext<EK, ER, T>,
        req: RaftCmdRequest,
        cb: Callback<EK::Snapshot>,
    ) {
        ctx.raft_metrics.propose.local_read += 1;
        cb.invoke_read(self.handle_read(ctx, req, false, Some(self.get_store().commit_index())))
    }

    pub fn pre_read_index(&self) -> Result<()> {
        fail_point!(
            "before_propose_readindex",
            |s| if s.map_or(true, |s| s.parse().unwrap_or(true)) {
                Ok(())
            } else {
                Err(box_err!(
                    "{} can not read due to injected failure",
                    self.tag
                ))
            }
        );

        // See more in ready_to_handle_read().
        if self.is_splitting() {
            return Err(Error::ReadIndexNotReady {
                reason: "can not read index due to split",
                region_id: self.region_id,
            });
        }
        if self.is_merging() {
            return Err(Error::ReadIndexNotReady {
                reason: "can not read index due to merge",
                region_id: self.region_id,
            });
        }
        Ok(())
    }

    pub fn has_unresolved_reads(&self) -> bool {
        self.pending_reads.has_unresolved()
    }

    /// `ReadIndex` requests could be lost in network, so on followers commands could queue in
    /// `pending_reads` forever. Sending a new `ReadIndex` periodically can resolve this.
    pub fn retry_pending_reads(&mut self, cfg: &Config) {
        if self.is_leader()
            || !self.pending_reads.check_needs_retry(cfg)
            || self.pre_read_index().is_err()
        {
            return;
        }

        let read = self.pending_reads.back_mut().unwrap();
        debug_assert!(read.read_index.is_none());
        self.raft_group
            .read_index(ReadIndexContext::fields_to_bytes(
                read.id,
                read.addition_request.as_deref(),
                None,
            ));
        debug!(
            "request to get a read index";
            "request_id" => ?read.id,
            "region_id" => self.region_id,
            "peer_id" => self.peer.get_id(),
        );
    }

    pub fn push_pending_read(&mut self, read: ReadIndexRequest<EK::Snapshot>, is_leader: bool) {
        self.pending_reads.push_back(read, is_leader);
    }

    // Returns a boolean to indicate whether the `read` is proposed or not.
    // For these cases it won't be proposed:
    // 1. The region is in merging or splitting;
    // 2. The message is stale and dropped by the Raft group internally;
    // 3. There is already a read request proposed in the current lease;
    fn read_index<T: Transport>(
        &mut self,
        poll_ctx: &mut PollContext<EK, ER, T>,
        mut req: RaftCmdRequest,
        mut err_resp: RaftCmdResponse,
        cb: Callback<EK::Snapshot>,
    ) -> bool {
        if let Err(e) = self.pre_read_index() {
            debug!(
                "prevents unsafe read index";
                "region_id" => self.region_id,
                "peer_id" => self.peer.get_id(),
                "err" => ?e,
            );
            poll_ctx.raft_metrics.propose.unsafe_read_index += 1;
            cmd_resp::bind_error(&mut err_resp, e);
            cb.invoke_with_response(err_resp);
            self.should_wake_up = true;
            return false;
        }

        let now = monotonic_raw_now();
        if self.is_leader() {
            match self.inspect_lease() {
                // Here combine the new read request with the previous one even if the lease expired is
                // ok because in this case, the previous read index must be sent out with a valid
                // lease instead of a suspect lease. So there must no pending transfer-leader proposals
                // before or after the previous read index, and the lease can be renewed when get
                // heartbeat responses.
                LeaseState::Valid | LeaseState::Expired => {
                    // Must use the commit index of `PeerStorage` instead of the commit index
                    // in raft-rs which may be greater than the former one.
                    // For more details, see the annotations above `on_leader_commit_idx_changed`.
                    let commit_index = self.get_store().commit_index();
                    if let Some(read) = self.pending_reads.back_mut() {
                        let max_lease = poll_ctx.cfg.raft_store_max_leader_lease();
                        let is_read_index_request = req
                            .get_requests()
                            .get(0)
                            .map(|req| req.has_read_index())
                            .unwrap_or_default();
                        // A read index request or a read with addition request always needs the response of
                        // checking memory lock for async commit, so we cannot apply the optimization here
                        if !is_read_index_request
                            && read.addition_request.is_none()
                            && read.propose_time + max_lease > now
                        {
                            // A read request proposed in the current lease is found; combine the new
                            // read request to that previous one, so that no proposing needed.
                            read.push_command(req, cb, commit_index);
                            return false;
                        }
                    }
                }
                // If the current lease is suspect, new read requests can't be appended into
                // `pending_reads` because if the leader is transferred, the latest read could
                // be dirty.
                _ => {}
            }
        }

        // When a replica cannot detect any leader, `MsgReadIndex` will be dropped, which would
        // cause a long time waiting for a read response. Then we should return an error directly
        // in this situation.
        if !self.is_leader() && self.leader_id() == INVALID_ID {
            poll_ctx.raft_metrics.invalid_proposal.read_index_no_leader += 1;
            // The leader may be hibernated, send a message for trying to awaken the leader.
            if self.bcast_wake_up_time.is_none()
                || self
                    .bcast_wake_up_time
                    .as_ref()
                    .unwrap()
                    .saturating_elapsed()
                    >= Duration::from_millis(MIN_BCAST_WAKE_UP_INTERVAL)
            {
                self.bcast_wake_up_message(poll_ctx);
                self.bcast_wake_up_time = Some(TiInstant::now_coarse());

                let task = PdTask::QueryRegionLeader {
                    region_id: self.region_id,
                };
                if let Err(e) = poll_ctx.pd_scheduler.schedule(task) {
                    error!(
                        "failed to notify pd";
                        "region_id" => self.region_id,
                        "peer_id" => self.peer_id(),
                        "err" => %e,
                    )
                }
            }
            self.should_wake_up = true;
            cmd_resp::bind_error(&mut err_resp, Error::NotLeader(self.region_id, None));
            cb.invoke_with_response(err_resp);
            return false;
        }

        poll_ctx.raft_metrics.propose.read_index += 1;
        self.bcast_wake_up_time = None;

        let request = req
            .mut_requests()
            .get_mut(0)
            .filter(|req| req.has_read_index())
            .map(|req| req.take_read_index());
        let (id, dropped) = self.propose_read_index(request.as_ref(), None);
        if dropped && self.is_leader() {
            // The message gets dropped silently, can't be handled anymore.
            apply::notify_stale_req(self.term(), cb);
            poll_ctx.raft_metrics.propose.dropped_read_index += 1;
            return false;
        }

        let mut read = ReadIndexRequest::with_command(id, req, cb, now);
        read.addition_request = request.map(Box::new);
        self.push_pending_read(read, self.is_leader());
        self.should_wake_up = true;

        debug!(
            "request to get a read index";
            "request_id" => ?id,
            "region_id" => self.region_id,
            "peer_id" => self.peer.get_id(),
            "is_leader" => self.is_leader(),
        );

        // TimeoutNow has been sent out, so we need to propose explicitly to
        // update leader lease.
        if self.leader_lease.is_suspect() {
            let req = RaftCmdRequest::default();
            if let Ok(Either::Left(index)) = self.propose_normal(poll_ctx, req) {
                let p = Proposal {
                    is_conf_change: false,
                    index,
                    term: self.term(),
                    cb: Callback::None,
                    propose_time: Some(now),
                    must_pass_epoch_check: false,
                };
                self.post_propose(poll_ctx, p);
            }
        }

        true
    }

    // Propose a read index request to the raft group, return the request id and
    // whether this request had dropped silently
    pub fn propose_read_index(
        &mut self,
        request: Option<&raft_cmdpb::ReadIndexRequest>,
        locked: Option<&LockInfo>,
    ) -> (Uuid, bool) {
        let last_pending_read_count = self.raft_group.raft.pending_read_count();
        let last_ready_read_count = self.raft_group.raft.ready_read_count();

        let id = Uuid::new_v4();
        self.raft_group
            .read_index(ReadIndexContext::fields_to_bytes(id, request, locked));

        let pending_read_count = self.raft_group.raft.pending_read_count();
        let ready_read_count = self.raft_group.raft.ready_read_count();
        (
            id,
            pending_read_count == last_pending_read_count
                && ready_read_count == last_ready_read_count,
        )
    }

    /// Returns (minimal matched, minimal committed_index)
    ///
    /// For now, it is only used in merge.
    pub fn get_min_progress(&self) -> Result<(u64, u64)> {
        let (mut min_m, mut min_c) = (None, None);
        if let Some(progress) = self.raft_group.status().progress {
            for (id, pr) in progress.iter() {
                // Reject merge if there is any pending request snapshot,
                // because a target region may merge a source region which is in
                // an invalid state.
                if pr.state == ProgressState::Snapshot
                    || pr.pending_request_snapshot != INVALID_INDEX
                {
                    return Err(box_err!(
                        "there is a pending snapshot peer {} [{:?}], skip merge",
                        id,
                        pr
                    ));
                }
                if min_m.unwrap_or(u64::MAX) > pr.matched {
                    min_m = Some(pr.matched);
                }
                if min_c.unwrap_or(u64::MAX) > pr.committed_index {
                    min_c = Some(pr.committed_index);
                }
            }
        }
        let (mut min_m, min_c) = (min_m.unwrap_or(0), min_c.unwrap_or(0));
        if min_m < min_c {
            warn!(
                "min_matched < min_committed, raft progress is inaccurate";
                "region_id" => self.region_id,
                "peer_id" => self.peer.get_id(),
                "min_matched" => min_m,
                "min_committed" => min_c,
            );
            // Reset `min_matched` to `min_committed`, since the raft log at `min_committed` is
            // known to be committed in all peers, all of the peers should also have replicated it
            min_m = min_c;
        }
        Ok((min_m, min_c))
    }

    fn pre_propose_prepare_merge<T: Transport>(
        &mut self,
        ctx: &mut PollContext<EK, ER, T>,
        req: &mut RaftCmdRequest,
    ) -> Result<()> {
        let last_index = self.raft_group.raft.raft_log.last_index();

        // Record current proposed index. If there are some in-memory pessimistic locks, we should
        // wait until applying to the proposed index before proposing pessimistic locks and
        // PrepareMerge. Otherwise, if an already proposed command will remove a pessimistic lock,
        // we will make some deleted locks appear again.
        {
            let pessimistic_locks = self.txn_ext.pessimistic_locks.read();
            if !pessimistic_locks.is_empty() {
                if self.prepare_merge_fence == 0 {
                    if !pessimistic_locks.is_valid {
                        return Err(box_err!(
                            "pessimistic locks is invalid, indicating an ongoing region change, skip merging."
                        ));
                    }
                    self.prepare_merge_fence = last_index;
                    info!("start rejecting new proposals before prepare merge"; "region_id" => self.region_id);
                }
                if self.prepare_merge_fence > 0
                    && self.get_store().applied_index() < self.prepare_merge_fence
                {
                    self.pending_prepare_merge = Some(mem::take(req));
<<<<<<< HEAD
                    return Err(box_err!(
                        "prepare merge should wait until applying to index {}",
                        last_index
                    ));
=======
                    return Err(Error::PendingPrepareMerge);
>>>>>>> 6cab82d5
                }
            }
        }

        // Check passed, clear fence and start proposing PrepareMerge.
        self.prepare_merge_fence = 0;
        self.pending_prepare_merge = None;

        let (min_matched, min_committed) = self.get_min_progress()?;
        if min_matched == 0
            || min_committed == 0
            || last_index - min_matched > ctx.cfg.merge_max_log_gap
            || last_index - min_committed > ctx.cfg.merge_max_log_gap * 2
        {
            return Err(box_err!(
                "log gap from matched: {} or committed: {} to last index: {} is too large, skip merge",
                min_matched,
                min_committed,
                last_index
            ));
        }
        let mut entry_size = 0;
        for entry in self
            .raft_group
            .raft
            .raft_log
            .entries(min_committed + 1, NO_LIMIT)?
        {
            // commit merge only contains entries start from min_matched + 1
            if entry.index > min_matched {
                entry_size += entry.get_data().len();
            }
            if entry.get_entry_type() == EntryType::EntryConfChange
                || entry.get_entry_type() == EntryType::EntryConfChangeV2
            {
                return Err(box_err!(
                    "{} log gap contains conf change, skip merging.",
                    self.tag
                ));
            }
            if entry.get_data().is_empty() {
                continue;
            }
            let cmd: RaftCmdRequest =
                util::parse_data_at(entry.get_data(), entry.get_index(), &self.tag);
            if !cmd.has_admin_request() {
                continue;
            }
            let cmd_type = cmd.get_admin_request().get_cmd_type();
            match cmd_type {
                AdminCmdType::TransferLeader
                | AdminCmdType::ComputeHash
                | AdminCmdType::VerifyHash
                | AdminCmdType::InvalidAdmin => continue,
                _ => {}
            }
            // Any command that can change epoch or log gap should be rejected.
            return Err(box_err!(
                "log gap contains admin request {:?}, skip merging.",
                cmd_type
            ));
        }
<<<<<<< HEAD
        let entry_size_limit = ctx.cfg.raft_entry_max_size.0 as usize * 10 / 9;
=======
        let entry_size_limit = ctx.cfg.raft_entry_max_size.0 as usize * 9 / 10;
>>>>>>> 6cab82d5
        if entry_size > entry_size_limit {
            return Err(box_err!(
                "log gap size exceed entry size limit, skip merging."
            ));
        };
        fail_point!("before_propose_locks_on_region_merge");
        self.propose_locks_before_prepare_merge(ctx, entry_size_limit - entry_size)?;

        req.mut_admin_request()
            .mut_prepare_merge()
            .set_min_index(min_matched + 1);
        Ok(())
    }

    fn propose_locks_before_prepare_merge<T: Transport>(
        &mut self,
        ctx: &mut PollContext<EK, ER, T>,
        size_limit: usize,
    ) -> Result<()> {
        let pessimistic_locks = self.txn_ext.pessimistic_locks.upgradable_read();
        if pessimistic_locks.is_empty() {
            let mut pessimistic_locks = RwLockUpgradableReadGuard::upgrade(pessimistic_locks);
            pessimistic_locks.is_valid = false;
            return Ok(());
        }
<<<<<<< HEAD
=======
        // The proposed pessimistic locks here will also be carried in CommitMerge. Check the size
        // to avoid CommitMerge exceeding the size limit of a raft entry,
>>>>>>> 6cab82d5
        if pessimistic_locks.memory_size > size_limit {
            return Err(box_err!(
                "pessimistic locks size {} exceed size limit {}, skip merging.",
                pessimistic_locks.memory_size,
                size_limit
            ));
        }

        let mut cmd = RaftCmdRequest::default();
        for (key, (lock, _deleted)) in &*pessimistic_locks {
            let mut put = PutRequest::default();
            put.set_cf(CF_LOCK.to_string());
            put.set_key(key.as_encoded().to_owned());
            put.set_value(lock.to_lock().to_bytes());
            let mut req = Request::default();
            req.set_cmd_type(CmdType::Put);
            req.set_put(put);
            cmd.mut_requests().push(req);
        }
        cmd.mut_header().set_region_id(self.region_id);
        cmd.mut_header()
            .set_region_epoch(self.region().get_region_epoch().clone());
        cmd.mut_header().set_peer(self.peer.clone());

        {
            let mut pessimistic_locks = RwLockUpgradableReadGuard::upgrade(pessimistic_locks);
            pessimistic_locks.is_valid = false;
        }
        debug!("propose {} pessimistic locks before prepare merge", cmd.get_requests().len();
            "region_id" => self.region_id);
        self.propose_normal(ctx, cmd)?;
        Ok(())
    }

    fn pre_propose<T: Transport>(
        &mut self,
        poll_ctx: &mut PollContext<EK, ER, T>,
        req: &mut RaftCmdRequest,
    ) -> Result<ProposalContext> {
        poll_ctx.coprocessor_host.pre_propose(self.region(), req)?;
        let mut ctx = ProposalContext::empty();

        if get_sync_log_from_request(req) {
            ctx.insert(ProposalContext::SYNC_LOG);
        }

        if !req.has_admin_request() {
            return Ok(ctx);
        }

        match req.get_admin_request().get_cmd_type() {
            AdminCmdType::Split | AdminCmdType::BatchSplit => ctx.insert(ProposalContext::SPLIT),
            AdminCmdType::PrepareMerge => {
                self.pre_propose_prepare_merge(poll_ctx, req)?;
                ctx.insert(ProposalContext::PREPARE_MERGE);
            }
            _ => {}
        }

        Ok(ctx)
    }

    /// Propose normal request to raft
    ///
    /// Returns Ok(Either::Left(index)) means the proposal is proposed successfully and is located on `index` position.
    /// Ok(Either::Right(index)) means the proposal is rejected by `CmdEpochChecker` and the `index` is the position of
    /// the last conflict admin cmd.
    fn propose_normal<T: Transport>(
        &mut self,
        poll_ctx: &mut PollContext<EK, ER, T>,
        mut req: RaftCmdRequest,
    ) -> Result<Either<u64, u64>> {
        if (self.pending_merge_state.is_some()
            && req.get_admin_request().get_cmd_type() != AdminCmdType::RollbackMerge)
            || (self.prepare_merge_fence > 0 && !req.has_admin_request())
        {
            return Err(Error::ProposalInMergingMode(self.region_id));
        }

        poll_ctx.raft_metrics.propose.normal += 1;

        if self.has_applied_to_current_term() {
            // Only when applied index's term is equal to current leader's term, the information
            // in epoch checker is up to date and can be used to check epoch.
            if let Some(index) = self
                .cmd_epoch_checker
                .propose_check_epoch(&req, self.term())
            {
                return Ok(Either::Right(index));
            }
        } else if req.has_admin_request() {
            // The admin request is rejected because it may need to update epoch checker which
            // introduces an uncertainty and may breaks the correctness of epoch checker.
            return Err(box_err!(
                "{} peer has not applied to current term, applied_term {}, current_term {}",
                self.tag,
                self.get_store().applied_index_term(),
                self.term()
            ));
        }

        // TODO: validate request for unexpected changes.
        let ctx = match self.pre_propose(poll_ctx, &mut req) {
            Ok(ctx) => ctx,
            Err(e) => {
                if !matches!(e, Error::PendingPrepareMerge) {
                    warn!(
                        "skip proposal";
                        "region_id" => self.region_id,
                        "peer_id" => self.peer.get_id(),
                        "err" => ?e,
                        "error_code" => %e.error_code(),
                    );
                }
                return Err(e);
            }
        };

        let data = req.write_to_bytes()?;

        // TODO: use local histogram metrics
        PEER_PROPOSE_LOG_SIZE_HISTOGRAM.observe(data.len() as f64);

        if data.len() as u64 > poll_ctx.cfg.raft_entry_max_size.0 {
            error!(
                "entry is too large";
                "region_id" => self.region_id,
                "peer_id" => self.peer.get_id(),
                "size" => data.len(),
            );
            return Err(Error::RaftEntryTooLarge {
                region_id: self.region_id,
                entry_size: data.len() as u64,
            });
        }

        let propose_index = self.next_proposal_index();
        self.raft_group.propose(ctx.to_vec(), data)?;
        if self.next_proposal_index() == propose_index {
            // The message is dropped silently, this usually due to leader absence
            // or transferring leader. Both cases can be considered as NotLeader error.
            return Err(Error::NotLeader(self.region_id, None));
        }

        // Prepare Merge need to be broadcast to as many as followers when disk full.
        if req.has_admin_request()
            && (!matches!(poll_ctx.self_disk_usage, DiskUsage::Normal)
                || !self.disk_full_peers.is_empty())
        {
            match req.get_admin_request().get_cmd_type() {
                AdminCmdType::PrepareMerge | AdminCmdType::RollbackMerge => {
                    self.has_region_merge_proposal = true;
                    self.region_merge_proposal_index = propose_index;
                    for (k, v) in &mut self.disk_full_peers.peers {
                        if !matches!(v.0, DiskUsage::AlreadyFull) {
                            v.1 = true;
                            self.raft_group
                                .raft
                                .adjust_max_inflight_msgs(*k, poll_ctx.cfg.raft_max_inflight_msgs);
                            debug!(
                                "{:?} adjust max inflight msgs to {} on peer: {:?}",
                                req.get_admin_request().get_cmd_type(),
                                poll_ctx.cfg.raft_max_inflight_msgs,
                                k
                            );
                        }
                    }
                }
                _ => {}
            }
        }

        Ok(Either::Left(propose_index))
    }

    pub fn execute_transfer_leader<T>(
        &mut self,
        ctx: &mut PollContext<EK, ER, T>,
        from: u64,
        peer_disk_usage: DiskUsage,
        reply_cmd: bool, // whether it is a reply to a TransferLeader command
    ) {
        let pending_snapshot = self.is_handling_snapshot() || self.has_pending_snapshot();
        if pending_snapshot
            || from != self.leader_id()
            // Transfer leader to node with disk full will lead to write availablity downback.
            // But if the current leader is disk full, and send such request, we should allow it,
            // because it may be a read leader balance request.
            || (!matches!(ctx.self_disk_usage, DiskUsage::Normal) &&
            matches!(peer_disk_usage,DiskUsage::Normal))
        {
            info!(
                "reject transferring leader";
                "region_id" => self.region_id,
                "peer_id" => self.peer.get_id(),
                "from" => from,
                "pending_snapshot" => pending_snapshot,
                "disk_usage" => ?ctx.self_disk_usage,
            );
            return;
        }

        let mut msg = eraftpb::Message::new();
        msg.set_from(self.peer_id());
        msg.set_to(self.leader_id());
        msg.set_msg_type(eraftpb::MessageType::MsgTransferLeader);
        msg.set_index(self.get_store().applied_index());
        msg.set_log_term(self.term());
        if reply_cmd {
            msg.set_context(Bytes::from_static(TRANSFER_LEADER_COMMAND_REPLY_CTX));
        }
        self.raft_group.raft.msgs.push(msg);
    }

    /// Return true to if the transfer leader request is accepted.
    ///
    /// When transferring leadership begins, leader sends a pre-transfer
    /// to target follower first to ensures it's ready to become leader.
    /// After that the real transfer leader process begin.
    ///
    /// 1. pre_transfer_leader on leader:
    ///     Leader will send a MsgTransferLeader to follower.
    /// 2. execute_transfer_leader on follower
    ///     If follower passes all necessary checks, it will reply an
    ///     ACK with type MsgTransferLeader and its promised persistent index.
    /// 3. ready_to_transfer_leader on leader:
    ///     Leader checks if it's appropriate to transfer leadership. If it
    ///     does, it calls raft transfer_leader API to do the remaining work.
    ///
    /// See also: tikv/rfcs#37.
    fn propose_transfer_leader<T>(
        &mut self,
        ctx: &mut PollContext<EK, ER, T>,
        req: RaftCmdRequest,
        cb: Callback<EK::Snapshot>,
    ) -> bool {
        ctx.raft_metrics.propose.transfer_leader += 1;

        let transfer_leader = get_transfer_leader_cmd(&req).unwrap();
        let peer = transfer_leader.get_peer();

        let transferred = if peer.id == self.peer.id {
            false
        } else {
            self.pre_transfer_leader(peer)
        };

        // transfer leader command doesn't need to replicate log and apply, so we
        // return immediately. Note that this command may fail, we can view it just as an advice
        cb.invoke_with_response(make_transfer_leader_response());

        transferred
    }

    // Fails in such cases:
    // 1. A pending conf change has not been applied yet;
    // 2. Removing the leader is not allowed in the configuration;
    // 3. The conf change makes the raft group not healthy;
    // 4. The conf change is dropped by raft group internally.
    /// Returns Ok(Either::Left(index)) means the proposal is proposed successfully and is located on `index` position.
    /// Ok(Either::Right(index)) means the proposal is rejected by `CmdEpochChecker` and the `index` is the position of
    /// the last conflict admin cmd.
    fn propose_conf_change<T>(
        &mut self,
        ctx: &mut PollContext<EK, ER, T>,
        req: &RaftCmdRequest,
    ) -> Result<Either<u64, u64>> {
        if self.pending_merge_state.is_some() {
            return Err(Error::ProposalInMergingMode(self.region_id));
        }
        if self.raft_group.raft.pending_conf_index > self.get_store().applied_index() {
            info!(
                "there is a pending conf change, try later";
                "region_id" => self.region_id,
                "peer_id" => self.peer.get_id(),
            );
            return Err(box_err!(
                "{} there is a pending conf change, try later",
                self.tag
            ));
        }
        // Actually, according to the implementation of conf change in raft-rs, this check must be
        // passed if the previous check that `pending_conf_index` should be less than or equal to
        // `self.get_store().applied_index()` is passed.
        if self.get_store().applied_index_term() != self.term() {
            return Err(box_err!(
                "{} peer has not applied to current term, applied_term {}, current_term {}",
                self.tag,
                self.get_store().applied_index_term(),
                self.term()
            ));
        }
        if let Some(index) = self.cmd_epoch_checker.propose_check_epoch(req, self.term()) {
            return Ok(Either::Right(index));
        }

        let data = req.write_to_bytes()?;
        let admin = req.get_admin_request();
        let res = if admin.has_change_peer() {
            self.propose_conf_change_internal(ctx, admin.get_change_peer(), data)
        } else if admin.has_change_peer_v2() {
            self.propose_conf_change_internal(ctx, admin.get_change_peer_v2(), data)
        } else {
            unreachable!()
        };
        if let Err(ref e) = res {
            warn!("failed to propose confchange"; "error" => ?e);
        }
        res.map(Either::Left)
    }

    // Fails in such cases:
    // 1. A pending conf change has not been applied yet;
    // 2. Removing the leader is not allowed in the configuration;
    // 3. The conf change makes the raft group not healthy;
    // 4. The conf change is dropped by raft group internally.
    fn propose_conf_change_internal<T, CP: ChangePeerI>(
        &mut self,
        ctx: &mut PollContext<EK, ER, T>,
        change_peer: CP,
        data: Vec<u8>,
    ) -> Result<u64> {
        let data_size = data.len();
        let cc = change_peer.to_confchange(data);
        let changes = change_peer.get_change_peers();

        self.check_conf_change(ctx, changes.as_ref(), &cc)?;

        ctx.raft_metrics.propose.conf_change += 1;
        // TODO: use local histogram metrics
        PEER_PROPOSE_LOG_SIZE_HISTOGRAM.observe(data_size as f64);
        info!(
            "propose conf change peer";
            "region_id" => self.region_id,
            "peer_id" => self.peer.get_id(),
            "changes" => ?changes.as_ref(),
            "kind" => ?ConfChangeKind::confchange_kind(changes.as_ref().len()),
        );

        let propose_index = self.next_proposal_index();
        self.raft_group
            .propose_conf_change(ProposalContext::SYNC_LOG.to_vec(), cc)?;
        if self.next_proposal_index() == propose_index {
            // The message is dropped silently, this usually due to leader absence
            // or transferring leader. Both cases can be considered as NotLeader error.
            return Err(Error::NotLeader(self.region_id, None));
        }

        Ok(propose_index)
    }

    fn handle_read<T>(
        &self,
        ctx: &mut PollContext<EK, ER, T>,
        req: RaftCmdRequest,
        check_epoch: bool,
        read_index: Option<u64>,
    ) -> ReadResponse<EK::Snapshot> {
        let region = self.region().clone();
        if check_epoch {
            if let Err(e) = check_region_epoch(&req, &region, true) {
                debug!("epoch not match"; "region_id" => region.get_id(), "err" => ?e);
                let mut response = cmd_resp::new_error(e);
                cmd_resp::bind_term(&mut response, self.term());
                return ReadResponse {
                    response,
                    snapshot: None,
                    txn_extra_op: TxnExtraOp::Noop,
                };
            }
        }
        let flags = WriteBatchFlags::from_bits_check(req.get_header().get_flags());
        if flags.contains(WriteBatchFlags::STALE_READ) {
            let read_ts = decode_u64(&mut req.get_header().get_flag_data()).unwrap();
            let safe_ts = self.read_progress.safe_ts();
            if safe_ts < read_ts {
                warn!(
                    "read rejected by safe timestamp";
                    "safe ts" => safe_ts,
                    "read ts" => read_ts,
                    "tag" => &self.tag
                );
                let mut response = cmd_resp::new_error(Error::DataIsNotReady {
                    region_id: region.get_id(),
                    peer_id: self.peer_id(),
                    safe_ts,
                });
                cmd_resp::bind_term(&mut response, self.term());
                return ReadResponse {
                    response,
                    snapshot: None,
                    txn_extra_op: TxnExtraOp::Noop,
                };
            }
        }

        let mut resp = ctx.execute(&req, &Arc::new(region), read_index, None);
        if let Some(snap) = resp.snapshot.as_mut() {
            snap.txn_ext = Some(self.txn_ext.clone());
        }
        resp.txn_extra_op = self.txn_extra_op.load();
        cmd_resp::bind_term(&mut resp.response, self.term());
        resp
    }

    pub fn term(&self) -> u64 {
        self.raft_group.raft.term
    }

    pub fn stop(&mut self) {
        self.mut_store().cancel_applying_snap();
        self.pending_reads.clear_all(None);
    }

    pub fn maybe_add_want_rollback_merge_peer(&mut self, peer_id: u64, extra_msg: &ExtraMessage) {
        if !self.is_leader() {
            return;
        }
        if let Some(ref state) = self.pending_merge_state {
            if state.get_commit() == extra_msg.get_premerge_commit() {
                self.add_want_rollback_merge_peer(peer_id);
            }
        }
    }

    pub fn add_want_rollback_merge_peer(&mut self, peer_id: u64) {
        assert!(self.pending_merge_state.is_some());
        self.want_rollback_merge_peers.insert(peer_id);
    }

    pub fn clear_disk_full_peers<T>(&mut self, ctx: &PollContext<EK, ER, T>) {
        let disk_full_peers = mem::take(&mut self.disk_full_peers);
        let raft = &mut self.raft_group.raft;
        for peer in disk_full_peers.peers.into_keys() {
            raft.adjust_max_inflight_msgs(peer, ctx.cfg.raft_max_inflight_msgs);
        }
    }

    pub fn refill_disk_full_peers<T>(&mut self, ctx: &PollContext<EK, ER, T>) {
        self.clear_disk_full_peers(ctx);
        debug!(
            "region id {}, peer id {}, store id {}: refill disk full peers when peer disk usage status changed or merge triggered",
            self.region_id,
            self.peer.get_id(),
            self.peer.get_store_id()
        );

        // Collect disk full peers and all peers' `next_idx` to find a potential quorum.
        let peers_len = self.get_store().region().get_peers().len();
        let mut normal_peers = HashSet::default();
        let mut next_idxs = Vec::with_capacity(peers_len);
        let mut min_peer_index = u64::MAX;
        for peer in self.get_store().region().get_peers() {
            let (peer_id, store_id) = (peer.get_id(), peer.get_store_id());
            let usage = ctx.store_disk_usages.get(&store_id);
            if usage.is_none() {
                // Always treat the leader itself as normal.
                normal_peers.insert(peer_id);
            }
            if let Some(pr) = self.raft_group.raft.prs().get(peer_id) {
                // status 3-normal, 2-almostfull, 1-alreadyfull, only for simplying the sort func belowing.
                let mut status = 3;
                if let Some(usg) = usage {
                    status = match usg {
                        DiskUsage::Normal => 3,
                        DiskUsage::AlmostFull => 2,
                        DiskUsage::AlreadyFull => 1,
                    };
                }

                if !self.down_peer_ids.contains(&peer_id) {
                    next_idxs.push((peer_id, pr.next_idx, usage, status));
                    if min_peer_index > pr.next_idx {
                        min_peer_index = pr.next_idx;
                    }
                }
            }
        }
        if self.has_region_merge_proposal {
            debug!(
                "region id {}, peer id {}, store id {} has a merge request, with region_merge_proposal_index {}",
                self.region_id,
                self.peer.get_id(),
                self.peer.get_store_id(),
                self.region_merge_proposal_index
            );
            if min_peer_index > self.region_merge_proposal_index {
                self.has_region_merge_proposal = false;
            }
        }

        if normal_peers.len() == peers_len {
            return;
        }

        // Reverse sort peers based on `next_idx`, `usage` and `store healthy status`, then try to get a potential quorum.
        next_idxs.sort_by(|x, y| {
            if x.3 == y.3 {
                y.1.cmp(&x.1)
            } else {
                y.3.cmp(&x.3)
            }
        });

        let raft = &mut self.raft_group.raft;
        self.disk_full_peers.majority = !raft.prs().has_quorum(&normal_peers);

        // Here set all peers can be sent when merging.
        for &(peer, _, usage, ..) in &next_idxs {
            if let Some(usage) = usage {
                if self.has_region_merge_proposal && !matches!(*usage, DiskUsage::AlreadyFull) {
                    self.disk_full_peers.peers.insert(peer, (*usage, true));
                    raft.adjust_max_inflight_msgs(peer, ctx.cfg.raft_max_inflight_msgs);
                    debug!(
                        "refill disk full peer max inflight to {} on a merging region: region id {}, peer id {}",
                        ctx.cfg.raft_max_inflight_msgs, self.region_id, peer
                    );
                } else {
                    self.disk_full_peers.peers.insert(peer, (*usage, false));
                    raft.adjust_max_inflight_msgs(peer, 0);
                    debug!(
                        "refill disk full peer max inflight to {} on region without merging: region id {}, peer id {}",
                        0, self.region_id, peer
                    );
                }
            }
        }

        if !self.disk_full_peers.majority {
            // Less than majority peers are in disk full status.
            return;
        }

        let (mut potential_quorum, mut quorum_ok) = (HashSet::default(), false);
        let mut has_dangurous_set = false;
        for &(peer_id, _, _, status) in &next_idxs {
            potential_quorum.insert(peer_id);

            if status == 1 {
                // already full peer.
                has_dangurous_set = true;
            }

            if raft.prs().has_quorum(&potential_quorum) {
                quorum_ok = true;
                break;
            }
        }

        self.dangerous_majority_set = has_dangurous_set;

        // For the Peer with AlreadFull in potential quorum set, we still need to send logs to it.
        // To support incoming configure change.
        if quorum_ok {
            for peer in potential_quorum {
                if let Some(x) = self.disk_full_peers.peers.get_mut(&peer) {
                    // It can help to establish a quorum.
                    x.1 = true;
                    // for merge region, all peers have been set to the max.
                    if !self.has_region_merge_proposal {
                        raft.adjust_max_inflight_msgs(peer, 1);
                        debug!(
                            "refill disk full peer max inflight to 1 in potential quorum set: region id {}, peer id {}",
                            self.region_id, peer
                        );
                    }
                }
            }
        }
    }

    // Check disk usages for the peer itself and other peers in the raft group.
    // The return value indicates whether the proposal is allowed or not.
    fn check_proposal_normal_with_disk_usage<T>(
        &mut self,
        ctx: &mut PollContext<EK, ER, T>,
        disk_full_opt: DiskFullOpt,
        disk_full_stores: &mut Vec<u64>,
        maybe_transfer_leader: &mut bool,
    ) -> bool {
        // check self disk status.
        let allowed = match ctx.self_disk_usage {
            DiskUsage::Normal => true,
            DiskUsage::AlmostFull => !matches!(disk_full_opt, DiskFullOpt::NotAllowedOnFull),
            DiskUsage::AlreadyFull => false,
        };

        if !allowed {
            disk_full_stores.push(ctx.store.id);
            *maybe_transfer_leader = true;
            return false;
        }

        // If all followers diskusage normal, then allowed.
        if self.disk_full_peers.is_empty() {
            return true;
        }

        for peer in self.get_store().region().get_peers() {
            let (peer_id, store_id) = (peer.get_id(), peer.get_store_id());
            if self.disk_full_peers.peers.get(&peer_id).is_some() {
                disk_full_stores.push(store_id);
            }
        }

        // if there are some peers with disk already full status in the majority set, should not allowed.
        if self.dangerous_majority_set {
            return false;
        }

        if !self.disk_full_peers.majority {
            return true;
        }

        if matches!(disk_full_opt, DiskFullOpt::AllowedOnAlmostFull)
            && self.disk_full_peers.peers.values().any(|x| x.1)
        {
            // Majority peers are in disk full status but the request carries a special flag.
            return true;
        }
        false
    }

    /// Check if the command will be likely to pass all the check and propose.
    pub fn will_likely_propose(&mut self, cmd: &RaftCmdRequest) -> bool {
        !self.pending_remove
            && self.is_leader()
            && self.pending_merge_state.is_none()
            && self.prepare_merge_fence == 0
            && self.raft_group.raft.lead_transferee.is_none()
            && self.has_applied_to_current_term()
            && self
                .cmd_epoch_checker
                .propose_check_epoch(cmd, self.term())
                .is_none()
    }
}

#[derive(Default, Debug)]
pub struct DiskFullPeers {
    majority: bool,
    // Indicates whether a peer can help to establish a quorum.
    peers: HashMap<u64, (DiskUsage, bool)>,
}

impl DiskFullPeers {
    pub fn is_empty(&self) -> bool {
        self.peers.is_empty()
    }
    pub fn majority(&self) -> bool {
        self.majority
    }
    pub fn has(&self, peer_id: u64) -> bool {
        !self.peers.is_empty() && self.peers.contains_key(&peer_id)
    }
    pub fn get(&self, peer_id: u64) -> Option<DiskUsage> {
        self.peers.get(&peer_id).map(|x| x.0)
    }
}

impl<EK, ER> Peer<EK, ER>
where
    EK: KvEngine,
    ER: RaftEngine,
{
    pub fn insert_peer_cache(&mut self, peer: metapb::Peer) {
        self.peer_cache.borrow_mut().insert(peer.get_id(), peer);
    }

    pub fn remove_peer_from_cache(&mut self, peer_id: u64) {
        self.peer_cache.borrow_mut().remove(&peer_id);
    }

    pub fn get_peer_from_cache(&self, peer_id: u64) -> Option<metapb::Peer> {
        if peer_id == 0 {
            return None;
        }
        fail_point!("stale_peer_cache_2", peer_id == 2, |_| None);
        if let Some(peer) = self.peer_cache.borrow().get(&peer_id) {
            return Some(peer.clone());
        }

        // Try to find in region, if found, set in cache.
        for peer in self.region().get_peers() {
            if peer.get_id() == peer_id {
                self.peer_cache.borrow_mut().insert(peer_id, peer.clone());
                return Some(peer.clone());
            }
        }

        None
    }

    fn region_replication_status(&mut self) -> Option<RegionReplicationStatus> {
        if self.replication_mode_version == 0 {
            return None;
        }
        let mut status = RegionReplicationStatus {
            state_id: self.replication_mode_version,
            ..Default::default()
        };
        let state = if !self.replication_sync {
            if self.dr_auto_sync_state != DrAutoSyncState::Async {
                let res = self.raft_group.raft.check_group_commit_consistent();
                if Some(true) != res {
                    let mut buffer: SmallVec<[(u64, u64, u64); 5]> = SmallVec::new();
                    if self.get_store().applied_index_term() >= self.term() {
                        let progress = self.raft_group.raft.prs();
                        for (id, p) in progress.iter() {
                            if !progress.conf().voters().contains(*id) {
                                continue;
                            }
                            buffer.push((*id, p.commit_group_id, p.matched));
                        }
                    };
                    info!(
                        "still not reach integrity over label";
                        "status" => ?res,
                        "region_id" => self.region_id,
                        "peer_id" => self.peer.id,
                        "progress" => ?buffer
                    );
                } else {
                    self.replication_sync = true;
                }
                match res {
                    Some(true) => RegionReplicationState::IntegrityOverLabel,
                    Some(false) => RegionReplicationState::SimpleMajority,
                    None => RegionReplicationState::Unknown,
                }
            } else {
                RegionReplicationState::SimpleMajority
            }
        } else {
            RegionReplicationState::IntegrityOverLabel
        };
        status.set_state(state);
        Some(status)
    }

    pub fn heartbeat_pd<T>(&mut self, ctx: &PollContext<EK, ER, T>) {
        let task = PdTask::Heartbeat(HeartbeatTask {
            term: self.term(),
            region: self.region().clone(),
            down_peers: self.collect_down_peers(ctx),
            peer: self.peer.clone(),
            pending_peers: self.collect_pending_peers(ctx),
            written_bytes: self.peer_stat.written_bytes,
            written_keys: self.peer_stat.written_keys,
            approximate_size: self.approximate_size,
            approximate_keys: self.approximate_keys,
            replication_status: self.region_replication_status(),
        });
        if let Err(e) = ctx.pd_scheduler.schedule(task) {
            error!(
                "failed to notify pd";
                "region_id" => self.region_id,
                "peer_id" => self.peer.get_id(),
                "err" => ?e,
            );
            return;
        }
        fail_point!("schedule_check_split");
    }

    fn prepare_raft_message(&self) -> RaftMessage {
        let mut send_msg = RaftMessage::default();
        send_msg.set_region_id(self.region_id);
        // set current epoch
        send_msg.set_region_epoch(self.region().get_region_epoch().clone());
        send_msg.set_from_peer(self.peer.clone());
        send_msg
    }

    pub fn send_extra_message<T: Transport>(
        &self,
        msg: ExtraMessage,
        trans: &mut T,
        to: &metapb::Peer,
    ) {
        let mut send_msg = self.prepare_raft_message();
        let ty = msg.get_type();
        debug!("send extra msg";
            "region_id" => self.region_id,
            "peer_id" => self.peer.get_id(),
            "msg_type" => ?ty,
            "to" => to.get_id()
        );
        send_msg.set_extra_msg(msg);
        send_msg.set_to_peer(to.clone());
        if let Err(e) = trans.send(send_msg) {
            error!(?e;
                "failed to send extra message";
                "type" => ?ty,
                "region_id" => self.region_id,
                "peer_id" => self.peer.get_id(),
                "target" => ?to,
            );
        }
    }

    fn build_raft_message(
        &mut self,
        msg: eraftpb::Message,
        disk_usage: DiskUsage,
    ) -> Option<RaftMessage> {
        let mut send_msg = self.prepare_raft_message();

        send_msg.set_disk_usage(disk_usage);

        let to_peer = match self.get_peer_from_cache(msg.get_to()) {
            Some(p) => p,
            None => {
                warn!(
                    "failed to look up recipient peer";
                    "region_id" => self.region_id,
                    "peer_id" => self.peer.get_id(),
                    "to_peer" => msg.get_to(),
                );
                return None;
            }
        };

        send_msg.set_to_peer(to_peer);

        // There could be two cases:
        // 1. Target peer already exists but has not established communication with leader yet
        // 2. Target peer is added newly due to member change or region split, but it's not
        //    created yet
        // For both cases the region start key and end key are attached in RequestVote and
        // Heartbeat message for the store of that peer to check whether to create a new peer
        // when receiving these messages, or just to wait for a pending region split to perform
        // later.
        if self.get_store().is_initialized() && is_initial_msg(&msg) {
            let region = self.region();
            send_msg.set_start_key(region.get_start_key().to_vec());
            send_msg.set_end_key(region.get_end_key().to_vec());
        }

        send_msg.set_message(msg);

        Some(send_msg)
    }

    pub fn bcast_wake_up_message<T: Transport>(&self, ctx: &mut PollContext<EK, ER, T>) {
        for peer in self.region().get_peers() {
            if peer.get_id() == self.peer_id() {
                continue;
            }
            self.send_wake_up_message(ctx, peer);
        }
    }

    pub fn send_wake_up_message<T: Transport>(
        &self,
        ctx: &mut PollContext<EK, ER, T>,
        peer: &metapb::Peer,
    ) {
        let mut msg = ExtraMessage::default();
        msg.set_type(ExtraMessageType::MsgRegionWakeUp);
        self.send_extra_message(msg, &mut ctx.trans, peer);
    }

    pub fn bcast_check_stale_peer_message<T: Transport>(
        &mut self,
        ctx: &mut PollContext<EK, ER, T>,
    ) {
        if self.check_stale_conf_ver < self.region().get_region_epoch().get_conf_ver() {
            self.check_stale_conf_ver = self.region().get_region_epoch().get_conf_ver();
            self.check_stale_peers = self.region().get_peers().to_vec();
        }
        for peer in &self.check_stale_peers {
            if peer.get_id() == self.peer_id() {
                continue;
            }
            let mut extra_msg = ExtraMessage::default();
            extra_msg.set_type(ExtraMessageType::MsgCheckStalePeer);
            self.send_extra_message(extra_msg, &mut ctx.trans, peer);
        }
    }

    pub fn on_check_stale_peer_response(
        &mut self,
        check_conf_ver: u64,
        check_peers: Vec<metapb::Peer>,
    ) {
        if self.check_stale_conf_ver < check_conf_ver {
            self.check_stale_conf_ver = check_conf_ver;
            self.check_stale_peers = check_peers;
        }
    }

    pub fn send_want_rollback_merge<T: Transport>(
        &self,
        premerge_commit: u64,
        ctx: &mut PollContext<EK, ER, T>,
    ) {
        let to_peer = match self.get_peer_from_cache(self.leader_id()) {
            Some(p) => p,
            None => {
                warn!(
                    "failed to look up recipient peer";
                    "region_id" => self.region_id,
                    "peer_id" => self.peer.get_id(),
                    "to_peer" => self.leader_id(),
                );
                return;
            }
        };
        let mut extra_msg = ExtraMessage::default();
        extra_msg.set_type(ExtraMessageType::MsgWantRollbackMerge);
        extra_msg.set_premerge_commit(premerge_commit);
        self.send_extra_message(extra_msg, &mut ctx.trans, &to_peer);
    }

    pub fn require_updating_max_ts(&self, pd_scheduler: &Scheduler<PdTask<EK, ER>>) {
        let epoch = self.region().get_region_epoch();
        let term_low_bits = self.term() & ((1 << 32) - 1); // 32 bits
        let version_lot_bits = epoch.get_version() & ((1 << 31) - 1); // 31 bits
        let initial_status = (term_low_bits << 32) | (version_lot_bits << 1);
        self.txn_ext
            .max_ts_sync_status
            .store(initial_status, Ordering::SeqCst);
        info!(
            "require updating max ts";
            "region_id" => self.region_id,
            "initial_status" => initial_status,
        );
        if let Err(e) = pd_scheduler.schedule(PdTask::UpdateMaxTimestamp {
            region_id: self.region_id,
            initial_status,
            txn_ext: self.txn_ext.clone(),
        }) {
            error!(
                "failed to update max ts";
                "err" => ?e,
            );
        }
    }

    fn activate_in_memory_pessimistic_locks(&mut self) {
        let mut pessimistic_locks = self.txn_ext.pessimistic_locks.write();
        pessimistic_locks.is_valid = true;
        pessimistic_locks.term = self.term();
        pessimistic_locks.version = self.region().get_region_epoch().get_version();
    }

    fn clear_in_memory_pessimistic_locks(&mut self) {
        let mut pessimistic_locks = self.txn_ext.pessimistic_locks.write();
        pessimistic_locks.is_valid = false; // Not necessary, but just make it safer.
        pessimistic_locks.clear();
        pessimistic_locks.term = self.term();
        pessimistic_locks.version = self.region().get_region_epoch().get_version();
    }

    pub fn need_renew_lease_at<T>(
        &self,
        ctx: &PollContext<EK, ER, T>,
        renew_bound: Timespec,
    ) -> bool {
        if !matches!(
            self.leader_lease.inspect(Some(renew_bound)),
            LeaseState::Expired
        ) {
            return false;
        }
        let max_lease = ctx.cfg.raft_store_max_leader_lease();
        let has_overlapped_reads = self.pending_reads.back().map_or(false, |read| {
            // If there is any read index whose lease can cover till next heartbeat
            // then we don't need to propose a new one
            read.propose_time + max_lease > renew_bound
        });
        let has_overlapped_writes = self.proposals.back().map_or(false, |proposal| {
            // If there is any write whose lease can cover till next heartbeat
            // then we don't need to propose a new one
            proposal
                .propose_time
                .map_or(false, |propose_time| propose_time + max_lease > renew_bound)
        });
        !has_overlapped_reads && !has_overlapped_writes
    }
}

/// `RequestPolicy` decides how we handle a request.
#[derive(Clone, PartialEq, Debug)]
pub enum RequestPolicy {
    // Handle the read request directly without dispatch.
    ReadLocal,
    StaleRead,
    // Handle the read request via raft's SafeReadIndex mechanism.
    ReadIndex,
    ProposeNormal,
    ProposeTransferLeader,
    ProposeConfChange,
}

/// `RequestInspector` makes `RequestPolicy` for requests.
pub trait RequestInspector {
    /// Has the current term been applied?
    fn has_applied_to_current_term(&mut self) -> bool;
    /// Inspects its lease.
    fn inspect_lease(&mut self) -> LeaseState;

    /// Inspect a request, return a policy that tells us how to
    /// handle the request.
    fn inspect(&mut self, req: &RaftCmdRequest) -> Result<RequestPolicy> {
        if req.has_admin_request() {
            if apply::is_conf_change_cmd(req) {
                return Ok(RequestPolicy::ProposeConfChange);
            }
            if get_transfer_leader_cmd(req).is_some()
                && !WriteBatchFlags::from_bits_truncate(req.get_header().get_flags())
                    .contains(WriteBatchFlags::TRANSFER_LEADER_PROPOSAL)
            {
                return Ok(RequestPolicy::ProposeTransferLeader);
            }
            return Ok(RequestPolicy::ProposeNormal);
        }

        let mut has_read = false;
        let mut has_write = false;
        for r in req.get_requests() {
            match r.get_cmd_type() {
                CmdType::Get | CmdType::Snap | CmdType::ReadIndex => has_read = true,
                CmdType::Delete | CmdType::Put | CmdType::DeleteRange | CmdType::IngestSst => {
                    has_write = true
                }
                CmdType::Prewrite | CmdType::Invalid => {
                    return Err(box_err!(
                        "invalid cmd type {:?}, message maybe corrupted",
                        r.get_cmd_type()
                    ));
                }
            }

            if has_read && has_write {
                return Err(box_err!("read and write can't be mixed in one batch"));
            }
        }

        if has_write {
            return Ok(RequestPolicy::ProposeNormal);
        }

        let flags = WriteBatchFlags::from_bits_check(req.get_header().get_flags());
        if flags.contains(WriteBatchFlags::STALE_READ) {
            return Ok(RequestPolicy::StaleRead);
        }

        if req.get_header().get_read_quorum() {
            return Ok(RequestPolicy::ReadIndex);
        }

        // If applied index's term is differ from current raft's term, leader transfer
        // must happened, if read locally, we may read old value.
        if !self.has_applied_to_current_term() {
            return Ok(RequestPolicy::ReadIndex);
        }

        // Local read should be performed, if and only if leader is in lease.
        // None for now.
        match self.inspect_lease() {
            LeaseState::Valid => Ok(RequestPolicy::ReadLocal),
            LeaseState::Expired | LeaseState::Suspect => {
                // Perform a consistent read to Raft quorum and try to renew the leader lease.
                Ok(RequestPolicy::ReadIndex)
            }
        }
    }
}

impl<EK, ER> RequestInspector for Peer<EK, ER>
where
    EK: KvEngine,
    ER: RaftEngine,
{
    fn has_applied_to_current_term(&mut self) -> bool {
        self.get_store().applied_index_term() == self.term()
    }

    fn inspect_lease(&mut self) -> LeaseState {
        if !self.raft_group.raft.in_lease() {
            return LeaseState::Suspect;
        }
        // None means now.
        let state = self.leader_lease.inspect(None);
        if LeaseState::Expired == state {
            debug!(
                "leader lease is expired";
                "region_id" => self.region_id,
                "peer_id" => self.peer.get_id(),
                "lease" => ?self.leader_lease,
            );
            // The lease is expired, call `expire` explicitly.
            self.leader_lease.expire();
        }
        state
    }
}

impl<EK, ER, T> ReadExecutor<EK> for PollContext<EK, ER, T>
where
    EK: KvEngine,
    ER: RaftEngine,
{
    fn get_engine(&self) -> &EK {
        &self.engines.kv
    }

    fn get_snapshot(&mut self, _: Option<ThreadReadId>) -> Arc<EK::Snapshot> {
        Arc::new(self.engines.kv.snapshot())
    }
}

fn get_transfer_leader_cmd(msg: &RaftCmdRequest) -> Option<&TransferLeaderRequest> {
    if !msg.has_admin_request() {
        return None;
    }
    let req = msg.get_admin_request();
    if !req.has_transfer_leader() {
        return None;
    }

    Some(req.get_transfer_leader())
}

fn get_sync_log_from_request(msg: &RaftCmdRequest) -> bool {
    if msg.has_admin_request() {
        let req = msg.get_admin_request();
        return matches!(
            req.get_cmd_type(),
            AdminCmdType::ChangePeer
                | AdminCmdType::ChangePeerV2
                | AdminCmdType::Split
                | AdminCmdType::BatchSplit
                | AdminCmdType::PrepareMerge
                | AdminCmdType::CommitMerge
                | AdminCmdType::RollbackMerge
        );
    }

    msg.get_header().get_sync_log()
}

/// We enable follower lazy commit to get a better performance.
/// But it may not be appropriate for some requests. This function
/// checks whether the request should be committed on all followers
/// as soon as possible.
fn is_request_urgent(req: &RaftCmdRequest) -> bool {
    if !req.has_admin_request() {
        return false;
    }

    matches!(
        req.get_admin_request().get_cmd_type(),
        AdminCmdType::Split
            | AdminCmdType::BatchSplit
            | AdminCmdType::ChangePeer
            | AdminCmdType::ChangePeerV2
            | AdminCmdType::ComputeHash
            | AdminCmdType::VerifyHash
            | AdminCmdType::PrepareMerge
            | AdminCmdType::CommitMerge
            | AdminCmdType::RollbackMerge
    )
}

fn make_transfer_leader_response() -> RaftCmdResponse {
    let mut response = AdminResponse::default();
    response.set_cmd_type(AdminCmdType::TransferLeader);
    response.set_transfer_leader(TransferLeaderResponse::default());
    let mut resp = RaftCmdResponse::default();
    resp.set_admin_response(response);
    resp
}

// The Raft message context for a MsgTransferLeader if it is a reply of a TransferLeader command.
pub const TRANSFER_LEADER_COMMAND_REPLY_CTX: &[u8] = &[1];

/// A poor version of `Peer` to avoid port generic variables everywhere.
pub trait AbstractPeer {
    fn meta_peer(&self) -> &metapb::Peer;
    fn group_state(&self) -> GroupState;
    fn region(&self) -> &metapb::Region;
    fn apply_state(&self) -> &RaftApplyState;
    fn raft_status(&self) -> raft::Status<'_>;
    fn raft_commit_index(&self) -> u64;
    fn pending_merge_state(&self) -> Option<&MergeState>;
}

mod memtrace {
    use super::*;
    use std::mem;
    use tikv_util::memory::HeapSize;

    impl<EK, ER> Peer<EK, ER>
    where
        EK: KvEngine,
        ER: RaftEngine,
    {
        pub fn proposal_size(&self) -> usize {
            let mut heap_size = self.pending_reads.heap_size();
            for prop in &self.proposals.queue {
                heap_size += prop.heap_size();
            }
            heap_size
        }

        pub fn rest_size(&self) -> usize {
            // 2 words for every item in `peer_heartbeats`.
            16 * self.peer_heartbeats.capacity()
            // 2 words for every item in `peers_start_pending_time`.
            + 16 * self.peers_start_pending_time.capacity()
            // 1 word for every item in `down_peer_ids`
            + 8 * self.down_peer_ids.capacity()
            + mem::size_of::<metapb::Peer>() * self.check_stale_peers.capacity()
            // 1 word for every item in `want_rollback_merge_peers`
            + 8 * self.want_rollback_merge_peers.capacity()
            // Ignore more heap content in `raft::eraftpb::Message`.
            + (self.unpersisted_message_count
                + self.apply_snap_ctx.as_ref().map_or(0, |ctx| ctx.msgs.len()))
                * mem::size_of::<eraftpb::Message>()
            + mem::size_of_val(self.pending_request_snapshot_count.as_ref())
        }
    }
}

#[cfg(test)]
mod tests {
    use super::*;
    use crate::store::msg::ExtCallback;
    use crate::store::util::u64_to_timespec;
    use kvproto::raft_cmdpb;
    use protobuf::ProtobufEnum;

    #[test]
    fn test_sync_log() {
        let white_list = [
            AdminCmdType::InvalidAdmin,
            AdminCmdType::CompactLog,
            AdminCmdType::TransferLeader,
            AdminCmdType::ComputeHash,
            AdminCmdType::VerifyHash,
        ];
        for tp in AdminCmdType::values() {
            let mut msg = RaftCmdRequest::default();
            msg.mut_admin_request().set_cmd_type(*tp);
            assert_eq!(
                get_sync_log_from_request(&msg),
                !white_list.contains(tp),
                "{:?}",
                tp
            );
        }
    }

    #[test]
    fn test_urgent() {
        let urgent_types = [
            AdminCmdType::Split,
            AdminCmdType::BatchSplit,
            AdminCmdType::ChangePeer,
            AdminCmdType::ChangePeerV2,
            AdminCmdType::ComputeHash,
            AdminCmdType::VerifyHash,
            AdminCmdType::PrepareMerge,
            AdminCmdType::CommitMerge,
            AdminCmdType::RollbackMerge,
        ];
        for tp in AdminCmdType::values() {
            let mut req = RaftCmdRequest::default();
            req.mut_admin_request().set_cmd_type(*tp);
            assert_eq!(
                is_request_urgent(&req),
                urgent_types.contains(tp),
                "{:?}",
                tp
            );
        }
        assert!(!is_request_urgent(&RaftCmdRequest::default()));
    }

    #[test]
    fn test_entry_context() {
        let tbl: Vec<&[ProposalContext]> = vec![
            &[ProposalContext::SPLIT],
            &[ProposalContext::SYNC_LOG],
            &[ProposalContext::PREPARE_MERGE],
            &[ProposalContext::SPLIT, ProposalContext::SYNC_LOG],
            &[ProposalContext::PREPARE_MERGE, ProposalContext::SYNC_LOG],
        ];

        for flags in tbl {
            let mut ctx = ProposalContext::empty();
            for f in flags {
                ctx.insert(*f);
            }

            let ser = ctx.to_vec();
            let de = ProposalContext::from_bytes(&ser);

            for f in flags {
                assert!(de.contains(*f), "{:?}", de);
            }
        }
    }

    #[test]
    fn test_request_inspector() {
        struct DummyInspector {
            applied_to_index_term: bool,
            lease_state: LeaseState,
        }
        impl RequestInspector for DummyInspector {
            fn has_applied_to_current_term(&mut self) -> bool {
                self.applied_to_index_term
            }
            fn inspect_lease(&mut self) -> LeaseState {
                self.lease_state
            }
        }

        let mut table = vec![];

        // Ok(_)
        let mut req = RaftCmdRequest::default();
        let mut admin_req = raft_cmdpb::AdminRequest::default();

        req.set_admin_request(admin_req.clone());
        table.push((req.clone(), RequestPolicy::ProposeNormal));

        admin_req.set_change_peer(raft_cmdpb::ChangePeerRequest::default());
        req.set_admin_request(admin_req.clone());
        table.push((req.clone(), RequestPolicy::ProposeConfChange));
        admin_req.clear_change_peer();

        admin_req.set_change_peer_v2(raft_cmdpb::ChangePeerV2Request::default());
        req.set_admin_request(admin_req.clone());
        table.push((req.clone(), RequestPolicy::ProposeConfChange));
        admin_req.clear_change_peer_v2();

        admin_req.set_transfer_leader(raft_cmdpb::TransferLeaderRequest::default());
        req.set_admin_request(admin_req.clone());
        table.push((req.clone(), RequestPolicy::ProposeTransferLeader));
        admin_req.clear_transfer_leader();
        req.clear_admin_request();

        for (op, policy) in vec![
            (CmdType::Get, RequestPolicy::ReadLocal),
            (CmdType::Snap, RequestPolicy::ReadLocal),
            (CmdType::Put, RequestPolicy::ProposeNormal),
            (CmdType::Delete, RequestPolicy::ProposeNormal),
            (CmdType::DeleteRange, RequestPolicy::ProposeNormal),
            (CmdType::IngestSst, RequestPolicy::ProposeNormal),
        ] {
            let mut request = raft_cmdpb::Request::default();
            request.set_cmd_type(op);
            req.set_requests(vec![request].into());
            table.push((req.clone(), policy));
        }

        // Stale read
        for op in &[CmdType::Get, CmdType::Snap] {
            let mut req = req.clone();
            let mut request = raft_cmdpb::Request::default();
            request.set_cmd_type(*op);
            req.set_requests(vec![request].into());
            req.mut_header()
                .set_flags(txn_types::WriteBatchFlags::STALE_READ.bits());
            table.push((req, RequestPolicy::StaleRead));
        }

        for &applied_to_index_term in &[true, false] {
            for &lease_state in &[LeaseState::Expired, LeaseState::Suspect, LeaseState::Valid] {
                for (req, mut policy) in table.clone() {
                    let mut inspector = DummyInspector {
                        applied_to_index_term,
                        lease_state,
                    };
                    // Leader can not read local as long as
                    // it has not applied to its term or it does has a valid lease.
                    if policy == RequestPolicy::ReadLocal
                        && (!applied_to_index_term || LeaseState::Valid != inspector.lease_state)
                    {
                        policy = RequestPolicy::ReadIndex;
                    }
                    assert_eq!(inspector.inspect(&req).unwrap(), policy);
                }
            }
        }

        // Read quorum.
        let mut request = raft_cmdpb::Request::default();
        request.set_cmd_type(CmdType::Snap);
        req.set_requests(vec![request].into());
        req.mut_header().set_read_quorum(true);
        let mut inspector = DummyInspector {
            applied_to_index_term: true,
            lease_state: LeaseState::Valid,
        };
        assert_eq!(inspector.inspect(&req).unwrap(), RequestPolicy::ReadIndex);
        req.clear_header();

        // Err(_)
        let mut err_table = vec![];
        for &op in &[CmdType::Prewrite, CmdType::Invalid] {
            let mut request = raft_cmdpb::Request::default();
            request.set_cmd_type(op);
            req.set_requests(vec![request].into());
            err_table.push(req.clone());
        }
        let mut snap = raft_cmdpb::Request::default();
        snap.set_cmd_type(CmdType::Snap);
        let mut put = raft_cmdpb::Request::default();
        put.set_cmd_type(CmdType::Put);
        req.set_requests(vec![snap, put].into());
        err_table.push(req);

        for req in err_table {
            let mut inspector = DummyInspector {
                applied_to_index_term: true,
                lease_state: LeaseState::Valid,
            };
            assert!(inspector.inspect(&req).is_err());
        }
    }

    #[test]
    fn test_propose_queue_find_proposal() {
        let mut pq: ProposalQueue<engine_panic::PanicSnapshot> =
            ProposalQueue::new("tag".to_owned());
        let gen_term = |index: u64| (index / 10) + 1;
        let push_proposal = |pq: &mut ProposalQueue<_>, index: u64| {
            pq.push(Proposal {
                is_conf_change: false,
                index,
                term: gen_term(index),
                cb: Callback::write(Box::new(|_| {})),
                propose_time: Some(u64_to_timespec(index)),
                must_pass_epoch_check: false,
            });
        };
        for index in 1..=100 {
            push_proposal(&mut pq, index);
        }
        let mut pre_remove = 0;
        for remove_i in 1..=100 {
            let index = remove_i + 100;
            // Push more proposal
            push_proposal(&mut pq, index);
            // Find propose time
            for i in 1..=index {
                let pt = pq.find_propose_time(gen_term(i), i);
                if i <= pre_remove {
                    assert!(pt.is_none())
                } else {
                    assert_eq!(pt.unwrap(), u64_to_timespec(i))
                };
            }
            // Find a proposal and remove all previous proposals
            for i in 1..=remove_i {
                let p = pq.find_proposal(gen_term(i), i, 0);
                let must_found_proposal = p.is_some() && (i > pre_remove);
                let proposal_removed_previous = p.is_none() && (i <= pre_remove);
                assert!(must_found_proposal || proposal_removed_previous);
                // `find_proposal` will remove proposal so `pop` must return None
                assert!(pq.pop(gen_term(i), i).is_none());
                assert!(pq.find_propose_time(gen_term(i), i).is_none());
            }
            pre_remove = remove_i;
        }
    }

    #[test]
    fn test_uncommitted_proposals() {
        struct DropPanic(bool);
        impl Drop for DropPanic {
            fn drop(&mut self) {
                if self.0 {
                    unreachable!()
                }
            }
        }
        fn must_call() -> ExtCallback {
            let mut d = DropPanic(true);
            Box::new(move || {
                d.0 = false;
            })
        }
        fn must_not_call() -> ExtCallback {
            Box::new(move || unreachable!())
        }
        let mut pq: ProposalQueue<engine_panic::PanicSnapshot> =
            ProposalQueue::new("tag".to_owned());

        // (1, 4) and (1, 5) is not committed
        let entries = vec![(1, 1), (1, 2), (1, 3), (1, 4), (1, 5), (2, 6), (2, 7)];
        let committed = vec![(1, 1), (1, 2), (1, 3), (2, 6), (2, 7)];
        for (index, term) in entries.clone() {
            if term != 1 {
                continue;
            }
            let cb = if committed.contains(&(index, term)) {
                Callback::write_ext(Box::new(|_| {}), None, Some(must_call()))
            } else {
                Callback::write_ext(Box::new(|_| {}), None, Some(must_not_call()))
            };
            pq.push(Proposal {
                index,
                term,
                cb,
                is_conf_change: false,
                propose_time: None,
                must_pass_epoch_check: false,
            });
        }
        for (index, term) in entries {
            if let Some(mut p) = pq.find_proposal(term, index, 0) {
                p.cb.invoke_committed();
            }
        }
    }

    #[test]
    fn test_cmd_epoch_checker() {
        use engine_test::kv::KvTestSnapshot;
        use std::sync::mpsc;
        fn new_admin_request(cmd_type: AdminCmdType) -> RaftCmdRequest {
            let mut request = RaftCmdRequest::default();
            request.mut_admin_request().set_cmd_type(cmd_type);
            request
        }
        fn new_cb() -> (Callback<KvTestSnapshot>, mpsc::Receiver<()>) {
            let (tx, rx) = mpsc::channel();
            (Callback::write(Box::new(move |_| tx.send(()).unwrap())), rx)
        }

        let region = metapb::Region::default();
        let normal_cmd = RaftCmdRequest::default();
        let split_admin = new_admin_request(AdminCmdType::BatchSplit);
        let prepare_merge_admin = new_admin_request(AdminCmdType::PrepareMerge);
        let change_peer_admin = new_admin_request(AdminCmdType::ChangePeer);

        let mut epoch_checker = CmdEpochChecker::<KvTestSnapshot>::default();

        assert_eq!(epoch_checker.propose_check_epoch(&split_admin, 10), None);
        assert_eq!(epoch_checker.term, 10);
        epoch_checker.post_propose(AdminCmdType::BatchSplit, 5, 10);
        assert_eq!(epoch_checker.proposed_admin_cmd.len(), 1);

        // Both conflict with the split admin cmd
        assert_eq!(epoch_checker.propose_check_epoch(&normal_cmd, 10), Some(5));
        assert_eq!(
            epoch_checker.propose_check_epoch(&prepare_merge_admin, 10),
            Some(5)
        );

        assert_eq!(
            epoch_checker.propose_check_epoch(&change_peer_admin, 10),
            None
        );
        epoch_checker.post_propose(AdminCmdType::ChangePeer, 6, 10);
        assert_eq!(epoch_checker.proposed_admin_cmd.len(), 2);

        assert_eq!(
            epoch_checker.last_cmd_index(AdminCmdType::BatchSplit),
            Some(5)
        );
        assert_eq!(
            epoch_checker.last_cmd_index(AdminCmdType::ChangePeer),
            Some(6)
        );
        assert_eq!(
            epoch_checker.last_cmd_index(AdminCmdType::PrepareMerge),
            None
        );

        // Conflict with the change peer admin cmd
        assert_eq!(
            epoch_checker.propose_check_epoch(&change_peer_admin, 10),
            Some(6)
        );
        // Conflict with the split admin cmd
        assert_eq!(epoch_checker.propose_check_epoch(&normal_cmd, 10), Some(5));
        // Conflict with the change peer admin cmd
        assert_eq!(
            epoch_checker.propose_check_epoch(&prepare_merge_admin, 10),
            Some(6)
        );

        epoch_checker.advance_apply(4, 10, &region);
        // Have no effect on `proposed_admin_cmd`
        assert_eq!(epoch_checker.proposed_admin_cmd.len(), 2);

        epoch_checker.advance_apply(5, 10, &region);
        // Left one change peer admin cmd
        assert_eq!(epoch_checker.proposed_admin_cmd.len(), 1);

        assert_eq!(epoch_checker.propose_check_epoch(&normal_cmd, 10), None);

        assert_eq!(epoch_checker.propose_check_epoch(&split_admin, 10), Some(6));
        // Change term to 11
        assert_eq!(epoch_checker.propose_check_epoch(&split_admin, 11), None);
        assert_eq!(epoch_checker.term, 11);
        // Should be empty
        assert_eq!(epoch_checker.proposed_admin_cmd.len(), 0);

        // Test attaching multiple callbacks.
        epoch_checker.post_propose(AdminCmdType::BatchSplit, 7, 12);
        let mut rxs = vec![];
        for _ in 0..3 {
            let conflict_idx = epoch_checker.propose_check_epoch(&normal_cmd, 12).unwrap();
            let (cb, rx) = new_cb();
            epoch_checker.attach_to_conflict_cmd(conflict_idx, cb);
            rxs.push(rx);
        }
        epoch_checker.advance_apply(7, 12, &region);
        for rx in rxs {
            rx.try_recv().unwrap();
        }

        // Should invoke callbacks when term is increased.
        epoch_checker.post_propose(AdminCmdType::BatchSplit, 8, 12);
        let (cb, rx) = new_cb();
        epoch_checker.attach_to_conflict_cmd(8, cb);
        assert_eq!(epoch_checker.propose_check_epoch(&normal_cmd, 13), None);
        rx.try_recv().unwrap();

        // Should invoke callbacks when it's dropped.
        epoch_checker.post_propose(AdminCmdType::BatchSplit, 9, 13);
        let (cb, rx) = new_cb();
        epoch_checker.attach_to_conflict_cmd(9, cb);
        drop(epoch_checker);
        rx.try_recv().unwrap();
    }
}<|MERGE_RESOLUTION|>--- conflicted
+++ resolved
@@ -3536,14 +3536,7 @@
                     && self.get_store().applied_index() < self.prepare_merge_fence
                 {
                     self.pending_prepare_merge = Some(mem::take(req));
-<<<<<<< HEAD
-                    return Err(box_err!(
-                        "prepare merge should wait until applying to index {}",
-                        last_index
-                    ));
-=======
                     return Err(Error::PendingPrepareMerge);
->>>>>>> 6cab82d5
                 }
             }
         }
@@ -3606,11 +3599,7 @@
                 cmd_type
             ));
         }
-<<<<<<< HEAD
-        let entry_size_limit = ctx.cfg.raft_entry_max_size.0 as usize * 10 / 9;
-=======
         let entry_size_limit = ctx.cfg.raft_entry_max_size.0 as usize * 9 / 10;
->>>>>>> 6cab82d5
         if entry_size > entry_size_limit {
             return Err(box_err!(
                 "log gap size exceed entry size limit, skip merging."
@@ -3636,11 +3625,8 @@
             pessimistic_locks.is_valid = false;
             return Ok(());
         }
-<<<<<<< HEAD
-=======
         // The proposed pessimistic locks here will also be carried in CommitMerge. Check the size
         // to avoid CommitMerge exceeding the size limit of a raft entry,
->>>>>>> 6cab82d5
         if pessimistic_locks.memory_size > size_limit {
             return Err(box_err!(
                 "pessimistic locks size {} exceed size limit {}, skip merging.",
