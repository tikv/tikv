--- conflicted
+++ resolved
@@ -58,11 +58,8 @@
 use super::DestroyPeerJob;
 
 const SHRINK_CACHE_CAPACITY: usize = 64;
-<<<<<<< HEAD
 const MAX_BATCH_KEY_NUM: usize = 128;
-=======
-const MIN_BCAST_WAKE_UP_INTERVAL: u64 = 1_000; // 1s
->>>>>>> 08e83655
+const MIN_BCAST_WAKE_UP_INTERVAL: u64 = 1_000;
 
 /// The returned states of the peer after checking whether it is stale
 #[derive(Debug, PartialEq, Eq)]
