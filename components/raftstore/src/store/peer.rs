--- conflicted
+++ resolved
@@ -607,13 +607,8 @@
     /// The context of applying snapshot.
     apply_snap_ctx: Option<ApplySnapshotContext>,
     /// region buckets.
-<<<<<<< HEAD
-    pub region_buckets: Buckets,
     pub buckets_size: Vec<u64>,
-
-=======
     pub region_buckets: Option<BucketStat>,
->>>>>>> 819ac9d6
     /// lead_transferee if the peer is in a leadership transferring.
     pub lead_transferee: u64,
 }
