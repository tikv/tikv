// Copyright 2016 TiKV Project Authors. Licensed under Apache-2.0.

// #[PerformanceCriticalPath]
use std::{
    cell::RefCell,
    cmp,
    collections::VecDeque,
    fmt, mem,
    sync::{
        atomic::{AtomicUsize, Ordering},
        Arc, Mutex,
    },
    time::{Duration, Instant},
    u64, usize,
};

use bitflags::bitflags;
use bytes::Bytes;
use collections::{HashMap, HashSet};
use crossbeam::{atomic::AtomicCell, channel::TrySendError};
use engine_traits::{
    Engines, KvEngine, PerfContext, RaftEngine, Snapshot, WriteBatch, WriteOptions, CF_LOCK,
};
use error_code::ErrorCodeExt;
use fail::fail_point;
use getset::Getters;
use kvproto::{
    errorpb,
    kvrpcpb::{DiskFullOpt, ExtraOp as TxnExtraOp, LockInfo},
    metapb::{self, PeerRole},
    pdpb::{self, PeerStats},
    raft_cmdpb::{
        self, AdminCmdType, AdminResponse, ChangePeerRequest, CmdType, CommitMergeRequest,
        PutRequest, RaftCmdRequest, RaftCmdResponse, Request, TransferLeaderRequest,
        TransferLeaderResponse,
    },
    raft_serverpb::{
        ExtraMessage, ExtraMessageType, MergeState, PeerState, RaftApplyState, RaftMessage,
    },
    replication_modepb::{
        DrAutoSyncState, RegionReplicationState, RegionReplicationStatus, ReplicationMode,
    },
};
use parking_lot::RwLockUpgradableReadGuard;
use pd_client::{BucketMeta, BucketStat, INVALID_ID};
use protobuf::Message;
use raft::{
    self,
    eraftpb::{self, ConfChangeType, Entry, EntryType, MessageType},
    Changer, GetEntriesContext, LightReady, ProgressState, ProgressTracker, RawNode, Ready,
    SnapshotStatus, StateRole, INVALID_INDEX, NO_LIMIT,
};
use raft_proto::ConfChangeI;
use rand::seq::SliceRandom;
use smallvec::SmallVec;
use tikv_alloc::trace::TraceEvent;
use tikv_util::{
    box_err,
    codec::number::decode_u64,
    debug, error, info,
    sys::disk::DiskUsage,
    time::{duration_to_sec, monotonic_raw_now, Instant as TiInstant, InstantExt, ThreadReadId},
    warn,
    worker::Scheduler,
    Either,
};
use time::{Duration as TimeDuration, Timespec};
use txn_types::WriteBatchFlags;
use uuid::Uuid;

use super::{
    cmd_resp,
    local_metrics::{RaftMetrics, RaftReadyMetrics, TimeTracker},
    metrics::*,
    peer_storage::{write_peer_state, CheckApplyingSnapStatus, HandleReadyResult, PeerStorage},
    read_queue::{ReadIndexQueue, ReadIndexRequest},
    transport::Transport,
    util::{
        self, check_region_epoch, is_initial_msg, AdminCmdEpochState, ChangePeerI, ConfChangeKind,
        Lease, LeaseState, NORMAL_REQ_CHECK_CONF_VER, NORMAL_REQ_CHECK_VER,
    },
    DestroyPeerJob, LocalReadContext,
};
use crate::{
    coprocessor::{CoprocessorHost, RegionChangeEvent, RegionChangeReason, RoleChange},
    errors::RAFTSTORE_IS_BUSY,
    store::{
        async_io::{write::WriteMsg, write_router::WriteRouter},
        fsm::{
            apply::{self, CatchUpLogs},
            store::{PollContext, RaftRouter},
            Apply, ApplyMetrics, ApplyTask, Proposal,
        },
        hibernate_state::GroupState,
        memory::{needs_evict_entry_cache, MEMTRACE_RAFT_ENTRIES},
        msg::{PeerMsg, RaftCommand, SignificantMsg, StoreMsg},
        txn_ext::LocksStatus,
        util::{admin_cmd_epoch_lookup, RegionReadProgress},
        worker::{
            HeartbeatTask, RaftlogFetchTask, RaftlogGcTask, ReadDelegate, ReadExecutor,
            ReadProgress, RegionTask, SplitCheckTask,
        },
        Callback, Config, GlobalReplicationState, PdTask, ReadIndexContext, ReadResponse, TxnExt,
        RAFT_INIT_LOG_INDEX,
    },
    Error, Result,
};

const SHRINK_CACHE_CAPACITY: usize = 64;
const MIN_BCAST_WAKE_UP_INTERVAL: u64 = 1_000; // 1s
const REGION_READ_PROGRESS_CAP: usize = 128;
#[doc(hidden)]
pub const MAX_COMMITTED_SIZE_PER_READY: u64 = 16 * 1024 * 1024;

/// The returned states of the peer after checking whether it is stale
#[derive(Debug, PartialEq)]
pub enum StaleState {
    Valid,
    ToValidate,
    LeaderMissing,
}

#[derive(Debug)]
struct ProposalQueue<S>
where
    S: Snapshot,
{
    tag: String,
    queue: VecDeque<Proposal<S>>,
}

impl<S: Snapshot> ProposalQueue<S> {
    fn new(tag: String) -> ProposalQueue<S> {
        ProposalQueue {
            tag,
            queue: VecDeque::new(),
        }
    }

    /// Find the trackers of given index.
    /// Caller should check if term is matched before using trackers.
    fn find_trackers(&self, index: u64) -> Option<(u64, &SmallVec<[TimeTracker; 4]>)> {
        self.queue
            .binary_search_by_key(&index, |p: &Proposal<_>| p.index)
            .ok()
            .and_then(|i| {
                self.queue[i]
                    .cb
                    .get_trackers()
                    .map(|ts| (self.queue[i].term, ts))
            })
    }

    fn find_propose_time(&self, term: u64, index: u64) -> Option<Timespec> {
        self.queue
            .binary_search_by_key(&(term, index), |p: &Proposal<_>| (p.term, p.index))
            .ok()
            .and_then(|i| self.queue[i].propose_time)
    }

    // Find proposal in front or at the given term and index
    fn pop(&mut self, term: u64, index: u64) -> Option<Proposal<S>> {
        self.queue.pop_front().and_then(|p| {
            // Comparing the term first then the index, because the term is
            // increasing among all log entries and the index is increasing
            // inside a given term
            if (p.term, p.index) > (term, index) {
                self.queue.push_front(p);
                return None;
            }
            Some(p)
        })
    }

    /// Find proposal at the given term and index and notify stale proposals
    /// in front that term and index
    fn find_proposal(&mut self, term: u64, index: u64, current_term: u64) -> Option<Proposal<S>> {
        while let Some(p) = self.pop(term, index) {
            if p.term == term {
                if p.index == index {
                    return if p.cb.is_none() { None } else { Some(p) };
                } else {
                    panic!(
                        "{} unexpected callback at term {}, found index {}, expected {}",
                        self.tag, term, p.index, index
                    );
                }
            } else {
                apply::notify_stale_req(current_term, p.cb);
            }
        }
        None
    }

    #[inline]
    fn oldest(&self) -> Option<&Proposal<S>> {
        self.queue.front()
    }

    fn push(&mut self, p: Proposal<S>) {
        if let Some(f) = self.queue.back() {
            // The term must be increasing among all log entries and the index
            // must be increasing inside a given term
            assert!((p.term, p.index) > (f.term, f.index));
        }
        self.queue.push_back(p);
    }

    fn is_empty(&self) -> bool {
        self.queue.is_empty()
    }

    fn gc(&mut self) {
        if self.queue.capacity() > SHRINK_CACHE_CAPACITY && self.queue.len() < SHRINK_CACHE_CAPACITY
        {
            self.queue.shrink_to_fit();
        }
    }

    fn back(&self) -> Option<&Proposal<S>> {
        self.queue.back()
    }
}

bitflags! {
    // TODO: maybe declare it as protobuf struct is better.
    /// A bitmap contains some useful flags when dealing with `eraftpb::Entry`.
    pub struct ProposalContext: u8 {
        const SYNC_LOG       = 0b0000_0001;
        const SPLIT          = 0b0000_0010;
        const PREPARE_MERGE  = 0b0000_0100;
        const COMMIT_MERGE   = 0b0000_1000;
    }
}

impl ProposalContext {
    /// Converts itself to a vector.
    pub fn to_vec(self) -> Vec<u8> {
        if self.is_empty() {
            return vec![];
        }
        let ctx = self.bits();
        vec![ctx]
    }

    /// Initializes a `ProposalContext` from a byte slice.
    pub fn from_bytes(ctx: &[u8]) -> ProposalContext {
        if ctx.is_empty() {
            ProposalContext::empty()
        } else if ctx.len() == 1 {
            ProposalContext::from_bits_truncate(ctx[0])
        } else {
            panic!("invalid ProposalContext {:?}", ctx);
        }
    }
}

/// `ConsistencyState` is used for consistency check.
pub struct ConsistencyState {
    pub last_check_time: Instant,
    // (computed_result_or_to_be_verified, index, hash)
    pub index: u64,
    pub context: Vec<u8>,
    pub hash: Vec<u8>,
}

/// Statistics about raft peer.
#[derive(Default, Clone)]
pub struct PeerStat {
    pub written_bytes: u64,
    pub written_keys: u64,
}

#[derive(Default, Debug, Clone, Copy)]
pub struct CheckTickResult {
    leader: bool,
    up_to_date: bool,
    reason: &'static str,
}

pub struct ProposedAdminCmd<S: Snapshot> {
    cmd_type: AdminCmdType,
    epoch_state: AdminCmdEpochState,
    index: u64,
    cbs: Vec<Callback<S>>,
}

impl<S: Snapshot> ProposedAdminCmd<S> {
    fn new(
        cmd_type: AdminCmdType,
        epoch_state: AdminCmdEpochState,
        index: u64,
    ) -> ProposedAdminCmd<S> {
        ProposedAdminCmd {
            cmd_type,
            epoch_state,
            index,
            cbs: Vec::new(),
        }
    }
}

struct CmdEpochChecker<S: Snapshot> {
    // Although it's a deque, because of the characteristics of the settings from
    // `admin_cmd_epoch_lookup`, the max size of admin cmd is 2, i.e. split/merge and change
    // peer.
    proposed_admin_cmd: VecDeque<ProposedAdminCmd<S>>,
    term: u64,
}

impl<S: Snapshot> Default for CmdEpochChecker<S> {
    fn default() -> CmdEpochChecker<S> {
        CmdEpochChecker {
            proposed_admin_cmd: VecDeque::new(),
            term: 0,
        }
    }
}

impl<S: Snapshot> CmdEpochChecker<S> {
    fn maybe_update_term(&mut self, term: u64) {
        assert!(term >= self.term);
        if term > self.term {
            self.term = term;
            for cmd in self.proposed_admin_cmd.drain(..) {
                for cb in cmd.cbs {
                    apply::notify_stale_req(term, cb);
                }
            }
        }
    }

    /// Check if the proposal can be proposed on the basis of its epoch and
    /// previous proposed admin cmds.
    ///
    /// Returns None if passing the epoch check, otherwise returns a index which
    /// is the last admin cmd index conflicted with this proposal.
    fn propose_check_epoch(&mut self, req: &RaftCmdRequest, term: u64) -> Option<u64> {
        self.maybe_update_term(term);
        let (check_ver, check_conf_ver) = if !req.has_admin_request() {
            (NORMAL_REQ_CHECK_VER, NORMAL_REQ_CHECK_CONF_VER)
        } else {
            let cmd_type = req.get_admin_request().get_cmd_type();
            let epoch_state = admin_cmd_epoch_lookup(cmd_type);
            (epoch_state.check_ver, epoch_state.check_conf_ver)
        };
        self.last_conflict_index(check_ver, check_conf_ver)
    }

    fn post_propose(&mut self, cmd_type: AdminCmdType, index: u64, term: u64) {
        self.maybe_update_term(term);
        let epoch_state = admin_cmd_epoch_lookup(cmd_type);
        assert!(
            self.last_conflict_index(epoch_state.check_ver, epoch_state.check_conf_ver)
                .is_none()
        );

        if epoch_state.change_conf_ver || epoch_state.change_ver {
            if let Some(cmd) = self.proposed_admin_cmd.back() {
                assert!(cmd.index < index);
            }
            self.proposed_admin_cmd
                .push_back(ProposedAdminCmd::new(cmd_type, epoch_state, index));
        }
    }

    fn last_conflict_index(&self, check_ver: bool, check_conf_ver: bool) -> Option<u64> {
        self.proposed_admin_cmd
            .iter()
            .rev()
            .find(|cmd| {
                (check_ver && cmd.epoch_state.change_ver)
                    || (check_conf_ver && cmd.epoch_state.change_conf_ver)
            })
            .map(|cmd| cmd.index)
    }

    /// Returns the last proposed admin cmd index.
    ///
    /// Note that the cmd of this type must change epoch otherwise it can not be
    /// recorded to `proposed_admin_cmd`.
    fn last_cmd_index(&mut self, cmd_type: AdminCmdType) -> Option<u64> {
        self.proposed_admin_cmd
            .iter()
            .rev()
            .find(|cmd| cmd.cmd_type == cmd_type)
            .map(|cmd| cmd.index)
    }

    fn advance_apply(&mut self, index: u64, term: u64, region: &metapb::Region) {
        self.maybe_update_term(term);
        while !self.proposed_admin_cmd.is_empty() {
            let cmd = self.proposed_admin_cmd.front_mut().unwrap();
            if cmd.index <= index {
                for cb in cmd.cbs.drain(..) {
                    let mut resp = cmd_resp::new_error(Error::EpochNotMatch(
                        format!(
                            "current epoch of region {} is {:?}",
                            region.get_id(),
                            region.get_region_epoch(),
                        ),
                        vec![region.to_owned()],
                    ));
                    cmd_resp::bind_term(&mut resp, term);
                    cb.invoke_with_response(resp);
                }
            } else {
                break;
            }
            self.proposed_admin_cmd.pop_front();
        }
    }

    fn attach_to_conflict_cmd(&mut self, index: u64, cb: Callback<S>) {
        if let Some(cmd) = self
            .proposed_admin_cmd
            .iter_mut()
            .rev()
            .find(|cmd| cmd.index == index)
        {
            cmd.cbs.push(cb);
        } else {
            panic!(
                "index {} can not found in proposed_admin_cmd, callback {:?}",
                index, cb
            );
        }
    }
}

impl<S: Snapshot> Drop for CmdEpochChecker<S> {
    fn drop(&mut self) {
        if tikv_util::thread_group::is_shutdown(!cfg!(test)) {
            for mut state in self.proposed_admin_cmd.drain(..) {
                state.cbs.clear();
            }
        } else {
            for state in self.proposed_admin_cmd.drain(..) {
                for cb in state.cbs {
                    apply::notify_stale_req(self.term, cb);
                }
            }
        }
    }
}

#[derive(PartialEq, Debug)]
pub struct ApplySnapshotContext {
    /// The number of ready which has a snapshot.
    pub ready_number: u64,
    /// Whether this snapshot is scheduled.
    pub scheduled: bool,
    /// The message should be sent after snapshot is applied.
    pub msgs: Vec<eraftpb::Message>,
    pub persist_res: Option<PersistSnapshotResult>,
}

#[derive(PartialEq, Debug)]
pub struct PersistSnapshotResult {
    /// prev_region is the region before snapshot applied.
    pub prev_region: metapb::Region,
    pub region: metapb::Region,
    pub destroy_regions: Vec<metapb::Region>,
}

#[derive(Debug)]
pub struct UnpersistedReady {
    /// Number of ready.
    pub number: u64,
    /// Max number of following ready whose data to be persisted is empty.
    pub max_empty_number: u64,
    pub raft_msgs: Vec<Vec<eraftpb::Message>>,
}

pub struct ReadyResult {
    pub state_role: Option<StateRole>,
    pub has_new_entries: bool,
    pub has_write_ready: bool,
}

#[derive(Debug)]
/// ForceLeader process would be:
/// - If it's hibernated, enter wait ticks state, and wake up the peer
/// - Enter pre force leader state, become candidate and send request vote to
///   all peers
/// - Wait for the responses of the request vote, no reject should be received.
/// - Enter force leader state, become leader without leader lease
/// - Execute recovery plan(some remove-peer commands)
/// - After the plan steps are all applied, exit force leader state
pub enum ForceLeaderState {
    WaitTicks {
        syncer: UnsafeRecoveryForceLeaderSyncer,
        failed_stores: HashSet<u64>,
        ticks: usize,
    },
    PreForceLeader {
        syncer: UnsafeRecoveryForceLeaderSyncer,
        failed_stores: HashSet<u64>,
    },
    ForceLeader {
        time: TiInstant,
        failed_stores: HashSet<u64>,
    },
}

// Following shared states are used while reporting to PD for unsafe recovery
// and shared among all the regions per their life cycle.
// The work flow is like:
// 1. report phase
//   - start_unsafe_recovery_report
//      - broadcast wait-apply commands
//      - wait for all the peers' apply indices meet their targets
//      - broadcast fill out report commands
//      - wait for all the peers fill out the reports for themselves
//      - send a store report (through store heartbeat)
// 2. force leader phase
//   - dispatch force leader commands
//     - wait for all the peers that received the command become force leader
//     - start_unsafe_recovery_report
// 3. plan execution phase
//   - dispatch recovery plans
//     - wait for all the creates, deletes and demotes to finish, for the
//       demotes, procedures are:
//       - exit joint state if it is already in joint state
//       - demote failed voters, and promote self to be a voter if it is a
//         learner
//       - exit joint state
//     - start_unsafe_recovery_report
//
// Intends to use RAII to sync unsafe recovery procedures between peers, in
// addition to that, it uses a closure to avoid having a raft router as a member
// variable, which is statically dispatched, thus needs to propagate the
// generics everywhere.
pub struct InvokeClosureOnDrop(Box<dyn Fn() + Send + Sync>);

impl fmt::Debug for InvokeClosureOnDrop {
    fn fmt(&self, f: &mut fmt::Formatter<'_>) -> fmt::Result {
        write!(f, "InvokeClosureOnDrop")
    }
}

impl Drop for InvokeClosureOnDrop {
    fn drop(&mut self) {
        self.0();
    }
}

pub fn start_unsafe_recovery_report<EK: KvEngine, ER: RaftEngine>(
    router: &RaftRouter<EK, ER>,
    report_id: u64,
    exit_force_leader: bool,
) {
    let wait_apply =
        UnsafeRecoveryWaitApplySyncer::new(report_id, router.clone(), exit_force_leader);
    router.broadcast_normal(|| {
        PeerMsg::SignificantMsg(SignificantMsg::UnsafeRecoveryWaitApply(wait_apply.clone()))
    });
}

// Propose a read index request to the raft group, return the request id and
// whether this request had dropped silently
// #[RaftstoreCommon], copied from Peer::propose_read_index
pub fn propose_read_index<T: raft::Storage>(
    raft_group: &mut RawNode<T>,
    request: Option<&raft_cmdpb::ReadIndexRequest>,
    locked: Option<&LockInfo>,
) -> (Uuid, bool) {
    let last_pending_read_count = raft_group.raft.pending_read_count();
    let last_ready_read_count = raft_group.raft.ready_read_count();

    let id = Uuid::new_v4();
    raft_group.read_index(ReadIndexContext::fields_to_bytes(id, request, locked));

    let pending_read_count = raft_group.raft.pending_read_count();
    let ready_read_count = raft_group.raft.ready_read_count();
    (
        id,
        pending_read_count == last_pending_read_count && ready_read_count == last_ready_read_count,
    )
}

#[derive(Clone, Debug)]
pub struct UnsafeRecoveryForceLeaderSyncer(Arc<InvokeClosureOnDrop>);

impl UnsafeRecoveryForceLeaderSyncer {
    pub fn new(report_id: u64, router: RaftRouter<impl KvEngine, impl RaftEngine>) -> Self {
        let thread_safe_router = Mutex::new(router);
        let inner = InvokeClosureOnDrop(Box::new(move || {
            info!("Unsafe recovery, force leader finished.");
            let router_ptr = thread_safe_router.lock().unwrap();
            start_unsafe_recovery_report(&*router_ptr, report_id, false);
        }));
        UnsafeRecoveryForceLeaderSyncer(Arc::new(inner))
    }
}

#[derive(Clone, Debug)]
pub struct UnsafeRecoveryExecutePlanSyncer {
    _closure: Arc<InvokeClosureOnDrop>,
    abort: Arc<Mutex<bool>>,
}

impl UnsafeRecoveryExecutePlanSyncer {
    pub fn new(report_id: u64, router: RaftRouter<impl KvEngine, impl RaftEngine>) -> Self {
        let thread_safe_router = Mutex::new(router);
        let abort = Arc::new(Mutex::new(false));
        let abort_clone = abort.clone();
        let closure = InvokeClosureOnDrop(Box::new(move || {
            info!("Unsafe recovery, plan execution finished");
            if *abort_clone.lock().unwrap() {
                warn!("Unsafe recovery, plan execution aborted");
                return;
            }
            let router_ptr = thread_safe_router.lock().unwrap();
            start_unsafe_recovery_report(&*router_ptr, report_id, true);
        }));
        UnsafeRecoveryExecutePlanSyncer {
            _closure: Arc::new(closure),
            abort,
        }
    }

    pub fn abort(&self) {
        *self.abort.lock().unwrap() = true;
    }
}

#[derive(Clone, Debug)]
pub struct UnsafeRecoveryWaitApplySyncer {
    _closure: Arc<InvokeClosureOnDrop>,
    abort: Arc<Mutex<bool>>,
}

impl UnsafeRecoveryWaitApplySyncer {
    pub fn new(
        report_id: u64,
        router: RaftRouter<impl KvEngine, impl RaftEngine>,
        exit_force_leader: bool,
    ) -> Self {
        let thread_safe_router = Mutex::new(router);
        let abort = Arc::new(Mutex::new(false));
        let abort_clone = abort.clone();
        let closure = InvokeClosureOnDrop(Box::new(move || {
            info!("Unsafe recovery, wait apply finished");
            if *abort_clone.lock().unwrap() {
                warn!("Unsafe recovery, wait apply aborted");
                return;
            }
            let router_ptr = thread_safe_router.lock().unwrap();
            if exit_force_leader {
                (*router_ptr).broadcast_normal(|| {
                    PeerMsg::SignificantMsg(SignificantMsg::ExitForceLeaderState)
                });
            }
            let fill_out_report =
                UnsafeRecoveryFillOutReportSyncer::new(report_id, (*router_ptr).clone());
            (*router_ptr).broadcast_normal(|| {
                PeerMsg::SignificantMsg(SignificantMsg::UnsafeRecoveryFillOutReport(
                    fill_out_report.clone(),
                ))
            });
        }));
        UnsafeRecoveryWaitApplySyncer {
            _closure: Arc::new(closure),
            abort,
        }
    }

    pub fn abort(&self) {
        *self.abort.lock().unwrap() = true;
    }
}

#[derive(Clone, Debug)]
pub struct UnsafeRecoveryFillOutReportSyncer {
    _closure: Arc<InvokeClosureOnDrop>,
    reports: Arc<Mutex<Vec<pdpb::PeerReport>>>,
}

impl UnsafeRecoveryFillOutReportSyncer {
    pub fn new(report_id: u64, router: RaftRouter<impl KvEngine, impl RaftEngine>) -> Self {
        let thread_safe_router = Mutex::new(router);
        let reports = Arc::new(Mutex::new(vec![]));
        let reports_clone = reports.clone();
        let closure = InvokeClosureOnDrop(Box::new(move || {
            info!("Unsafe recovery, peer reports collected");
            let mut store_report = pdpb::StoreReport::default();
            {
                let mut reports_ptr = reports_clone.lock().unwrap();
                store_report.set_peer_reports(mem::take(&mut *reports_ptr).into());
            }
            store_report.set_step(report_id);
            let router_ptr = thread_safe_router.lock().unwrap();
            if let Err(e) = (*router_ptr).send_control(StoreMsg::UnsafeRecoveryReport(store_report))
            {
                error!("Unsafe recovery, fail to schedule reporting"; "err" => ?e);
            }
        }));
        UnsafeRecoveryFillOutReportSyncer {
            _closure: Arc::new(closure),
            reports,
        }
    }

    pub fn report_for_self(&self, report: pdpb::PeerReport) {
        let mut reports_ptr = self.reports.lock().unwrap();
        (*reports_ptr).push(report);
    }
}

pub enum UnsafeRecoveryState {
    // Stores the state that is necessary for the wait apply stage of unsafe recovery process.
    // This state is set by the peer fsm. Once set, it is checked every time this peer applies a
    // new entry or a snapshot, if the target index is met, this state is reset / droppeds. The
    // syncer holds a reference counted inner object that is shared among all the peers, whose
    // destructor triggers the next step of unsafe recovery report process.
    WaitApply {
        target_index: u64,
        syncer: UnsafeRecoveryWaitApplySyncer,
    },
    DemoteFailedVoters {
        syncer: UnsafeRecoveryExecutePlanSyncer,
        failed_voters: Vec<metapb::Peer>,
        target_index: u64,
        // Failed regions may be stuck in joint state, if that is the case, we need to ask the
        // region to exit joint state before proposing the demotion.
        demote_after_exit: bool,
    },
    Destroy(UnsafeRecoveryExecutePlanSyncer),
}

// #[RaftstoreCommon], copied from Peer
/// Peer's trait
pub trait RaftPeer<EK, ER>
where
    EK: KvEngine,
    ER: RaftEngine,
{
    fn region(&self) -> &metapb::Region;
    fn peer_id(&self) -> u64;
    fn is_splitting(&self) -> bool;
    fn is_merging(&self) -> bool;
    fn is_leader(&self) -> bool;
    fn term(&self) -> u64;
    fn store_commit_index(&self) -> u64;
    fn leader_id(&self) -> u64;
    fn region_id(&self) -> u64;
    fn tag(&self) -> &String;
    fn txn_ext(&self) -> Arc<TxnExt>;
    fn read_progress(&self) -> Arc<RegionReadProgress>;
    fn peer(&self) -> &metapb::Peer;
    fn bucket_meta(&self) -> Option<Arc<BucketMeta>>;
    fn txn_extra_op(&self) -> Arc<AtomicCell<TxnExtraOp>>;
    fn mut_pending_reads(&mut self) -> &mut ReadIndexQueue<EK::Snapshot>;
    fn mut_bcast_wake_up_time(&mut self) -> &mut Option<TiInstant>;
    fn set_should_wake_up(&mut self, should_wake_up: bool);

    fn pre_read_index(&self) -> Result<()> {
        fail_point!(
            "before_propose_readindex",
            |s| if s.map_or(true, |s| s.parse().unwrap_or(true)) {
                Ok(())
            } else {
                Err(box_err!(
                    "{} can not read due to injected failure",
                    self.tag()
                ))
            }
        );

        // See more in ready_to_handle_read().
        if self.is_splitting() {
            return Err(Error::ReadIndexNotReady {
                reason: "can not read index due to split",
                region_id: self.region_id(),
            });
        }
        if self.is_merging() {
            return Err(Error::ReadIndexNotReady {
                reason: "can not read index due to merge",
                region_id: self.region_id(),
            });
        }
        Ok(())
    }

    // check if the request can be amended to the last pending read?
    // return true if it can.
    fn can_amend_read<I: RequestInspector>(
        &mut self,
        req: &RaftCmdRequest,
        lease_state: LeaseState,
        max_lease: TimeDuration,
    ) -> bool {
        let now = monotonic_raw_now();
        if self.is_leader() {
            match lease_state {
                // Here combine the new read request with the previous one even if the lease expired
                // is ok because in this case, the previous read index must be sent out with a valid
                // lease instead of a suspect lease. So there must no pending transfer-leader
                // proposals before or after the previous read index, and the lease can be renewed
                // when get heartbeat responses.
                LeaseState::Valid | LeaseState::Expired => {
                    if let Some(read) = self.mut_pending_reads().back_mut() {
                        let is_read_index_request = req
                            .get_requests()
                            .get(0)
                            .map(|req| req.has_read_index())
                            .unwrap_or_default();
                        // A read index request or a read with addition request always needs the response of
                        // checking memory lock for async commit, so we cannot apply the optimization here
                        if !is_read_index_request
                            && read.addition_request.is_none()
                            && read.propose_time + max_lease > now
                        {
                            return true;
                        }
                    }
                }
                // If the current lease is suspect, new read requests can't be appended into
                // `pending_reads` because if the leader is transferred, the latest read could
                // be dirty.
                _ => {}
            }
        }
        false
    }

    fn bcast_wake_up_message<T: Transport>(&self, trans: &mut T) {
        for peer in self.region().get_peers() {
            if peer.get_id() == self.peer_id() {
                continue;
            }
            self.send_wake_up_message(trans, peer);
        }
    }

    fn send_wake_up_message<T: Transport>(&self, trans: &mut T, peer: &metapb::Peer) {
        let mut msg = ExtraMessage::default();
        msg.set_type(ExtraMessageType::MsgRegionWakeUp);
        self.send_extra_message(msg, trans, peer);
    }

    fn send_extra_message<T: Transport>(
        &self,
        msg: ExtraMessage,
        trans: &mut T,
        to: &metapb::Peer,
    ) {
        let mut send_msg = self.prepare_raft_message();
        let ty = msg.get_type();
        debug!("send extra msg";
            "region_id" => self.region_id(),
            "peer_id" => self.peer_id(),
            "msg_type" => ?ty,
            "to" => to.get_id()
        );
        send_msg.set_extra_msg(msg);
        send_msg.set_to_peer(to.clone());
        if let Err(e) = trans.send(send_msg) {
            error!(?e;
                "failed to send extra message";
                "type" => ?ty,
                "region_id" => self.region_id(),
                "peer_id" => self.peer_id(),
                "target" => ?to,
            );
        }
    }

    fn prepare_raft_message(&self) -> RaftMessage {
        let mut send_msg = RaftMessage::default();
        send_msg.set_region_id(self.region_id());
        // set current epoch
        send_msg.set_region_epoch(self.region().get_region_epoch().clone());
        send_msg.set_from_peer(self.peer().clone());
        send_msg
    }

    // When a replica cannot detect any leader, `MsgReadIndex` will be dropped, which would
    // cause a long time waiting for a read response. Then we should return an error directly
    // in this situation.
    // return true if callback should be called
    fn read_index_no_leader<T: Transport>(
        &mut self,
        trans: &mut T,
        pd_scheduler: &mut Scheduler<PdTask<EK, ER>>,
        err_resp: &mut RaftCmdResponse,
    ) -> bool {
        if !self.is_leader() && self.leader_id() == INVALID_ID {
            // The leader may be hibernated, send a message for trying to awaken the leader.
            if self.mut_bcast_wake_up_time().is_none()
                || self
                    .mut_bcast_wake_up_time()
                    .as_ref()
                    .unwrap()
                    .saturating_elapsed()
                    >= Duration::from_millis(MIN_BCAST_WAKE_UP_INTERVAL)
            {
                self.bcast_wake_up_message(trans);
                self.mut_bcast_wake_up_time()
                    .replace(TiInstant::now_coarse());

                let task = PdTask::QueryRegionLeader {
                    region_id: self.region_id(),
                };
                if let Err(e) = pd_scheduler.schedule(task) {
                    error!(
                        "failed to notify pd";
                        "region_id" => self.region_id(),
                        "peer_id" => self.peer_id(),
                        "err" => %e,
                    )
                }
            }
            self.set_should_wake_up(true);
            cmd_resp::bind_error(err_resp, Error::NotLeader(self.region_id(), None));
            return true;
        }
        false
    }

    fn handle_read<E: ReadExecutor<EK>>(
        &self,
        reader: &mut E,
        req: RaftCmdRequest,
        check_epoch: bool,
        read_index: Option<u64>,
    ) -> ReadResponse<EK::Snapshot> {
        let region = self.region().clone();
        if check_epoch {
            if let Err(e) = check_region_epoch(&req, &region, true) {
                debug!("epoch not match"; "region_id" => region.get_id(), "err" => ?e);
                let mut response = cmd_resp::new_error(e);
                cmd_resp::bind_term(&mut response, self.term());
                return ReadResponse {
                    response,
                    snapshot: None,
                    txn_extra_op: TxnExtraOp::Noop,
                };
            }
        }
        let flags = WriteBatchFlags::from_bits_check(req.get_header().get_flags());
        if flags.contains(WriteBatchFlags::STALE_READ) {
            let read_ts = decode_u64(&mut req.get_header().get_flag_data()).unwrap();
            let safe_ts = self.read_progress().safe_ts();
            if safe_ts < read_ts {
                warn!(
                    "read rejected by safe timestamp";
                    "safe ts" => safe_ts,
                    "read ts" => read_ts,
                    "tag" => self.tag(),
                );
                let mut response = cmd_resp::new_error(Error::DataIsNotReady {
                    region_id: region.get_id(),
                    peer_id: self.peer_id(),
                    safe_ts,
                });
                cmd_resp::bind_term(&mut response, self.term());
                return ReadResponse {
                    response,
                    snapshot: None,
                    txn_extra_op: TxnExtraOp::Noop,
                };
            }
        }

        let mut resp = reader.execute(&req, &Arc::new(region), read_index, None);
        if let Some(snap) = resp.snapshot.as_mut() {
            snap.txn_ext = Some(self.txn_ext());
            snap.bucket_meta = self.bucket_meta();
        }
        resp.txn_extra_op = self.txn_extra_op().load();
        cmd_resp::bind_term(&mut resp.response, self.term());
        resp
    }
}

#[derive(Getters)]
pub struct Peer<EK, ER>
where
    EK: KvEngine,
    ER: RaftEngine,
{
    /// The ID of the Region which this Peer belongs to.
    region_id: u64,
    // TODO: remove it once panic!() support slog fields.
    /// Peer_tag, "[region <region_id>] <peer_id>"
    pub tag: String,
    /// The Peer meta information.
    pub peer: metapb::Peer,

    /// The Raft state machine of this Peer.
    pub raft_group: RawNode<PeerStorage<EK, ER>>,
    /// The online configurable Raft configurations
    raft_max_inflight_msgs: usize,
    /// The cache of meta information for Region's other Peers.
    peer_cache: RefCell<HashMap<u64, metapb::Peer>>,
    /// Record the last instant of each peer's heartbeat response.
    pub peer_heartbeats: HashMap<u64, Instant>,

    proposals: ProposalQueue<EK::Snapshot>,
    leader_missing_time: Option<Instant>,
    #[getset(get = "pub")]
    leader_lease: Lease,
    pending_reads: ReadIndexQueue<EK::Snapshot>,
    /// Threshold of long uncommitted proposals.
    ///
    /// Note that this is a dynamically changing value. Check the
    /// `has_long_uncommitted_proposals` method for details.
    long_uncommitted_threshold: Duration,

    /// If it fails to send messages to leader.
    pub leader_unreachable: bool,
    /// Indicates whether the peer should be woken up.
    pub should_wake_up: bool,
    /// Whether this peer is destroyed asynchronously.
    /// If it's true,
    /// - when merging, its data in storeMeta will be removed early by the
    ///   target peer.
    /// - all read requests must be rejected.
    pub pending_remove: bool,

    /// Force leader state is only used in online recovery when the majority of
    /// peers are missing. In this state, it forces one peer to become leader
    /// out of accordance with Raft election rule, and forbids any
    /// read/write proposals. With that, we can further propose remove
    /// failed-nodes conf-change, to make the Raft group forms majority and
    /// works normally later on.
    ///
    /// For details, see the comment of `ForceLeaderState`.
    pub force_leader: Option<ForceLeaderState>,

    /// Record the instants of peers being added into the configuration.
    /// Remove them after they are not pending any more.
    pub peers_start_pending_time: Vec<(u64, Instant)>,
    /// A inaccurate cache about which peer is marked as down.
    down_peer_ids: Vec<u64>,

    /// An inaccurate difference in region size since last reset.
    /// It is used to decide whether split check is needed.
    pub size_diff_hint: u64,
    /// The count of deleted keys since last reset.
    delete_keys_hint: u64,
    /// An inaccurate difference in region size after compaction.
    /// It is used to trigger check split to update approximate size and keys
    /// after space reclamation of deleted entries.
    pub compaction_declined_bytes: u64,
    /// Approximate size of the region.
    pub approximate_size: Option<u64>,
    /// Approximate keys of the region.
    pub approximate_keys: Option<u64>,
    /// Whether this region has scheduled a split check task. If we just
    /// splitted  the region or ingested one file which may be overlapped
    /// with the existed data, reset the flag so that the region can be
    /// splitted again.
    pub may_skip_split_check: bool,

    /// The state for consistency check.
    pub consistency_state: ConsistencyState,

    /// The counter records pending snapshot requests.
    pub pending_request_snapshot_count: Arc<AtomicUsize>,
    /// The index of last scheduled committed raft log.
    pub last_applying_idx: u64,
    /// The index of last compacted raft log. It is used for the next compact
    /// log task.
    pub last_compacted_idx: u64,
    /// The index of the latest urgent proposal index.
    last_urgent_proposal_idx: u64,
    /// The index of the latest committed split command.
    last_committed_split_idx: u64,
    /// The index of last sent snapshot
    last_sent_snapshot_idx: u64,
    /// Approximate size of logs that is applied but not compacted yet.
    pub raft_log_size_hint: u64,

    /// The write fence index.
    /// If there are pessimistic locks, PrepareMerge can be proposed after
    /// applying to this index. When a pending PrepareMerge exists, no more
    /// write commands should be proposed. This avoids proposing pessimistic
    /// locks that are already deleted before PrepareMerge.
    pub prepare_merge_fence: u64,
    pub pending_prepare_merge: Option<RaftCmdRequest>,

    /// The index of the latest committed prepare merge command.
    last_committed_prepare_merge_idx: u64,
    /// The merge related state. It indicates this Peer is in merging.
    pub pending_merge_state: Option<MergeState>,
    /// The rollback merge proposal can be proposed only when the number
    /// of peers is greater than the majority of all peers.
    /// There are more details in the annotation above
    /// `test_node_merge_write_data_to_source_region_after_merging`
    /// The peers who want to rollback merge.
    pub want_rollback_merge_peers: HashSet<u64>,
    /// Source region is catching up logs for merge.
    pub catch_up_logs: Option<CatchUpLogs>,

    /// Write Statistics for PD to schedule hot spot.
    pub peer_stat: PeerStat,

    /// Time of the last attempt to wake up inactive leader.
    pub bcast_wake_up_time: Option<TiInstant>,
    /// Current replication mode version.
    pub replication_mode_version: u64,
    /// The required replication state at current version.
    pub dr_auto_sync_state: DrAutoSyncState,
    /// A flag that caches sync state. It's set to true when required
    /// replication state is reached for current region.
    pub replication_sync: bool,

    /// The known newest conf version and its corresponding peer list
    /// Send to these peers to check whether itself is stale.
    pub check_stale_conf_ver: u64,
    pub check_stale_peers: Vec<metapb::Peer>,
    /// Whether this peer is created by replication and is the first
    /// one of this region on local store.
    pub local_first_replicate: bool,

    pub txn_extra_op: Arc<AtomicCell<TxnExtraOp>>,

    /// Transaction extensions related to this peer.
    pub txn_ext: Arc<TxnExt>,

    /// Check whether this proposal can be proposed based on its epoch.
    cmd_epoch_checker: CmdEpochChecker<EK::Snapshot>,

    // disk full peer set.
    pub disk_full_peers: DiskFullPeers,

    // show whether an already disk full TiKV appears in the potential majority set.
    pub dangerous_majority_set: bool,

    // region merge logic need to be broadcast to all followers when disk full happens.
    pub has_region_merge_proposal: bool,

    pub region_merge_proposal_index: u64,

    pub read_progress: Arc<RegionReadProgress>,

    pub memtrace_raft_entries: usize,
    /// Used for sending write msg.
    write_router: WriteRouter<EK, ER>,
    /// Used for async write io.
    unpersisted_readies: VecDeque<UnpersistedReady>,
    /// The message count in `unpersisted_readies` for memory caculation.
    unpersisted_message_count: usize,
    /// Used for sync write io.
    unpersisted_ready: Option<Ready>,
    /// The last known persisted number.
    persisted_number: u64,
    /// The context of applying snapshot.
    apply_snap_ctx: Option<ApplySnapshotContext>,
    /// region buckets.
    pub region_buckets: Option<BucketStat>,
    pub last_region_buckets: Option<BucketStat>,
    /// lead_transferee if the peer is in a leadership transferring.
    pub lead_transferee: u64,
    pub unsafe_recovery_state: Option<UnsafeRecoveryState>,
}

impl<EK, ER> Peer<EK, ER>
where
    EK: KvEngine,
    ER: RaftEngine,
{
    pub fn new(
        store_id: u64,
        cfg: &Config,
        region_scheduler: Scheduler<RegionTask<EK::Snapshot>>,
        raftlog_fetch_scheduler: Scheduler<RaftlogFetchTask>,
        engines: Engines<EK, ER>,
        region: &metapb::Region,
        peer: metapb::Peer,
    ) -> Result<Peer<EK, ER>> {
        if peer.get_id() == raft::INVALID_ID {
            return Err(box_err!("invalid peer id"));
        }

        let tag = format!("[region {}] {}", region.get_id(), peer.get_id());

        let ps = PeerStorage::new(
            engines,
            region,
            region_scheduler,
            raftlog_fetch_scheduler,
            peer.get_id(),
            tag.clone(),
        )?;

        let applied_index = ps.applied_index();

        let raft_cfg = raft::Config {
            id: peer.get_id(),
            election_tick: cfg.raft_election_timeout_ticks,
            heartbeat_tick: cfg.raft_heartbeat_ticks,
            min_election_tick: cfg.raft_min_election_timeout_ticks,
            max_election_tick: cfg.raft_max_election_timeout_ticks,
            max_size_per_msg: cfg.raft_max_size_per_msg.0,
            max_inflight_msgs: cfg.raft_max_inflight_msgs,
            applied: applied_index,
            check_quorum: true,
            skip_bcast_commit: true,
            pre_vote: cfg.prevote,
            max_committed_size_per_ready: MAX_COMMITTED_SIZE_PER_READY,
            ..Default::default()
        };

        let logger = slog_global::get_global().new(slog::o!("region_id" => region.get_id()));
        let raft_group = RawNode::new(&raft_cfg, ps, &logger)?;

        let mut peer = Peer {
            peer,
            region_id: region.get_id(),
            raft_group,
            raft_max_inflight_msgs: cfg.raft_max_inflight_msgs,
            proposals: ProposalQueue::new(tag.clone()),
            pending_reads: Default::default(),
            long_uncommitted_threshold: cfg.long_uncommitted_base_threshold.0,
            peer_cache: RefCell::new(HashMap::default()),
            peer_heartbeats: HashMap::default(),
            peers_start_pending_time: vec![],
            down_peer_ids: vec![],
            size_diff_hint: 0,
            delete_keys_hint: 0,
            approximate_size: None,
            approximate_keys: None,
            may_skip_split_check: false,
            compaction_declined_bytes: 0,
            leader_unreachable: false,
            pending_remove: false,
            should_wake_up: false,
            force_leader: None,
            pending_merge_state: None,
            want_rollback_merge_peers: HashSet::default(),
            pending_request_snapshot_count: Arc::new(AtomicUsize::new(0)),
            prepare_merge_fence: 0,
            pending_prepare_merge: None,
            last_committed_prepare_merge_idx: 0,
            leader_missing_time: Some(Instant::now()),
            tag: tag.clone(),
            last_applying_idx: applied_index,
            last_compacted_idx: 0,
            last_urgent_proposal_idx: u64::MAX,
            last_committed_split_idx: 0,
            last_sent_snapshot_idx: 0,
            consistency_state: ConsistencyState {
                last_check_time: Instant::now(),
                index: INVALID_INDEX,
                context: vec![],
                hash: vec![],
            },
            raft_log_size_hint: 0,
            leader_lease: Lease::new(
                cfg.raft_store_max_leader_lease(),
                cfg.renew_leader_lease_advance_duration(),
            ),
            peer_stat: PeerStat::default(),
            catch_up_logs: None,
            bcast_wake_up_time: None,
            replication_mode_version: 0,
            dr_auto_sync_state: DrAutoSyncState::Async,
            replication_sync: false,
            check_stale_conf_ver: 0,
            check_stale_peers: vec![],
            local_first_replicate: false,
            txn_extra_op: Arc::new(AtomicCell::new(TxnExtraOp::Noop)),
            txn_ext: Arc::new(TxnExt::default()),
            cmd_epoch_checker: Default::default(),
            disk_full_peers: DiskFullPeers::default(),
            dangerous_majority_set: false,
            has_region_merge_proposal: false,
            region_merge_proposal_index: 0_u64,
            read_progress: Arc::new(RegionReadProgress::new(
                region,
                applied_index,
                REGION_READ_PROGRESS_CAP,
                tag.clone(),
            )),
            memtrace_raft_entries: 0,
            write_router: WriteRouter::new(tag),
            unpersisted_readies: VecDeque::default(),
            unpersisted_message_count: 0,
            unpersisted_ready: None,
            persisted_number: 0,
            apply_snap_ctx: None,
            region_buckets: None,
            last_region_buckets: None,
            lead_transferee: raft::INVALID_ID,
            unsafe_recovery_state: None,
        };

        // If this region has only one peer and I am the one, campaign directly.
        if region.get_peers().len() == 1 && region.get_peers()[0].get_store_id() == store_id {
            peer.raft_group.campaign()?;
        }

        Ok(peer)
    }

    /// Sets commit group to the peer.
    pub fn init_replication_mode(&mut self, state: &mut GlobalReplicationState) {
        debug!("init commit group"; "state" => ?state, "region_id" => self.region_id, "peer_id" => self.peer.id);
        if self.is_initialized() {
            let version = state.status().get_dr_auto_sync().state_id;
            let gb = state.calculate_commit_group(version, self.get_store().region().get_peers());
            self.raft_group.raft.assign_commit_groups(gb);
        }
        self.replication_sync = false;
        if state.status().get_mode() == ReplicationMode::Majority {
            self.raft_group.raft.enable_group_commit(false);
            self.replication_mode_version = 0;
            self.dr_auto_sync_state = DrAutoSyncState::Async;
            return;
        }
        self.replication_mode_version = state.status().get_dr_auto_sync().state_id;
        let enable = state.status().get_dr_auto_sync().get_state() != DrAutoSyncState::Async;
        self.raft_group.raft.enable_group_commit(enable);
        self.dr_auto_sync_state = state.status().get_dr_auto_sync().get_state();
    }

    /// Updates replication mode.
    pub fn switch_replication_mode(&mut self, state: &Mutex<GlobalReplicationState>) {
        self.replication_sync = false;
        let mut guard = state.lock().unwrap();
        let enable_group_commit = if guard.status().get_mode() == ReplicationMode::Majority {
            self.replication_mode_version = 0;
            self.dr_auto_sync_state = DrAutoSyncState::Async;
            false
        } else {
            self.dr_auto_sync_state = guard.status().get_dr_auto_sync().get_state();
            self.replication_mode_version = guard.status().get_dr_auto_sync().state_id;
            guard.status().get_dr_auto_sync().get_state() != DrAutoSyncState::Async
        };
        if enable_group_commit {
            let ids = mem::replace(
                guard.calculate_commit_group(
                    self.replication_mode_version,
                    self.region().get_peers(),
                ),
                Vec::with_capacity(self.region().get_peers().len()),
            );
            drop(guard);
            self.raft_group.raft.clear_commit_group();
            self.raft_group.raft.assign_commit_groups(&ids);
        } else {
            drop(guard);
        }
        self.raft_group
            .raft
            .enable_group_commit(enable_group_commit);
        info!("switch replication mode"; "version" => self.replication_mode_version, "region_id" => self.region_id, "peer_id" => self.peer.id);
    }

    /// Register self to apply_scheduler so that the peer is then usable.
    /// Also trigger `RegionChangeEvent::Create` here.
    pub fn activate<T>(&self, ctx: &PollContext<EK, ER, T>) {
        ctx.apply_router
            .schedule_task(self.region_id, ApplyTask::register(self));

        ctx.coprocessor_host.on_region_changed(
            self.region(),
            RegionChangeEvent::Create,
            self.get_role(),
        );
        self.maybe_gen_approximate_buckets(ctx);
    }

    #[inline]
    fn next_proposal_index(&self) -> u64 {
        self.raft_group.raft.raft_log.last_index() + 1
    }

    #[inline]
    pub fn get_index_term(&self, idx: u64) -> u64 {
        match self.raft_group.raft.raft_log.term(idx) {
            Ok(t) => t,
            Err(e) => panic!("{} fail to load term for {}: {:?}", self.tag, idx, e),
        }
    }

    pub fn maybe_append_merge_entries(&mut self, merge: &CommitMergeRequest) -> Option<u64> {
        let mut entries = merge.get_entries();
        if entries.is_empty() {
            // Though the entries is empty, it is possible that one source peer has caught
            // up the logs but commit index is not updated. If other source peers are
            // already destroyed, so the raft group will not make any progress, namely the
            // source peer can not get the latest commit index anymore.
            // Here update the commit index to let source apply rest uncommitted entries.
            return if merge.get_commit() > self.raft_group.raft.raft_log.committed {
                self.raft_group.raft.raft_log.commit_to(merge.get_commit());
                Some(merge.get_commit())
            } else {
                None
            };
        }
        let first = entries.first().unwrap();
        // make sure message should be with index not smaller than committed
        let mut log_idx = first.get_index() - 1;
        debug!(
            "append merge entries";
            "log_index" => log_idx,
            "merge_commit" => merge.get_commit(),
            "commit_index" => self.raft_group.raft.raft_log.committed,
        );
        if log_idx < self.raft_group.raft.raft_log.committed {
            // There are maybe some logs not included in CommitMergeRequest's entries, like
            // CompactLog, so the commit index may exceed the last index of the entires from
            // CommitMergeRequest. If that, no need to append
            if self.raft_group.raft.raft_log.committed - log_idx >= entries.len() as u64 {
                return None;
            }
            entries = &entries[(self.raft_group.raft.raft_log.committed - log_idx) as usize..];
            log_idx = self.raft_group.raft.raft_log.committed;
        }
        let log_term = self.get_index_term(log_idx);

        let last_log = entries.last().unwrap();
        if last_log.term > self.term() {
            // Hack: In normal flow, when leader sends the entries, it will use a term
            // that's not less than the last log term. And follower will update its states
            // correctly. For merge, we append the log without raft, so we have to take care
            // of term explicitly to get correct metadata.
            info!(
                "become follower for new logs";
                "new_log_term" => last_log.term,
                "new_log_index" => last_log.index,
                "term" => self.term(),
                "region_id" => self.region_id,
                "peer_id" => self.peer.get_id(),
            );
            self.raft_group
                .raft
                .become_follower(last_log.term, INVALID_ID);
        }

        self.raft_group
            .raft
            .raft_log
            .maybe_append(log_idx, log_term, merge.get_commit(), entries)
            .map(|(_, last_index)| last_index)
    }

    /// Tries to destroy itself. Returns a job (if needed) to do more cleaning
    /// tasks.
    pub fn maybe_destroy<T>(&mut self, ctx: &PollContext<EK, ER, T>) -> Option<DestroyPeerJob> {
        if self.pending_remove {
            info!(
                "is being destroyed, skip";
                "region_id" => self.region_id,
                "peer_id" => self.peer.get_id(),
            );
            return None;
        }
        {
            let meta = ctx.store_meta.lock().unwrap();
            if meta.atomic_snap_regions.contains_key(&self.region_id) {
                info!(
                    "stale peer is applying atomic snapshot, will destroy next time";
                    "region_id" => self.region_id,
                    "peer_id" => self.peer.get_id(),
                );
                return None;
            }
        }

        if let Some(snap_ctx) = self.apply_snap_ctx.as_ref() {
            if !snap_ctx.scheduled {
                info!(
                    "stale peer is persisting snapshot, will destroy next time";
                    "region_id" => self.region_id,
                    "peer_id" => self.peer.get_id(),
                );
                return None;
            }
        }

        if self.get_store().is_applying_snapshot() && !self.mut_store().cancel_applying_snap() {
            info!(
                "stale peer is applying snapshot, will destroy next time";
                "region_id" => self.region_id,
                "peer_id" => self.peer.get_id(),
            );
            return None;
        }

        // There is no applying snapshot or snapshot is canceled so the `apply_snap_ctx`
        // should be set to None.
        // - If the snapshot is canceled, the `apply_snap_ctx` should be None. Remember
        //   the snapshot should not be canceled and the context should be None only
        //   after applying snapshot in normal case. But here is safe because this peer
        //   is about to destroy and `pending_remove` will be true, namely no more ready
        //   will be fetched.
        // - If there is no applying snapshot, the `apply_snap_ctx` should also be None.
        //   It's possible that the snapshot was canceled successfully before but
        //   `cancel_applying_snap` returns false. If so, at this time, `apply_snap_ctx`
        //   is Some and should be set to None.
        self.apply_snap_ctx = None;

        self.pending_remove = true;

        Some(DestroyPeerJob {
            initialized: self.get_store().is_initialized(),
            region_id: self.region_id,
            peer: self.peer.clone(),
        })
    }

    /// Does the real destroy task which includes:
    /// 1. Set the region to tombstone;
    /// 2. Clear data;
    /// 3. Notify all pending requests.
    pub fn destroy(
        &mut self,
        engines: &Engines<EK, ER>,
        perf_context: &mut ER::PerfContext,
        keep_data: bool,
        pending_create_peers: &Mutex<HashMap<u64, (u64, bool)>>,
    ) -> Result<()> {
        fail_point!("raft_store_skip_destroy_peer", |_| Ok(()));
        let t = TiInstant::now();

        let mut region = self.region().clone();
        info!(
            "begin to destroy";
            "region_id" => self.region_id,
            "peer_id" => self.peer.get_id(),
        );

        let (pending_create_peers, clean) = if self.local_first_replicate {
            let mut pending = pending_create_peers.lock().unwrap();
            if self.get_store().is_initialized() {
                assert_eq!(pending.get(&region.get_id()), None);
                (None, true)
            } else if let Some(status) = pending.get(&region.get_id()) {
                if *status == (self.peer.get_id(), false) {
                    pending.remove(&region.get_id());
                    // Hold the lock to avoid apply worker applies split.
                    (Some(pending), true)
                } else if *status == (self.peer.get_id(), true) {
                    // It's already marked to split by apply worker, skip delete.
                    (None, false)
                } else {
                    // Peer id can't be different as router should exist all the time, their is no
                    // chance for store to insert a different peer id. And apply worker should skip
                    // split when meeting a different id.
                    let status = *status;
                    // Avoid panic with lock.
                    drop(pending);
                    panic!("{} unexpected pending states {:?}", self.tag, status);
                }
            } else {
                // The status is inserted when it's created. It will be removed in following
                // cases:
                // - By apply worker as it fails to split due to region state key. This is
                //   impossible to reach this code path because the delete write batch is not
                //   persisted yet.
                // - By store fsm as it fails to create peer, which is also invalid obviously.
                // - By peer fsm after persisting snapshot, then it should be initialized.
                // - By peer fsm after split.
                // - By peer fsm when destroy, which should go the above branch instead.
                (None, false)
            }
        } else {
            (None, true)
        };
        if clean {
            // Set Tombstone state explicitly
            let mut kv_wb = engines.kv.write_batch();
            let mut raft_wb = engines.raft.log_batch(1024);
            // Raft log gc should be flushed before being destroyed, so last_compacted_idx
            // has to be the minimal index that may still have logs.
            let last_compacted_idx = self.last_compacted_idx;
            self.mut_store()
                .clear_meta(last_compacted_idx, &mut kv_wb, &mut raft_wb)?;

            // StoreFsmDelegate::check_msg use both epoch and region peer list to check
            // whether a message is targeting a staled peer. But for an uninitialized peer,
            // both epoch and peer list are empty, so a removed peer will be created again.
            // Saving current peer into the peer list of region will fix this problem.
            if !self.get_store().is_initialized() {
                region.mut_peers().push(self.peer.clone());
            }

            write_peer_state(
                &mut kv_wb,
                &region,
                PeerState::Tombstone,
                // Only persist the `merge_state` if the merge is known to be succeeded
                // which is determined by the `keep_data` flag
                if keep_data {
                    self.pending_merge_state.clone()
                } else {
                    None
                },
            )?;

            // write kv rocksdb first in case of restart happen between two write
            let mut write_opts = WriteOptions::new();
            write_opts.set_sync(true);
            kv_wb.write_opt(&write_opts)?;

            drop(pending_create_peers);

            perf_context.start_observe();
            engines.raft.consume(&mut raft_wb, true)?;
            perf_context.report_metrics(&[]);

            if self.get_store().is_initialized() && !keep_data {
                // If we meet panic when deleting data and raft log, the dirty data
                // will be cleared by a newer snapshot applying or restart.
                if let Err(e) = self.get_store().clear_data() {
                    error!(?e;
                        "failed to schedule clear data task";
                        "region_id" => self.region_id,
                        "peer_id" => self.peer.get_id(),
                    );
                }
            }
        }

        self.pending_reads.clear_all(Some(region.get_id()));

        for Proposal { cb, .. } in self.proposals.queue.drain(..) {
            apply::notify_req_region_removed(region.get_id(), cb);
        }

        info!(
            "peer destroy itself";
            "region_id" => self.region_id,
            "peer_id" => self.peer.get_id(),
            "takes" => ?t.saturating_elapsed(),
            "clean" => clean,
            "keep_data" => keep_data,
        );

        fail_point!("raft_store_after_destroy_peer");

        Ok(())
    }

    #[inline]
    pub fn is_initialized(&self) -> bool {
        self.get_store().is_initialized()
    }

    /// Check whether the peer can be hibernated.
    ///
    /// This should be used with `check_after_tick` to get a correct conclusion.
    pub fn check_before_tick(&self, cfg: &Config) -> CheckTickResult {
        let mut res = CheckTickResult::default();
        if !self.is_leader() {
            return res;
        }
        res.leader = true;
        if self.raft_group.raft.election_elapsed + 1 < cfg.raft_election_timeout_ticks {
            return res;
        }
        let status = self.raft_group.status();
        let last_index = self.raft_group.raft.raft_log.last_index();
        for (id, pr) in status.progress.unwrap().iter() {
            // Even a recent inactive node is also considered. If we put leader into sleep,
            // followers or learners may not sync its logs for a long time and become
            // unavailable. We choose availability instead of performance in this case.
            if *id == self.peer.get_id() {
                continue;
            }
            if pr.matched != last_index {
                res.reason = "replication";
                return res;
            }
        }
        if self.raft_group.raft.pending_read_count() > 0 {
            res.reason = "pending read";
            return res;
        }
        if self.raft_group.raft.lead_transferee.is_some() {
            res.reason = "transfer leader";
            return res;
        }
        if self.force_leader.is_some() {
            res.reason = "force leader";
            return res;
        }
        // Unapplied entries can change the configuration of the group.
        if self.get_store().applied_index() < last_index {
            res.reason = "unapplied";
            return res;
        }
        if self.replication_mode_need_catch_up() {
            res.reason = "replication mode";
            return res;
        }
        res.up_to_date = true;
        res
    }

    pub fn check_after_tick(&self, state: GroupState, res: CheckTickResult) -> bool {
        if res.leader {
            if res.up_to_date {
                self.is_leader()
            } else {
                if !res.reason.is_empty() {
                    debug!("rejecting sleeping"; "reason" => res.reason, "region_id" => self.region_id, "peer_id" => self.peer_id());
                }
                false
            }
        } else {
            // If follower keeps receiving data from leader, then it's safe to stop
            // ticking, as leader will make sure it has the latest logs.
            // Checking term to make sure campaign has finished and the leader starts
            // doing its job, it's not required but a safe options.
            state != GroupState::Chaos
                && self.has_valid_leader()
                && self.raft_group.raft.raft_log.last_term() == self.raft_group.raft.term
                && !self.has_unresolved_reads()
                // If it becomes leader, the stats is not valid anymore.
                && !self.is_leader()
        }
    }

    #[inline]
    pub fn has_valid_leader(&self) -> bool {
        if self.raft_group.raft.leader_id == raft::INVALID_ID {
            return false;
        }
        for p in self.region().get_peers() {
            if p.get_id() == self.raft_group.raft.leader_id && p.get_role() != PeerRole::Learner {
                return true;
            }
        }
        false
    }

    /// Pings if followers are still connected.
    ///
    /// Leader needs to know exact progress of followers, and
    /// followers just need to know whether leader is still alive.
    pub fn ping(&mut self) {
        if self.is_leader() {
            self.raft_group.ping();
        }
    }

    pub fn has_uncommitted_log(&self) -> bool {
        self.raft_group.raft.raft_log.committed < self.raft_group.raft.raft_log.last_index()
    }

    /// Set the region of a peer.
    ///
    /// This will update the region of the peer, caller must ensure the region
    /// has been preserved in a durable device.
    pub fn set_region(
        &mut self,
        host: &CoprocessorHost<impl KvEngine>,
        reader: &mut ReadDelegate,
        region: metapb::Region,
        reason: RegionChangeReason,
    ) {
        if self.region().get_region_epoch().get_version() < region.get_region_epoch().get_version()
        {
            // Epoch version changed, disable read on the local reader for this region.
            self.leader_lease.expire_remote_lease();
        }
        self.mut_store().set_region(region.clone());
        let progress = ReadProgress::region(region);
        // Always update read delegate's region to avoid stale region info after a
        // follower becoming a leader.
        self.maybe_update_read_progress(reader, progress);

        // Update leader info
        self.read_progress
            .update_leader_info(self.leader_id(), self.term(), self.region());

        {
            let mut pessimistic_locks = self.txn_ext.pessimistic_locks.write();
            pessimistic_locks.term = self.term();
            pessimistic_locks.version = self.region().get_region_epoch().get_version();
        }

        if !self.pending_remove {
            host.on_region_changed(
                self.region(),
                RegionChangeEvent::Update(reason),
                self.get_role(),
            );
        }
    }

    #[inline]
    pub fn get_role(&self) -> StateRole {
        self.raft_group.raft.state
    }

    #[inline]
    pub fn get_store(&self) -> &PeerStorage<EK, ER> {
        self.raft_group.store()
    }

    #[inline]
    pub fn mut_store(&mut self) -> &mut PeerStorage<EK, ER> {
        self.raft_group.mut_store()
    }

    /// Whether the snapshot is handling.
    /// See the comments of `check_snap_status` for more details.
    #[inline]
    pub fn is_handling_snapshot(&self) -> bool {
        self.apply_snap_ctx.is_some() || self.get_store().is_applying_snapshot()
    }

    /// Returns `true` if the raft group has replicated a snapshot but not
    /// committed it yet.
    #[inline]
    pub fn has_pending_snapshot(&self) -> bool {
        self.get_pending_snapshot().is_some()
    }

    #[inline]
    pub fn get_pending_snapshot(&self) -> Option<&eraftpb::Snapshot> {
        self.raft_group.snap()
    }

    fn add_ready_metric(&self, ready: &Ready, metrics: &mut RaftReadyMetrics) {
        metrics.message += ready.messages().len() as u64;
        metrics.commit += ready.committed_entries().len() as u64;
        metrics.append += ready.entries().len() as u64;

        if !ready.snapshot().is_empty() {
            metrics.snapshot += 1;
        }
    }

    fn add_light_ready_metric(&self, light_ready: &LightReady, metrics: &mut RaftReadyMetrics) {
        metrics.message += light_ready.messages().len() as u64;
        metrics.commit += light_ready.committed_entries().len() as u64;
    }

    #[inline]
    pub fn in_joint_state(&self) -> bool {
        self.region().get_peers().iter().any(|p| {
            p.get_role() == PeerRole::IncomingVoter || p.get_role() == PeerRole::DemotingVoter
        })
    }

    #[inline]
    pub fn send_raft_messages<T: Transport>(
        &mut self,
        ctx: &mut PollContext<EK, ER, T>,
        msgs: Vec<RaftMessage>,
    ) {
        let mut now = None;
        let std_now = Instant::now();
        for msg in msgs {
            let msg_type = msg.get_message().get_msg_type();
            if msg_type == MessageType::MsgSnapshot {
                let snap_index = msg.get_message().get_snapshot().get_metadata().get_index();
                if snap_index > self.last_sent_snapshot_idx {
                    self.last_sent_snapshot_idx = snap_index;
                }
            }
            if msg_type == MessageType::MsgTimeoutNow && self.is_leader() {
                // After a leader transfer procedure is triggered, the lease for
                // the old leader may be expired earlier than usual, since a new leader
                // may be elected and the old leader doesn't step down due to
                // network partition from the new leader.
                // For lease safety during leader transfer, transit `leader_lease`
                // to suspect.
                self.leader_lease.suspect(*now.insert(monotonic_raw_now()));
            }

            let to_peer_id = msg.get_to_peer().get_id();
            let to_store_id = msg.get_to_peer().get_store_id();

            debug!(
                "send raft msg";
                "region_id" => self.region_id,
                "peer_id" => self.peer.get_id(),
                "msg_type" => ?msg_type,
                "msg_size" => msg.get_message().compute_size(),
                "to" => to_peer_id,
                "disk_usage" => ?msg.get_disk_usage(),
            );

            for (term, index) in msg
                .get_message()
                .get_entries()
                .iter()
                .map(|e| (e.get_term(), e.get_index()))
            {
                if let Ok(idx) = self
                    .proposals
                    .queue
                    .binary_search_by_key(&index, |p: &Proposal<_>| p.index)
                {
                    let proposal = &self.proposals.queue[idx];
                    if term == proposal.term {
                        for tracker in proposal.cb.get_trackers().iter().flat_map(|v| v.iter()) {
                            tracker.observe(std_now, &ctx.raft_metrics.wf_send_proposal, |t| {
                                &mut t.metrics.wf_send_proposal_nanos
                            });
                        }
                    }
                }
            }

            if let Err(e) = ctx.trans.send(msg) {
                // We use metrics to observe failure on production.
                debug!(
                    "failed to send msg to other peer";
                    "region_id" => self.region_id,
                    "peer_id" => self.peer.get_id(),
                    "target_peer_id" => to_peer_id,
                    "target_store_id" => to_store_id,
                    "err" => ?e,
                    "error_code" => %e.error_code(),
                );
                if to_peer_id == self.leader_id() {
                    self.leader_unreachable = true;
                }
                // unreachable store
                self.raft_group.report_unreachable(to_peer_id);
                if msg_type == eraftpb::MessageType::MsgSnapshot {
                    self.raft_group
                        .report_snapshot(to_peer_id, SnapshotStatus::Failure);
                }
                ctx.raft_metrics.send_message.add(msg_type, false);
            } else {
                ctx.raft_metrics.send_message.add(msg_type, true);
            }
        }
    }

    #[inline]
    pub fn build_raft_messages<T>(
        &mut self,
        ctx: &PollContext<EK, ER, T>,
        msgs: Vec<eraftpb::Message>,
    ) -> Vec<RaftMessage> {
        let mut raft_msgs = Vec::with_capacity(msgs.len());
        for msg in msgs {
            if let Some(m) = self.build_raft_message(msg, ctx.self_disk_usage) {
                raft_msgs.push(m);
            }
        }
        raft_msgs
    }

    /// Steps the raft message.
    pub fn step<T>(
        &mut self,
        ctx: &mut PollContext<EK, ER, T>,
        mut m: eraftpb::Message,
    ) -> Result<()> {
        fail_point!(
            "step_message_3_1",
            self.peer.get_store_id() == 3 && self.region_id == 1,
            |_| Ok(())
        );
        if self.is_leader() && m.get_from() != INVALID_ID {
            self.peer_heartbeats.insert(m.get_from(), Instant::now());
            // As the leader we know we are not missing.
            self.leader_missing_time.take();
        } else if m.get_from() == self.leader_id() {
            // As another role know we're not missing.
            self.leader_missing_time.take();
        }
        let msg_type = m.get_msg_type();
        if msg_type == MessageType::MsgReadIndex {
            fail_point!("on_step_read_index_msg");
            ctx.coprocessor_host
                .on_step_read_index(&mut m, self.get_role());
            // Must use the commit index of `PeerStorage` instead of the commit index
            // in raft-rs which may be greater than the former one.
            // For more details, see the annotations above `on_leader_commit_idx_changed`.
            let index = self.get_store().commit_index();
            // Check if the log term of this index is equal to current term, if so,
            // this index can be used to reply the read index request if the leader holds
            // the lease. Please also take a look at raft-rs.
            if self.get_store().term(index).unwrap() == self.term() {
                let state = self.inspect_lease();
                if let LeaseState::Valid = state {
                    // If current peer has valid lease, then we could handle the
                    // request directly, rather than send a heartbeat to check quorum.
                    let mut resp = eraftpb::Message::default();
                    resp.set_msg_type(MessageType::MsgReadIndexResp);
                    resp.term = self.term();
                    resp.to = m.from;

                    resp.index = index;
                    resp.set_entries(m.take_entries());

                    self.raft_group.raft.msgs.push(resp);
                    return Ok(());
                }
                self.should_wake_up = state == LeaseState::Expired;
            }
        }

        let from_id = m.get_from();
        let has_snap_task = self.get_store().has_gen_snap_task();
        let pre_commit_index = self.raft_group.raft.raft_log.committed;
        self.raft_group.step(m)?;
        self.report_commit_log_duration(pre_commit_index, &ctx.raft_metrics);

        let mut for_balance = false;
        if !has_snap_task && self.get_store().has_gen_snap_task() {
            if let Some(progress) = self.raft_group.status().progress {
                if let Some(pr) = progress.get(from_id) {
                    // When a peer is uninitialized (e.g. created by load balance),
                    // the last index of the peer is 0 which makes the matched index to be 0.
                    if pr.matched == 0 {
                        for_balance = true;
                    }
                }
            }
        }
        if for_balance {
            if let Some(gen_task) = self.mut_store().mut_gen_snap_task() {
                gen_task.set_for_balance();
            }
        }
        Ok(())
    }

    fn report_persist_log_duration(&self, pre_persist_index: u64, metrics: &RaftMetrics) {
        if !metrics.waterfall_metrics || self.proposals.is_empty() {
            return;
        }
        let now = Instant::now();
        for index in pre_persist_index + 1..=self.raft_group.raft.raft_log.persisted {
            if let Some((term, trackers)) = self.proposals.find_trackers(index) {
                if self
                    .get_store()
                    .term(index)
                    .map(|t| t == term)
                    .unwrap_or(false)
                {
                    for tracker in trackers {
                        tracker.observe(now, &metrics.wf_persist_log, |t| {
                            &mut t.metrics.wf_persist_log_nanos
                        });
                    }
                }
            }
        }
    }

    fn report_commit_log_duration(&self, pre_commit_index: u64, metrics: &RaftMetrics) {
        if !metrics.waterfall_metrics || self.proposals.is_empty() {
            return;
        }
        let now = Instant::now();
        for index in pre_commit_index + 1..=self.raft_group.raft.raft_log.committed {
            if let Some((term, trackers)) = self.proposals.find_trackers(index) {
                if self
                    .get_store()
                    .term(index)
                    .map(|t| t == term)
                    .unwrap_or(false)
                {
                    let commit_persisted = index <= self.raft_group.raft.raft_log.persisted;
                    let hist = if commit_persisted {
                        &metrics.wf_commit_log
                    } else {
                        &metrics.wf_commit_not_persist_log
                    };
                    for tracker in trackers {
                        tracker.observe(now, hist, |t| {
                            t.metrics.commit_not_persisted = !commit_persisted;
                            &mut t.metrics.wf_commit_log_nanos
                        });
                    }
                }
            }
        }
    }

    /// Checks and updates `peer_heartbeats` for the peer.
    pub fn check_peers(&mut self) {
        if !self.is_leader() {
            self.peer_heartbeats.clear();
            self.peers_start_pending_time.clear();
            return;
        }

        if self.peer_heartbeats.len() == self.region().get_peers().len() {
            return;
        }

        // Insert heartbeats in case that some peers never response heartbeats.
        let region = self.raft_group.store().region();
        for peer in region.get_peers() {
            self.peer_heartbeats
                .entry(peer.get_id())
                .or_insert_with(Instant::now);
        }
    }

    /// Collects all down peers.
    pub fn collect_down_peers<T>(&mut self, ctx: &PollContext<EK, ER, T>) -> Vec<PeerStats> {
        let max_duration = ctx.cfg.max_peer_down_duration.0;
        let mut down_peers = Vec::new();
        let mut down_peer_ids = Vec::new();
        for p in self.region().get_peers() {
            if p.get_id() == self.peer.get_id() {
                continue;
            }
            // TODO
            if let Some(instant) = self.peer_heartbeats.get(&p.get_id()) {
                let elapsed = instant.saturating_elapsed();
                if elapsed >= max_duration {
                    let mut stats = PeerStats::default();
                    stats.set_peer(p.clone());
                    stats.set_down_seconds(elapsed.as_secs());
                    down_peers.push(stats);
                    down_peer_ids.push(p.get_id());
                }
            }
        }
        self.down_peer_ids = down_peer_ids;
        if !self.down_peer_ids.is_empty() {
            self.refill_disk_full_peers(ctx);
        }
        down_peers
    }

    /// Collects all pending peers and update `peers_start_pending_time`.
    pub fn collect_pending_peers<T>(&mut self, ctx: &PollContext<EK, ER, T>) -> Vec<metapb::Peer> {
        let mut pending_peers = Vec::with_capacity(self.region().get_peers().len());
        let status = self.raft_group.status();
        let truncated_idx = self.get_store().truncated_index();

        if status.progress.is_none() {
            return pending_peers;
        }

        for i in 0..self.peers_start_pending_time.len() {
            let (_, pending_after) = self.peers_start_pending_time[i];
            let elapsed = duration_to_sec(pending_after.saturating_elapsed());
            RAFT_PEER_PENDING_DURATION.observe(elapsed);
        }

        let progresses = status.progress.unwrap().iter();
        for (&id, progress) in progresses {
            if id == self.peer.get_id() {
                continue;
            }
            // The `matched` is 0 only in these two cases:
            // 1. Current leader hasn't communicated with this peer.
            // 2. This peer does not exist yet(maybe it is created but not initialized)
            //
            // The correctness of region merge depends on the fact that all target peers
            // must exist during merging. (PD rely on `pending_peers` to check whether all
            // target peers exist)
            //
            // So if the `matched` is 0, it must be a pending peer.
            // It can be ensured because `truncated_index` must be greater than
            // `RAFT_INIT_LOG_INDEX`(5).
            if progress.matched < truncated_idx {
                if let Some(p) = self.get_peer_from_cache(id) {
                    pending_peers.push(p);
                    if !self
                        .peers_start_pending_time
                        .iter()
                        .any(|&(pid, _)| pid == id)
                    {
                        let now = Instant::now();
                        self.peers_start_pending_time.push((id, now));
                        debug!(
                            "peer start pending";
                            "region_id" => self.region_id,
                            "peer_id" => self.peer.get_id(),
                            "time" => ?now,
                        );
                    }
                } else {
                    if ctx.cfg.dev_assert {
                        panic!("{} failed to get peer {} from cache", self.tag, id);
                    }
                    error!(
                        "failed to get peer from cache";
                        "region_id" => self.region_id,
                        "peer_id" => self.peer.get_id(),
                        "get_peer_id" => id,
                    );
                }
            }
        }
        pending_peers
    }

    /// Returns `true` if any peer recover from connectivity problem.
    ///
    /// A peer can become pending or down if it has not responded for a
    /// long time. If it becomes normal again, PD need to be notified.
    pub fn any_new_peer_catch_up(&mut self, peer_id: u64) -> bool {
        if self.peers_start_pending_time.is_empty() && self.down_peer_ids.is_empty() {
            return false;
        }
        if !self.is_leader() {
            self.down_peer_ids = vec![];
            self.peers_start_pending_time = vec![];
            return false;
        }
        for i in 0..self.peers_start_pending_time.len() {
            if self.peers_start_pending_time[i].0 != peer_id {
                continue;
            }
            let truncated_idx = self.raft_group.store().truncated_index();
            if let Some(progress) = self.raft_group.raft.prs().get(peer_id) {
                if progress.matched >= truncated_idx {
                    let (_, pending_after) = self.peers_start_pending_time.swap_remove(i);
                    let elapsed = duration_to_sec(pending_after.saturating_elapsed());
                    RAFT_PEER_PENDING_DURATION.observe(elapsed);
                    debug!(
                        "peer has caught up logs";
                        "region_id" => self.region_id,
                        "peer_id" => self.peer.get_id(),
                        "takes" => elapsed,
                    );
                    return true;
                }
            }
        }
        if self.down_peer_ids.contains(&peer_id) {
            return true;
        }
        false
    }

    pub fn maybe_force_forward_commit_index(&mut self) -> bool {
        let failed_stores = match &self.force_leader {
            Some(ForceLeaderState::ForceLeader { failed_stores, .. }) => failed_stores,
            _ => unreachable!(),
        };

        let region = self.region();
        let mut replicated_idx = self.raft_group.raft.raft_log.persisted;
        for (peer_id, p) in self.raft_group.raft.prs().iter() {
            let store_id = region
                .get_peers()
                .iter()
                .find(|p| p.get_id() == *peer_id)
                .unwrap()
                .get_store_id();
            if failed_stores.contains(&store_id) {
                continue;
            }
            if replicated_idx > p.matched {
                replicated_idx = p.matched;
            }
        }

        if self.raft_group.store().term(replicated_idx).unwrap_or(0) < self.term() {
            // do not commit logs of previous term directly
            return false;
        }

        self.raft_group.raft.raft_log.committed =
            std::cmp::max(self.raft_group.raft.raft_log.committed, replicated_idx);
        true
    }

    pub fn check_stale_state<T>(&mut self, ctx: &mut PollContext<EK, ER, T>) -> StaleState {
        if self.is_leader() {
            // Leaders always have valid state.
            //
            // We update the leader_missing_time in the `fn step`. However one peer region
            // does not send any raft messages, so we have to check and update it before
            // reporting stale states.
            self.leader_missing_time = None;
            return StaleState::Valid;
        }
        let naive_peer = !self.is_initialized() || !self.raft_group.raft.promotable();
        // Updates the `leader_missing_time` according to the current state.
        //
        // If we are checking this it means we suspect the leader might be missing.
        // Mark down the time when we are called, so we can check later if it's been
        // longer than it should be.
        match self.leader_missing_time {
            None => {
                self.leader_missing_time = Instant::now().into();
                StaleState::Valid
            }
            Some(instant)
                if instant.saturating_elapsed() >= ctx.cfg.max_leader_missing_duration.0 =>
            {
                // Resets the `leader_missing_time` to avoid sending the same tasks to
                // PD worker continuously during the leader missing timeout.
                self.leader_missing_time = Instant::now().into();
                StaleState::ToValidate
            }
            Some(instant)
                if instant.saturating_elapsed() >= ctx.cfg.abnormal_leader_missing_duration.0
                    && !naive_peer =>
            {
                // A peer is considered as in the leader missing state
                // if it's initialized but is isolated from its leader or
                // something bad happens that the raft group can not elect a leader.
                StaleState::LeaderMissing
            }
            _ => StaleState::Valid,
        }
    }

    fn on_role_changed<T>(&mut self, ctx: &mut PollContext<EK, ER, T>, ready: &Ready) {
        // Update leader lease when the Raft state changes.
        if let Some(ss) = ready.ss() {
            match ss.raft_state {
                StateRole::Leader => {
                    // The local read can only be performed after a new leader has applied
                    // the first empty entry on its term. After that the lease expiring time
                    // should be updated to
                    //   send_to_quorum_ts + max_lease
                    // as the comments in `Lease` explain.
                    // It is recommended to update the lease expiring time right after
                    // this peer becomes leader because it's more convenient to do it here and
                    // it has no impact on the correctness.
                    let progress_term = ReadProgress::term(self.term());
                    self.maybe_renew_leader_lease(monotonic_raw_now(), ctx, Some(progress_term));
                    debug!(
                        "becomes leader with lease";
                        "region_id" => self.region_id,
                        "peer_id" => self.peer.get_id(),
                        "lease" => ?self.leader_lease,
                    );
                    // If the predecessor reads index during transferring leader and receives
                    // quorum's heartbeat response after that, it may wait for applying to
                    // current term to apply the read. So broadcast eagerly to avoid unexpected
                    // latency.
                    //
                    // TODO: Maybe the predecessor should just drop all the read requests directly?
                    // All the requests need to be redirected in the end anyway and executing
                    // prewrites or commits will be just a waste.
                    self.last_urgent_proposal_idx = self.raft_group.raft.raft_log.last_index();
                    self.raft_group.skip_bcast_commit(false);
                    self.last_sent_snapshot_idx = self.raft_group.raft.raft_log.last_index();

                    // A more recent read may happen on the old leader. So max ts should
                    // be updated after a peer becomes leader.
                    self.require_updating_max_ts(&ctx.pd_scheduler);
                    // Init the in-memory pessimistic lock table when the peer becomes leader.
                    self.activate_in_memory_pessimistic_locks();

                    if !ctx.store_disk_usages.is_empty() {
                        self.refill_disk_full_peers(ctx);
                        debug!(
                            "become leader refills disk full peers to {:?}",
                            self.disk_full_peers;
                            "region_id" => self.region_id,
                        );
                    }
                }
                StateRole::Follower => {
                    self.leader_lease.expire();
                    self.mut_store().cancel_generating_snap(None);
                    self.clear_disk_full_peers(ctx);
                    self.clear_in_memory_pessimistic_locks();
                }
                _ => {}
            }
            self.on_leader_changed(ss.leader_id, self.term());
            ctx.coprocessor_host.on_role_change(
                self.region(),
                RoleChange {
                    state: ss.raft_state,
                    leader_id: ss.leader_id,
                    prev_lead_transferee: self.lead_transferee,
                    vote: self.raft_group.raft.vote,
                },
            );
            self.cmd_epoch_checker.maybe_update_term(self.term());
        } else if let Some(hs) = ready.hs() {
            if hs.get_term() != self.get_store().hard_state().get_term() {
                self.on_leader_changed(self.leader_id(), hs.get_term());
            }
        }
        self.lead_transferee = self.raft_group.raft.lead_transferee.unwrap_or_default();
    }

    /// Correctness depends on the order between calling this function and
    /// notifying other peers the new commit index.
    /// It is due to the interaction between lease and split/merge.(details are
    /// described below)
    ///
    /// Note that in addition to the heartbeat/append msg, the read index
    /// response also can notify other peers the new commit index. There are
    /// three place where TiKV handles read index request. The first place is in
    /// raft-rs, so it's like heartbeat/append msg, call this function and then
    /// send the response. The second place is in `Step`, we should use the
    /// commit index of `PeerStorage` which is the greatest commit index that
    /// can be observed outside. The third place is in `read_index`, handle it
    /// like the second one.
    fn on_leader_commit_idx_changed(&mut self, pre_commit_index: u64, commit_index: u64) {
        if commit_index <= pre_commit_index || !self.is_leader() {
            return;
        }

        // The admin cmds in `CmdEpochChecker` are proposed by the current leader so we
        // can use it to get the split/prepare-merge cmds which was committed just now.

        // BatchSplit and Split cmd are mutually exclusive because they both change
        // epoch's version so only one of them can be proposed and the other one will be
        // rejected by `CmdEpochChecker`.
        let last_split_idx = self
            .cmd_epoch_checker
            .last_cmd_index(AdminCmdType::BatchSplit)
            .or_else(|| self.cmd_epoch_checker.last_cmd_index(AdminCmdType::Split));
        if let Some(idx) = last_split_idx {
            if idx > pre_commit_index && idx <= commit_index {
                // We don't need to suspect its lease because peers of new region that
                // in other store do not start election before theirs election timeout
                // which is longer than the max leader lease.
                // It's safe to read local within its current lease, however, it's not
                // safe to renew its lease.
                self.last_committed_split_idx = idx;
            }
        } else {
            // BatchSplit/Split and PrepareMerge cmd are mutually exclusive too.
            // So if there is no Split cmd, we should check PrepareMerge cmd.
            let last_prepare_merge_idx = self
                .cmd_epoch_checker
                .last_cmd_index(AdminCmdType::PrepareMerge);
            if let Some(idx) = last_prepare_merge_idx {
                if idx > pre_commit_index && idx <= commit_index {
                    // We committed prepare merge, to prevent unsafe read index,
                    // we must record its index.
                    self.last_committed_prepare_merge_idx = idx;
                    // After prepare_merge is committed and the leader broadcasts commit
                    // index to followers, the leader can not know when the target region
                    // merges majority of this region, also it can not know when the target
                    // region writes new values.
                    // To prevent unsafe local read, we suspect its leader lease.
                    self.leader_lease.suspect(monotonic_raw_now());
                    // Stop updating `safe_ts`
                    self.read_progress.discard();
                }
            }
        }
    }

    fn on_leader_changed(&mut self, leader_id: u64, term: u64) {
        debug!(
            "update leader info";
            "region_id" => self.region_id,
            "leader_id" => leader_id,
            "term" => term,
            "peer_id" => self.peer_id(),
        );

        self.read_progress
            .update_leader_info(leader_id, term, self.region());
    }

    #[inline]
    pub fn ready_to_handle_pending_snap(&self) -> bool {
        // If apply worker is still working, written apply state may be overwritten
        // by apply worker. So we have to wait here.
        // Please note that commit_index can't be used here. When applying a snapshot,
        // a stale heartbeat can make the leader think follower has already applied
        // the snapshot, and send remaining log entries, which may increase
        // commit_index.
        // TODO: add more test
        self.last_applying_idx == self.get_store().applied_index()
            // Requesting snapshots also triggers apply workers to write
            // apply states even if there is no pending committed entry.
            // TODO: Instead of sharing the counter, we should apply snapshots
            //       in apply workers.
            && self.pending_request_snapshot_count.load(Ordering::SeqCst) == 0
    }

    #[inline]
    fn ready_to_handle_read(&self) -> bool {
        // TODO: It may cause read index to wait a long time.

        // There may be some values that are not applied by this leader yet but the old
        // leader, if applied_term isn't equal to current term.
        self.get_store().applied_term() == self.term()
            // There may be stale read if the old leader splits really slow,
            // the new region may already elected a new leader while
            // the old leader still think it owns the split range.
            && !self.is_splitting()
            // There may be stale read if a target leader is in another store and
            // applied commit merge, written new values, but the sibling peer in
            // this store does not apply commit merge, so the leader is not ready
            // to read, until the merge is rollbacked.
            && !self.is_merging()
    }

    fn ready_to_handle_unsafe_replica_read(&self, read_index: u64) -> bool {
        // Wait until the follower applies all values before the read. There is still a
        // problem if the leader applies fewer values than the follower, the follower
        // read could get a newer value, and after that, the leader may read a stale
        // value, which violates linearizability.
        self.get_store().applied_index() >= read_index
            // If it is in pending merge state(i.e. applied PrepareMerge), the data may be stale.
            // TODO: Add a test to cover this case
            && self.pending_merge_state.is_none()
            // a peer which is applying snapshot will clean up its data and ingest a snapshot file,
            // during between the two operations a replica read could read empty data.
            && !self.is_handling_snapshot()
    }

    /// Checks if leader needs to keep sending logs for follower.
    ///
    /// In DrAutoSync mode, if leader goes to sleep before the region is sync,
    /// PD may wait longer time to reach sync state.
    pub fn replication_mode_need_catch_up(&self) -> bool {
        self.replication_mode_version > 0
            && self.dr_auto_sync_state != DrAutoSyncState::Async
            && !self.replication_sync
    }

    pub fn schedule_raftlog_gc<T: Transport>(
        &mut self,
        ctx: &mut PollContext<EK, ER, T>,
        to: u64,
    ) -> bool {
        let task = RaftlogGcTask::gc(self.region_id, self.last_compacted_idx, to);
        debug!(
            "scheduling raft log gc task";
            "region_id" => self.region_id,
            "peer_id" => self.peer_id(),
            "task" => %task,
        );
        if let Err(e) = ctx.raftlog_gc_scheduler.schedule(task) {
            error!(
                "failed to schedule raft log gc task";
                "region_id" => self.region_id,
                "peer_id" => self.peer_id(),
                "err" => %e,
            );
            false
        } else {
            true
        }
    }

    /// Check the current snapshot status.
    /// Returns whether it's valid to handle raft ready.
    ///
    /// The snapshot process order would be:
    /// - Get the snapshot from the ready
    /// - Wait for the notify of persisting this ready through
    ///   `Peer::on_persist_ready`
    /// - Schedule the snapshot task to region worker through
    ///   `schedule_applying_snapshot`
    /// - Wait for applying snapshot to complete(`check_snap_status`)
    /// Then it's valid to handle the next ready.
    fn check_snap_status<T: Transport>(&mut self, ctx: &mut PollContext<EK, ER, T>) -> bool {
        if let Some(snap_ctx) = self.apply_snap_ctx.as_ref() {
            if !snap_ctx.scheduled {
                // There is a snapshot from ready but it is not scheduled because the ready has
                // not been persisted yet. We should wait for the notification of persisting
                // ready and do not get a new ready.
                return false;
            }
        }

        match self.mut_store().check_applying_snap() {
            CheckApplyingSnapStatus::Applying => {
                // If this peer is applying snapshot, we should not get a new ready.
                // There are two reasons in my opinion:
                //   1. If we handle a new ready and persist the data(e.g. entries),
                //      we can not tell raft-rs that this ready has been persisted because
                //      the ready need to be persisted one by one from raft-rs's view.
                //   2. When this peer is applying snapshot, the response msg should not
                //      be sent to leader, thus the leader will not send new entries to
                //      this peer. Although it's possible a new leader may send a AppendEntries
                //      msg to this peer, this possibility is very low. In most cases, there
                //      is no msg need to be handled.
                // So we choose to not get a new ready which makes the logic more clear.
                debug!(
                    "still applying snapshot, skip further handling";
                    "region_id" => self.region_id,
                    "peer_id" => self.peer.get_id(),
                );
                return false;
            }
            CheckApplyingSnapStatus::Success => {
                fail_point!("raft_before_applying_snap_finished");

                if let Some(snap_ctx) = self.apply_snap_ctx.take() {
                    // This snapshot must be scheduled
                    if !snap_ctx.scheduled {
                        panic!(
                            "{} snapshot was not scheduled before, apply_snap_ctx {:?}",
                            self.tag, snap_ctx
                        );
                    }

                    fail_point!("raft_before_follower_send");
                    let msgs = self.build_raft_messages(ctx, snap_ctx.msgs);
                    self.send_raft_messages(ctx, msgs);

                    // Snapshot has been applied.
                    self.last_applying_idx = self.get_store().truncated_index();
                    self.last_compacted_idx = self.last_applying_idx + 1;
                    self.raft_group.advance_apply_to(self.last_applying_idx);
                    self.cmd_epoch_checker.advance_apply(
                        self.last_applying_idx,
                        self.term(),
                        self.raft_group.store().region(),
                    );

                    if self.unsafe_recovery_state.is_some() {
                        debug!("unsafe recovery finishes applying a snapshot");
                        self.unsafe_recovery_maybe_finish_wait_apply(/* force= */ false);
                    }
                }
                // If `apply_snap_ctx` is none, it means this snapshot does not
                // come from the ready but comes from the unfinished snapshot task
                // after restarting.

                // Note that this function must be called after applied index is updated,
                // i.e. call `RawNode::advance_apply_to`.
                self.post_pending_read_index_on_replica(ctx);
                // Resume `read_progress`
                self.read_progress.resume();
                // Update apply index to `last_applying_idx`
                self.read_progress.update_applied(self.last_applying_idx);
            }
            CheckApplyingSnapStatus::Idle => {
                // FIXME: It's possible that the snapshot applying task is canceled.
                // Although it only happens when shutting down the store or destroying
                // the peer, it's still dangerous if continue to handle ready for the
                // peer. So it's better to revoke `JOB_STATUS_CANCELLING` to ensure all
                // started tasks can get finished correctly.
                if self.apply_snap_ctx.is_some() {
                    return false;
                }
            }
        }
        assert_eq!(self.apply_snap_ctx, None);
        true
    }

    pub fn handle_raft_ready_append<T: Transport>(
        &mut self,
        ctx: &mut PollContext<EK, ER, T>,
    ) -> Option<ReadyResult> {
        if self.pending_remove {
            return None;
        }

        if !self.check_snap_status(ctx) {
            return None;
        }

        let mut destroy_regions = vec![];
        if self.has_pending_snapshot() {
            if !self.ready_to_handle_pending_snap() {
                let count = self.pending_request_snapshot_count.load(Ordering::SeqCst);
                debug!(
                    "not ready to apply snapshot";
                    "region_id" => self.region_id,
                    "peer_id" => self.peer.get_id(),
                    "applied_index" => self.get_store().applied_index(),
                    "last_applying_index" => self.last_applying_idx,
                    "pending_request_snapshot_count" => count,
                );
                return None;
            }

            if !self.unpersisted_readies.is_empty() {
                debug!(
                    "not ready to apply snapshot because there are some unpersisted readies";
                    "region_id" => self.region_id,
                    "peer_id" => self.peer.get_id(),
                    "unpersisted_readies" => ?self.unpersisted_readies,
                );
                return None;
            }

            let meta = ctx.store_meta.lock().unwrap();
            // For merge process, the stale source peer is destroyed asynchronously when
            // applying snapshot or creating new peer. So here checks whether there is any
            // overlap, if so, wait and do not handle raft ready.
            if let Some(wait_destroy_regions) = meta.atomic_snap_regions.get(&self.region_id) {
                for (source_region_id, is_ready) in wait_destroy_regions {
                    if !is_ready {
                        info!(
                            "snapshot range overlaps, wait source destroy finish";
                            "region_id" => self.region_id,
                            "peer_id" => self.peer.get_id(),
                            "apply_index" => self.get_store().applied_index(),
                            "last_applying_index" => self.last_applying_idx,
                            "overlap_region_id" => source_region_id,
                        );
                        return None;
                    }
                    destroy_regions.push(meta.regions[source_region_id].clone());
                }
            }
        }

        if !self.raft_group.has_ready() {
            fail_point!("before_no_ready_gen_snap_task", |_| None);
            // Generating snapshot task won't set ready for raft group.
            if let Some(gen_task) = self.mut_store().take_gen_snap_task() {
                self.pending_request_snapshot_count
                    .fetch_add(1, Ordering::SeqCst);
                ctx.apply_router
                    .schedule_task(self.region_id, ApplyTask::Snapshot(gen_task));
            }
            return None;
        }

        fail_point!(
            "before_handle_raft_ready_1003",
            self.peer.get_id() == 1003 && self.is_leader(),
            |_| None
        );

        fail_point!(
            "before_handle_snapshot_ready_3",
            self.peer.get_id() == 3 && self.get_pending_snapshot().is_some(),
            |_| None
        );

        fail_point!("panic_if_handle_ready_3", self.peer.get_id() == 3, |_| {
            panic!("{} wants to handle ready", self.tag);
        });

        debug!(
            "handle raft ready";
            "region_id" => self.region_id,
            "peer_id" => self.peer.get_id(),
        );

        let mut ready = self.raft_group.ready();

        self.add_ready_metric(&ready, &mut ctx.raft_metrics.ready);

        // Update it after unstable entries pagination is introduced.
        debug_assert!(ready.entries().last().map_or_else(
            || true,
            |entry| entry.index == self.raft_group.raft.raft_log.last_index()
        ));
        if self.memtrace_raft_entries != 0 {
            MEMTRACE_RAFT_ENTRIES.trace(TraceEvent::Sub(self.memtrace_raft_entries));
            self.memtrace_raft_entries = 0;
        }

        if !ready.must_sync() {
            // If this ready need not to sync, the term, vote must not be changed,
            // entries and snapshot must be empty.
            if let Some(hs) = ready.hs() {
                assert_eq!(hs.get_term(), self.get_store().hard_state().get_term());
                assert_eq!(hs.get_vote(), self.get_store().hard_state().get_vote());
            }
            assert!(ready.entries().is_empty());
            assert!(ready.snapshot().is_empty());
        }

        self.on_role_changed(ctx, &ready);

        if let Some(hs) = ready.hs() {
            let pre_commit_index = self.get_store().commit_index();
            assert!(hs.get_commit() >= pre_commit_index);
            if self.is_leader() {
                self.on_leader_commit_idx_changed(pre_commit_index, hs.get_commit());
            }
        }

        if !ready.messages().is_empty() {
            assert!(self.is_leader());
            let raft_msgs = self.build_raft_messages(ctx, ready.take_messages());
            self.send_raft_messages(ctx, raft_msgs);
        }

        self.apply_reads(ctx, &ready);

        if !ready.committed_entries().is_empty() {
            self.handle_raft_committed_entries(ctx, ready.take_committed_entries());
        }
        // Check whether there is a pending generate snapshot task, the task
        // needs to be sent to the apply system.
        // Always sending snapshot task behind apply task, so it gets latest
        // snapshot.
        if let Some(gen_task) = self.mut_store().take_gen_snap_task() {
            self.pending_request_snapshot_count
                .fetch_add(1, Ordering::SeqCst);
            ctx.apply_router
                .schedule_task(self.region_id, ApplyTask::Snapshot(gen_task));
        }

        let state_role = ready.ss().map(|ss| ss.raft_state);
        let has_new_entries = !ready.entries().is_empty();
        let mut trackers = vec![];
        if ctx.raft_metrics.waterfall_metrics {
            let now = Instant::now();
            for entry in ready.entries() {
                if let Some((term, times)) = self.proposals.find_trackers(entry.get_index()) {
                    if entry.term == term {
                        trackers.extend_from_slice(times);
                        for tracker in times {
                            tracker.observe(now, &ctx.raft_metrics.wf_send_to_queue, |t| {
                                &mut t.metrics.wf_send_to_queue_nanos
                            });
                        }
                    }
                }
            }
        }
        let (res, mut task) = match self
            .mut_store()
            .handle_raft_ready(&mut ready, destroy_regions)
        {
            Ok(r) => r,
            Err(e) => {
                // We may have written something to writebatch and it can't be reverted, so has
                // to panic here.
                panic!("{} failed to handle raft ready: {:?}", self.tag, e)
            }
        };

        let ready_number = ready.number();
        let persisted_msgs = ready.take_persisted_messages();
        let mut has_write_ready = false;
        match &res {
            HandleReadyResult::SendIoTask | HandleReadyResult::Snapshot { .. } => {
                if !persisted_msgs.is_empty() {
                    task.messages = self.build_raft_messages(ctx, persisted_msgs);
                }

                if !trackers.is_empty() {
                    task.trackers = trackers;
                }

                if let Some(write_worker) = &mut ctx.sync_write_worker {
                    write_worker.handle_write_task(task);

                    assert_eq!(self.unpersisted_ready, None);
                    self.unpersisted_ready = Some(ready);
                    has_write_ready = true;
                } else {
                    self.write_router.send_write_msg(
                        ctx,
                        self.unpersisted_readies.back().map(|r| r.number),
                        WriteMsg::WriteTask(task),
                    );

                    self.unpersisted_readies.push_back(UnpersistedReady {
                        number: ready_number,
                        max_empty_number: ready_number,
                        raft_msgs: vec![],
                    });

                    self.raft_group.advance_append_async(ready);
                }
            }
            HandleReadyResult::NoIoTask => {
                if let Some(last) = self.unpersisted_readies.back_mut() {
                    // Attach to the last unpersisted ready so that it can be considered to be
                    // persisted with the last ready at the same time.
                    if ready_number <= last.max_empty_number {
                        panic!(
                            "{} ready number is not monotonically increaing, {} <= {}",
                            self.tag, ready_number, last.max_empty_number
                        );
                    }
                    last.max_empty_number = ready_number;

                    if !persisted_msgs.is_empty() {
                        self.unpersisted_message_count += persisted_msgs.capacity();
                        last.raft_msgs.push(persisted_msgs);
                    }
                } else {
                    // If this ready don't need to be persisted and there is no previous unpersisted
                    // ready, we can safely consider it is persisted so the persisted msgs can be
                    // sent immediately.
                    self.persisted_number = ready_number;

                    if !persisted_msgs.is_empty() {
                        fail_point!("raft_before_follower_send");
                        let msgs = self.build_raft_messages(ctx, persisted_msgs);
                        self.send_raft_messages(ctx, msgs);
                    }

                    // The commit index and messages of light ready should be empty because no data
                    // needs to be persisted.
                    let mut light_rd = self.raft_group.advance_append(ready);

                    self.add_light_ready_metric(&light_rd, &mut ctx.raft_metrics.ready);

                    if let Some(idx) = light_rd.commit_index() {
                        panic!(
                            "{} advance ready that has no io task but commit index is changed to {}",
                            self.tag, idx
                        );
                    }
                    if !light_rd.messages().is_empty() {
                        panic!(
                            "{} advance ready that has no io task but message is not empty {:?}",
                            self.tag,
                            light_rd.messages()
                        );
                    }
                    // The committed entries may not be empty when the size is too large to
                    // be fetched in the previous ready.
                    if !light_rd.committed_entries().is_empty() {
                        self.handle_raft_committed_entries(ctx, light_rd.take_committed_entries());
                    }
                }
            }
        }

        if let HandleReadyResult::Snapshot {
            msgs,
            snap_region,
            destroy_regions,
            last_first_index,
        } = res
        {
            // When applying snapshot, there is no log applied and not compacted yet.
            self.raft_log_size_hint = 0;

            self.apply_snap_ctx = Some(ApplySnapshotContext {
                ready_number,
                scheduled: false,
                msgs,
                persist_res: Some(PersistSnapshotResult {
                    prev_region: self.region().clone(),
                    region: snap_region,
                    destroy_regions,
                }),
            });
            if self.last_compacted_idx == 0 && last_first_index >= RAFT_INIT_LOG_INDEX {
                // There may be stale logs in raft engine, so schedule a task to clean it
                // up. This is a best effort, if TiKV is shutdown before the task is
                // handled, there can still be stale logs not being deleted until next
                // log gc command is executed. This will delete range [0, last_first_index).
                self.schedule_raftlog_gc(ctx, last_first_index);
                self.last_compacted_idx = last_first_index;
            }
            // Pause `read_progress` to prevent serving stale read while applying snapshot
            self.read_progress.pause();
        }

        Some(ReadyResult {
            state_role,
            has_new_entries,
            has_write_ready,
        })
    }

    fn handle_raft_committed_entries<T>(
        &mut self,
        ctx: &mut PollContext<EK, ER, T>,
        committed_entries: Vec<Entry>,
    ) {
        if committed_entries.is_empty() {
            return;
        }
        fail_point!(
            "before_leader_handle_committed_entries",
            self.is_leader(),
            |_| ()
        );

        assert!(
            !self.is_handling_snapshot(),
            "{} is applying snapshot when it is ready to handle committed entries",
            self.tag
        );
        // Leader needs to update lease.
        let mut lease_to_be_updated = self.is_leader();
        for entry in committed_entries.iter().rev() {
            // raft meta is very small, can be ignored.
            self.raft_log_size_hint += entry.get_data().len() as u64;
            if lease_to_be_updated {
                let propose_time = self
                    .proposals
                    .find_propose_time(entry.get_term(), entry.get_index());
                if let Some(propose_time) = propose_time {
                    // We must renew current_time because this value may be created a long time ago.
                    // If we do not renew it, this time may be smaller than propose_time of a
                    // command, which was proposed in another thread while this thread receives its
                    // AppendEntriesResponse and is ready to calculate its commit-log-duration.
                    ctx.current_time.replace(monotonic_raw_now());
                    ctx.raft_metrics.commit_log.observe(duration_to_sec(
                        (ctx.current_time.unwrap() - propose_time).to_std().unwrap(),
                    ));
                    self.maybe_renew_leader_lease(propose_time, ctx, None);
                    lease_to_be_updated = false;
                }
            }

            fail_point!(
                "leader_commit_prepare_merge",
                {
                    let ctx = ProposalContext::from_bytes(&entry.context);
                    self.is_leader()
                        && entry.term == self.term()
                        && ctx.contains(ProposalContext::PREPARE_MERGE)
                },
                |_| {}
            );
        }
        if let Some(last_entry) = committed_entries.last() {
            self.last_applying_idx = last_entry.get_index();
            if self.last_applying_idx >= self.last_urgent_proposal_idx {
                // Urgent requests are flushed, make it lazy again.
                self.raft_group.skip_bcast_commit(true);
                self.last_urgent_proposal_idx = u64::MAX;
            }
            let cbs = if !self.proposals.is_empty() {
                let current_term = self.term();
                let cbs = committed_entries
                    .iter()
                    .filter_map(|e| {
                        self.proposals
                            .find_proposal(e.get_term(), e.get_index(), current_term)
                    })
                    .map(|mut p| {
                        if p.must_pass_epoch_check {
                            // In this case the apply can be guaranteed to be successful. Invoke the
                            // on_committed callback if necessary.
                            p.cb.invoke_committed();
                        }
                        p
                    })
                    .collect();
                self.proposals.gc();
                cbs
            } else {
                vec![]
            };
            // Note that the `commit_index` and `commit_term` here may be used to
            // forward the commit index. So it must be less than or equal to persist
            // index.
            let commit_index = cmp::min(
                self.raft_group.raft.raft_log.committed,
                self.raft_group.raft.raft_log.persisted,
            );
            let commit_term = self.get_store().term(commit_index).unwrap();
            let mut apply = Apply::new(
                self.peer_id(),
                self.region_id,
                self.term(),
                commit_index,
                commit_term,
                committed_entries,
                cbs,
                self.region_buckets.as_ref().map(|b| b.meta.clone()),
            );
            apply.on_schedule(&ctx.raft_metrics);
            self.mut_store()
                .trace_cached_entries(apply.entries[0].clone());
            if needs_evict_entry_cache(ctx.cfg.evict_cache_on_memory_ratio) {
                // Compact all cached entries instead of half evict.
                self.mut_store().evict_entry_cache(false);
            }
            ctx.apply_router
                .schedule_task(self.region_id, ApplyTask::apply(apply));
        }
        fail_point!("after_send_to_apply_1003", self.peer_id() == 1003, |_| {});
    }

    /// Check long uncommitted proposals and log some info to help find why.
    pub fn check_long_uncommitted_proposals<T>(&mut self, ctx: &mut PollContext<EK, ER, T>) {
        if self.has_long_uncommitted_proposals(ctx) {
            let status = self.raft_group.status();
            let mut buffer: Vec<(u64, u64, u64)> = Vec::new();
            if let Some(prs) = status.progress {
                for (id, p) in prs.iter() {
                    buffer.push((*id, p.commit_group_id, p.matched));
                }
            }
            warn!(
                "found long uncommitted proposals";
                "region_id" => self.region_id,
                "peer_id" => self.peer.get_id(),
                "progress" => ?buffer,
                "cache_first_index" => ?self.get_store().entry_cache_first_index(),
                "next_turn_threshold" => ?self.long_uncommitted_threshold,
            );
        }
    }

    /// Check if there is long uncommitted proposal.
    ///
    /// This will increase the threshold when a long uncommitted proposal is
    /// detected, and reset the threshold when there is no long uncommitted
    /// proposal.
    fn has_long_uncommitted_proposals<T>(&mut self, ctx: &mut PollContext<EK, ER, T>) -> bool {
        let mut has_long_uncommitted = false;
        let base_threshold = ctx.cfg.long_uncommitted_base_threshold.0;
        if let Some(propose_time) = self.proposals.oldest().and_then(|p| p.propose_time) {
            // When a proposal was proposed with this ctx before, the current_time can be
            // some.
            let current_time = *ctx.current_time.get_or_insert_with(monotonic_raw_now);
            let elapsed = match (current_time - propose_time).to_std() {
                Ok(elapsed) => elapsed,
                Err(_) => return false,
            };
            // Increase the threshold for next turn when a long uncommitted proposal is
            // detected.
            if elapsed >= self.long_uncommitted_threshold {
                has_long_uncommitted = true;
                self.long_uncommitted_threshold += base_threshold;
            } else if elapsed < base_threshold {
                self.long_uncommitted_threshold = base_threshold;
            }
        } else {
            self.long_uncommitted_threshold = base_threshold;
        }
        has_long_uncommitted
    }

    fn on_persist_snapshot<T>(
        &mut self,
        ctx: &mut PollContext<EK, ER, T>,
        number: u64,
    ) -> PersistSnapshotResult {
        let snap_ctx = self.apply_snap_ctx.as_mut().unwrap();
        if snap_ctx.ready_number != number || snap_ctx.scheduled {
            panic!(
                "{} apply_snap_ctx {:?} is not valid after persisting snapshot, persist_number {}",
                self.tag, snap_ctx, number
            );
        }

        let persist_res = snap_ctx.persist_res.take().unwrap();
        // Schedule snapshot to apply
        snap_ctx.scheduled = true;
        self.mut_store().persist_snapshot(&persist_res);

        // The peer may change from learner to voter after snapshot persisted.
        let peer = self
            .region()
            .get_peers()
            .iter()
            .find(|p| p.get_id() == self.peer.get_id())
            .unwrap()
            .clone();
        if peer != self.peer {
            info!(
                "meta changed in applying snapshot";
                "region_id" => self.region_id,
                "peer_id" => self.peer.get_id(),
                "before" => ?self.peer,
                "after" => ?peer,
            );
            self.peer = peer;
        };

        self.activate(ctx);

        persist_res
    }

    pub fn on_persist_ready<T: Transport>(
        &mut self,
        ctx: &mut PollContext<EK, ER, T>,
        number: u64,
    ) -> Option<PersistSnapshotResult> {
        assert!(ctx.sync_write_worker.is_none());
        if self.persisted_number >= number {
            return None;
        }
        let last_unpersisted_number = self.unpersisted_readies.back().unwrap().number;
        if number > last_unpersisted_number {
            panic!(
                "{} persisted number {} > last_unpersisted_number {}, unpersisted numbers {:?}",
                self.tag, number, last_unpersisted_number, self.unpersisted_readies
            );
        }
        // There must be a match in `self.unpersisted_readies`
        while let Some(v) = self.unpersisted_readies.pop_front() {
            if number < v.number {
                panic!(
                    "{} no match of persisted number {}, unpersisted readies: {:?} {:?}",
                    self.tag, number, v, self.unpersisted_readies
                );
            }
            for msgs in v.raft_msgs {
                fail_point!("raft_before_follower_send");
                self.unpersisted_message_count -= msgs.capacity();
                let m = self.build_raft_messages(ctx, msgs);
                self.send_raft_messages(ctx, m);
            }
            if number == v.number {
                self.persisted_number = v.max_empty_number;
                break;
            }
        }

        self.write_router
            .check_new_persisted(ctx, self.persisted_number);

        if !self.pending_remove {
            // If `pending_remove` is true, no need to call `on_persist_ready` to
            // update persist index.
            let pre_persist_index = self.raft_group.raft.raft_log.persisted;
            let pre_commit_index = self.raft_group.raft.raft_log.committed;
            self.raft_group.on_persist_ready(self.persisted_number);
            self.report_persist_log_duration(pre_persist_index, &ctx.raft_metrics);
            self.report_commit_log_duration(pre_commit_index, &ctx.raft_metrics);

            let persist_index = self.raft_group.raft.raft_log.persisted;
            self.mut_store().update_cache_persisted(persist_index);

            if let Some(ForceLeaderState::ForceLeader { .. }) = self.force_leader {
                // forward commit index, the committed entries will be applied in the next raft
                // base tick round
                self.maybe_force_forward_commit_index();
            }
        }

        if self.apply_snap_ctx.is_some() && self.unpersisted_readies.is_empty() {
            // Since the snapshot must belong to the last ready, so if `unpersisted_readies`
            // is empty, it means this persisted number is the last one.
            Some(self.on_persist_snapshot(ctx, number))
        } else {
            None
        }
    }

    pub fn handle_raft_ready_advance<T: Transport>(
        &mut self,
        ctx: &mut PollContext<EK, ER, T>,
    ) -> Option<PersistSnapshotResult> {
        assert!(ctx.sync_write_worker.is_some());
        let ready = self.unpersisted_ready.take()?;

        self.persisted_number = ready.number();

        if !ready.snapshot().is_empty() {
            self.raft_group.advance_append_async(ready);
            // The ready is persisted, but we don't want to handle following light
            // ready immediately to avoid flow out of control, so use
            // `on_persist_ready` instead of `advance_append`.
            // We don't need to set `has_ready` to true, as snapshot is always
            // checked when ticking.
            self.raft_group.on_persist_ready(self.persisted_number);
            return Some(self.on_persist_snapshot(ctx, self.persisted_number));
        }

        let pre_persist_index = self.raft_group.raft.raft_log.persisted;
        let pre_commit_index = self.raft_group.raft.raft_log.committed;
        let mut light_rd = self.raft_group.advance_append(ready);
        self.report_persist_log_duration(pre_persist_index, &ctx.raft_metrics);
        self.report_commit_log_duration(pre_commit_index, &ctx.raft_metrics);

        let persist_index = self.raft_group.raft.raft_log.persisted;
        if let Some(ForceLeaderState::ForceLeader { .. }) = self.force_leader {
            // forward commit index, the committed entries will be applied in the next raft
            // base tick round
            self.maybe_force_forward_commit_index();
        }
        self.mut_store().update_cache_persisted(persist_index);

        self.add_light_ready_metric(&light_rd, &mut ctx.raft_metrics.ready);

        if let Some(commit_index) = light_rd.commit_index() {
            let pre_commit_index = self.get_store().commit_index();
            assert!(commit_index >= pre_commit_index);
            // No need to persist the commit index but the one in memory
            // (i.e. commit of hardstate in PeerStorage) should be updated.
            self.mut_store().set_commit_index(commit_index);
            if self.is_leader() {
                self.on_leader_commit_idx_changed(pre_commit_index, commit_index);
            }
        }

        if !light_rd.messages().is_empty() {
            if !self.is_leader() {
                fail_point!("raft_before_follower_send");
            }
            let msgs = light_rd.take_messages();
            let m = self.build_raft_messages(ctx, msgs);
            self.send_raft_messages(ctx, m);
        }

        if !light_rd.committed_entries().is_empty() {
            self.handle_raft_committed_entries(ctx, light_rd.take_committed_entries());
        }

        None
    }

    pub fn unpersisted_ready_len(&self) -> usize {
        self.unpersisted_readies.len()
    }

    pub fn has_unpersisted_ready(&self) -> bool {
        !self.unpersisted_readies.is_empty()
    }

    fn response_read<T>(
        &self,
        read: &mut ReadIndexRequest<EK::Snapshot>,
        ctx: &mut PollContext<EK, ER, T>,
        replica_read: bool,
    ) {
        debug!(
            "handle reads with a read index";
            "request_id" => ?read.id,
            "region_id" => self.region_id,
            "peer_id" => self.peer.get_id(),
        );
        RAFT_READ_INDEX_PENDING_COUNT.sub(read.cmds().len() as i64);
        for (req, cb, mut read_index) in read.take_cmds().drain(..) {
            // leader reports key is locked
            if let Some(locked) = read.locked.take() {
                let mut response = raft_cmdpb::Response::default();
                response.mut_read_index().set_locked(*locked);
                let mut cmd_resp = RaftCmdResponse::default();
                cmd_resp.mut_responses().push(response);
                cb.invoke_read(ReadResponse {
                    response: cmd_resp,
                    snapshot: None,
                    txn_extra_op: TxnExtraOp::Noop,
                });
                continue;
            }
            if !replica_read {
                match (read_index, read.read_index) {
                    (Some(local_responsed_index), Some(batch_index)) => {
                        // `read_index` could be less than `read.read_index` because the former is
                        // filled with `committed index` when proposed, and the latter is filled
                        // after a read-index procedure finished.
                        read_index = Some(cmp::max(local_responsed_index, batch_index));
                    }
                    (None, _) => {
                        // Actually, the read_index is none if and only if it's the first one in
                        // read.cmds. Starting from the second, all the following ones' read_index
                        // is not none.
                        read_index = read.read_index;
                    }
                    _ => {}
                }
                cb.invoke_read(self.handle_read(ctx, req, true, read_index));
                continue;
            }
            if req.get_header().get_replica_read() {
                // We should check epoch since the range could be changed.
                cb.invoke_read(self.handle_read(ctx, req, true, read.read_index));
            } else {
                // The request could be proposed when the peer was leader.
                // TODO: figure out that it's necessary to notify stale or not.
                let term = self.term();
                apply::notify_stale_req(term, cb);
            }
        }
    }

    /// Responses to the ready read index request on the replica, the replica is
    /// not a leader.
    fn post_pending_read_index_on_replica<T>(&mut self, ctx: &mut PollContext<EK, ER, T>) {
        while let Some(mut read) = self.pending_reads.pop_front() {
            // The response of this read index request is lost, but we need it for
            // the memory lock checking result. Resend the request.
            if let Some(read_index) = read.addition_request.take() {
                assert_eq!(read.cmds().len(), 1);
                let (mut req, cb, _) = read.take_cmds().pop().unwrap();
                assert_eq!(req.requests.len(), 1);
                req.requests[0].set_read_index(*read_index);
                let read_cmd = RaftCommand::new(req, cb);
                info!(
                    "re-propose read index request because the response is lost";
                    "region_id" => self.region_id,
                    "peer_id" => self.peer.get_id(),
                );
                RAFT_READ_INDEX_PENDING_COUNT.sub(1);
                self.send_read_command(ctx, read_cmd);
                continue;
            }

            assert!(read.read_index.is_some());
            let is_read_index_request = read.cmds().len() == 1
                && read.cmds()[0].0.get_requests().len() == 1
                && read.cmds()[0].0.get_requests()[0].get_cmd_type() == CmdType::ReadIndex;

            if is_read_index_request {
                self.response_read(&mut read, ctx, false);
            } else if self.ready_to_handle_unsafe_replica_read(read.read_index.unwrap()) {
                self.response_read(&mut read, ctx, true);
            } else {
                // TODO: `ReadIndex` requests could be blocked.
                self.pending_reads.push_front(read);
                break;
            }
        }
    }

    fn send_read_command<T>(
        &self,
        ctx: &mut PollContext<EK, ER, T>,
        read_cmd: RaftCommand<EK::Snapshot>,
    ) {
        let mut err = errorpb::Error::default();
        let read_cb = match ctx.router.send_raft_command(read_cmd) {
            Ok(()) => return,
            Err(TrySendError::Full(cmd)) => {
                err.set_message(RAFTSTORE_IS_BUSY.to_owned());
                err.mut_server_is_busy()
                    .set_reason(RAFTSTORE_IS_BUSY.to_owned());
                cmd.callback
            }
            Err(TrySendError::Disconnected(cmd)) => {
                err.set_message(format!("region {} is missing", self.region_id));
                err.mut_region_not_found().set_region_id(self.region_id);
                cmd.callback
            }
        };
        let mut resp = RaftCmdResponse::default();
        resp.mut_header().set_error(err);
        let read_resp = ReadResponse {
            response: resp,
            snapshot: None,
            txn_extra_op: TxnExtraOp::Noop,
        };
        read_cb.invoke_read(read_resp);
    }

    fn apply_reads<T>(&mut self, ctx: &mut PollContext<EK, ER, T>, ready: &Ready) {
        let mut propose_time = None;
        let states = ready.read_states().iter().map(|state| {
            let read_index_ctx = ReadIndexContext::parse(state.request_ctx.as_slice()).unwrap();
            (read_index_ctx.id, read_index_ctx.locked, state.index)
        });
        // The follower may lost `ReadIndexResp`, so the pending_reads does not
        // guarantee the orders are consistent with read_states. `advance` will
        // update the `read_index` of read request that before this successful
        // `ready`.
        if !self.is_leader() {
            // NOTE: there could still be some pending reads proposed by the peer when it
            // was leader. They will be cleared in `clear_uncommitted_on_role_change` later
            // in the function.
            self.pending_reads.advance_replica_reads(states);
            self.post_pending_read_index_on_replica(ctx);
        } else {
            self.pending_reads.advance_leader_reads(&self.tag, states);
            propose_time = self.pending_reads.last_ready().map(|r| r.propose_time);
            if self.ready_to_handle_read() {
                while let Some(mut read) = self.pending_reads.pop_front() {
                    self.response_read(&mut read, ctx, false);
                }
            }
        }

        // Note that only after handle read_states can we identify what requests are
        // actually stale.
        if ready.ss().is_some() {
            let term = self.term();
            // all uncommitted reads will be dropped silently in raft.
            self.pending_reads.clear_uncommitted_on_role_change(term);
        }

        if let Some(propose_time) = propose_time {
            if self.leader_lease.is_suspect() {
                return;
            }
            self.maybe_renew_leader_lease(propose_time, ctx, None);
        }
    }

    pub fn post_apply<T>(
        &mut self,
        ctx: &mut PollContext<EK, ER, T>,
        apply_state: RaftApplyState,
        applied_term: u64,
        apply_metrics: &ApplyMetrics,
    ) -> bool {
        let mut has_ready = false;

        if self.is_handling_snapshot() {
            panic!("{} should not applying snapshot.", self.tag);
        }

        let applied_index = apply_state.get_applied_index();
        self.raft_group.advance_apply_to(applied_index);

        self.cmd_epoch_checker.advance_apply(
            applied_index,
            self.term(),
            self.raft_group.store().region(),
        );

        if !self.is_leader() {
            self.mut_store()
                .compact_entry_cache(apply_state.applied_index + 1);
        }

        let progress_to_be_updated = self.mut_store().applied_term() != applied_term;
        self.mut_store().set_applied_state(apply_state);
        self.mut_store().set_applied_term(applied_term);

        self.peer_stat.written_keys += apply_metrics.written_keys;
        self.peer_stat.written_bytes += apply_metrics.written_bytes;
        self.delete_keys_hint += apply_metrics.delete_keys_hint;
        let diff = self.size_diff_hint as i64 + apply_metrics.size_diff_hint;
        self.size_diff_hint = cmp::max(diff, 0) as u64;

        if self.has_pending_snapshot() && self.ready_to_handle_pending_snap() {
            has_ready = true;
        }
        if !self.is_leader() {
            self.post_pending_read_index_on_replica(ctx)
        } else if self.ready_to_handle_read() {
            while let Some(mut read) = self.pending_reads.pop_front() {
                self.response_read(&mut read, ctx, false);
            }
        }
        self.pending_reads.gc();

        self.read_progress.update_applied(applied_index);

        // Only leaders need to update applied_term.
        if progress_to_be_updated && self.is_leader() {
            if applied_term == self.term() {
                ctx.coprocessor_host
                    .on_applied_current_term(StateRole::Leader, self.region());
            }
            let progress = ReadProgress::applied_term(applied_term);
            let mut meta = ctx.store_meta.lock().unwrap();
            let reader = meta.readers.get_mut(&self.region_id).unwrap();
            self.maybe_update_read_progress(reader, progress);
        }
        has_ready
    }

    pub fn post_split(&mut self) {
        // Reset delete_keys_hint and size_diff_hint.
        self.delete_keys_hint = 0;
        self.size_diff_hint = 0;
        self.reset_region_buckets();
    }

    pub fn reset_region_buckets(&mut self) {
        if self.region_buckets.is_some() {
            self.last_region_buckets = self.region_buckets.take();
            self.region_buckets = None;
        }
    }

    /// Try to renew leader lease.
    fn maybe_renew_leader_lease<T>(
        &mut self,
        ts: Timespec,
        ctx: &mut PollContext<EK, ER, T>,
        progress: Option<ReadProgress>,
    ) {
        // A nonleader peer should never has leader lease.
        let read_progress = if !self.is_leader() {
            None
        } else if self.is_splitting() {
            // A splitting leader should not renew its lease.
            // Because we split regions asynchronous, the leader may read stale results
            // if splitting runs slow on the leader.
            debug!(
                "prevents renew lease while splitting";
                "region_id" => self.region_id,
                "peer_id" => self.peer.get_id(),
            );
            None
        } else if self.is_merging() {
            // A merging leader should not renew its lease.
            // Because we merge regions asynchronous, the leader may read stale results
            // if commit merge runs slow on sibling peers.
            debug!(
                "prevents renew lease while merging";
                "region_id" => self.region_id,
                "peer_id" => self.peer.get_id(),
            );
            None
        } else if self.force_leader.is_some() {
            debug!(
                "prevents renew lease while in force leader state";
                "region_id" => self.region_id,
                "peer_id" => self.peer.get_id(),
            );
            None
        } else {
            self.leader_lease.renew(ts);
            let term = self.term();
            self.leader_lease
                .maybe_new_remote_lease(term)
                .map(ReadProgress::leader_lease)
        };
        if let Some(progress) = progress {
            let mut meta = ctx.store_meta.lock().unwrap();
            let reader = meta.readers.get_mut(&self.region_id).unwrap();
            self.maybe_update_read_progress(reader, progress);
        }
        if let Some(progress) = read_progress {
            let mut meta = ctx.store_meta.lock().unwrap();
            let reader = meta.readers.get_mut(&self.region_id).unwrap();
            self.maybe_update_read_progress(reader, progress);
        }
    }

    fn maybe_update_read_progress(&self, reader: &mut ReadDelegate, progress: ReadProgress) {
        if self.pending_remove {
            return;
        }
        debug!(
            "update read progress";
            "region_id" => self.region_id,
            "peer_id" => self.peer.get_id(),
            "progress" => ?progress,
        );
        reader.update(progress);
    }

    pub fn maybe_campaign(&mut self, parent_is_leader: bool) -> bool {
        if self.region().get_peers().len() <= 1 {
            // The peer campaigned when it was created, no need to do it again.
            return false;
        }

        if !parent_is_leader {
            return false;
        }

        // If last peer is the leader of the region before split, it's intuitional for
        // it to become the leader of new split region.
        let _ = self.raft_group.campaign();
        true
    }

    /// Propose a request.
    ///
    /// Return true means the request has been proposed successfully.
    pub fn propose<T: Transport>(
        &mut self,
        ctx: &mut PollContext<EK, ER, T>,
        mut cb: Callback<EK::Snapshot>,
        req: RaftCmdRequest,
        mut err_resp: RaftCmdResponse,
        disk_full_opt: DiskFullOpt,
    ) -> bool {
        if self.pending_remove {
            return false;
        }

        ctx.raft_metrics.propose.all += 1;

        let req_admin_cmd_type = if !req.has_admin_request() {
            None
        } else {
            Some(req.get_admin_request().get_cmd_type())
        };
        let is_urgent = is_request_urgent(&req);

        let policy = self.inspect(&req);
        let res = match policy {
            Ok(RequestPolicy::ReadLocal) | Ok(RequestPolicy::StaleRead) => {
                self.read_local(ctx, req, cb);
                return false;
            }
            Ok(RequestPolicy::ReadIndex) => return self.read_index(ctx, req, err_resp, cb),
            Ok(RequestPolicy::ProposeTransferLeader) => {
                return self.propose_transfer_leader(ctx, req, cb);
            }
            Ok(RequestPolicy::ProposeNormal) => {
                // For admin cmds, only region split/merge comes here.
                let mut stores = Vec::new();
                let mut opt = disk_full_opt;
                let mut maybe_transfer_leader = false;
                if req.has_admin_request() {
                    opt = DiskFullOpt::AllowedOnAlmostFull;
                }
                if self.check_proposal_normal_with_disk_usage(
                    ctx,
                    opt,
                    &mut stores,
                    &mut maybe_transfer_leader,
                ) {
                    self.propose_normal(ctx, req)
                } else {
                    // If leader node is disk full, try to transfer leader to a node with disk usage
                    // normal to keep write availability not downback.
                    // if majority node is disk full, to transfer leader or not is not necessary.
                    // Note: Need to exclude learner node.
                    if maybe_transfer_leader && !self.disk_full_peers.majority {
                        let target_peer = self
                            .get_store()
                            .region()
                            .get_peers()
                            .iter()
                            .find(|x| {
                                !self.disk_full_peers.has(x.get_id())
                                    && x.get_id() != self.peer.get_id()
                                    && !self.down_peer_ids.contains(&x.get_id())
                                    && !matches!(x.get_role(), PeerRole::Learner)
                            })
                            .cloned();
                        if let Some(p) = target_peer {
                            debug!(
                                "try to transfer leader because of current leader disk full: region id = {}, peer id = {}; target peer id = {}",
                                self.region_id,
                                self.peer.get_id(),
                                p.get_id()
                            );
                            self.pre_transfer_leader(&p);
                        }
                    }
                    let errmsg = format!(
                        "propose failed: tikv disk full, cmd diskFullOpt={:?}, leader diskUsage={:?}",
                        disk_full_opt, ctx.self_disk_usage
                    );
                    Err(Error::DiskFull(stores, errmsg))
                }
            }
            Ok(RequestPolicy::ProposeConfChange) => self.propose_conf_change(ctx, &req),
            Err(e) => Err(e),
        };
        fail_point!("after_propose");

        match res {
            Err(e) => {
                cmd_resp::bind_error(&mut err_resp, e);
                cb.invoke_with_response(err_resp);
                self.post_propose_fail(req_admin_cmd_type);
                false
            }
            Ok(Either::Right(idx)) => {
                if !cb.is_none() {
                    self.cmd_epoch_checker.attach_to_conflict_cmd(idx, cb);
                }
                self.post_propose_fail(req_admin_cmd_type);
                false
            }
            Ok(Either::Left(idx)) => {
                let has_applied_to_current_term = self.has_applied_to_current_term();
                if has_applied_to_current_term {
                    // After this peer has applied to current term and passed above checking
                    // including `cmd_epoch_checker`, we can safely guarantee
                    // that this proposal will be committed if there is no abnormal leader transfer
                    // in the near future. Thus proposed callback can be called.
                    cb.invoke_proposed();
                }
                if is_urgent {
                    self.last_urgent_proposal_idx = idx;
                    // Eager flush to make urgent proposal be applied on all nodes as soon as
                    // possible.
                    self.raft_group.skip_bcast_commit(false);
                }
                self.should_wake_up = true;
                let p = Proposal {
                    is_conf_change: req_admin_cmd_type == Some(AdminCmdType::ChangePeer)
                        || req_admin_cmd_type == Some(AdminCmdType::ChangePeerV2),
                    index: idx,
                    term: self.term(),
                    cb,
                    propose_time: None,
                    must_pass_epoch_check: has_applied_to_current_term,
                };
                if let Some(cmd_type) = req_admin_cmd_type {
                    self.cmd_epoch_checker
                        .post_propose(cmd_type, idx, self.term());
                }
                self.post_propose(ctx, p);
                true
            }
        }
    }

    fn post_propose_fail(&mut self, req_admin_cmd_type: Option<AdminCmdType>) {
        if req_admin_cmd_type == Some(AdminCmdType::PrepareMerge) {
            // If we just failed to propose PrepareMerge, the pessimistic locks status
            // may become MergingRegion incorrectly. So, we have to revert it here.
            // But we have to rule out the case when the region has successfully
            // proposed PrepareMerge or has been in merging, which is decided by
            // the boolean expression below.
            let is_merging = self.is_merging()
                || self
                    .cmd_epoch_checker
                    .last_cmd_index(AdminCmdType::PrepareMerge)
                    .is_some();
            if !is_merging {
                let mut pessimistic_locks = self.txn_ext.pessimistic_locks.write();
                if pessimistic_locks.status == LocksStatus::MergingRegion {
                    pessimistic_locks.status = LocksStatus::Normal;
                }
            }
        }
    }

    fn post_propose<T>(
        &mut self,
        poll_ctx: &mut PollContext<EK, ER, T>,
        mut p: Proposal<EK::Snapshot>,
    ) {
        // Try to renew leader lease on every consistent read/write request.
        if poll_ctx.current_time.is_none() {
            poll_ctx.current_time = Some(monotonic_raw_now());
        }
        p.propose_time = poll_ctx.current_time;

        self.proposals.push(p);
    }

    // TODO: set higher election priority of voter/incoming voter than demoting
    // voter
    /// Validate the `ConfChange` requests and check whether it's safe to
    /// propose these conf change requests.
    /// It's safe iff at least the quorum of the Raft group is still healthy
    /// right after all conf change is applied.
    /// If 'allow_remove_leader' is false then the peer to be removed should
    /// not be the leader.
    fn check_conf_change<T>(
        &mut self,
        ctx: &mut PollContext<EK, ER, T>,
        change_peers: &[ChangePeerRequest],
        cc: &impl ConfChangeI,
    ) -> Result<()> {
        // Check whether current joint state can handle this request
        let mut after_progress = self.check_joint_state(cc)?;
        let current_progress = self.raft_group.status().progress.unwrap().clone();
        let kind = ConfChangeKind::confchange_kind(change_peers.len());

        if kind == ConfChangeKind::LeaveJoint {
            if self.peer.get_role() == PeerRole::DemotingVoter && !self.is_force_leader() {
                return Err(box_err!(
                    "{} ignore leave joint command that demoting leader",
                    self.tag
                ));
            }
            // Leaving joint state, skip check
            return Ok(());
        }

        // Check whether this request is valid
        let mut check_dup = HashSet::default();
        let mut only_learner_change = true;
        let current_voter = current_progress.conf().voters().ids();
        for cp in change_peers.iter() {
            let (change_type, peer) = (cp.get_change_type(), cp.get_peer());
            match (change_type, peer.get_role()) {
                (ConfChangeType::RemoveNode, PeerRole::Voter) if kind != ConfChangeKind::Simple => {
                    return Err(box_err!(
                        "{} invalid conf change request: {:?}, can not remove voter directly",
                        self.tag,
                        cp
                    ));
                }
                (ConfChangeType::RemoveNode, _)
                | (ConfChangeType::AddNode, PeerRole::Voter)
                | (ConfChangeType::AddLearnerNode, PeerRole::Learner) => {}
                _ => {
                    return Err(box_err!(
                        "{} invalid conf change request: {:?}",
                        self.tag,
                        cp
                    ));
                }
            }

            if !check_dup.insert(peer.get_id()) {
                return Err(box_err!(
                    "{} invalid conf change request, have multiple commands for the same peer {}",
                    self.tag,
                    peer.get_id()
                ));
            }

            if peer.get_id() == self.peer_id()
                && (change_type == ConfChangeType::RemoveNode
                    // In Joint confchange, the leader is allowed to be DemotingVoter
                    || (kind == ConfChangeKind::Simple
                        && change_type == ConfChangeType::AddLearnerNode))
                && !ctx.cfg.allow_remove_leader()
            {
                return Err(box_err!(
                    "{} ignore remove leader or demote leader",
                    self.tag
                ));
            }

            if current_voter.contains(peer.get_id()) || change_type == ConfChangeType::AddNode {
                only_learner_change = false;
            }
        }

        // Multiple changes that only effect learner will not product `IncommingVoter`
        // or `DemotingVoter` after apply, but raftstore layer and PD rely on these
        // roles to detect joint state
        if kind != ConfChangeKind::Simple && only_learner_change {
            return Err(box_err!(
                "{} invalid conf change request, multiple changes that only effect learner",
                self.tag
            ));
        }

        let promoted_commit_index = after_progress.maximal_committed_index().0;
        if current_progress.is_singleton() // It's always safe if there is only one node in the cluster.
            || promoted_commit_index >= self.get_store().truncated_index() || self.force_leader.is_some()
        {
            return Ok(());
        }

        PEER_ADMIN_CMD_COUNTER_VEC
            .with_label_values(&["conf_change", "reject_unsafe"])
            .inc();

        // Waking it up to replicate logs to candidate.
        self.should_wake_up = true;
        Err(box_err!(
            "{} unsafe to perform conf change {:?}, before: {:?}, after: {:?}, truncated index {}, promoted commit index {}",
            self.tag,
            change_peers,
            current_progress.conf().to_conf_state(),
            after_progress.conf().to_conf_state(),
            self.get_store().truncated_index(),
            promoted_commit_index
        ))
    }

    /// Check if current joint state can handle this confchange
    fn check_joint_state(&mut self, cc: &impl ConfChangeI) -> Result<ProgressTracker> {
        let cc = &cc.as_v2();
        let mut prs = self.raft_group.status().progress.unwrap().clone();
        let mut changer = Changer::new(&prs);
        let (cfg, changes) = if cc.leave_joint() {
            changer.leave_joint()?
        } else if let Some(auto_leave) = cc.enter_joint() {
            changer.enter_joint(auto_leave, &cc.changes)?
        } else {
            changer.simple(&cc.changes)?
        };
        prs.apply_conf(cfg, changes, self.raft_group.raft.raft_log.last_index());
        Ok(prs)
    }

    pub fn transfer_leader(&mut self, peer: &metapb::Peer) {
        info!(
            "transfer leader";
            "region_id" => self.region_id,
            "peer_id" => self.peer.get_id(),
            "peer" => ?peer,
        );

        self.raft_group.transfer_leader(peer.get_id());
        self.should_wake_up = true;
    }

    fn pre_transfer_leader(&mut self, peer: &metapb::Peer) -> bool {
        // Checks if safe to transfer leader.
        if self.raft_group.raft.has_pending_conf() {
            info!(
                "reject transfer leader due to pending conf change";
                "region_id" => self.region_id,
                "peer_id" => self.peer.get_id(),
                "peer" => ?peer,
            );
            return false;
        }

        // Broadcast heartbeat to make sure followers commit the entries immediately.
        // It's only necessary to ping the target peer, but ping all for simplicity.
        self.raft_group.ping();
        let mut msg = eraftpb::Message::new();
        msg.set_to(peer.get_id());
        msg.set_msg_type(eraftpb::MessageType::MsgTransferLeader);
        msg.set_from(self.peer_id());
        // log term here represents the term of last log. For leader, the term of last
        // log is always its current term. Not just set term because raft library
        // forbids setting it for MsgTransferLeader messages.
        msg.set_log_term(self.term());
        self.raft_group.raft.msgs.push(msg);
        true
    }

    pub fn ready_to_transfer_leader<T>(
        &self,
        ctx: &mut PollContext<EK, ER, T>,
        mut index: u64,
        peer: &metapb::Peer,
    ) -> Option<&'static str> {
        let peer_id = peer.get_id();
        let status = self.raft_group.status();
        let progress = status.progress.unwrap();

        if !progress.conf().voters().contains(peer_id) {
            return Some("non voter");
        }

        for (id, pr) in progress.iter() {
            if pr.state == ProgressState::Snapshot {
                return Some("pending snapshot");
            }
            if *id == peer_id && index == 0 {
                // index will be zero if it's sent from an instance without
                // pre-transfer-leader feature. Set it to matched to make it
                // possible to transfer leader to an older version. It may be
                // useful during rolling restart.
                index = pr.matched;
            }
        }

        if self.raft_group.raft.has_pending_conf()
            || self.raft_group.raft.pending_conf_index > index
        {
            return Some("pending conf change");
        }

        let last_index = self.get_store().last_index();
        if last_index >= index + ctx.cfg.leader_transfer_max_log_lag {
            return Some("log gap");
        }
        None
    }

    fn read_local<T>(
        &mut self,
        ctx: &mut PollContext<EK, ER, T>,
        req: RaftCmdRequest,
        cb: Callback<EK::Snapshot>,
    ) {
        ctx.raft_metrics.propose.local_read += 1;
        cb.invoke_read(self.handle_read(ctx, req, false, Some(self.get_store().commit_index())))
    }

    pub fn has_unresolved_reads(&self) -> bool {
        self.pending_reads.has_unresolved()
    }

    /// `ReadIndex` requests could be lost in network, so on followers commands
    /// could queue in `pending_reads` forever. Sending a new `ReadIndex`
    /// periodically can resolve this.
    pub fn retry_pending_reads(&mut self, cfg: &Config) {
        if self.is_leader()
            || !self.pending_reads.check_needs_retry(cfg)
            || self.pre_read_index().is_err()
        {
            return;
        }

        let read = self.pending_reads.back_mut().unwrap();
        debug_assert!(read.read_index.is_none());
        self.raft_group
            .read_index(ReadIndexContext::fields_to_bytes(
                read.id,
                read.addition_request.as_deref(),
                None,
            ));
        debug!(
            "request to get a read index";
            "request_id" => ?read.id,
            "region_id" => self.region_id,
            "peer_id" => self.peer.get_id(),
        );
    }

    pub fn push_pending_read(&mut self, read: ReadIndexRequest<EK::Snapshot>, is_leader: bool) {
        self.pending_reads.push_back(read, is_leader);
    }

    // Returns a boolean to indicate whether the `read` is proposed or not.
    // For these cases it won't be proposed:
    // 1. The region is in merging or splitting;
    // 2. The message is stale and dropped by the Raft group internally;
    // 3. There is already a read request proposed in the current lease;
    fn read_index<T: Transport>(
        &mut self,
        poll_ctx: &mut PollContext<EK, ER, T>,
        mut req: RaftCmdRequest,
        mut err_resp: RaftCmdResponse,
        cb: Callback<EK::Snapshot>,
    ) -> bool {
        if let Err(e) = self.pre_read_index() {
            debug!(
                "prevents unsafe read index";
                "region_id" => self.region_id,
                "peer_id" => self.peer.get_id(),
                "err" => ?e,
            );
            poll_ctx.raft_metrics.propose.unsafe_read_index += 1;
            cmd_resp::bind_error(&mut err_resp, e);
            cb.invoke_with_response(err_resp);
            self.should_wake_up = true;
            return false;
        }

        let now = monotonic_raw_now();
        if self.is_leader() {
            let lease_state = self.inspect_lease();
            if self.can_amend_read::<Peer<EK, ER>>(
                &req,
                lease_state,
                poll_ctx.cfg.raft_store_max_leader_lease(),
            ) {
                // Must use the commit index of `PeerStorage` instead of the commit index
                // in raft-rs which may be greater than the former one.
                // For more details, see the annotations above `on_leader_commit_idx_changed`.
                let commit_index = self.store_commit_index();
                if let Some(read) = self.mut_pending_reads().back_mut() {
                    // A read request proposed in the current lease is found; combine the new
                    // read request to that previous one, so that no proposing needed.
                    read.push_command(req, cb, commit_index);
                    return false;
                }
            }
        }

        if self.read_index_no_leader(
            &mut poll_ctx.trans,
            &mut poll_ctx.pd_scheduler,
            &mut err_resp,
        ) {
            poll_ctx.raft_metrics.invalid_proposal.read_index_no_leader += 1;
            cb.invoke_with_response(err_resp);
            return false;
        }

        poll_ctx.raft_metrics.propose.read_index += 1;
        self.bcast_wake_up_time = None;

        let request = req
            .mut_requests()
            .get_mut(0)
            .filter(|req| req.has_read_index())
            .map(|req| req.take_read_index());
        let (id, dropped) = self.propose_read_index(request.as_ref(), None);
        if dropped && self.is_leader() {
            // The message gets dropped silently, can't be handled anymore.
            apply::notify_stale_req(self.term(), cb);
            poll_ctx.raft_metrics.propose.dropped_read_index += 1;
            return false;
        }

        let mut read = ReadIndexRequest::with_command(id, req, cb, now);
        read.addition_request = request.map(Box::new);
        self.push_pending_read(read, self.is_leader());
        self.should_wake_up = true;

        debug!(
            "request to get a read index";
            "request_id" => ?id,
            "region_id" => self.region_id,
            "peer_id" => self.peer.get_id(),
            "is_leader" => self.is_leader(),
        );

        // TimeoutNow has been sent out, so we need to propose explicitly to
        // update leader lease.
        if self.leader_lease.is_suspect() {
            let req = RaftCmdRequest::default();
            if let Ok(Either::Left(index)) = self.propose_normal(poll_ctx, req) {
                let p = Proposal {
                    is_conf_change: false,
                    index,
                    term: self.term(),
                    cb: Callback::None,
                    propose_time: Some(now),
                    must_pass_epoch_check: false,
                };
                self.post_propose(poll_ctx, p);
            }
        }

        true
    }

    // Propose a read index request to the raft group, return the request id and
    // whether this request had dropped silently
    pub fn propose_read_index(
        &mut self,
        request: Option<&raft_cmdpb::ReadIndexRequest>,
        locked: Option<&LockInfo>,
    ) -> (Uuid, bool) {
        propose_read_index(&mut self.raft_group, request, locked)
    }

    /// Returns (minimal matched, minimal committed_index)
    ///
    /// For now, it is only used in merge.
    pub fn get_min_progress(&self) -> Result<(u64, u64)> {
        let (mut min_m, mut min_c) = (None, None);
        if let Some(progress) = self.raft_group.status().progress {
            for (id, pr) in progress.iter() {
                // Reject merge if there is any pending request snapshot,
                // because a target region may merge a source region which is in
                // an invalid state.
                if pr.state == ProgressState::Snapshot
                    || pr.pending_request_snapshot != INVALID_INDEX
                {
                    return Err(box_err!(
                        "there is a pending snapshot peer {} [{:?}], skip merge",
                        id,
                        pr
                    ));
                }
                if min_m.unwrap_or(u64::MAX) > pr.matched {
                    min_m = Some(pr.matched);
                }
                if min_c.unwrap_or(u64::MAX) > pr.committed_index {
                    min_c = Some(pr.committed_index);
                }
            }
        }
        let (mut min_m, min_c) = (min_m.unwrap_or(0), min_c.unwrap_or(0));
        if min_m < min_c {
            warn!(
                "min_matched < min_committed, raft progress is inaccurate";
                "region_id" => self.region_id,
                "peer_id" => self.peer.get_id(),
                "min_matched" => min_m,
                "min_committed" => min_c,
            );
            // Reset `min_matched` to `min_committed`, since the raft log at `min_committed`
            // is known to be committed in all peers, all of the peers should also have
            // replicated it
            min_m = min_c;
        }
        Ok((min_m, min_c))
    }

    fn pre_propose_prepare_merge<T: Transport>(
        &mut self,
        ctx: &mut PollContext<EK, ER, T>,
        req: &mut RaftCmdRequest,
    ) -> Result<()> {
        // Check existing prepare_merge_fence.
        let mut passed_merge_fence = false;
        if self.prepare_merge_fence > 0 {
            let applied_index = self.get_store().applied_index();
            if applied_index >= self.prepare_merge_fence {
                // Check passed, clear fence and start proposing pessimistic locks and
                // PrepareMerge.
                self.prepare_merge_fence = 0;
                self.pending_prepare_merge = None;
                passed_merge_fence = true;
            } else {
                self.pending_prepare_merge = Some(mem::take(req));
                info!(
                    "reject PrepareMerge because applied_index has not reached prepare_merge_fence";
                    "region_id" => self.region_id,
                    "applied_index" => applied_index,
                    "prepare_merge_fence" => self.prepare_merge_fence
                );
                return Err(Error::PendingPrepareMerge);
            }
        }

        let last_index = self.raft_group.raft.raft_log.last_index();
        let (min_matched, min_committed) = self.get_min_progress()?;
        if min_matched == 0
            || min_committed == 0
            || last_index - min_matched > ctx.cfg.merge_max_log_gap
            || last_index - min_committed > ctx.cfg.merge_max_log_gap * 2
            || min_matched < self.last_sent_snapshot_idx
        {
            return Err(box_err!(
                "log gap too large, skip merge: matched: {}, committed: {}, last index: {}, last_snapshot: {}",
                min_matched,
                min_committed,
                last_index,
                self.last_sent_snapshot_idx
            ));
        }
        let mut entry_size = 0;
        for entry in self.raft_group.raft.raft_log.entries(
            min_committed + 1,
            NO_LIMIT,
            GetEntriesContext::empty(false),
        )? {
            // commit merge only contains entries start from min_matched + 1
            if entry.index > min_matched {
                entry_size += entry.get_data().len();
            }
            if entry.get_entry_type() == EntryType::EntryConfChange
                || entry.get_entry_type() == EntryType::EntryConfChangeV2
            {
                return Err(box_err!(
                    "{} log gap contains conf change, skip merging.",
                    self.tag
                ));
            }
            if entry.get_data().is_empty() {
                continue;
            }
            let cmd: RaftCmdRequest =
                util::parse_data_at(entry.get_data(), entry.get_index(), &self.tag);
            if !cmd.has_admin_request() {
                continue;
            }
            let cmd_type = cmd.get_admin_request().get_cmd_type();
            match cmd_type {
                AdminCmdType::TransferLeader
                | AdminCmdType::ComputeHash
                | AdminCmdType::VerifyHash
                | AdminCmdType::InvalidAdmin => continue,
                _ => {}
            }
            // Any command that can change epoch or log gap should be rejected.
            return Err(box_err!(
                "log gap contains admin request {:?}, skip merging.",
                cmd_type
            ));
        }
        let entry_size_limit = ctx.cfg.raft_entry_max_size.0 as usize * 9 / 10;
        if entry_size > entry_size_limit {
            return Err(box_err!(
                "log gap size exceed entry size limit, skip merging."
            ));
        };

        // Record current proposed index. If there are some in-memory pessimistic locks,
        // we should wait until applying to the proposed index before proposing
        // pessimistic locks and PrepareMerge. Otherwise, if an already proposed command
        // will remove a pessimistic lock, we will make some deleted locks appear again.
        if !passed_merge_fence {
            let pessimistic_locks = self.txn_ext.pessimistic_locks.read();
            if !pessimistic_locks.is_empty() {
                if pessimistic_locks.status != LocksStatus::Normal {
                    // If `status` is not `Normal`, it means the in-memory pessimistic locks are
                    // being transferred, probably triggered by transferring leader. In this case,
                    // we abort merging to simplify the situation.
                    return Err(box_err!(
                        "pessimistic locks status is {:?}, skip merging.",
                        pessimistic_locks.status
                    ));
                }
                if self.get_store().applied_index() < last_index {
                    self.prepare_merge_fence = last_index;
                    self.pending_prepare_merge = Some(mem::take(req));
                    info!(
                        "start rejecting new proposals before prepare merge";
                        "region_id" => self.region_id,
                        "prepare_merge_fence" => last_index
                    );
                    return Err(Error::PendingPrepareMerge);
                }
            }
        }

        fail_point!("before_propose_locks_on_region_merge");
        self.propose_locks_before_prepare_merge(ctx, entry_size_limit - entry_size)?;

        req.mut_admin_request()
            .mut_prepare_merge()
            .set_min_index(min_matched + 1);
        Ok(())
    }

    fn propose_locks_before_prepare_merge<T: Transport>(
        &mut self,
        ctx: &mut PollContext<EK, ER, T>,
        size_limit: usize,
    ) -> Result<()> {
        let pessimistic_locks = self.txn_ext.pessimistic_locks.upgradable_read();
        if pessimistic_locks.is_empty() {
            let mut pessimistic_locks = RwLockUpgradableReadGuard::upgrade(pessimistic_locks);
            pessimistic_locks.status = LocksStatus::MergingRegion;
            return Ok(());
        }
        // The proposed pessimistic locks here will also be carried in CommitMerge.
        // Check the size to avoid CommitMerge exceeding the size limit of a raft entry.
        // This check is a inaccurate check. We will check the size again accurately
        // later using the protobuf encoding.
        if pessimistic_locks.memory_size > size_limit {
            return Err(box_err!(
                "pessimistic locks size {} exceed size limit {}, skip merging.",
                pessimistic_locks.memory_size,
                size_limit
            ));
        }

        let mut cmd = RaftCmdRequest::default();
        for (key, (lock, _deleted)) in &*pessimistic_locks {
            let mut put = PutRequest::default();
            put.set_cf(CF_LOCK.to_string());
            put.set_key(key.as_encoded().to_owned());
            put.set_value(lock.to_lock().to_bytes());
            let mut req = Request::default();
            req.set_cmd_type(CmdType::Put);
            req.set_put(put);
            cmd.mut_requests().push(req);
        }
        cmd.mut_header().set_region_id(self.region_id);
        cmd.mut_header()
            .set_region_epoch(self.region().get_region_epoch().clone());
        cmd.mut_header().set_peer(self.peer.clone());
        let proposal_size = cmd.compute_size();
        if proposal_size as usize > size_limit {
            return Err(box_err!(
                "pessimistic locks size {} exceed size limit {}, skip merging.",
                proposal_size,
                size_limit
            ));
        }

        {
            let mut pessimistic_locks = RwLockUpgradableReadGuard::upgrade(pessimistic_locks);
            pessimistic_locks.status = LocksStatus::MergingRegion;
        }
        debug!("propose {} pessimistic locks before prepare merge", cmd.get_requests().len();
            "region_id" => self.region_id);
        self.propose_normal(ctx, cmd)?;
        Ok(())
    }

    fn pre_propose<T: Transport>(
        &mut self,
        poll_ctx: &mut PollContext<EK, ER, T>,
        req: &mut RaftCmdRequest,
    ) -> Result<ProposalContext> {
        poll_ctx.coprocessor_host.pre_propose(self.region(), req)?;
        let mut ctx = ProposalContext::empty();

        if get_sync_log_from_request(req) {
            ctx.insert(ProposalContext::SYNC_LOG);
        }

        if !req.has_admin_request() {
            return Ok(ctx);
        }

        match req.get_admin_request().get_cmd_type() {
            AdminCmdType::Split | AdminCmdType::BatchSplit => ctx.insert(ProposalContext::SPLIT),
            AdminCmdType::PrepareMerge => {
                self.pre_propose_prepare_merge(poll_ctx, req)?;
                ctx.insert(ProposalContext::PREPARE_MERGE);
            }
            AdminCmdType::CommitMerge => ctx.insert(ProposalContext::COMMIT_MERGE),
            _ => {}
        }

        Ok(ctx)
    }

    /// Propose normal request to raft
    ///
    /// Returns Ok(Either::Left(index)) means the proposal is proposed
    /// successfully and is located on `index` position.
    /// Ok(Either::Right(index)) means the proposal is rejected by
    /// `CmdEpochChecker` and the `index` is the position of the last
    /// conflict admin cmd.
    fn propose_normal<T: Transport>(
        &mut self,
        poll_ctx: &mut PollContext<EK, ER, T>,
        mut req: RaftCmdRequest,
    ) -> Result<Either<u64, u64>> {
        // Should not propose normal in force leader state.
        // In `pre_propose_raft_command`, it rejects all the requests expect conf-change
        // if in force leader state.
        if self.force_leader.is_some() {
            panic!(
                "{} propose normal in force leader state {:?}",
                self.tag, self.force_leader
            );
        };

        if (self.pending_merge_state.is_some()
            && req.get_admin_request().get_cmd_type() != AdminCmdType::RollbackMerge)
            || (self.prepare_merge_fence > 0
                && req.get_admin_request().get_cmd_type() != AdminCmdType::PrepareMerge)
        {
            return Err(Error::ProposalInMergingMode(self.region_id));
        }

        poll_ctx.raft_metrics.propose.normal += 1;

        if self.has_applied_to_current_term() {
            // Only when applied index's term is equal to current leader's term, the
            // information in epoch checker is up to date and can be used to check epoch.
            if let Some(index) = self
                .cmd_epoch_checker
                .propose_check_epoch(&req, self.term())
            {
                return Ok(Either::Right(index));
            }
        } else if req.has_admin_request() {
            // The admin request is rejected because it may need to update epoch checker
            // which introduces an uncertainty and may breaks the correctness of epoch
            // checker.
            return Err(box_err!(
                "{} peer has not applied to current term, applied_term {}, current_term {}",
                self.tag,
                self.get_store().applied_term(),
                self.term()
            ));
        }

        // TODO: validate request for unexpected changes.
        let ctx = match self.pre_propose(poll_ctx, &mut req) {
            Ok(ctx) => ctx,
            Err(e) => {
                // Skipping PrepareMerge is logged when the PendingPrepareMerge error is
                // generated.
                if !matches!(e, Error::PendingPrepareMerge) {
                    warn!(
                        "skip proposal";
                        "region_id" => self.region_id,
                        "peer_id" => self.peer.get_id(),
                        "err" => ?e,
                        "error_code" => %e.error_code(),
                    );
                }
                return Err(e);
            }
        };

        let data = req.write_to_bytes()?;

        // TODO: use local histogram metrics
        PEER_PROPOSE_LOG_SIZE_HISTOGRAM.observe(data.len() as f64);

        if data.len() as u64 > poll_ctx.cfg.raft_entry_max_size.0 {
            error!(
                "entry is too large";
                "region_id" => self.region_id,
                "peer_id" => self.peer.get_id(),
                "size" => data.len(),
            );
            return Err(Error::RaftEntryTooLarge {
                region_id: self.region_id,
                entry_size: data.len() as u64,
            });
        }

        self.maybe_inject_propose_error(&req)?;
        let propose_index = self.next_proposal_index();
        self.raft_group.propose(ctx.to_vec(), data)?;
        if self.next_proposal_index() == propose_index {
            // The message is dropped silently, this usually due to leader absence
            // or transferring leader. Both cases can be considered as NotLeader error.
            return Err(Error::NotLeader(self.region_id, None));
        }

        // Prepare Merge need to be broadcast to as many as followers when disk full.
        if req.has_admin_request()
            && (!matches!(poll_ctx.self_disk_usage, DiskUsage::Normal)
                || !self.disk_full_peers.is_empty())
        {
            match req.get_admin_request().get_cmd_type() {
                AdminCmdType::PrepareMerge | AdminCmdType::RollbackMerge => {
                    self.has_region_merge_proposal = true;
                    self.region_merge_proposal_index = propose_index;
                    for (k, v) in &mut self.disk_full_peers.peers {
                        if !matches!(v.0, DiskUsage::AlreadyFull) {
                            v.1 = true;
                            self.raft_group
                                .raft
                                .adjust_max_inflight_msgs(*k, poll_ctx.cfg.raft_max_inflight_msgs);
                            debug!(
                                "{:?} adjust max inflight msgs to {} on peer: {:?}",
                                req.get_admin_request().get_cmd_type(),
                                poll_ctx.cfg.raft_max_inflight_msgs,
                                k
                            );
                        }
                    }
                }
                _ => {}
            }
        }

        Ok(Either::Left(propose_index))
    }

    pub fn execute_transfer_leader<T>(
        &mut self,
        ctx: &mut PollContext<EK, ER, T>,
        from: u64,
        peer_disk_usage: DiskUsage,
        reply_cmd: bool, // whether it is a reply to a TransferLeader command
    ) {
        let pending_snapshot = self.is_handling_snapshot() || self.has_pending_snapshot();
        if pending_snapshot
            || from != self.leader_id()
            // Transfer leader to node with disk full will lead to write availablity downback.
            // But if the current leader is disk full, and send such request, we should allow it,
            // because it may be a read leader balance request.
            || (!matches!(ctx.self_disk_usage, DiskUsage::Normal) &&
            matches!(peer_disk_usage,DiskUsage::Normal))
        {
            info!(
                "reject transferring leader";
                "region_id" => self.region_id,
                "peer_id" => self.peer.get_id(),
                "from" => from,
                "pending_snapshot" => pending_snapshot,
                "disk_usage" => ?ctx.self_disk_usage,
            );
            return;
        }

        let mut msg = eraftpb::Message::new();
        msg.set_from(self.peer_id());
        msg.set_to(self.leader_id());
        msg.set_msg_type(eraftpb::MessageType::MsgTransferLeader);
        msg.set_index(self.get_store().applied_index());
        msg.set_log_term(self.term());
        if reply_cmd {
            msg.set_context(Bytes::from_static(TRANSFER_LEADER_COMMAND_REPLY_CTX));
        }
        self.raft_group.raft.msgs.push(msg);
    }

    /// Return true to if the transfer leader request is accepted.
    ///
    /// When transferring leadership begins, leader sends a pre-transfer
    /// to target follower first to ensures it's ready to become leader.
    /// After that the real transfer leader process begin.
    ///
    /// 1. pre_transfer_leader on leader:
    ///     Leader will send a MsgTransferLeader to follower.
    /// 2. execute_transfer_leader on follower
    ///     If follower passes all necessary checks, it will reply an
    ///     ACK with type MsgTransferLeader and its promised persistent index.
    /// 3. ready_to_transfer_leader on leader:
    ///     Leader checks if it's appropriate to transfer leadership. If it
    ///     does, it calls raft transfer_leader API to do the remaining work.
    ///
    /// See also: tikv/rfcs#37.
    fn propose_transfer_leader<T>(
        &mut self,
        ctx: &mut PollContext<EK, ER, T>,
        req: RaftCmdRequest,
        cb: Callback<EK::Snapshot>,
    ) -> bool {
        ctx.raft_metrics.propose.transfer_leader += 1;

        let transfer_leader = get_transfer_leader_cmd(&req).unwrap();
        let prs = self.raft_group.raft.prs();

        let (_, peers) = transfer_leader
            .get_peers()
            .iter()
            .filter(|peer| peer.id != self.peer.id)
            .fold((0, vec![]), |(max_matched, mut chosen), peer| {
                if let Some(pr) = prs.get(peer.id) {
                    match pr.matched.cmp(&max_matched) {
                        cmp::Ordering::Greater => (pr.matched, vec![peer]),
                        cmp::Ordering::Equal => {
                            chosen.push(peer);
                            (max_matched, chosen)
                        }
                        cmp::Ordering::Less => (max_matched, chosen),
                    }
                } else {
                    (max_matched, chosen)
                }
            });
        let peer = match peers.len() {
            0 => transfer_leader.get_peer(),
            1 => peers.get(0).unwrap(),
            _ => peers.choose(&mut rand::thread_rng()).unwrap(),
        };

        let transferred = if peer.id == self.peer.id {
            false
        } else {
            self.pre_transfer_leader(peer)
        };

        // transfer leader command doesn't need to replicate log and apply, so we
        // return immediately. Note that this command may fail, we can view it just as
        // an advice
        cb.invoke_with_response(make_transfer_leader_response());

        transferred
    }

    // Fails in such cases:
    // 1. A pending conf change has not been applied yet;
    // 2. Removing the leader is not allowed in the configuration;
    // 3. The conf change makes the raft group not healthy;
    // 4. The conf change is dropped by raft group internally.
    /// Returns Ok(Either::Left(index)) means the proposal is proposed
    /// successfully and is located on `index` position. Ok(Either::
    /// Right(index)) means the proposal is rejected by `CmdEpochChecker` and
    /// the `index` is the position of the last conflict admin cmd.
    fn propose_conf_change<T>(
        &mut self,
        ctx: &mut PollContext<EK, ER, T>,
        req: &RaftCmdRequest,
    ) -> Result<Either<u64, u64>> {
        if self.pending_merge_state.is_some() {
            return Err(Error::ProposalInMergingMode(self.region_id));
        }
        if self.raft_group.raft.pending_conf_index > self.get_store().applied_index() {
            info!(
                "there is a pending conf change, try later";
                "region_id" => self.region_id,
                "peer_id" => self.peer.get_id(),
            );
            return Err(box_err!(
                "{} there is a pending conf change, try later",
                self.tag
            ));
        }
        // Actually, according to the implementation of conf change in raft-rs, this
        // check must be passed if the previous check that `pending_conf_index`
        // should be less than or equal to `self.get_store().applied_index()` is
        // passed.
        if self.get_store().applied_term() != self.term() {
            return Err(box_err!(
                "{} peer has not applied to current term, applied_term {}, current_term {}",
                self.tag,
                self.get_store().applied_term(),
                self.term()
            ));
        }
        if let Some(index) = self.cmd_epoch_checker.propose_check_epoch(req, self.term()) {
            return Ok(Either::Right(index));
        }

        let data = req.write_to_bytes()?;
        let admin = req.get_admin_request();
        let res = if admin.has_change_peer() {
            self.propose_conf_change_internal(ctx, admin.get_change_peer(), data)
        } else if admin.has_change_peer_v2() {
            self.propose_conf_change_internal(ctx, admin.get_change_peer_v2(), data)
        } else {
            unreachable!()
        };
        if let Err(ref e) = res {
            warn!("failed to propose confchange"; "error" => ?e);
        }
        res.map(Either::Left)
    }

    // Fails in such cases:
    // 1. A pending conf change has not been applied yet;
    // 2. Removing the leader is not allowed in the configuration;
    // 3. The conf change makes the raft group not healthy;
    // 4. The conf change is dropped by raft group internally.
    fn propose_conf_change_internal<T, CP: ChangePeerI>(
        &mut self,
        ctx: &mut PollContext<EK, ER, T>,
        change_peer: CP,
        data: Vec<u8>,
    ) -> Result<u64> {
        let data_size = data.len();
        let cc = change_peer.to_confchange(data);
        let changes = change_peer.get_change_peers();

        self.check_conf_change(ctx, changes.as_ref(), &cc)?;

        ctx.raft_metrics.propose.conf_change += 1;
        // TODO: use local histogram metrics
        PEER_PROPOSE_LOG_SIZE_HISTOGRAM.observe(data_size as f64);
        info!(
            "propose conf change peer";
            "region_id" => self.region_id,
            "peer_id" => self.peer.get_id(),
            "changes" => ?changes.as_ref(),
            "kind" => ?ConfChangeKind::confchange_kind(changes.as_ref().len()),
        );

        let propose_index = self.next_proposal_index();
        self.raft_group
            .propose_conf_change(ProposalContext::SYNC_LOG.to_vec(), cc)?;
        if self.next_proposal_index() == propose_index {
            // The message is dropped silently, this usually due to leader absence
            // or transferring leader. Both cases can be considered as NotLeader error.
            return Err(Error::NotLeader(self.region_id, None));
        }

        Ok(propose_index)
    }

<<<<<<< HEAD
=======
    fn handle_read<T>(
        &self,
        ctx: &mut PollContext<EK, ER, T>,
        req: RaftCmdRequest,
        check_epoch: bool,
        read_index: Option<u64>,
    ) -> ReadResponse<EK::Snapshot> {
        let region = self.region().clone();
        if check_epoch {
            if let Err(e) = check_region_epoch(&req, &region, true) {
                debug!("epoch not match"; "region_id" => region.get_id(), "err" => ?e);
                let mut response = cmd_resp::new_error(e);
                cmd_resp::bind_term(&mut response, self.term());
                return ReadResponse {
                    response,
                    snapshot: None,
                    txn_extra_op: TxnExtraOp::Noop,
                };
            }
        }
        let flags = WriteBatchFlags::from_bits_check(req.get_header().get_flags());
        if flags.contains(WriteBatchFlags::STALE_READ) {
            let read_ts = decode_u64(&mut req.get_header().get_flag_data()).unwrap();
            let safe_ts = self.read_progress.safe_ts();
            if safe_ts < read_ts {
                warn!(
                    "read rejected by safe timestamp";
                    "safe ts" => safe_ts,
                    "read ts" => read_ts,
                    "tag" => &self.tag
                );
                let mut response = cmd_resp::new_error(Error::DataIsNotReady {
                    region_id: region.get_id(),
                    peer_id: self.peer_id(),
                    safe_ts,
                });
                cmd_resp::bind_term(&mut response, self.term());
                return ReadResponse {
                    response,
                    snapshot: None,
                    txn_extra_op: TxnExtraOp::Noop,
                };
            }
        }

        let mut resp = ctx.execute(&req, &Arc::new(region), read_index, None, None);
        if let Some(snap) = resp.snapshot.as_mut() {
            snap.txn_ext = Some(self.txn_ext.clone());
            snap.bucket_meta = self.region_buckets.as_ref().map(|b| b.meta.clone());
        }
        resp.txn_extra_op = self.txn_extra_op.load();
        cmd_resp::bind_term(&mut resp.response, self.term());
        resp
    }

>>>>>>> 25b45d93
    pub fn voters(&self) -> raft::util::Union<'_> {
        self.raft_group.raft.prs().conf().voters().ids()
    }

    pub fn stop(&mut self) {
        self.mut_store().cancel_applying_snap();
        self.pending_reads.clear_all(None);
    }

    pub fn maybe_add_want_rollback_merge_peer(&mut self, peer_id: u64, extra_msg: &ExtraMessage) {
        if !self.is_leader() {
            return;
        }
        if let Some(ref state) = self.pending_merge_state {
            if state.get_commit() == extra_msg.get_premerge_commit() {
                self.add_want_rollback_merge_peer(peer_id);
            }
        }
    }

    pub fn add_want_rollback_merge_peer(&mut self, peer_id: u64) {
        assert!(self.pending_merge_state.is_some());
        self.want_rollback_merge_peers.insert(peer_id);
    }

    pub fn clear_disk_full_peers<T>(&mut self, ctx: &PollContext<EK, ER, T>) {
        let disk_full_peers = mem::take(&mut self.disk_full_peers);
        let raft = &mut self.raft_group.raft;
        for peer in disk_full_peers.peers.into_keys() {
            raft.adjust_max_inflight_msgs(peer, ctx.cfg.raft_max_inflight_msgs);
        }
    }

    pub fn refill_disk_full_peers<T>(&mut self, ctx: &PollContext<EK, ER, T>) {
        self.clear_disk_full_peers(ctx);
        debug!(
            "region id {}, peer id {}, store id {}: refill disk full peers when peer disk usage status changed or merge triggered",
            self.region_id,
            self.peer.get_id(),
            self.peer.get_store_id()
        );

        // Collect disk full peers and all peers' `next_idx` to find a potential quorum.
        let peers_len = self.get_store().region().get_peers().len();
        let mut normal_peers = HashSet::default();
        let mut next_idxs = Vec::with_capacity(peers_len);
        let mut min_peer_index = u64::MAX;
        for peer in self.get_store().region().get_peers() {
            let (peer_id, store_id) = (peer.get_id(), peer.get_store_id());
            let usage = ctx.store_disk_usages.get(&store_id);
            if usage.is_none() {
                // Always treat the leader itself as normal.
                normal_peers.insert(peer_id);
            }
            if let Some(pr) = self.raft_group.raft.prs().get(peer_id) {
                // status 3-normal, 2-almostfull, 1-alreadyfull, only for simplying the sort
                // func belowing.
                let mut status = 3;
                if let Some(usg) = usage {
                    status = match usg {
                        DiskUsage::Normal => 3,
                        DiskUsage::AlmostFull => 2,
                        DiskUsage::AlreadyFull => 1,
                    };
                }

                if !self.down_peer_ids.contains(&peer_id) {
                    next_idxs.push((peer_id, pr.next_idx, usage, status));
                    if min_peer_index > pr.next_idx {
                        min_peer_index = pr.next_idx;
                    }
                }
            }
        }
        if self.has_region_merge_proposal {
            debug!(
                "region id {}, peer id {}, store id {} has a merge request, with region_merge_proposal_index {}",
                self.region_id,
                self.peer.get_id(),
                self.peer.get_store_id(),
                self.region_merge_proposal_index
            );
            if min_peer_index > self.region_merge_proposal_index {
                self.has_region_merge_proposal = false;
            }
        }

        if normal_peers.len() == peers_len {
            return;
        }

        // Reverse sort peers based on `next_idx`, `usage` and `store healthy status`,
        // then try to get a potential quorum.
        next_idxs.sort_by(|x, y| {
            if x.3 == y.3 {
                y.1.cmp(&x.1)
            } else {
                y.3.cmp(&x.3)
            }
        });

        let raft = &mut self.raft_group.raft;
        self.disk_full_peers.majority = !raft.prs().has_quorum(&normal_peers);

        // Here set all peers can be sent when merging.
        for &(peer, _, usage, ..) in &next_idxs {
            if let Some(usage) = usage {
                if self.has_region_merge_proposal && !matches!(*usage, DiskUsage::AlreadyFull) {
                    self.disk_full_peers.peers.insert(peer, (*usage, true));
                    raft.adjust_max_inflight_msgs(peer, ctx.cfg.raft_max_inflight_msgs);
                    debug!(
                        "refill disk full peer max inflight to {} on a merging region: region id {}, peer id {}",
                        ctx.cfg.raft_max_inflight_msgs, self.region_id, peer
                    );
                } else {
                    self.disk_full_peers.peers.insert(peer, (*usage, false));
                    raft.adjust_max_inflight_msgs(peer, 0);
                    debug!(
                        "refill disk full peer max inflight to {} on region without merging: region id {}, peer id {}",
                        0, self.region_id, peer
                    );
                }
            }
        }

        if !self.disk_full_peers.majority {
            // Less than majority peers are in disk full status.
            return;
        }

        let (mut potential_quorum, mut quorum_ok) = (HashSet::default(), false);
        let mut has_dangurous_set = false;
        for &(peer_id, _, _, status) in &next_idxs {
            potential_quorum.insert(peer_id);

            if status == 1 {
                // already full peer.
                has_dangurous_set = true;
            }

            if raft.prs().has_quorum(&potential_quorum) {
                quorum_ok = true;
                break;
            }
        }

        self.dangerous_majority_set = has_dangurous_set;

        // For the Peer with AlreadFull in potential quorum set, we still need to send
        // logs to it. To support incoming configure change.
        if quorum_ok {
            for peer in potential_quorum {
                if let Some(x) = self.disk_full_peers.peers.get_mut(&peer) {
                    // It can help to establish a quorum.
                    x.1 = true;
                    // for merge region, all peers have been set to the max.
                    if !self.has_region_merge_proposal {
                        raft.adjust_max_inflight_msgs(peer, 1);
                        debug!(
                            "refill disk full peer max inflight to 1 in potential quorum set: region id {}, peer id {}",
                            self.region_id, peer
                        );
                    }
                }
            }
        }
    }

    // Check disk usages for the peer itself and other peers in the raft group.
    // The return value indicates whether the proposal is allowed or not.
    fn check_proposal_normal_with_disk_usage<T>(
        &mut self,
        ctx: &mut PollContext<EK, ER, T>,
        disk_full_opt: DiskFullOpt,
        disk_full_stores: &mut Vec<u64>,
        maybe_transfer_leader: &mut bool,
    ) -> bool {
        // check self disk status.
        let allowed = match ctx.self_disk_usage {
            DiskUsage::Normal => true,
            DiskUsage::AlmostFull => !matches!(disk_full_opt, DiskFullOpt::NotAllowedOnFull),
            DiskUsage::AlreadyFull => false,
        };

        if !allowed {
            disk_full_stores.push(ctx.store.id);
            *maybe_transfer_leader = true;
            return false;
        }

        // If all followers diskusage normal, then allowed.
        if self.disk_full_peers.is_empty() {
            return true;
        }

        for peer in self.get_store().region().get_peers() {
            let (peer_id, store_id) = (peer.get_id(), peer.get_store_id());
            if self.disk_full_peers.peers.get(&peer_id).is_some() {
                disk_full_stores.push(store_id);
            }
        }

        // if there are some peers with disk already full status in the majority set,
        // should not allowed.
        if self.dangerous_majority_set {
            return false;
        }

        if !self.disk_full_peers.majority {
            return true;
        }

        if matches!(disk_full_opt, DiskFullOpt::AllowedOnAlmostFull)
            && self.disk_full_peers.peers.values().any(|x| x.1)
        {
            // Majority peers are in disk full status but the request carries a special
            // flag.
            return true;
        }
        false
    }

    /// Check if the command will be likely to pass all the check and propose.
    pub fn will_likely_propose(&mut self, cmd: &RaftCmdRequest) -> bool {
        !self.pending_remove
            && self.is_leader()
            && self.pending_merge_state.is_none()
            && self.prepare_merge_fence == 0
            && self.raft_group.raft.lead_transferee.is_none()
            && self.has_applied_to_current_term()
            && self
                .cmd_epoch_checker
                .propose_check_epoch(cmd, self.term())
                .is_none()
    }

    pub fn maybe_gen_approximate_buckets<T>(&self, ctx: &PollContext<EK, ER, T>) {
        if ctx.coprocessor_host.cfg.enable_region_bucket && !self.region().get_peers().is_empty() {
            if let Err(e) = ctx
                .split_check_scheduler
                .schedule(SplitCheckTask::ApproximateBuckets(self.region().clone()))
            {
                error!(
                    "failed to schedule check approximate buckets";
                    "region_id" => self.region().get_id(),
                    "peer_id" => self.peer_id(),
                    "err" => %e,
                );
            }
        }
    }

    #[inline]
    pub fn is_force_leader(&self) -> bool {
        matches!(
            self.force_leader,
            Some(ForceLeaderState::ForceLeader { .. })
        )
    }

    pub fn unsafe_recovery_maybe_finish_wait_apply(&mut self, force: bool) {
        if let Some(UnsafeRecoveryState::WaitApply { target_index, .. }) =
            &self.unsafe_recovery_state
        {
            if self.raft_group.raft.raft_log.applied >= *target_index || force {
                if self.is_force_leader() {
                    info!(
                        "Unsafe recovery, finish wait apply";
                        "region_id" => self.region().get_id(),
                        "peer_id" => self.peer_id(),
                        "target_index" => target_index,
                        "applied" =>  self.raft_group.raft.raft_log.applied,
                        "force" => force,
                    );
                }
                self.unsafe_recovery_state = None;
            }
        }
    }
}

impl<EK, ER> RaftPeer<EK, ER> for Peer<EK, ER>
where
    EK: KvEngine,
    ER: RaftEngine,
{
    #[inline]
    fn region(&self) -> &metapb::Region {
        self.get_store().region()
    }

    #[inline]
    fn region_id(&self) -> u64 {
        self.region_id
    }

    #[inline]
    fn peer_id(&self) -> u64 {
        self.peer.get_id()
    }

    #[inline]
    fn term(&self) -> u64 {
        self.raft_group.raft.term
    }

    #[inline]
    fn store_commit_index(&self) -> u64 {
        self.get_store().commit_index()
    }

    #[inline]
    fn leader_id(&self) -> u64 {
        self.raft_group.raft.leader_id
    }

    #[inline]
    fn is_splitting(&self) -> bool {
        self.last_committed_split_idx > self.get_store().applied_index()
    }

    #[inline]
    fn is_merging(&self) -> bool {
        self.last_committed_prepare_merge_idx > self.get_store().applied_index()
            || self.pending_merge_state.is_some()
    }

    #[inline]
    fn is_leader(&self) -> bool {
        self.raft_group.raft.state == StateRole::Leader
    }

    #[inline]
    fn tag(&self) -> &String {
        &self.tag
    }

    #[inline]
    fn txn_ext(&self) -> Arc<TxnExt> {
        self.txn_ext.clone()
    }

    #[inline]
    fn read_progress(&self) -> Arc<RegionReadProgress> {
        self.read_progress.clone()
    }

    #[inline]
    fn peer(&self) -> &metapb::Peer {
        &self.peer
    }

    #[inline]
    fn txn_extra_op(&self) -> Arc<AtomicCell<TxnExtraOp>> {
        self.txn_extra_op.clone()
    }

    #[inline]
    fn bucket_meta(&self) -> Option<Arc<BucketMeta>> {
        self.region_buckets.as_ref().map(|b| b.meta.clone())
    }

    #[inline]
    fn mut_pending_reads(&mut self) -> &mut ReadIndexQueue<EK::Snapshot> {
        &mut self.pending_reads
    }

    #[inline]
    fn mut_bcast_wake_up_time(&mut self) -> &mut Option<TiInstant> {
        &mut self.bcast_wake_up_time
    }
    #[inline]
    fn set_should_wake_up(&mut self, should_wake_up: bool) {
        self.should_wake_up = should_wake_up;
    }
}

#[derive(Default, Debug)]
pub struct DiskFullPeers {
    majority: bool,
    // Indicates whether a peer can help to establish a quorum.
    peers: HashMap<u64, (DiskUsage, bool)>,
}

impl DiskFullPeers {
    pub fn is_empty(&self) -> bool {
        self.peers.is_empty()
    }
    pub fn majority(&self) -> bool {
        self.majority
    }
    pub fn has(&self, peer_id: u64) -> bool {
        !self.peers.is_empty() && self.peers.contains_key(&peer_id)
    }
    pub fn get(&self, peer_id: u64) -> Option<DiskUsage> {
        self.peers.get(&peer_id).map(|x| x.0)
    }
}

impl<EK, ER> Peer<EK, ER>
where
    EK: KvEngine,
    ER: RaftEngine,
{
    pub fn insert_peer_cache(&mut self, peer: metapb::Peer) {
        self.peer_cache.borrow_mut().insert(peer.get_id(), peer);
    }

    pub fn remove_peer_from_cache(&mut self, peer_id: u64) {
        self.peer_cache.borrow_mut().remove(&peer_id);
    }

    pub fn get_peer_from_cache(&self, peer_id: u64) -> Option<metapb::Peer> {
        if peer_id == 0 {
            return None;
        }
        fail_point!("stale_peer_cache_2", peer_id == 2, |_| None);
        if let Some(peer) = self.peer_cache.borrow().get(&peer_id) {
            return Some(peer.clone());
        }

        // Try to find in region, if found, set in cache.
        for peer in self.region().get_peers() {
            if peer.get_id() == peer_id {
                self.peer_cache.borrow_mut().insert(peer_id, peer.clone());
                return Some(peer.clone());
            }
        }

        None
    }

    fn region_replication_status(&mut self) -> Option<RegionReplicationStatus> {
        if self.replication_mode_version == 0 {
            return None;
        }
        let mut status = RegionReplicationStatus {
            state_id: self.replication_mode_version,
            ..Default::default()
        };
        let state = if !self.replication_sync {
            if self.dr_auto_sync_state != DrAutoSyncState::Async {
                let res = self.raft_group.raft.check_group_commit_consistent();
                if Some(true) != res {
                    let mut buffer: SmallVec<[(u64, u64, u64); 5]> = SmallVec::new();
                    if self.get_store().applied_term() >= self.term() {
                        let progress = self.raft_group.raft.prs();
                        for (id, p) in progress.iter() {
                            if !progress.conf().voters().contains(*id) {
                                continue;
                            }
                            buffer.push((*id, p.commit_group_id, p.matched));
                        }
                    };
                    info!(
                        "still not reach integrity over label";
                        "status" => ?res,
                        "region_id" => self.region_id,
                        "peer_id" => self.peer.id,
                        "progress" => ?buffer
                    );
                } else {
                    self.replication_sync = true;
                }
                match res {
                    Some(true) => RegionReplicationState::IntegrityOverLabel,
                    Some(false) => RegionReplicationState::SimpleMajority,
                    None => RegionReplicationState::Unknown,
                }
            } else {
                RegionReplicationState::SimpleMajority
            }
        } else {
            RegionReplicationState::IntegrityOverLabel
        };
        status.set_state(state);
        Some(status)
    }

    pub fn heartbeat_pd<T>(&mut self, ctx: &PollContext<EK, ER, T>) {
        let task = PdTask::Heartbeat(HeartbeatTask {
            term: self.term(),
            region: self.region().clone(),
            down_peers: self.collect_down_peers(ctx),
            peer: self.peer.clone(),
            pending_peers: self.collect_pending_peers(ctx),
            written_bytes: self.peer_stat.written_bytes,
            written_keys: self.peer_stat.written_keys,
            approximate_size: self.approximate_size,
            approximate_keys: self.approximate_keys,
            replication_status: self.region_replication_status(),
        });
        if let Err(e) = ctx.pd_scheduler.schedule(task) {
            error!(
                "failed to notify pd";
                "region_id" => self.region_id,
                "peer_id" => self.peer.get_id(),
                "err" => ?e,
            );
            return;
        }
        fail_point!("schedule_check_split");
    }

    fn prepare_raft_message(&self) -> RaftMessage {
        let mut send_msg = RaftMessage::default();
        send_msg.set_region_id(self.region_id);
        // set current epoch
        send_msg.set_region_epoch(self.region().get_region_epoch().clone());
        send_msg.set_from_peer(self.peer.clone());
        send_msg
    }

    pub fn send_extra_message<T: Transport>(
        &self,
        msg: ExtraMessage,
        trans: &mut T,
        to: &metapb::Peer,
    ) {
        let mut send_msg = self.prepare_raft_message();
        let ty = msg.get_type();
        debug!("send extra msg";
            "region_id" => self.region_id,
            "peer_id" => self.peer.get_id(),
            "msg_type" => ?ty,
            "to" => to.get_id()
        );
        send_msg.set_extra_msg(msg);
        send_msg.set_to_peer(to.clone());
        if let Err(e) = trans.send(send_msg) {
            error!(?e;
                "failed to send extra message";
                "type" => ?ty,
                "region_id" => self.region_id,
                "peer_id" => self.peer.get_id(),
                "target" => ?to,
            );
        }
    }

    fn build_raft_message(
        &mut self,
        msg: eraftpb::Message,
        disk_usage: DiskUsage,
    ) -> Option<RaftMessage> {
        let mut send_msg = self.prepare_raft_message();

        send_msg.set_disk_usage(disk_usage);

        let to_peer = match self.get_peer_from_cache(msg.get_to()) {
            Some(p) => p,
            None => {
                warn!(
                    "failed to look up recipient peer";
                    "region_id" => self.region_id,
                    "peer_id" => self.peer.get_id(),
                    "to_peer" => msg.get_to(),
                );
                return None;
            }
        };

        send_msg.set_to_peer(to_peer);

        if msg.get_from() != self.peer.get_id() {
            debug!(
                "redirecting message";
                "msg_type" => ?msg.get_msg_type(),
                "from" => msg.get_from(),
                "to" => msg.get_to(),
                "region_id" => self.region_id,
                "peer_id" => self.peer.get_id(),
            );
        }

        // There could be two cases:
        // - Target peer already exists but has not established communication with
        //   leader yet
        // - Target peer is added newly due to member change or region split, but it's
        //   not created yet
        // For both cases the region start key and end key are attached in RequestVote
        // and Heartbeat message for the store of that peer to check whether to create a
        // new peer when receiving these messages, or just to wait for a pending region
        // split to perform later.
        if self.get_store().is_initialized() && is_initial_msg(&msg) {
            let region = self.region();
            send_msg.set_start_key(region.get_start_key().to_vec());
            send_msg.set_end_key(region.get_end_key().to_vec());
        }

        send_msg.set_message(msg);

        Some(send_msg)
    }

    pub fn bcast_check_stale_peer_message<T: Transport>(
        &mut self,
        ctx: &mut PollContext<EK, ER, T>,
    ) {
        if self.check_stale_conf_ver < self.region().get_region_epoch().get_conf_ver() {
            self.check_stale_conf_ver = self.region().get_region_epoch().get_conf_ver();
            self.check_stale_peers = self.region().get_peers().to_vec();
        }
        for peer in &self.check_stale_peers {
            if peer.get_id() == self.peer_id() {
                continue;
            }
            let mut extra_msg = ExtraMessage::default();
            extra_msg.set_type(ExtraMessageType::MsgCheckStalePeer);
            self.send_extra_message(extra_msg, &mut ctx.trans, peer);
        }
    }

    pub fn on_check_stale_peer_response(
        &mut self,
        check_conf_ver: u64,
        check_peers: Vec<metapb::Peer>,
    ) {
        if self.check_stale_conf_ver < check_conf_ver {
            self.check_stale_conf_ver = check_conf_ver;
            self.check_stale_peers = check_peers;
        }
    }

    pub fn send_want_rollback_merge<T: Transport>(
        &self,
        premerge_commit: u64,
        ctx: &mut PollContext<EK, ER, T>,
    ) {
        let to_peer = match self.get_peer_from_cache(self.leader_id()) {
            Some(p) => p,
            None => {
                warn!(
                    "failed to look up recipient peer";
                    "region_id" => self.region_id,
                    "peer_id" => self.peer.get_id(),
                    "to_peer" => self.leader_id(),
                );
                return;
            }
        };
        let mut extra_msg = ExtraMessage::default();
        extra_msg.set_type(ExtraMessageType::MsgWantRollbackMerge);
        extra_msg.set_premerge_commit(premerge_commit);
        self.send_extra_message(extra_msg, &mut ctx.trans, &to_peer);
    }

    pub fn require_updating_max_ts(&self, pd_scheduler: &Scheduler<PdTask<EK, ER>>) {
        let epoch = self.region().get_region_epoch();
        let term_low_bits = self.term() & ((1 << 32) - 1); // 32 bits
        let version_lot_bits = epoch.get_version() & ((1 << 31) - 1); // 31 bits
        let initial_status = (term_low_bits << 32) | (version_lot_bits << 1);
        self.txn_ext
            .max_ts_sync_status
            .store(initial_status, Ordering::SeqCst);
        info!(
            "require updating max ts";
            "region_id" => self.region_id,
            "initial_status" => initial_status,
        );
        if let Err(e) = pd_scheduler.schedule(PdTask::UpdateMaxTimestamp {
            region_id: self.region_id,
            initial_status,
            txn_ext: self.txn_ext.clone(),
        }) {
            error!(
                "failed to update max ts";
                "err" => ?e,
            );
        }
    }

    fn activate_in_memory_pessimistic_locks(&mut self) {
        let mut pessimistic_locks = self.txn_ext.pessimistic_locks.write();
        pessimistic_locks.status = LocksStatus::Normal;
        pessimistic_locks.term = self.term();
        pessimistic_locks.version = self.region().get_region_epoch().get_version();
    }

    fn clear_in_memory_pessimistic_locks(&mut self) {
        let mut pessimistic_locks = self.txn_ext.pessimistic_locks.write();
        pessimistic_locks.status = LocksStatus::NotLeader;
        pessimistic_locks.clear();
        pessimistic_locks.term = self.term();
        pessimistic_locks.version = self.region().get_region_epoch().get_version();

        // Also clear merge related states
        self.prepare_merge_fence = 0;
        self.pending_prepare_merge = None;
    }

    pub fn need_renew_lease_at<T>(
        &self,
        ctx: &PollContext<EK, ER, T>,
        current_time: Timespec,
    ) -> bool {
        let renew_bound = match self.leader_lease.need_renew(current_time) {
            Some(ts) => ts,
            None => return false,
        };
        let max_lease = ctx.cfg.raft_store_max_leader_lease();
        let has_overlapped_reads = self.pending_reads.back().map_or(false, |read| {
            // If there is any read index whose lease can cover till next heartbeat
            // then we don't need to propose a new one
            read.propose_time + max_lease > renew_bound
        });
        let has_overlapped_writes = self.proposals.back().map_or(false, |proposal| {
            // If there is any write whose lease can cover till next heartbeat
            // then we don't need to propose a new one
            proposal
                .propose_time
                .map_or(false, |propose_time| propose_time + max_lease > renew_bound)
        });
        !has_overlapped_reads && !has_overlapped_writes
    }

    pub fn adjust_cfg_if_changed<T>(&mut self, ctx: &PollContext<EK, ER, T>) {
        let raft_max_inflight_msgs = ctx.cfg.raft_max_inflight_msgs;
        if self.is_leader() && (raft_max_inflight_msgs != self.raft_max_inflight_msgs) {
            let peers: Vec<_> = self.region().get_peers().into();
            for p in peers {
                if p != self.peer {
                    self.raft_group
                        .raft
                        .adjust_max_inflight_msgs(p.get_id(), raft_max_inflight_msgs);
                }
            }
            self.raft_max_inflight_msgs = raft_max_inflight_msgs;
        }
        self.raft_group.raft.r.max_msg_size = ctx.cfg.raft_max_size_per_msg.0;
    }

    fn maybe_inject_propose_error(
        &self,
        #[allow(unused_variables)] req: &RaftCmdRequest,
    ) -> Result<()> {
        // The return value format is {req_type}:{store_id}
        // Request matching the format will fail to be proposed.
        // Empty `req_type` means matching all kinds of requests.
        // ":{store_id}" can be omitted, meaning matching all stores.
        fail_point!("raft_propose", |r| {
            r.map_or(Ok(()), |s| {
                let mut parts = s.splitn(2, ':');
                let cmd_type = parts.next().unwrap();
                let store_id = parts.next().map(|s| s.parse::<u64>().unwrap());
                if let Some(store_id) = store_id {
                    if store_id != self.peer.get_store_id() {
                        return Ok(());
                    }
                }
                let admin_type = req.get_admin_request().get_cmd_type();
                let match_type = cmd_type.is_empty()
                    || (cmd_type == "prepare_merge" && admin_type == AdminCmdType::PrepareMerge)
                    || (cmd_type == "transfer_leader"
                        && admin_type == AdminCmdType::TransferLeader);
                // More matching rules can be added here.
                if match_type {
                    Err(box_err!("injected error"))
                } else {
                    Ok(())
                }
            })
        });
        Ok(())
    }

    /// Update states of the peer which can be changed in the previous raft
    /// tick.
    pub fn post_raft_group_tick(&mut self) {
        self.lead_transferee = self.raft_group.raft.lead_transferee.unwrap_or_default();
    }
}

/// `RequestPolicy` decides how we handle a request.
#[derive(Clone, PartialEq, Debug)]
pub enum RequestPolicy {
    // Handle the read request directly without dispatch.
    ReadLocal,
    StaleRead,
    // Handle the read request via raft's SafeReadIndex mechanism.
    ReadIndex,
    ProposeNormal,
    ProposeTransferLeader,
    ProposeConfChange,
}

/// `RequestInspector` makes `RequestPolicy` for requests.
pub trait RequestInspector {
    /// Has the current term been applied?
    fn has_applied_to_current_term(&mut self) -> bool;
    /// Inspects its lease.
    fn inspect_lease(&mut self) -> LeaseState;

    /// Inspect a request, return a policy that tells us how to
    /// handle the request.
    fn inspect(&mut self, req: &RaftCmdRequest) -> Result<RequestPolicy> {
        if req.has_admin_request() {
            if apply::is_conf_change_cmd(req) {
                return Ok(RequestPolicy::ProposeConfChange);
            }
            if get_transfer_leader_cmd(req).is_some()
                && !WriteBatchFlags::from_bits_truncate(req.get_header().get_flags())
                    .contains(WriteBatchFlags::TRANSFER_LEADER_PROPOSAL)
            {
                return Ok(RequestPolicy::ProposeTransferLeader);
            }
            return Ok(RequestPolicy::ProposeNormal);
        }

        let mut has_read = false;
        let mut has_write = false;
        for r in req.get_requests() {
            match r.get_cmd_type() {
                CmdType::Get | CmdType::Snap | CmdType::ReadIndex => has_read = true,
                CmdType::Delete | CmdType::Put | CmdType::DeleteRange | CmdType::IngestSst => {
                    has_write = true
                }
                CmdType::Prewrite | CmdType::Invalid => {
                    return Err(box_err!(
                        "invalid cmd type {:?}, message maybe corrupted",
                        r.get_cmd_type()
                    ));
                }
            }

            if has_read && has_write {
                return Err(box_err!("read and write can't be mixed in one batch"));
            }
        }

        if has_write {
            return Ok(RequestPolicy::ProposeNormal);
        }

        let flags = WriteBatchFlags::from_bits_check(req.get_header().get_flags());
        if flags.contains(WriteBatchFlags::STALE_READ) {
            return Ok(RequestPolicy::StaleRead);
        }

        if req.get_header().get_read_quorum() {
            return Ok(RequestPolicy::ReadIndex);
        }

        // If applied index's term is differ from current raft's term, leader transfer
        // must happened, if read locally, we may read old value.
        if !self.has_applied_to_current_term() {
            return Ok(RequestPolicy::ReadIndex);
        }

        // Local read should be performed, if and only if leader is in lease.
        // None for now.
        match self.inspect_lease() {
            LeaseState::Valid => Ok(RequestPolicy::ReadLocal),
            LeaseState::Expired | LeaseState::Suspect => {
                // Perform a consistent read to Raft quorum and try to renew the leader lease.
                Ok(RequestPolicy::ReadIndex)
            }
        }
    }
}

impl<EK, ER> RequestInspector for Peer<EK, ER>
where
    EK: KvEngine,
    ER: RaftEngine,
{
    fn has_applied_to_current_term(&mut self) -> bool {
        self.get_store().applied_term() == self.term()
    }

    fn inspect_lease(&mut self) -> LeaseState {
        if !self.raft_group.raft.in_lease() {
            return LeaseState::Suspect;
        }
        // None means now.
        let state = self.leader_lease.inspect(None);
        if LeaseState::Expired == state {
            debug!(
                "leader lease is expired";
                "region_id" => self.region_id,
                "peer_id" => self.peer.get_id(),
                "lease" => ?self.leader_lease,
            );
            // The lease is expired, call `expire` explicitly.
            self.leader_lease.expire();
        }
        state
    }
}

impl<EK, ER, T> ReadExecutor<EK> for PollContext<EK, ER, T>
where
    EK: KvEngine,
    ER: RaftEngine,
{
    fn get_tablet(&mut self) -> &EK {
        &self.engines.kv
    }

    fn get_snapshot(
        &mut self,
        _: Option<ThreadReadId>,
        _: &mut Option<LocalReadContext<'_, EK>>,
    ) -> Arc<EK::Snapshot> {
        Arc::new(self.engines.kv.snapshot())
    }
}

fn get_transfer_leader_cmd(msg: &RaftCmdRequest) -> Option<&TransferLeaderRequest> {
    if !msg.has_admin_request() {
        return None;
    }
    let req = msg.get_admin_request();
    if !req.has_transfer_leader() {
        return None;
    }

    Some(req.get_transfer_leader())
}

fn get_sync_log_from_request(msg: &RaftCmdRequest) -> bool {
    if msg.has_admin_request() {
        let req = msg.get_admin_request();
        return matches!(
            req.get_cmd_type(),
            AdminCmdType::ChangePeer
                | AdminCmdType::ChangePeerV2
                | AdminCmdType::Split
                | AdminCmdType::BatchSplit
                | AdminCmdType::PrepareMerge
                | AdminCmdType::CommitMerge
                | AdminCmdType::RollbackMerge
        );
    }

    msg.get_header().get_sync_log()
}

/// We enable follower lazy commit to get a better performance.
/// But it may not be appropriate for some requests. This function
/// checks whether the request should be committed on all followers
/// as soon as possible.
fn is_request_urgent(req: &RaftCmdRequest) -> bool {
    if !req.has_admin_request() {
        return false;
    }

    matches!(
        req.get_admin_request().get_cmd_type(),
        AdminCmdType::Split
            | AdminCmdType::BatchSplit
            | AdminCmdType::ChangePeer
            | AdminCmdType::ChangePeerV2
            | AdminCmdType::ComputeHash
            | AdminCmdType::VerifyHash
            | AdminCmdType::PrepareMerge
            | AdminCmdType::CommitMerge
            | AdminCmdType::RollbackMerge
    )
}

fn make_transfer_leader_response() -> RaftCmdResponse {
    let mut response = AdminResponse::default();
    response.set_cmd_type(AdminCmdType::TransferLeader);
    response.set_transfer_leader(TransferLeaderResponse::default());
    let mut resp = RaftCmdResponse::default();
    resp.set_admin_response(response);
    resp
}

// The Raft message context for a MsgTransferLeader if it is a reply of a
// TransferLeader command.
pub const TRANSFER_LEADER_COMMAND_REPLY_CTX: &[u8] = &[1];

/// A poor version of `Peer` to avoid port generic variables everywhere.
pub trait AbstractPeer {
    fn meta_peer(&self) -> &metapb::Peer;
    fn group_state(&self) -> GroupState;
    fn region(&self) -> &metapb::Region;
    fn apply_state(&self) -> &RaftApplyState;
    fn raft_status(&self) -> raft::Status<'_>;
    fn raft_commit_index(&self) -> u64;
    fn pending_merge_state(&self) -> Option<&MergeState>;
}

mod memtrace {
    use std::mem;

    use tikv_util::memory::HeapSize;

    use super::*;

    impl<EK, ER> Peer<EK, ER>
    where
        EK: KvEngine,
        ER: RaftEngine,
    {
        pub fn proposal_size(&self) -> usize {
            let mut heap_size = self.pending_reads.heap_size();
            for prop in &self.proposals.queue {
                heap_size += prop.heap_size();
            }
            heap_size
        }

        pub fn rest_size(&self) -> usize {
            // 2 words for every item in `peer_heartbeats`.
            16 * self.peer_heartbeats.capacity()
            // 2 words for every item in `peers_start_pending_time`.
            + 16 * self.peers_start_pending_time.capacity()
            // 1 word for every item in `down_peer_ids`
            + 8 * self.down_peer_ids.capacity()
            + mem::size_of::<metapb::Peer>() * self.check_stale_peers.capacity()
            // 1 word for every item in `want_rollback_merge_peers`
            + 8 * self.want_rollback_merge_peers.capacity()
            // Ignore more heap content in `raft::eraftpb::Message`.
            + (self.unpersisted_message_count
                + self.apply_snap_ctx.as_ref().map_or(0, |ctx| ctx.msgs.len()))
                * mem::size_of::<eraftpb::Message>()
            + mem::size_of_val(self.pending_request_snapshot_count.as_ref())
        }
    }
}

#[cfg(test)]
mod tests {
    use kvproto::raft_cmdpb;
    use protobuf::ProtobufEnum;

    use super::*;
    use crate::store::{msg::ExtCallback, util::u64_to_timespec};

    #[test]
    fn test_sync_log() {
        let white_list = [
            AdminCmdType::InvalidAdmin,
            AdminCmdType::CompactLog,
            AdminCmdType::TransferLeader,
            AdminCmdType::ComputeHash,
            AdminCmdType::VerifyHash,
        ];
        for tp in AdminCmdType::values() {
            let mut msg = RaftCmdRequest::default();
            msg.mut_admin_request().set_cmd_type(*tp);
            assert_eq!(
                get_sync_log_from_request(&msg),
                !white_list.contains(tp),
                "{:?}",
                tp
            );
        }
    }

    #[test]
    fn test_urgent() {
        let urgent_types = [
            AdminCmdType::Split,
            AdminCmdType::BatchSplit,
            AdminCmdType::ChangePeer,
            AdminCmdType::ChangePeerV2,
            AdminCmdType::ComputeHash,
            AdminCmdType::VerifyHash,
            AdminCmdType::PrepareMerge,
            AdminCmdType::CommitMerge,
            AdminCmdType::RollbackMerge,
        ];
        for tp in AdminCmdType::values() {
            let mut req = RaftCmdRequest::default();
            req.mut_admin_request().set_cmd_type(*tp);
            assert_eq!(
                is_request_urgent(&req),
                urgent_types.contains(tp),
                "{:?}",
                tp
            );
        }
        assert!(!is_request_urgent(&RaftCmdRequest::default()));
    }

    #[test]
    fn test_entry_context() {
        let tbl: Vec<&[ProposalContext]> = vec![
            &[ProposalContext::SPLIT],
            &[ProposalContext::SYNC_LOG],
            &[ProposalContext::PREPARE_MERGE],
            &[ProposalContext::COMMIT_MERGE],
            &[ProposalContext::SPLIT, ProposalContext::SYNC_LOG],
            &[ProposalContext::PREPARE_MERGE, ProposalContext::SYNC_LOG],
            &[ProposalContext::COMMIT_MERGE, ProposalContext::SYNC_LOG],
        ];

        for flags in tbl {
            let mut ctx = ProposalContext::empty();
            for f in flags {
                ctx.insert(*f);
            }

            let ser = ctx.to_vec();
            let de = ProposalContext::from_bytes(&ser);

            for f in flags {
                assert!(de.contains(*f), "{:?}", de);
            }
        }
    }

    #[test]
    fn test_request_inspector() {
        struct DummyInspector {
            applied_to_index_term: bool,
            lease_state: LeaseState,
        }
        impl RequestInspector for DummyInspector {
            fn has_applied_to_current_term(&mut self) -> bool {
                self.applied_to_index_term
            }
            fn inspect_lease(&mut self) -> LeaseState {
                self.lease_state
            }
        }

        let mut table = vec![];

        // Ok(_)
        let mut req = RaftCmdRequest::default();
        let mut admin_req = raft_cmdpb::AdminRequest::default();

        req.set_admin_request(admin_req.clone());
        table.push((req.clone(), RequestPolicy::ProposeNormal));

        admin_req.set_change_peer(raft_cmdpb::ChangePeerRequest::default());
        req.set_admin_request(admin_req.clone());
        table.push((req.clone(), RequestPolicy::ProposeConfChange));
        admin_req.clear_change_peer();

        admin_req.set_change_peer_v2(raft_cmdpb::ChangePeerV2Request::default());
        req.set_admin_request(admin_req.clone());
        table.push((req.clone(), RequestPolicy::ProposeConfChange));
        admin_req.clear_change_peer_v2();

        admin_req.set_transfer_leader(raft_cmdpb::TransferLeaderRequest::default());
        req.set_admin_request(admin_req.clone());
        table.push((req.clone(), RequestPolicy::ProposeTransferLeader));
        admin_req.clear_transfer_leader();
        req.clear_admin_request();

        for (op, policy) in vec![
            (CmdType::Get, RequestPolicy::ReadLocal),
            (CmdType::Snap, RequestPolicy::ReadLocal),
            (CmdType::Put, RequestPolicy::ProposeNormal),
            (CmdType::Delete, RequestPolicy::ProposeNormal),
            (CmdType::DeleteRange, RequestPolicy::ProposeNormal),
            (CmdType::IngestSst, RequestPolicy::ProposeNormal),
        ] {
            let mut request = raft_cmdpb::Request::default();
            request.set_cmd_type(op);
            req.set_requests(vec![request].into());
            table.push((req.clone(), policy));
        }

        // Stale read
        for op in &[CmdType::Get, CmdType::Snap] {
            let mut req = req.clone();
            let mut request = raft_cmdpb::Request::default();
            request.set_cmd_type(*op);
            req.set_requests(vec![request].into());
            req.mut_header()
                .set_flags(txn_types::WriteBatchFlags::STALE_READ.bits());
            table.push((req, RequestPolicy::StaleRead));
        }

        for &applied_to_index_term in &[true, false] {
            for &lease_state in &[LeaseState::Expired, LeaseState::Suspect, LeaseState::Valid] {
                for (req, mut policy) in table.clone() {
                    let mut inspector = DummyInspector {
                        applied_to_index_term,
                        lease_state,
                    };
                    // Leader can not read local as long as
                    // it has not applied to its term or it does has a valid lease.
                    if policy == RequestPolicy::ReadLocal
                        && (!applied_to_index_term || LeaseState::Valid != inspector.lease_state)
                    {
                        policy = RequestPolicy::ReadIndex;
                    }
                    assert_eq!(inspector.inspect(&req).unwrap(), policy);
                }
            }
        }

        // Read quorum.
        let mut request = raft_cmdpb::Request::default();
        request.set_cmd_type(CmdType::Snap);
        req.set_requests(vec![request].into());
        req.mut_header().set_read_quorum(true);
        let mut inspector = DummyInspector {
            applied_to_index_term: true,
            lease_state: LeaseState::Valid,
        };
        assert_eq!(inspector.inspect(&req).unwrap(), RequestPolicy::ReadIndex);
        req.clear_header();

        // Err(_)
        let mut err_table = vec![];
        for &op in &[CmdType::Prewrite, CmdType::Invalid] {
            let mut request = raft_cmdpb::Request::default();
            request.set_cmd_type(op);
            req.set_requests(vec![request].into());
            err_table.push(req.clone());
        }
        let mut snap = raft_cmdpb::Request::default();
        snap.set_cmd_type(CmdType::Snap);
        let mut put = raft_cmdpb::Request::default();
        put.set_cmd_type(CmdType::Put);
        req.set_requests(vec![snap, put].into());
        err_table.push(req);

        for req in err_table {
            let mut inspector = DummyInspector {
                applied_to_index_term: true,
                lease_state: LeaseState::Valid,
            };
            inspector.inspect(&req).unwrap_err();
        }
    }

    #[test]
    fn test_propose_queue_find_proposal() {
        let mut pq: ProposalQueue<engine_panic::PanicSnapshot> =
            ProposalQueue::new("tag".to_owned());
        let gen_term = |index: u64| (index / 10) + 1;
        let push_proposal = |pq: &mut ProposalQueue<_>, index: u64| {
            pq.push(Proposal {
                is_conf_change: false,
                index,
                term: gen_term(index),
                cb: Callback::write(Box::new(|_| {})),
                propose_time: Some(u64_to_timespec(index)),
                must_pass_epoch_check: false,
            });
        };
        for index in 1..=100 {
            push_proposal(&mut pq, index);
        }
        let mut pre_remove = 0;
        for remove_i in 1..=100 {
            let index = remove_i + 100;
            // Push more proposal
            push_proposal(&mut pq, index);
            // Find propose time
            for i in 1..=index {
                let pt = pq.find_propose_time(gen_term(i), i);
                if i <= pre_remove {
                    assert!(pt.is_none())
                } else {
                    assert_eq!(pt.unwrap(), u64_to_timespec(i))
                };
            }
            // Find a proposal and remove all previous proposals
            for i in 1..=remove_i {
                let p = pq.find_proposal(gen_term(i), i, 0);
                let must_found_proposal = p.is_some() && (i > pre_remove);
                let proposal_removed_previous = p.is_none() && (i <= pre_remove);
                assert!(must_found_proposal || proposal_removed_previous);
                // `find_proposal` will remove proposal so `pop` must return None
                assert!(pq.pop(gen_term(i), i).is_none());
                assert!(pq.find_propose_time(gen_term(i), i).is_none());
            }
            pre_remove = remove_i;
        }
    }

    #[test]
    fn test_uncommitted_proposals() {
        struct DropPanic(bool);
        impl Drop for DropPanic {
            fn drop(&mut self) {
                if self.0 {
                    unreachable!()
                }
            }
        }
        fn must_call() -> ExtCallback {
            let mut d = DropPanic(true);
            Box::new(move || {
                d.0 = false;
            })
        }
        fn must_not_call() -> ExtCallback {
            Box::new(move || unreachable!())
        }
        let mut pq: ProposalQueue<engine_panic::PanicSnapshot> =
            ProposalQueue::new("tag".to_owned());

        // (1, 4) and (1, 5) is not committed
        let entries = vec![(1, 1), (1, 2), (1, 3), (1, 4), (1, 5), (2, 6), (2, 7)];
        let committed = vec![(1, 1), (1, 2), (1, 3), (2, 6), (2, 7)];
        for (index, term) in entries.clone() {
            if term != 1 {
                continue;
            }
            let cb = if committed.contains(&(index, term)) {
                Callback::write_ext(Box::new(|_| {}), None, Some(must_call()))
            } else {
                Callback::write_ext(Box::new(|_| {}), None, Some(must_not_call()))
            };
            pq.push(Proposal {
                index,
                term,
                cb,
                is_conf_change: false,
                propose_time: None,
                must_pass_epoch_check: false,
            });
        }
        for (index, term) in entries {
            if let Some(mut p) = pq.find_proposal(term, index, 0) {
                p.cb.invoke_committed();
            }
        }
    }

    #[test]
    fn test_cmd_epoch_checker() {
        use std::sync::mpsc;

        use engine_test::kv::KvTestSnapshot;
        fn new_admin_request(cmd_type: AdminCmdType) -> RaftCmdRequest {
            let mut request = RaftCmdRequest::default();
            request.mut_admin_request().set_cmd_type(cmd_type);
            request
        }
        fn new_cb() -> (Callback<KvTestSnapshot>, mpsc::Receiver<()>) {
            let (tx, rx) = mpsc::channel();
            (Callback::write(Box::new(move |_| tx.send(()).unwrap())), rx)
        }

        let region = metapb::Region::default();
        let normal_cmd = RaftCmdRequest::default();
        let split_admin = new_admin_request(AdminCmdType::BatchSplit);
        let prepare_merge_admin = new_admin_request(AdminCmdType::PrepareMerge);
        let change_peer_admin = new_admin_request(AdminCmdType::ChangePeer);

        let mut epoch_checker = CmdEpochChecker::<KvTestSnapshot>::default();

        assert_eq!(epoch_checker.propose_check_epoch(&split_admin, 10), None);
        assert_eq!(epoch_checker.term, 10);
        epoch_checker.post_propose(AdminCmdType::BatchSplit, 5, 10);
        assert_eq!(epoch_checker.proposed_admin_cmd.len(), 1);

        // Both conflict with the split admin cmd
        assert_eq!(epoch_checker.propose_check_epoch(&normal_cmd, 10), Some(5));
        assert_eq!(
            epoch_checker.propose_check_epoch(&prepare_merge_admin, 10),
            Some(5)
        );

        assert_eq!(
            epoch_checker.propose_check_epoch(&change_peer_admin, 10),
            None
        );
        epoch_checker.post_propose(AdminCmdType::ChangePeer, 6, 10);
        assert_eq!(epoch_checker.proposed_admin_cmd.len(), 2);

        assert_eq!(
            epoch_checker.last_cmd_index(AdminCmdType::BatchSplit),
            Some(5)
        );
        assert_eq!(
            epoch_checker.last_cmd_index(AdminCmdType::ChangePeer),
            Some(6)
        );
        assert_eq!(
            epoch_checker.last_cmd_index(AdminCmdType::PrepareMerge),
            None
        );

        // Conflict with the change peer admin cmd
        assert_eq!(
            epoch_checker.propose_check_epoch(&change_peer_admin, 10),
            Some(6)
        );
        // Conflict with the split admin cmd
        assert_eq!(epoch_checker.propose_check_epoch(&normal_cmd, 10), Some(5));
        // Conflict with the change peer admin cmd
        assert_eq!(
            epoch_checker.propose_check_epoch(&prepare_merge_admin, 10),
            Some(6)
        );

        epoch_checker.advance_apply(4, 10, &region);
        // Have no effect on `proposed_admin_cmd`
        assert_eq!(epoch_checker.proposed_admin_cmd.len(), 2);

        epoch_checker.advance_apply(5, 10, &region);
        // Left one change peer admin cmd
        assert_eq!(epoch_checker.proposed_admin_cmd.len(), 1);

        assert_eq!(epoch_checker.propose_check_epoch(&normal_cmd, 10), None);

        assert_eq!(epoch_checker.propose_check_epoch(&split_admin, 10), Some(6));
        // Change term to 11
        assert_eq!(epoch_checker.propose_check_epoch(&split_admin, 11), None);
        assert_eq!(epoch_checker.term, 11);
        // Should be empty
        assert_eq!(epoch_checker.proposed_admin_cmd.len(), 0);

        // Test attaching multiple callbacks.
        epoch_checker.post_propose(AdminCmdType::BatchSplit, 7, 12);
        let mut rxs = vec![];
        for _ in 0..3 {
            let conflict_idx = epoch_checker.propose_check_epoch(&normal_cmd, 12).unwrap();
            let (cb, rx) = new_cb();
            epoch_checker.attach_to_conflict_cmd(conflict_idx, cb);
            rxs.push(rx);
        }
        epoch_checker.advance_apply(7, 12, &region);
        for rx in rxs {
            rx.try_recv().unwrap();
        }

        // Should invoke callbacks when term is increased.
        epoch_checker.post_propose(AdminCmdType::BatchSplit, 8, 12);
        let (cb, rx) = new_cb();
        epoch_checker.attach_to_conflict_cmd(8, cb);
        assert_eq!(epoch_checker.propose_check_epoch(&normal_cmd, 13), None);
        rx.try_recv().unwrap();

        // Should invoke callbacks when it's dropped.
        epoch_checker.post_propose(AdminCmdType::BatchSplit, 9, 13);
        let (cb, rx) = new_cb();
        epoch_checker.attach_to_conflict_cmd(9, cb);
        drop(epoch_checker);
        rx.try_recv().unwrap();
    }
}<|MERGE_RESOLUTION|>--- conflicted
+++ resolved
@@ -965,7 +965,7 @@
             }
         }
 
-        let mut resp = reader.execute(&req, &Arc::new(region), read_index, None);
+        let mut resp = reader.execute(&req, &Arc::new(region), read_index, None, None);
         if let Some(snap) = resp.snapshot.as_mut() {
             snap.txn_ext = Some(self.txn_ext());
             snap.bucket_meta = self.bucket_meta();
@@ -4759,64 +4759,6 @@
         Ok(propose_index)
     }
 
-<<<<<<< HEAD
-=======
-    fn handle_read<T>(
-        &self,
-        ctx: &mut PollContext<EK, ER, T>,
-        req: RaftCmdRequest,
-        check_epoch: bool,
-        read_index: Option<u64>,
-    ) -> ReadResponse<EK::Snapshot> {
-        let region = self.region().clone();
-        if check_epoch {
-            if let Err(e) = check_region_epoch(&req, &region, true) {
-                debug!("epoch not match"; "region_id" => region.get_id(), "err" => ?e);
-                let mut response = cmd_resp::new_error(e);
-                cmd_resp::bind_term(&mut response, self.term());
-                return ReadResponse {
-                    response,
-                    snapshot: None,
-                    txn_extra_op: TxnExtraOp::Noop,
-                };
-            }
-        }
-        let flags = WriteBatchFlags::from_bits_check(req.get_header().get_flags());
-        if flags.contains(WriteBatchFlags::STALE_READ) {
-            let read_ts = decode_u64(&mut req.get_header().get_flag_data()).unwrap();
-            let safe_ts = self.read_progress.safe_ts();
-            if safe_ts < read_ts {
-                warn!(
-                    "read rejected by safe timestamp";
-                    "safe ts" => safe_ts,
-                    "read ts" => read_ts,
-                    "tag" => &self.tag
-                );
-                let mut response = cmd_resp::new_error(Error::DataIsNotReady {
-                    region_id: region.get_id(),
-                    peer_id: self.peer_id(),
-                    safe_ts,
-                });
-                cmd_resp::bind_term(&mut response, self.term());
-                return ReadResponse {
-                    response,
-                    snapshot: None,
-                    txn_extra_op: TxnExtraOp::Noop,
-                };
-            }
-        }
-
-        let mut resp = ctx.execute(&req, &Arc::new(region), read_index, None, None);
-        if let Some(snap) = resp.snapshot.as_mut() {
-            snap.txn_ext = Some(self.txn_ext.clone());
-            snap.bucket_meta = self.region_buckets.as_ref().map(|b| b.meta.clone());
-        }
-        resp.txn_extra_op = self.txn_extra_op.load();
-        cmd_resp::bind_term(&mut resp.response, self.term());
-        resp
-    }
-
->>>>>>> 25b45d93
     pub fn voters(&self) -> raft::util::Union<'_> {
         self.raft_group.raft.prs().conf().voters().ids()
     }
