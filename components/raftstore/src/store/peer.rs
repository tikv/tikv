// Copyright 2016 TiKV Project Authors. Licensed under Apache-2.0.

// #[PerformanceCriticalPath]
use std::cell::RefCell;
use std::collections::VecDeque;
use std::sync::atomic::{AtomicU64, AtomicUsize, Ordering};
use std::sync::{Arc, Mutex};
use std::time::{Duration, Instant};
use std::{cmp, mem, u64, usize};

use bitflags::bitflags;
use crossbeam::atomic::AtomicCell;
use crossbeam::channel::TrySendError;
use engine_traits::{
    Engines, KvEngine, PerfContext, RaftEngine, Snapshot, WriteBatch, WriteOptions,
};
use error_code::ErrorCodeExt;
use fail::fail_point;
use kvproto::errorpb;
use kvproto::kvrpcpb::DiskFullOpt;
use kvproto::kvrpcpb::ExtraOp as TxnExtraOp;
use kvproto::metapb::{self, PeerRole};
use kvproto::pdpb::PeerStats;
use kvproto::raft_cmdpb::{
    self, AdminCmdType, AdminResponse, ChangePeerRequest, CmdType, CommitMergeRequest,
    RaftCmdRequest, RaftCmdResponse, TransferLeaderRequest, TransferLeaderResponse,
};
use kvproto::raft_serverpb::{
    ExtraMessage, ExtraMessageType, MergeState, PeerState, RaftApplyState, RaftMessage,
};
use kvproto::replication_modepb::{
    DrAutoSyncState, RegionReplicationState, RegionReplicationStatus, ReplicationMode,
};
use protobuf::Message;
use raft::eraftpb::{self, ConfChangeType, Entry, EntryType, MessageType};
use raft::{
    self, Changer, LightReady, ProgressState, ProgressTracker, RawNode, Ready, SnapshotStatus,
    StateRole, INVALID_INDEX, NO_LIMIT,
};
use raft_proto::ConfChangeI;
use smallvec::SmallVec;
use time::Timespec;
use uuid::Uuid;

use crate::coprocessor::{CoprocessorHost, RegionChangeEvent};
use crate::errors::RAFTSTORE_IS_BUSY;
use crate::store::async_io::write::WriteMsg;
use crate::store::async_io::write_router::WriteRouter;
use crate::store::fsm::apply::CatchUpLogs;
use crate::store::fsm::store::PollContext;
use crate::store::fsm::{apply, Apply, ApplyMetrics, ApplyTask, Proposal};
use crate::store::hibernate_state::GroupState;
use crate::store::memory::{needs_evict_entry_cache, MEMTRACE_RAFT_ENTRIES};
use crate::store::msg::RaftCommand;
use crate::store::util::{admin_cmd_epoch_lookup, RegionReadProgress};
use crate::store::worker::{HeartbeatTask, ReadDelegate, ReadExecutor, ReadProgress, RegionTask};
use crate::store::{
    Callback, Config, GlobalReplicationState, PdTask, ReadIndexContext, ReadResponse,
};
use crate::{Error, Result};
use collections::{HashMap, HashSet};
use pd_client::INVALID_ID;
use tikv_alloc::trace::TraceEvent;
use tikv_util::codec::number::decode_u64;
use tikv_util::sys::disk::DiskUsage;
use tikv_util::time::{duration_to_sec, monotonic_raw_now};
use tikv_util::time::{Instant as TiInstant, InstantExt, ThreadReadId};
use tikv_util::worker::Scheduler;
use tikv_util::Either;
use tikv_util::{box_err, debug, error, info, warn};
use txn_types::WriteBatchFlags;

use super::cmd_resp;
use super::local_metrics::{RaftMetrics, RaftReadyMetrics};
use super::metrics::*;
use super::peer_storage::{
    write_peer_state, CheckApplyingSnapStatus, HandleReadyResult, PeerStorage,
};
use super::read_queue::{ReadIndexQueue, ReadIndexRequest};
use super::transport::Transport;
use super::util::{
    self, check_region_epoch, is_initial_msg, AdminCmdEpochState, ChangePeerI, ConfChangeKind,
    Lease, LeaseState, NORMAL_REQ_CHECK_CONF_VER, NORMAL_REQ_CHECK_VER,
};
use super::DestroyPeerJob;

const SHRINK_CACHE_CAPACITY: usize = 64;
const MIN_BCAST_WAKE_UP_INTERVAL: u64 = 1_000; // 1s
const REGION_READ_PROGRESS_CAP: usize = 128;
const MAX_COMMITTED_SIZE_PER_READY: u64 = 16 * 1024 * 1024;

/// The returned states of the peer after checking whether it is stale
#[derive(Debug, PartialEq, Eq)]
pub enum StaleState {
    Valid,
    ToValidate,
    LeaderMissing,
}

#[derive(Debug)]
struct ProposalQueue<S>
where
    S: Snapshot,
{
    tag: String,
    queue: VecDeque<Proposal<S>>,
}

impl<S: Snapshot> ProposalQueue<S> {
    fn new(tag: String) -> ProposalQueue<S> {
        ProposalQueue {
            tag,
            queue: VecDeque::new(),
        }
    }

    /// Find the request times of given index.
    /// Caller should check if term is matched before using request times.
    fn find_request_times(&self, index: u64) -> Option<(u64, &SmallVec<[TiInstant; 4]>)> {
        self.queue
            .binary_search_by_key(&index, |p: &Proposal<_>| p.index)
            .ok()
            .and_then(|i| {
                self.queue[i]
                    .cb
                    .get_request_times()
                    .map(|ts| (self.queue[i].term, ts))
            })
    }

    fn find_propose_time(&self, term: u64, index: u64) -> Option<Timespec> {
        self.queue
            .binary_search_by_key(&(term, index), |p: &Proposal<_>| (p.term, p.index))
            .ok()
            .and_then(|i| self.queue[i].propose_time)
    }

    // Find proposal in front or at the given term and index
    fn pop(&mut self, term: u64, index: u64) -> Option<Proposal<S>> {
        self.queue.pop_front().and_then(|p| {
            // Comparing the term first then the index, because the term is
            // increasing among all log entries and the index is increasing
            // inside a given term
            if (p.term, p.index) > (term, index) {
                self.queue.push_front(p);
                return None;
            }
            Some(p)
        })
    }

    /// Find proposal at the given term and index and notify stale proposals
    /// in front that term and index
    fn find_proposal(&mut self, term: u64, index: u64, current_term: u64) -> Option<Proposal<S>> {
        while let Some(p) = self.pop(term, index) {
            if p.term == term {
                if p.index == index {
                    return if p.cb.is_none() { None } else { Some(p) };
                } else {
                    panic!(
                        "{} unexpected callback at term {}, found index {}, expected {}",
                        self.tag, term, p.index, index
                    );
                }
            } else {
                apply::notify_stale_req(current_term, p.cb);
            }
        }
        None
    }

    fn push(&mut self, p: Proposal<S>) {
        if let Some(f) = self.queue.back() {
            // The term must be increasing among all log entries and the index
            // must be increasing inside a given term
            assert!((p.term, p.index) > (f.term, f.index));
        }
        self.queue.push_back(p);
    }

    fn is_empty(&self) -> bool {
        self.queue.is_empty()
    }

    fn gc(&mut self) {
        if self.queue.capacity() > SHRINK_CACHE_CAPACITY && self.queue.len() < SHRINK_CACHE_CAPACITY
        {
            self.queue.shrink_to_fit();
        }
    }
}

bitflags! {
    // TODO: maybe declare it as protobuf struct is better.
    /// A bitmap contains some useful flags when dealing with `eraftpb::Entry`.
    pub struct ProposalContext: u8 {
        const SYNC_LOG       = 0b0000_0001;
        const SPLIT          = 0b0000_0010;
        const PREPARE_MERGE  = 0b0000_0100;
    }
}

impl ProposalContext {
    /// Converts itself to a vector.
    pub fn to_vec(self) -> Vec<u8> {
        if self.is_empty() {
            return vec![];
        }
        let ctx = self.bits();
        vec![ctx]
    }

    /// Initializes a `ProposalContext` from a byte slice.
    pub fn from_bytes(ctx: &[u8]) -> ProposalContext {
        if ctx.is_empty() {
            ProposalContext::empty()
        } else if ctx.len() == 1 {
            ProposalContext::from_bits_truncate(ctx[0])
        } else {
            panic!("invalid ProposalContext {:?}", ctx);
        }
    }
}

/// `ConsistencyState` is used for consistency check.
pub struct ConsistencyState {
    pub last_check_time: Instant,
    // (computed_result_or_to_be_verified, index, hash)
    pub index: u64,
    pub context: Vec<u8>,
    pub hash: Vec<u8>,
}

/// Statistics about raft peer.
#[derive(Default, Clone)]
pub struct PeerStat {
    pub written_bytes: u64,
    pub written_keys: u64,
}

#[derive(Default, Debug, Clone, Copy)]
pub struct CheckTickResult {
    leader: bool,
    up_to_date: bool,
    reason: &'static str,
}

pub struct ProposedAdminCmd<S: Snapshot> {
    cmd_type: AdminCmdType,
    epoch_state: AdminCmdEpochState,
    index: u64,
    cbs: Vec<Callback<S>>,
}

impl<S: Snapshot> ProposedAdminCmd<S> {
    fn new(
        cmd_type: AdminCmdType,
        epoch_state: AdminCmdEpochState,
        index: u64,
    ) -> ProposedAdminCmd<S> {
        ProposedAdminCmd {
            cmd_type,
            epoch_state,
            index,
            cbs: Vec::new(),
        }
    }
}

pub struct CmdEpochChecker<S: Snapshot> {
    // Although it's a deque, because of the characteristics of the settings from `admin_cmd_epoch_lookup`,
    // the max size of admin cmd is 2, i.e. split/merge and change peer.
    proposed_admin_cmd: VecDeque<ProposedAdminCmd<S>>,
    term: u64,
}

impl<S: Snapshot> Default for CmdEpochChecker<S> {
    fn default() -> CmdEpochChecker<S> {
        CmdEpochChecker {
            proposed_admin_cmd: VecDeque::new(),
            term: 0,
        }
    }
}

impl<S: Snapshot> CmdEpochChecker<S> {
    fn maybe_update_term(&mut self, term: u64) {
        assert!(term >= self.term);
        if term > self.term {
            self.term = term;
            for cmd in self.proposed_admin_cmd.drain(..) {
                for cb in cmd.cbs {
                    apply::notify_stale_req(term, cb);
                }
            }
        }
    }

    /// Check if the proposal can be proposed on the basis of its epoch and previous proposed admin cmds.
    ///
    /// Returns None if passing the epoch check, otherwise returns a index which is the last
    /// admin cmd index conflicted with this proposal.
    pub fn propose_check_epoch(&mut self, req: &RaftCmdRequest, term: u64) -> Option<u64> {
        self.maybe_update_term(term);
        let (check_ver, check_conf_ver) = if !req.has_admin_request() {
            (NORMAL_REQ_CHECK_VER, NORMAL_REQ_CHECK_CONF_VER)
        } else {
            let cmd_type = req.get_admin_request().get_cmd_type();
            let epoch_state = admin_cmd_epoch_lookup(cmd_type);
            (epoch_state.check_ver, epoch_state.check_conf_ver)
        };
        self.last_conflict_index(check_ver, check_conf_ver)
    }

    pub fn post_propose(&mut self, cmd_type: AdminCmdType, index: u64, term: u64) {
        self.maybe_update_term(term);
        let epoch_state = admin_cmd_epoch_lookup(cmd_type);
        assert!(
            self.last_conflict_index(epoch_state.check_ver, epoch_state.check_conf_ver)
                .is_none()
        );

        if epoch_state.change_conf_ver || epoch_state.change_ver {
            if let Some(cmd) = self.proposed_admin_cmd.back() {
                assert!(cmd.index < index);
            }
            self.proposed_admin_cmd
                .push_back(ProposedAdminCmd::new(cmd_type, epoch_state, index));
        }
    }

    fn last_conflict_index(&self, check_ver: bool, check_conf_ver: bool) -> Option<u64> {
        self.proposed_admin_cmd
            .iter()
            .rev()
            .find(|cmd| {
                (check_ver && cmd.epoch_state.change_ver)
                    || (check_conf_ver && cmd.epoch_state.change_conf_ver)
            })
            .map(|cmd| cmd.index)
    }

    /// Returns the last proposed admin cmd index.
    ///
    /// Note that the cmd of this type must change epoch otherwise it can not be
    /// recorded to `proposed_admin_cmd`.
    pub fn last_cmd_index(&mut self, cmd_type: AdminCmdType) -> Option<u64> {
        self.proposed_admin_cmd
            .iter()
            .rev()
            .find(|cmd| cmd.cmd_type == cmd_type)
            .map(|cmd| cmd.index)
    }

    pub fn advance_apply(&mut self, index: u64, term: u64, region: &metapb::Region) {
        self.maybe_update_term(term);
        while !self.proposed_admin_cmd.is_empty() {
            let cmd = self.proposed_admin_cmd.front_mut().unwrap();
            if cmd.index <= index {
                for cb in cmd.cbs.drain(..) {
                    let mut resp = cmd_resp::new_error(Error::EpochNotMatch(
                        format!(
                            "current epoch of region {} is {:?}",
                            region.get_id(),
                            region.get_region_epoch(),
                        ),
                        vec![region.to_owned()],
                    ));
                    cmd_resp::bind_term(&mut resp, term);
                    cb.invoke_with_response(resp);
                }
            } else {
                break;
            }
            self.proposed_admin_cmd.pop_front();
        }
    }

    pub fn attach_to_conflict_cmd(&mut self, index: u64, cb: Callback<S>) {
        if let Some(cmd) = self
            .proposed_admin_cmd
            .iter_mut()
            .rev()
            .find(|cmd| cmd.index == index)
        {
            cmd.cbs.push(cb);
        } else {
            panic!(
                "index {} can not found in proposed_admin_cmd, callback {:?}",
                index, cb
            );
        }
    }
}

impl<S: Snapshot> Drop for CmdEpochChecker<S> {
    fn drop(&mut self) {
        if tikv_util::thread_group::is_shutdown(!cfg!(test)) {
            for mut state in self.proposed_admin_cmd.drain(..) {
                state.cbs.clear();
            }
        } else {
            for state in self.proposed_admin_cmd.drain(..) {
                for cb in state.cbs {
                    apply::notify_stale_req(self.term, cb);
                }
            }
        }
    }
}

#[derive(PartialEq, Debug)]
pub struct ApplySnapshotContext {
    /// The number of ready which has a snapshot.
    pub ready_number: u64,
    /// Whether this snapshot is scheduled.
    pub scheduled: bool,
    /// The message should be sent after snapshot is applied.
    pub msgs: Vec<eraftpb::Message>,
    pub persist_res: Option<PersistSnapshotResult>,
}

#[derive(PartialEq, Debug)]
pub struct PersistSnapshotResult {
    /// prev_region is the region before snapshot applied.
    pub prev_region: metapb::Region,
    pub region: metapb::Region,
    pub destroy_regions: Vec<metapb::Region>,
}

#[derive(Debug)]
pub struct UnpersistedReady {
    /// Number of ready.
    pub number: u64,
    /// Max number of following ready whose data to be persisted is empty.
    pub max_empty_number: u64,
    pub raft_msgs: Vec<Vec<eraftpb::Message>>,
}

pub struct ReadyResult {
    pub state_role: Option<StateRole>,
    pub has_new_entries: bool,
}

pub struct Peer<EK, ER>
where
    EK: KvEngine,
    ER: RaftEngine,
{
    /// The ID of the Region which this Peer belongs to.
    region_id: u64,
    // TODO: remove it once panic!() support slog fields.
    /// Peer_tag, "[region <region_id>] <peer_id>"
    pub tag: String,
    /// The Peer meta information.
    pub peer: metapb::Peer,

    /// The Raft state machine of this Peer.
    pub raft_group: RawNode<PeerStorage<EK, ER>>,
    /// The cache of meta information for Region's other Peers.
    peer_cache: RefCell<HashMap<u64, metapb::Peer>>,
    /// Record the last instant of each peer's heartbeat response.
    pub peer_heartbeats: HashMap<u64, Instant>,

    proposals: ProposalQueue<EK::Snapshot>,
    leader_missing_time: Option<Instant>,
    leader_lease: Lease,
    pending_reads: ReadIndexQueue<EK::Snapshot>,

    /// If it fails to send messages to leader.
    pub leader_unreachable: bool,
    /// Indicates whether the peer should be woken up.
    pub should_wake_up: bool,
    /// Whether this peer is destroyed asynchronously.
    /// If it's true,
    /// 1. when merging, its data in storeMeta will be removed early by the target peer.
    /// 2. all read requests must be rejected.
    pub pending_remove: bool,

    /// Record the instants of peers being added into the configuration.
    /// Remove them after they are not pending any more.
    pub peers_start_pending_time: Vec<(u64, Instant)>,
    /// A inaccurate cache about which peer is marked as down.
    down_peer_ids: Vec<u64>,

    /// An inaccurate difference in region size since last reset.
    /// It is used to decide whether split check is needed.
    pub size_diff_hint: u64,
    /// The count of deleted keys since last reset.
    delete_keys_hint: u64,
    /// An inaccurate difference in region size after compaction.
    /// It is used to trigger check split to update approximate size and keys after space reclamation
    /// of deleted entries.
    pub compaction_declined_bytes: u64,
    /// Approximate size of the region.
    pub approximate_size: Option<u64>,
    /// Approximate keys of the region.
    pub approximate_keys: Option<u64>,
    /// Whether this region has calculated region size by split-check thread. If we just splitted
    ///  the region or ingested one file which may be overlapped with the existed data, the
    /// `approximate_size` is not very accurate.
    pub has_calculated_region_size: bool,

    /// The state for consistency check.
    pub consistency_state: ConsistencyState,

    /// The counter records pending snapshot requests.
    pub pending_request_snapshot_count: Arc<AtomicUsize>,
    /// The index of last scheduled committed raft log.
    pub last_applying_idx: u64,
    /// The index of last compacted raft log. It is used for the next compact log task.
    pub last_compacted_idx: u64,
    /// The index of the latest urgent proposal index.
    last_urgent_proposal_idx: u64,
    /// The index of the latest committed split command.
    last_committed_split_idx: u64,
    /// Approximate size of logs that is applied but not compacted yet.
    pub raft_log_size_hint: u64,

    /// The index of the latest committed prepare merge command.
    last_committed_prepare_merge_idx: u64,
    /// The merge related state. It indicates this Peer is in merging.
    pub pending_merge_state: Option<MergeState>,
    /// The rollback merge proposal can be proposed only when the number
    /// of peers is greater than the majority of all peers.
    /// There are more details in the annotation above
    /// `test_node_merge_write_data_to_source_region_after_merging`
    /// The peers who want to rollback merge.
    pub want_rollback_merge_peers: HashSet<u64>,
    /// Source region is catching up logs for merge.
    pub catch_up_logs: Option<CatchUpLogs>,

    /// Write Statistics for PD to schedule hot spot.
    pub peer_stat: PeerStat,

    /// Time of the last attempt to wake up inactive leader.
    pub bcast_wake_up_time: Option<TiInstant>,
    /// Current replication mode version.
    pub replication_mode_version: u64,
    /// The required replication state at current version.
    pub dr_auto_sync_state: DrAutoSyncState,
    /// A flag that caches sync state. It's set to true when required replication
    /// state is reached for current region.
    pub replication_sync: bool,

    /// The known newest conf version and its corresponding peer list
    /// Send to these peers to check whether itself is stale.
    pub check_stale_conf_ver: u64,
    pub check_stale_peers: Vec<metapb::Peer>,
    /// Whether this peer is created by replication and is the first
    /// one of this region on local store.
    pub local_first_replicate: bool,

    pub txn_extra_op: Arc<AtomicCell<TxnExtraOp>>,

    /// The max timestamp recorded in the concurrency manager is only updated at leader.
    /// So if a peer becomes leader from a follower, the max timestamp can be outdated.
    /// We need to update the max timestamp with a latest timestamp from PD before this
    /// peer can work.
    /// From the least significant to the most, 1 bit marks whether the timestamp is
    /// updated, 31 bits for the current epoch version, 32 bits for the current term.
    /// The version and term are stored to prevent stale UpdateMaxTimestamp task from
    /// marking the lowest bit.
    pub max_ts_sync_status: Arc<AtomicU64>,

    /// Check whether this proposal can be proposed based on its epoch.
    pub cmd_epoch_checker: CmdEpochChecker<EK::Snapshot>,

    // disk full peer set.
    pub disk_full_peers: DiskFullPeers,

    // show whether an already disk full TiKV appears in the potential majority set.
    pub dangerous_majority_set: bool,

    // region merge logic need to be broadcast to all followers when disk full happens.
    pub has_region_merge_proposal: bool,

    pub region_merge_proposal_index: u64,

    pub read_progress: Arc<RegionReadProgress>,

    pub memtrace_raft_entries: usize,
    /// Used for sending write msg.
    write_router: WriteRouter<EK, ER>,
    unpersisted_readies: VecDeque<UnpersistedReady>,
    /// The message count in `unpersisted_readies` for memory caculation.
    unpersisted_message_count: usize,
    /// The last known persisted number.
    persisted_number: u64,
    /// The context of applying snapshot.
    apply_snap_ctx: Option<ApplySnapshotContext>,
}

impl<EK, ER> Peer<EK, ER>
where
    EK: KvEngine,
    ER: RaftEngine,
{
    pub fn new(
        store_id: u64,
        cfg: &Config,
        sched: Scheduler<RegionTask<EK::Snapshot>>,
        engines: Engines<EK, ER>,
        region: &metapb::Region,
        peer: metapb::Peer,
    ) -> Result<Peer<EK, ER>> {
        if peer.get_id() == raft::INVALID_ID {
            return Err(box_err!("invalid peer id"));
        }

        let tag = format!("[region {}] {}", region.get_id(), peer.get_id());

        let ps = PeerStorage::new(engines, region, sched, peer.get_id(), tag.clone())?;

        let applied_index = ps.applied_index();

        let raft_cfg = raft::Config {
            id: peer.get_id(),
            election_tick: cfg.raft_election_timeout_ticks,
            heartbeat_tick: cfg.raft_heartbeat_ticks,
            min_election_tick: cfg.raft_min_election_timeout_ticks,
            max_election_tick: cfg.raft_max_election_timeout_ticks,
            max_size_per_msg: cfg.raft_max_size_per_msg.0,
            max_inflight_msgs: cfg.raft_max_inflight_msgs,
            applied: applied_index,
            check_quorum: true,
            skip_bcast_commit: true,
            pre_vote: cfg.prevote,
            max_committed_size_per_ready: MAX_COMMITTED_SIZE_PER_READY,
            ..Default::default()
        };

        let logger = slog_global::get_global().new(slog::o!("region_id" => region.get_id()));
        let raft_group = RawNode::new(&raft_cfg, ps, &logger)?;

        let mut peer = Peer {
            peer,
            region_id: region.get_id(),
            raft_group,
            proposals: ProposalQueue::new(tag.clone()),
            pending_reads: Default::default(),
            peer_cache: RefCell::new(HashMap::default()),
            peer_heartbeats: HashMap::default(),
            peers_start_pending_time: vec![],
            down_peer_ids: vec![],
            size_diff_hint: 0,
            delete_keys_hint: 0,
            approximate_size: None,
            approximate_keys: None,
            has_calculated_region_size: false,
            compaction_declined_bytes: 0,
            leader_unreachable: false,
            pending_remove: false,
            should_wake_up: false,
            pending_merge_state: None,
            want_rollback_merge_peers: HashSet::default(),
            pending_request_snapshot_count: Arc::new(AtomicUsize::new(0)),
            last_committed_prepare_merge_idx: 0,
            leader_missing_time: Some(Instant::now()),
            tag: tag.clone(),
            last_applying_idx: applied_index,
            last_compacted_idx: 0,
            last_urgent_proposal_idx: u64::MAX,
            last_committed_split_idx: 0,
            consistency_state: ConsistencyState {
                last_check_time: Instant::now(),
                index: INVALID_INDEX,
                context: vec![],
                hash: vec![],
            },
            raft_log_size_hint: 0,
            leader_lease: Lease::new(cfg.raft_store_max_leader_lease()),
            peer_stat: PeerStat::default(),
            catch_up_logs: None,
            bcast_wake_up_time: None,
            replication_mode_version: 0,
            dr_auto_sync_state: DrAutoSyncState::Async,
            replication_sync: false,
            check_stale_conf_ver: 0,
            check_stale_peers: vec![],
            local_first_replicate: false,
            txn_extra_op: Arc::new(AtomicCell::new(TxnExtraOp::Noop)),
            max_ts_sync_status: Arc::new(AtomicU64::new(0)),
            cmd_epoch_checker: Default::default(),
            disk_full_peers: DiskFullPeers::default(),
            dangerous_majority_set: false,
            has_region_merge_proposal: false,
            region_merge_proposal_index: 0_u64,
            read_progress: Arc::new(RegionReadProgress::new(
                region,
                applied_index,
                REGION_READ_PROGRESS_CAP,
                tag.clone(),
            )),
            memtrace_raft_entries: 0,
            write_router: WriteRouter::new(tag),
            unpersisted_readies: VecDeque::default(),
            unpersisted_message_count: 0,
            persisted_number: 0,
            apply_snap_ctx: None,
        };

        // If this region has only one peer and I am the one, campaign directly.
        if region.get_peers().len() == 1 && region.get_peers()[0].get_store_id() == store_id {
            peer.raft_group.campaign()?;
        }

        Ok(peer)
    }

    /// Sets commit group to the peer.
    pub fn init_replication_mode(&mut self, state: &mut GlobalReplicationState) {
        debug!("init commit group"; "state" => ?state, "region_id" => self.region_id, "peer_id" => self.peer.id);
        if self.is_initialized() {
            let version = state.status().get_dr_auto_sync().state_id;
            let gb = state.calculate_commit_group(version, self.get_store().region().get_peers());
            self.raft_group.raft.assign_commit_groups(gb);
        }
        self.replication_sync = false;
        if state.status().get_mode() == ReplicationMode::Majority {
            self.raft_group.raft.enable_group_commit(false);
            self.replication_mode_version = 0;
            self.dr_auto_sync_state = DrAutoSyncState::Async;
            return;
        }
        self.replication_mode_version = state.status().get_dr_auto_sync().state_id;
        let enable = state.status().get_dr_auto_sync().get_state() != DrAutoSyncState::Async;
        self.raft_group.raft.enable_group_commit(enable);
        self.dr_auto_sync_state = state.status().get_dr_auto_sync().get_state();
    }

    /// Updates replication mode.
    pub fn switch_replication_mode(&mut self, state: &Mutex<GlobalReplicationState>) {
        self.replication_sync = false;
        let mut guard = state.lock().unwrap();
        let enable_group_commit = if guard.status().get_mode() == ReplicationMode::Majority {
            self.replication_mode_version = 0;
            self.dr_auto_sync_state = DrAutoSyncState::Async;
            false
        } else {
            self.dr_auto_sync_state = guard.status().get_dr_auto_sync().get_state();
            self.replication_mode_version = guard.status().get_dr_auto_sync().state_id;
            guard.status().get_dr_auto_sync().get_state() != DrAutoSyncState::Async
        };
        if enable_group_commit {
            let ids = mem::replace(
                guard.calculate_commit_group(
                    self.replication_mode_version,
                    self.region().get_peers(),
                ),
                Vec::with_capacity(self.region().get_peers().len()),
            );
            drop(guard);
            self.raft_group.raft.clear_commit_group();
            self.raft_group.raft.assign_commit_groups(&ids);
        } else {
            drop(guard);
        }
        self.raft_group
            .raft
            .enable_group_commit(enable_group_commit);
        info!("switch replication mode"; "version" => self.replication_mode_version, "region_id" => self.region_id, "peer_id" => self.peer.id);
    }

    /// Register self to apply_scheduler so that the peer is then usable.
    /// Also trigger `RegionChangeEvent::Create` here.
    pub fn activate<T>(&self, ctx: &PollContext<EK, ER, T>) {
        ctx.apply_router
            .schedule_task(self.region_id, ApplyTask::register(self));

        ctx.coprocessor_host.on_region_changed(
            self.region(),
            RegionChangeEvent::Create,
            self.get_role(),
        );
    }

    #[inline]
    fn next_proposal_index(&self) -> u64 {
        self.raft_group.raft.raft_log.last_index() + 1
    }

    #[inline]
    pub fn get_index_term(&self, idx: u64) -> u64 {
        match self.raft_group.raft.raft_log.term(idx) {
            Ok(t) => t,
            Err(e) => panic!("{} fail to load term for {}: {:?}", self.tag, idx, e),
        }
    }

    pub fn maybe_append_merge_entries(&mut self, merge: &CommitMergeRequest) -> Option<u64> {
        let mut entries = merge.get_entries();
        if entries.is_empty() {
            // Though the entries is empty, it is possible that one source peer has caught up the logs
            // but commit index is not updated. If other source peers are already destroyed, so the raft
            // group will not make any progress, namely the source peer can not get the latest commit index anymore.
            // Here update the commit index to let source apply rest uncommitted entries.
            return if merge.get_commit() > self.raft_group.raft.raft_log.committed {
                self.raft_group.raft.raft_log.commit_to(merge.get_commit());
                Some(merge.get_commit())
            } else {
                None
            };
        }
        let first = entries.first().unwrap();
        // make sure message should be with index not smaller than committed
        let mut log_idx = first.get_index() - 1;
        debug!(
            "append merge entries";
            "log_index" => log_idx,
            "merge_commit" => merge.get_commit(),
            "commit_index" => self.raft_group.raft.raft_log.committed,
        );
        if log_idx < self.raft_group.raft.raft_log.committed {
            // There are maybe some logs not included in CommitMergeRequest's entries, like CompactLog,
            // so the commit index may exceed the last index of the entires from CommitMergeRequest.
            // If that, no need to append
            if self.raft_group.raft.raft_log.committed - log_idx > entries.len() as u64 {
                return None;
            }
            entries = &entries[(self.raft_group.raft.raft_log.committed - log_idx) as usize..];
            log_idx = self.raft_group.raft.raft_log.committed;
        }
        let log_term = self.get_index_term(log_idx);

        self.raft_group
            .raft
            .raft_log
            .maybe_append(log_idx, log_term, merge.get_commit(), entries)
            .map(|(_, last_index)| last_index)
    }

    /// Tries to destroy itself. Returns a job (if needed) to do more cleaning tasks.
    pub fn maybe_destroy<T>(&mut self, ctx: &PollContext<EK, ER, T>) -> Option<DestroyPeerJob> {
        if self.pending_remove {
            info!(
                "is being destroyed, skip";
                "region_id" => self.region_id,
                "peer_id" => self.peer.get_id(),
            );
            return None;
        }
        {
            let meta = ctx.store_meta.lock().unwrap();
            if meta.atomic_snap_regions.contains_key(&self.region_id) {
                info!(
                    "stale peer is applying atomic snapshot, will destroy next time";
                    "region_id" => self.region_id,
                    "peer_id" => self.peer.get_id(),
                );
                return None;
            }
        }

        if let Some(snap_ctx) = self.apply_snap_ctx.as_ref() {
            if !snap_ctx.scheduled {
                info!(
                    "stale peer is persisting snapshot, will destroy next time";
                    "region_id" => self.region_id,
                    "peer_id" => self.peer.get_id(),
                );
                return None;
            }
        }

        if self.get_store().is_applying_snapshot() && !self.mut_store().cancel_applying_snap() {
            info!(
                "stale peer is applying snapshot, will destroy next time";
                "region_id" => self.region_id,
                "peer_id" => self.peer.get_id(),
            );
            return None;
        }

        // There is no applying snapshot or snapshot is canceled so the `apply_snap_ctx`
        // should be set to None.
        // 1. If the snapshot is canceled, the `apply_snap_ctx` should be None.
        //    Remember the snapshot should not be canceled and the context should
        //    be None only after applying snapshot in normal case. But here is safe
        //    becasue this peer is about to destroy and `pending_remove` will be true,
        //    namely no more ready will be fetched.
        // 2. If there is no applying snapshot, the `apply_snap_ctx` should also be None.
        //    It's possible that the snapshot was canceled successfully before but
        //    `cancel_applying_snap` returns false. If so, at this time, `apply_snap_ctx`
        //    is Some and should be set to None.
        self.apply_snap_ctx = None;

        self.pending_remove = true;

        Some(DestroyPeerJob {
            initialized: self.get_store().is_initialized(),
            region_id: self.region_id,
            peer: self.peer.clone(),
        })
    }

    /// Does the real destroy task which includes:
    /// 1. Set the region to tombstone;
    /// 2. Clear data;
    /// 3. Notify all pending requests.
    pub fn destroy(
        &mut self,
        engines: &Engines<EK, ER>,
        perf_context: &mut EK::PerfContext,
        keep_data: bool,
    ) -> Result<()> {
        fail_point!("raft_store_skip_destroy_peer", |_| Ok(()));
        let t = TiInstant::now();

        let region = self.region().clone();
        info!(
            "begin to destroy";
            "region_id" => self.region_id,
            "peer_id" => self.peer.get_id(),
        );

        // Set Tombstone state explicitly
        let mut kv_wb = engines.kv.write_batch();
        let mut raft_wb = engines.raft.log_batch(1024);
        self.mut_store().clear_meta(&mut kv_wb, &mut raft_wb)?;
        write_peer_state(
            &mut kv_wb,
            &region,
            PeerState::Tombstone,
            self.pending_merge_state.clone(),
        )?;
        // write kv rocksdb first in case of restart happen between two write
        let mut write_opts = WriteOptions::new();
        write_opts.set_sync(true);
        kv_wb.write_opt(&write_opts)?;

        perf_context.start_observe();
        engines.raft.consume(&mut raft_wb, true)?;
        perf_context.report_metrics();

        if self.get_store().is_initialized() && !keep_data {
            // If we meet panic when deleting data and raft log, the dirty data
            // will be cleared by a newer snapshot applying or restart.
            if let Err(e) = self.get_store().clear_data() {
                error!(?e;
                    "failed to schedule clear data task";
                    "region_id" => self.region_id,
                    "peer_id" => self.peer.get_id(),
                );
            }
        }

        self.pending_reads.clear_all(Some(region.get_id()));

        for Proposal { cb, .. } in self.proposals.queue.drain(..) {
            apply::notify_req_region_removed(region.get_id(), cb);
        }

        info!(
            "peer destroy itself";
            "region_id" => self.region_id,
            "peer_id" => self.peer.get_id(),
            "takes" => ?t.saturating_elapsed(),
        );

        Ok(())
    }

    #[inline]
    pub fn is_initialized(&self) -> bool {
        self.get_store().is_initialized()
    }

    #[inline]
    pub fn region(&self) -> &metapb::Region {
        self.get_store().region()
    }

    /// Check whether the peer can be hibernated.
    ///
    /// This should be used with `check_after_tick` to get a correct conclusion.
    pub fn check_before_tick(&self, cfg: &Config) -> CheckTickResult {
        let mut res = CheckTickResult::default();
        if !self.is_leader() {
            return res;
        }
        res.leader = true;
        if self.raft_group.raft.election_elapsed + 1 < cfg.raft_election_timeout_ticks {
            return res;
        }
        let status = self.raft_group.status();
        let last_index = self.raft_group.raft.raft_log.last_index();
        for (id, pr) in status.progress.unwrap().iter() {
            // Even a recent inactive node is also considered. If we put leader into sleep,
            // followers or learners may not sync its logs for a long time and become unavailable.
            // We choose availability instead of performance in this case.
            if *id == self.peer.get_id() {
                continue;
            }
            if pr.matched != last_index {
                res.reason = "replication";
                return res;
            }
        }
        if self.raft_group.raft.pending_read_count() > 0 {
            res.reason = "pending read";
            return res;
        }
        if self.raft_group.raft.lead_transferee.is_some() {
            res.reason = "transfer leader";
            return res;
        }
        // Unapplied entries can change the configuration of the group.
        if self.get_store().applied_index() < last_index {
            res.reason = "unapplied";
            return res;
        }
        if self.replication_mode_need_catch_up() {
            res.reason = "replication mode";
            return res;
        }
        res.up_to_date = true;
        res
    }

    pub fn check_after_tick(&self, state: GroupState, res: CheckTickResult) -> bool {
        if res.leader {
            if res.up_to_date {
                self.is_leader()
            } else {
                if !res.reason.is_empty() {
                    debug!("rejecting sleeping"; "reason" => res.reason, "region_id" => self.region_id, "peer_id" => self.peer_id());
                }
                false
            }
        } else {
            // If follower keeps receiving data from leader, then it's safe to stop
            // ticking, as leader will make sure it has the latest logs.
            // Checking term to make sure campaign has finished and the leader starts
            // doing its job, it's not required but a safe options.
            state != GroupState::Chaos
                && self.has_valid_leader()
                && self.raft_group.raft.raft_log.last_term() == self.raft_group.raft.term
                && !self.has_unresolved_reads()
                // If it becomes leader, the stats is not valid anymore.
                && !self.is_leader()
        }
    }

    #[inline]
    pub fn has_valid_leader(&self) -> bool {
        if self.raft_group.raft.leader_id == raft::INVALID_ID {
            return false;
        }
        for p in self.region().get_peers() {
            if p.get_id() == self.raft_group.raft.leader_id && p.get_role() != PeerRole::Learner {
                return true;
            }
        }
        false
    }

    /// Pings if followers are still connected.
    ///
    /// Leader needs to know exact progress of followers, and
    /// followers just need to know whether leader is still alive.
    pub fn ping(&mut self) {
        if self.is_leader() {
            self.raft_group.ping();
        }
    }

    pub fn has_uncommitted_log(&self) -> bool {
        self.raft_group.raft.raft_log.committed < self.raft_group.raft.raft_log.last_index()
    }

    /// Set the region of a peer.
    ///
    /// This will update the region of the peer, caller must ensure the region
    /// has been preserved in a durable device.
    pub fn set_region(
        &mut self,
        host: &CoprocessorHost<impl KvEngine>,
        reader: &mut ReadDelegate,
        region: metapb::Region,
    ) {
        if self.region().get_region_epoch().get_version() < region.get_region_epoch().get_version()
        {
            // Epoch version changed, disable read on the localreader for this region.
            self.leader_lease.expire_remote_lease();
        }
        self.mut_store().set_region(region.clone());
        let progress = ReadProgress::region(region);
        // Always update read delegate's region to avoid stale region info after a follower
        // becoming a leader.
        self.maybe_update_read_progress(reader, progress);

        // Update leader info
        self.read_progress
            .update_leader_info(self.leader_id(), self.term(), self.region());

        if !self.pending_remove {
            host.on_region_changed(self.region(), RegionChangeEvent::Update, self.get_role());
        }
    }

    #[inline]
    pub fn peer_id(&self) -> u64 {
        self.peer.get_id()
    }

    #[inline]
    pub fn leader_id(&self) -> u64 {
        self.raft_group.raft.leader_id
    }

    #[inline]
    pub fn is_leader(&self) -> bool {
        self.raft_group.raft.state == StateRole::Leader
    }

    #[inline]
    pub fn get_role(&self) -> StateRole {
        self.raft_group.raft.state
    }

    #[inline]
    pub fn get_store(&self) -> &PeerStorage<EK, ER> {
        self.raft_group.store()
    }

    #[inline]
    pub fn mut_store(&mut self) -> &mut PeerStorage<EK, ER> {
        self.raft_group.mut_store()
    }

    /// Whether the snapshot is handling.
    /// See the comments of `check_snap_status` for more details.
    #[inline]
    pub fn is_handling_snapshot(&self) -> bool {
        self.apply_snap_ctx.is_some() || self.get_store().is_applying_snapshot()
    }

    /// Returns `true` if the raft group has replicated a snapshot but not committed it yet.
    #[inline]
    pub fn has_pending_snapshot(&self) -> bool {
        self.get_pending_snapshot().is_some()
    }

    #[inline]
    pub fn get_pending_snapshot(&self) -> Option<&eraftpb::Snapshot> {
        self.raft_group.snap()
    }

    fn add_ready_metric(&self, ready: &Ready, metrics: &mut RaftReadyMetrics) {
        metrics.message += ready.messages().len() as u64;
        metrics.commit += ready.committed_entries().len() as u64;
        metrics.append += ready.entries().len() as u64;

        if !ready.snapshot().is_empty() {
            metrics.snapshot += 1;
        }
    }

    fn add_light_ready_metric(&self, light_ready: &LightReady, metrics: &mut RaftReadyMetrics) {
        metrics.message += light_ready.messages().len() as u64;
        metrics.commit += light_ready.committed_entries().len() as u64;
    }

    #[inline]
    pub fn in_joint_state(&self) -> bool {
        self.region().get_peers().iter().any(|p| {
            p.get_role() == PeerRole::IncomingVoter || p.get_role() == PeerRole::DemotingVoter
        })
    }

    #[inline]
    pub fn send_raft_messages<T: Transport>(
        &mut self,
        ctx: &mut PollContext<EK, ER, T>,
        msgs: Vec<RaftMessage>,
    ) {
        for msg in msgs {
            let msg_type = msg.get_message().get_msg_type();
            if msg_type == MessageType::MsgTimeoutNow && self.is_leader() {
                // After a leader transfer procedure is triggered, the lease for
                // the old leader may be expired earlier than usual, since a new leader
                // may be elected and the old leader doesn't step down due to
                // network partition from the new leader.
                // For lease safety during leader transfer, transit `leader_lease`
                // to suspect.
                self.leader_lease.suspect(monotonic_raw_now());
            }

            let to_peer_id = msg.get_to_peer().get_id();
            let to_store_id = msg.get_to_peer().get_store_id();

            debug!(
                "send raft msg";
                "region_id" => self.region_id,
                "peer_id" => self.peer.get_id(),
                "msg_type" => ?msg_type,
                "msg_size" => msg.get_message().compute_size(),
                "to" => to_peer_id,
                "disk_usage" => ?msg.get_disk_usage(),
            );

            if let Err(e) = ctx.trans.send(msg) {
                // We use metrics to observe failure on production.
                debug!(
                    "failed to send msg to other peer";
                    "region_id" => self.region_id,
                    "peer_id" => self.peer.get_id(),
                    "target_peer_id" => to_peer_id,
                    "target_store_id" => to_store_id,
                    "err" => ?e,
                    "error_code" => %e.error_code(),
                );
                if to_peer_id == self.leader_id() {
                    self.leader_unreachable = true;
                }
                // unreachable store
                self.raft_group.report_unreachable(to_peer_id);
                if msg_type == eraftpb::MessageType::MsgSnapshot {
                    self.raft_group
                        .report_snapshot(to_peer_id, SnapshotStatus::Failure);
                }
                ctx.raft_metrics.send_message.add(msg_type, false);
            } else {
                ctx.raft_metrics.send_message.add(msg_type, true);
            }
        }
    }

    #[inline]
    pub fn build_raft_messages<T>(
        &mut self,
        ctx: &PollContext<EK, ER, T>,
        msgs: Vec<eraftpb::Message>,
    ) -> Vec<RaftMessage> {
        let mut raft_msgs = Vec::with_capacity(msgs.len());
        for msg in msgs {
            if let Some(m) = self.build_raft_message(msg, ctx.self_disk_usage) {
                raft_msgs.push(m);
            }
        }
        raft_msgs
    }

    /// Steps the raft message.
    pub fn step<T>(
        &mut self,
        ctx: &mut PollContext<EK, ER, T>,
        mut m: eraftpb::Message,
        peer_disk_usage: DiskUsage,
    ) -> Result<()> {
        fail_point!(
            "step_message_3_1",
            self.peer.get_store_id() == 3 && self.region_id == 1,
            |_| Ok(())
        );
        if self.is_leader() && m.get_from() != INVALID_ID {
            self.peer_heartbeats.insert(m.get_from(), Instant::now());
            // As the leader we know we are not missing.
            self.leader_missing_time.take();
        } else if m.get_from() == self.leader_id() {
            // As another role know we're not missing.
            self.leader_missing_time.take();
        }
        let msg_type = m.get_msg_type();
        if msg_type == MessageType::MsgReadIndex {
            fail_point!("on_step_read_index_msg");
            ctx.coprocessor_host.on_step_read_index(&mut m);
            // Must use the commit index of `PeerStorage` instead of the commit index
            // in raft-rs which may be greater than the former one.
            // For more details, see the annotations above `on_leader_commit_idx_changed`.
            let index = self.get_store().commit_index();
            // Check if the log term of this index is equal to current term, if so,
            // this index can be used to reply the read index request if the leader holds
            // the lease. Please also take a look at raft-rs.
            if self.get_store().term(index).unwrap() == self.term() {
                let state = self.inspect_lease();
                if let LeaseState::Valid = state {
                    // If current peer has valid lease, then we could handle the
                    // request directly, rather than send a heartbeat to check quorum.
                    let mut resp = eraftpb::Message::default();
                    resp.set_msg_type(MessageType::MsgReadIndexResp);
                    resp.term = self.term();
                    resp.to = m.from;

                    resp.index = index;
                    resp.set_entries(m.take_entries());

                    self.raft_group.raft.msgs.push(resp);
                    return Ok(());
                }
                self.should_wake_up = state == LeaseState::Expired;
            }
        } else if msg_type == MessageType::MsgTransferLeader {
            self.execute_transfer_leader(ctx, &m, peer_disk_usage);
            return Ok(());
        }

        let from_id = m.get_from();
        let has_snap_task = self.get_store().has_gen_snap_task();
        let pre_commit_index = self.raft_group.raft.raft_log.committed;
        self.raft_group.step(m)?;
        self.report_commit_log_duration(pre_commit_index, &ctx.raft_metrics);

        let mut for_balance = false;
        if !has_snap_task && self.get_store().has_gen_snap_task() {
            if let Some(progress) = self.raft_group.status().progress {
                if let Some(pr) = progress.get(from_id) {
                    // When a peer is uninitialized (e.g. created by load balance),
                    // the last index of the peer is 0 which makes the matched index to be 0.
                    if pr.matched == 0 {
                        for_balance = true;
                    }
                }
            }
        }
        if for_balance {
            if let Some(gen_task) = self.mut_store().mut_gen_snap_task() {
                gen_task.set_for_balance();
            }
        }
        Ok(())
    }

    fn report_persist_log_duration(&self, pre_persist_index: u64, metrics: &RaftMetrics) {
        if !metrics.waterfall_metrics || self.proposals.is_empty() {
            return;
        }
        let mut now = None;
        for index in pre_persist_index + 1..=self.raft_group.raft.raft_log.persisted {
            if let Some((term, times)) = self.proposals.find_request_times(index) {
                if self
                    .get_store()
                    .term(index)
                    .map(|t| t == term)
                    .unwrap_or(false)
                {
                    if now.is_none() {
                        now = Some(TiInstant::now());
                    }
                    for t in times {
                        metrics
                            .wf_persist_log
                            .observe(duration_to_sec(now.unwrap().saturating_duration_since(*t)));
                    }
                }
            }
        }
    }

    fn report_commit_log_duration(&self, pre_commit_index: u64, metrics: &RaftMetrics) {
        if !metrics.waterfall_metrics || self.proposals.is_empty() {
            return;
        }
        let mut now = None;
        for index in pre_commit_index + 1..=self.raft_group.raft.raft_log.committed {
            if let Some((term, times)) = self.proposals.find_request_times(index) {
                if self
                    .get_store()
                    .term(index)
                    .map(|t| t == term)
                    .unwrap_or(false)
                {
                    if now.is_none() {
                        now = Some(TiInstant::now());
                    }
                    let hist = if index <= self.raft_group.raft.raft_log.persisted {
                        &metrics.wf_commit_log
                    } else {
                        &metrics.wf_commit_not_persist_log
                    };
                    for t in times {
                        hist.observe(duration_to_sec(now.unwrap().saturating_duration_since(*t)));
                    }
                }
            }
        }
    }

    /// Checks and updates `peer_heartbeats` for the peer.
    pub fn check_peers(&mut self) {
        if !self.is_leader() {
            self.peer_heartbeats.clear();
            self.peers_start_pending_time.clear();
            return;
        }

        if self.peer_heartbeats.len() == self.region().get_peers().len() {
            return;
        }

        // Insert heartbeats in case that some peers never response heartbeats.
        let region = self.raft_group.store().region();
        for peer in region.get_peers() {
            self.peer_heartbeats
                .entry(peer.get_id())
                .or_insert_with(Instant::now);
        }
    }

    /// Collects all down peers.
    pub fn collect_down_peers<T>(&mut self, ctx: &PollContext<EK, ER, T>) -> Vec<PeerStats> {
        let max_duration = ctx.cfg.max_peer_down_duration.0;
        let mut down_peers = Vec::new();
        let mut down_peer_ids = Vec::new();
        for p in self.region().get_peers() {
            if p.get_id() == self.peer.get_id() {
                continue;
            }
            // TODO
            if let Some(instant) = self.peer_heartbeats.get(&p.get_id()) {
                let elapsed = instant.saturating_elapsed();
                if elapsed >= max_duration {
                    let mut stats = PeerStats::default();
                    stats.set_peer(p.clone());
                    stats.set_down_seconds(elapsed.as_secs());
                    down_peers.push(stats);
                    down_peer_ids.push(p.get_id());
                }
            }
        }
        self.down_peer_ids = down_peer_ids;
        if !self.down_peer_ids.is_empty() {
            self.refill_disk_full_peers(ctx);
        }
        down_peers
    }

    /// Collects all pending peers and update `peers_start_pending_time`.
    pub fn collect_pending_peers<T>(&mut self, ctx: &PollContext<EK, ER, T>) -> Vec<metapb::Peer> {
        let mut pending_peers = Vec::with_capacity(self.region().get_peers().len());
        let status = self.raft_group.status();
        let truncated_idx = self.get_store().truncated_index();

        if status.progress.is_none() {
            return pending_peers;
        }

        for i in 0..self.peers_start_pending_time.len() {
            let (_, pending_after) = self.peers_start_pending_time[i];
            let elapsed = duration_to_sec(pending_after.saturating_elapsed());
            RAFT_PEER_PENDING_DURATION.observe(elapsed);
        }

        let progresses = status.progress.unwrap().iter();
        for (&id, progress) in progresses {
            if id == self.peer.get_id() {
                continue;
            }
            // The `matched` is 0 only in these two cases:
            // 1. Current leader hasn't communicated with this peer.
            // 2. This peer does not exist yet(maybe it is created but not initialized)
            //
            // The correctness of region merge depends on the fact that all target peers must exist during merging.
            // (PD rely on `pending_peers` to check whether all target peers exist)
            //
            // So if the `matched` is 0, it must be a pending peer.
            // It can be ensured because `truncated_index` must be greater than `RAFT_INIT_LOG_INDEX`(5).
            if progress.matched < truncated_idx {
                if let Some(p) = self.get_peer_from_cache(id) {
                    pending_peers.push(p);
                    if !self
                        .peers_start_pending_time
                        .iter()
                        .any(|&(pid, _)| pid == id)
                    {
                        let now = Instant::now();
                        self.peers_start_pending_time.push((id, now));
                        debug!(
                            "peer start pending";
                            "region_id" => self.region_id,
                            "peer_id" => self.peer.get_id(),
                            "time" => ?now,
                        );
                    }
                } else {
                    if ctx.cfg.dev_assert {
                        panic!("{} failed to get peer {} from cache", self.tag, id);
                    }
                    error!(
                        "failed to get peer from cache";
                        "region_id" => self.region_id,
                        "peer_id" => self.peer.get_id(),
                        "get_peer_id" => id,
                    );
                }
            }
        }
        pending_peers
    }

    /// Returns `true` if any peer recover from connectivity problem.
    ///
    /// A peer can become pending or down if it has not responded for a
    /// long time. If it becomes normal again, PD need to be notified.
    pub fn any_new_peer_catch_up(&mut self, peer_id: u64) -> bool {
        if self.peers_start_pending_time.is_empty() && self.down_peer_ids.is_empty() {
            return false;
        }
        if !self.is_leader() {
            self.down_peer_ids = vec![];
            self.peers_start_pending_time = vec![];
            return false;
        }
        for i in 0..self.peers_start_pending_time.len() {
            if self.peers_start_pending_time[i].0 != peer_id {
                continue;
            }
            let truncated_idx = self.raft_group.store().truncated_index();
            if let Some(progress) = self.raft_group.raft.prs().get(peer_id) {
                if progress.matched >= truncated_idx {
                    let (_, pending_after) = self.peers_start_pending_time.swap_remove(i);
                    let elapsed = duration_to_sec(pending_after.saturating_elapsed());
                    RAFT_PEER_PENDING_DURATION.observe(elapsed);
                    debug!(
                        "peer has caught up logs";
                        "region_id" => self.region_id,
                        "peer_id" => self.peer.get_id(),
                        "takes" => elapsed,
                    );
                    return true;
                }
            }
        }
        if self.down_peer_ids.contains(&peer_id) {
            return true;
        }
        false
    }

    pub fn check_stale_state<T>(&mut self, ctx: &mut PollContext<EK, ER, T>) -> StaleState {
        if self.is_leader() {
            // Leaders always have valid state.
            //
            // We update the leader_missing_time in the `fn step`. However one peer region
            // does not send any raft messages, so we have to check and update it before
            // reporting stale states.
            self.leader_missing_time = None;
            return StaleState::Valid;
        }
        let naive_peer = !self.is_initialized() || !self.raft_group.raft.promotable();
        // Updates the `leader_missing_time` according to the current state.
        //
        // If we are checking this it means we suspect the leader might be missing.
        // Mark down the time when we are called, so we can check later if it's been longer than it
        // should be.
        match self.leader_missing_time {
            None => {
                self.leader_missing_time = Instant::now().into();
                StaleState::Valid
            }
            Some(instant)
                if instant.saturating_elapsed() >= ctx.cfg.max_leader_missing_duration.0 =>
            {
                // Resets the `leader_missing_time` to avoid sending the same tasks to
                // PD worker continuously during the leader missing timeout.
                self.leader_missing_time = Instant::now().into();
                StaleState::ToValidate
            }
            Some(instant)
                if instant.saturating_elapsed() >= ctx.cfg.abnormal_leader_missing_duration.0
                    && !naive_peer =>
            {
                // A peer is considered as in the leader missing state
                // if it's initialized but is isolated from its leader or
                // something bad happens that the raft group can not elect a leader.
                StaleState::LeaderMissing
            }
            _ => StaleState::Valid,
        }
    }

    fn on_role_changed<T>(&mut self, ctx: &mut PollContext<EK, ER, T>, ready: &Ready) {
        // Update leader lease when the Raft state changes.
        if let Some(ss) = ready.ss() {
            match ss.raft_state {
                StateRole::Leader => {
                    // The local read can only be performed after a new leader has applied
                    // the first empty entry on its term. After that the lease expiring time
                    // should be updated to
                    //   send_to_quorum_ts + max_lease
                    // as the comments in `Lease` explain.
                    // It is recommended to update the lease expiring time right after
                    // this peer becomes leader because it's more convenient to do it here and
                    // it has no impact on the correctness.
                    let progress_term = ReadProgress::term(self.term());
                    self.maybe_renew_leader_lease(monotonic_raw_now(), ctx, Some(progress_term));
                    debug!(
                        "becomes leader with lease";
                        "region_id" => self.region_id,
                        "peer_id" => self.peer.get_id(),
                        "lease" => ?self.leader_lease,
                    );
                    // If the predecessor reads index during transferring leader and receives
                    // quorum's heartbeat response after that, it may wait for applying to
                    // current term to apply the read. So broadcast eagerly to avoid unexpected
                    // latency.
                    //
                    // TODO: Maybe the predecessor should just drop all the read requests directly?
                    // All the requests need to be redirected in the end anyway and executing
                    // prewrites or commits will be just a waste.
                    self.last_urgent_proposal_idx = self.raft_group.raft.raft_log.last_index();
                    self.raft_group.skip_bcast_commit(false);

                    // A more recent read may happen on the old leader. So max ts should
                    // be updated after a peer becomes leader.
                    self.require_updating_max_ts(&ctx.pd_scheduler);

                    if !ctx.store_disk_usages.is_empty() {
                        self.refill_disk_full_peers(ctx);
                        debug!(
                            "become leader refills disk full peers to {:?}",
                            self.disk_full_peers;
                            "region_id" => self.region_id,
                        );
                    }
                }
                StateRole::Follower => {
                    self.leader_lease.expire();
                    self.mut_store().cancel_generating_snap(None);
                    self.clear_disk_full_peers(ctx);
                }
                _ => {}
            }
            self.on_leader_changed(ctx, ss.leader_id, self.term());
            // TODO: it may possible that only the `leader_id` change and the role
            // didn't change
            ctx.coprocessor_host
                .on_role_change(self.region(), ss.raft_state);
            self.cmd_epoch_checker.maybe_update_term(self.term());
        } else if let Some(hs) = ready.hs() {
            if hs.get_term() != self.get_store().hard_state().get_term() {
                self.on_leader_changed(ctx, self.leader_id(), hs.get_term());
            }
        }
    }

    /// Correctness depends on the order between calling this function and notifying other peers
    /// the new commit index.
    /// It is due to the interaction between lease and split/merge.(details are decribed below)
    ///
    /// Note that in addition to the hearbeat/append msg, the read index response also can notify
    /// other peers the new commit index. There are three place where TiKV handles read index resquest.
    /// The first place is in raft-rs, so it's like hearbeat/append msg, call this function and
    /// then send the response. The second place is in `Step`, we should use the commit index
    /// of `PeerStorage` which is the greatest commit index that can be observed outside.
    /// The third place is in `read_index`, handle it like the second one.
    fn on_leader_commit_idx_changed(&mut self, pre_commit_index: u64, commit_index: u64) {
        if commit_index <= pre_commit_index || !self.is_leader() {
            return;
        }

        // The admin cmds in `CmdEpochChecker` are proposed by the current leader so we can
        // use it to get the split/prepare-merge cmds which was committed just now.

        // BatchSplit and Split cmd are mutually exclusive because they both change epoch's
        // version so only one of them can be proposed and the other one will be rejected
        // by `CmdEpochChecker`.
        let last_split_idx = self
            .cmd_epoch_checker
            .last_cmd_index(AdminCmdType::BatchSplit)
            .or_else(|| self.cmd_epoch_checker.last_cmd_index(AdminCmdType::Split));
        if let Some(idx) = last_split_idx {
            if idx > pre_commit_index && idx <= commit_index {
                // We don't need to suspect its lease because peers of new region that
                // in other store do not start election before theirs election timeout
                // which is longer than the max leader lease.
                // It's safe to read local within its current lease, however, it's not
                // safe to renew its lease.
                self.last_committed_split_idx = idx;
            }
        } else {
            // BatchSplit/Split and PrepareMerge cmd are mutually exclusive too.
            // So if there is no Split cmd, we should check PrepareMerge cmd.
            let last_prepare_merge_idx = self
                .cmd_epoch_checker
                .last_cmd_index(AdminCmdType::PrepareMerge);
            if let Some(idx) = last_prepare_merge_idx {
                if idx > pre_commit_index && idx <= commit_index {
                    // We committed prepare merge, to prevent unsafe read index,
                    // we must record its index.
                    self.last_committed_prepare_merge_idx = idx;
                    // After prepare_merge is committed and the leader broadcasts commit
                    // index to followers, the leader can not know when the target region
                    // merges majority of this region, also it can not know when the target
                    // region writes new values.
                    // To prevent unsafe local read, we suspect its leader lease.
                    self.leader_lease.suspect(monotonic_raw_now());
                    // Stop updating `safe_ts`
                    self.read_progress.discard();
                }
            }
        }
    }

    fn on_leader_changed<T>(
        &mut self,
        ctx: &mut PollContext<EK, ER, T>,
        leader_id: u64,
        term: u64,
    ) {
        debug!(
            "insert leader info to meta";
            "region_id" => self.region_id,
            "leader_id" => leader_id,
            "term" => term,
            "peer_id" => self.peer_id(),
        );

        self.read_progress
            .update_leader_info(leader_id, term, self.region());

        let mut meta = ctx.store_meta.lock().unwrap();
        meta.leaders.insert(self.region_id, (term, leader_id));
    }

    #[inline]
    pub fn ready_to_handle_pending_snap(&self) -> bool {
        // If apply worker is still working, written apply state may be overwritten
        // by apply worker. So we have to wait here.
        // Please note that commit_index can't be used here. When applying a snapshot,
        // a stale heartbeat can make the leader think follower has already applied
        // the snapshot, and send remaining log entries, which may increase commit_index.
        // TODO: add more test
        self.last_applying_idx == self.get_store().applied_index()
            // Requesting snapshots also triggers apply workers to write
            // apply states even if there is no pending committed entry.
            // TODO: Instead of sharing the counter, we should apply snapshots
            //       in apply workers.
            && self.pending_request_snapshot_count.load(Ordering::SeqCst) == 0
    }

    #[inline]
    fn ready_to_handle_read(&self) -> bool {
        // TODO: It may cause read index to wait a long time.

        // There may be some values that are not applied by this leader yet but the old leader,
        // if applied_index_term isn't equal to current term.
        self.get_store().applied_index_term() == self.term()
            // There may be stale read if the old leader splits really slow,
            // the new region may already elected a new leader while
            // the old leader still think it owns the split range.
            && !self.is_splitting()
            // There may be stale read if a target leader is in another store and
            // applied commit merge, written new values, but the sibling peer in
            // this store does not apply commit merge, so the leader is not ready
            // to read, until the merge is rollbacked.
            && !self.is_merging()
    }

    fn ready_to_handle_unsafe_replica_read(&self, read_index: u64) -> bool {
        // Wait until the follower applies all values before the read. There is still a
        // problem if the leader applies fewer values than the follower, the follower read
        // could get a newer value, and after that, the leader may read a stale value,
        // which violates linearizability.
        self.get_store().applied_index() >= read_index
            // If it is in pending merge state(i.e. applied PrepareMerge), the data may be stale.
            // TODO: Add a test to cover this case
            && self.pending_merge_state.is_none()
            // a peer which is applying snapshot will clean up its data and ingest a snapshot file,
            // during between the two operations a replica read could read empty data.
            && !self.is_handling_snapshot()
    }

    #[inline]
    fn is_splitting(&self) -> bool {
        self.last_committed_split_idx > self.get_store().applied_index()
    }

    #[inline]
    fn is_merging(&self) -> bool {
        self.last_committed_prepare_merge_idx > self.get_store().applied_index()
            || self.pending_merge_state.is_some()
    }

    /// Checks if leader needs to keep sending logs for follower.
    ///
    /// In DrAutoSync mode, if leader goes to sleep before the region is sync,
    /// PD may wait longer time to reach sync state.
    pub fn replication_mode_need_catch_up(&self) -> bool {
        self.replication_mode_version > 0
            && self.dr_auto_sync_state != DrAutoSyncState::Async
            && !self.replication_sync
    }

    /// Check the current snapshot status.
    /// Returns whether it's valid to handle raft ready.
    ///
    /// The snapshot process order would be:
    /// 1.  Get the snapshot from the ready
    /// 2.  Wait for the notify of persisting this ready through `Peer::on_persist_ready`
    /// 3.  Schedule the snapshot task to region worker through `schedule_applying_snapshot`
    /// 4.  Wait for applying snapshot to complete(`check_snap_status`)
    /// Then it's valid to handle the next ready.
    fn check_snap_status<T: Transport>(&mut self, ctx: &mut PollContext<EK, ER, T>) -> bool {
        if let Some(snap_ctx) = self.apply_snap_ctx.as_ref() {
            if !snap_ctx.scheduled {
                // There is a snapshot from ready but it is not scheduled because the ready has
                // not been persisted yet. We should wait for the notification of persisting ready
                // and do not get a new ready.
                return false;
            }
        }

        match self.mut_store().check_applying_snap() {
            CheckApplyingSnapStatus::Applying => {
                // If this peer is applying snapshot, we should not get a new ready.
                // There are two reasons in my opinion:
                //   1. If we handle a new ready and persist the data(e.g. entries),
                //      we can not tell raft-rs that this ready has been persisted because
                //      the ready need to be persisted one by one from raft-rs's view.
                //   2. When this peer is applying snapshot, the response msg should not
                //      be sent to leader, thus the leader will not send new entries to
                //      this peer. Although it's possible a new leader may send a AppendEntries
                //      msg to this peer, this possibility is very low. In most cases, there
                //      is no msg need to be handled.
                // So we choose to not get a new ready which makes the logic more clear.
                debug!(
                    "still applying snapshot, skip further handling";
                    "region_id" => self.region_id,
                    "peer_id" => self.peer.get_id(),
                );
                return false;
            }
            CheckApplyingSnapStatus::Success => {
                fail_point!("raft_before_applying_snap_finished");

                if let Some(snap_ctx) = self.apply_snap_ctx.take() {
                    // This snapshot must be scheduled
                    if !snap_ctx.scheduled {
                        panic!(
                            "{} snapshot was not scheduled before, apply_snap_ctx {:?}",
                            self.tag, snap_ctx
                        );
                    }

                    fail_point!("raft_before_follower_send");
                    let msgs = self.build_raft_messages(ctx, snap_ctx.msgs);
                    self.send_raft_messages(ctx, msgs);

                    // Snapshot has been persisted.
                    self.last_applying_idx = self.get_store().truncated_index();
                    self.raft_group.advance_apply_to(self.last_applying_idx);
                    self.cmd_epoch_checker.advance_apply(
                        self.last_applying_idx,
                        self.term(),
                        self.raft_group.store().region(),
                    );
                }
                // If `apply_snap_ctx` is none, it means this snapshot does not
                // come from the ready but comes from the unfinished snapshot task
                // after restarting.

                // Note that this function must be called after applied index is updated,
                // i.e. call `RawNode::advance_apply_to`.
                self.post_pending_read_index_on_replica(ctx);
                // Resume `read_progress`
                self.read_progress.resume();
                // Update apply index to `last_applying_idx`
                self.read_progress.update_applied(self.last_applying_idx);
            }
            CheckApplyingSnapStatus::Idle => {
                // FIXME: It's possible that the snapshot applying task is canceled.
                // Although it only happens when shutting down the store or destroying
                // the peer, it's still dangerous if continue to handle ready for the
                // peer. So it's better to revoke `JOB_STATUS_CANCELLING` to ensure all
                // started tasks can get finished correctly.
                if self.apply_snap_ctx.is_some() {
                    return false;
                }
            }
        }
        assert_eq!(self.apply_snap_ctx, None);
        true
    }

    pub fn handle_raft_ready_append<T: Transport>(
        &mut self,
        ctx: &mut PollContext<EK, ER, T>,
    ) -> Option<ReadyResult> {
        if self.pending_remove {
            return None;
        }

        if !self.check_snap_status(ctx) {
            return None;
        }

        let mut destroy_regions = vec![];
        if self.has_pending_snapshot() {
            if !self.ready_to_handle_pending_snap() {
                let count = self.pending_request_snapshot_count.load(Ordering::SeqCst);
                debug!(
                    "not ready to apply snapshot";
                    "region_id" => self.region_id,
                    "peer_id" => self.peer.get_id(),
                    "applied_index" => self.get_store().applied_index(),
                    "last_applying_index" => self.last_applying_idx,
                    "pending_request_snapshot_count" => count,
                );
                return None;
            }

            if !self.unpersisted_readies.is_empty() {
                debug!(
                    "not ready to apply snapshot because there are some unpersisted readies";
                    "region_id" => self.region_id,
                    "peer_id" => self.peer.get_id(),
                    "unpersisted_readies" => ?self.unpersisted_readies,
                );
                return None;
            }

            let meta = ctx.store_meta.lock().unwrap();
            // For merge process, the stale source peer is destroyed asynchronously when applying
            // snapshot or creating new peer. So here checks whether there is any overlap, if so,
            // wait and do not handle raft ready.
            if let Some(wait_destroy_regions) = meta.atomic_snap_regions.get(&self.region_id) {
                for (source_region_id, is_ready) in wait_destroy_regions {
                    if !is_ready {
                        info!(
                            "snapshot range overlaps, wait source destroy finish";
                            "region_id" => self.region_id,
                            "peer_id" => self.peer.get_id(),
                            "apply_index" => self.get_store().applied_index(),
                            "last_applying_index" => self.last_applying_idx,
                            "overlap_region_id" => source_region_id,
                        );
                        return None;
                    }
                    destroy_regions.push(meta.regions[source_region_id].clone());
                }
            }
        }

        if !self.raft_group.has_ready() {
            fail_point!("before_no_ready_gen_snap_task", |_| None);
            // Generating snapshot task won't set ready for raft group.
            if let Some(gen_task) = self.mut_store().take_gen_snap_task() {
                self.pending_request_snapshot_count
                    .fetch_add(1, Ordering::SeqCst);
                ctx.apply_router
                    .schedule_task(self.region_id, ApplyTask::Snapshot(gen_task));
            }
            return None;
        }

        fail_point!(
            "before_handle_raft_ready_1003",
            self.peer.get_id() == 1003 && self.is_leader(),
            |_| None
        );

        fail_point!(
            "before_handle_snapshot_ready_3",
            self.peer.get_id() == 3 && self.get_pending_snapshot().is_some(),
            |_| None
        );

        fail_point!("panic_if_handle_ready_3", self.peer.get_id() == 3, |_| {
            panic!("{} wants to handle ready", self.tag);
        });

        debug!(
            "handle raft ready";
            "region_id" => self.region_id,
            "peer_id" => self.peer.get_id(),
        );

        let mut ready = self.raft_group.ready();

        self.add_ready_metric(&ready, &mut ctx.raft_metrics.ready);

        // Update it after unstable entries pagination is introduced.
        debug_assert!(ready.entries().last().map_or_else(
            || true,
            |entry| entry.index == self.raft_group.raft.raft_log.last_index()
        ));
        if self.memtrace_raft_entries != 0 {
            MEMTRACE_RAFT_ENTRIES.trace(TraceEvent::Sub(self.memtrace_raft_entries));
            self.memtrace_raft_entries = 0;
        }

        if !ready.must_sync() {
            // If this ready need not to sync, the term, vote must not be changed,
            // entries and snapshot must be empty.
            if let Some(hs) = ready.hs() {
                assert_eq!(hs.get_term(), self.get_store().hard_state().get_term());
                assert_eq!(hs.get_vote(), self.get_store().hard_state().get_vote());
            }
            assert!(ready.entries().is_empty());
            assert!(ready.snapshot().is_empty());
        }

        self.on_role_changed(ctx, &ready);

        if let Some(hs) = ready.hs() {
            let pre_commit_index = self.get_store().commit_index();
            assert!(hs.get_commit() >= pre_commit_index);
            if self.is_leader() {
                self.on_leader_commit_idx_changed(pre_commit_index, hs.get_commit());
            }
        }

        if !ready.messages().is_empty() {
            assert!(self.is_leader());
            let raft_msgs = self.build_raft_messages(ctx, ready.take_messages());
            self.send_raft_messages(ctx, raft_msgs);
        }

        self.apply_reads(ctx, &ready);

        if !ready.committed_entries().is_empty() {
            self.handle_raft_committed_entries(ctx, ready.take_committed_entries());
        }
        // Check whether there is a pending generate snapshot task, the task
        // needs to be sent to the apply system.
        // Always sending snapshot task behind apply task, so it gets latest
        // snapshot.
        if let Some(gen_task) = self.mut_store().take_gen_snap_task() {
            self.pending_request_snapshot_count
                .fetch_add(1, Ordering::SeqCst);
            ctx.apply_router
                .schedule_task(self.region_id, ApplyTask::Snapshot(gen_task));
        }

        let state_role = ready.ss().map(|ss| ss.raft_state);
        let has_new_entries = !ready.entries().is_empty();
        let mut request_times = vec![];
        if ctx.raft_metrics.waterfall_metrics {
            let mut now = None;
            for entry in ready.entries() {
                if let Some((term, times)) = self.proposals.find_request_times(entry.get_index()) {
                    if entry.term == term {
                        request_times.extend_from_slice(times);
                        if now.is_none() {
                            now = Some(TiInstant::now());
                        }
                        for t in times {
                            ctx.raft_metrics.wf_send_to_queue.observe(duration_to_sec(
                                now.unwrap().saturating_duration_since(*t),
                            ));
                        }
                    }
                }
            }
        }
        let (res, mut task) = match self
            .mut_store()
            .handle_raft_ready(&mut ready, destroy_regions)
        {
            Ok(r) => r,
            Err(e) => {
                // We may have written something to writebatch and it can't be reverted, so has
                // to panic here.
                panic!("{} failed to handle raft ready: {:?}", self.tag, e)
            }
        };

        let ready_number = ready.number();
        let persisted_msgs = ready.take_persisted_messages();

        match &res {
            HandleReadyResult::SendIOTask | HandleReadyResult::Snapshot { .. } => {
                if !persisted_msgs.is_empty() {
                    task.messages = self.build_raft_messages(ctx, persisted_msgs);
                }

                if !request_times.is_empty() {
                    task.request_times = request_times;
                }

                self.write_router.send_write_msg(
                    ctx,
                    self.unpersisted_readies.back().map(|r| r.number),
                    WriteMsg::WriteTask(task),
                );

                self.unpersisted_readies.push_back(UnpersistedReady {
                    number: ready_number,
                    max_empty_number: ready_number,
                    raft_msgs: vec![],
                });

                self.raft_group.advance_append_async(ready);
            }
            HandleReadyResult::NoIOTask => {
                if let Some(last) = self.unpersisted_readies.back_mut() {
                    // Attach to the last unpersisted ready so that it can be considered to be
                    // persisted with the last ready at the same time.
                    if ready_number <= last.max_empty_number {
                        panic!(
                            "{} ready number is not monotonically increaing, {} <= {}",
                            self.tag, ready_number, last.max_empty_number
                        );
                    }
                    last.max_empty_number = ready_number;

                    if !persisted_msgs.is_empty() {
                        self.unpersisted_message_count += persisted_msgs.capacity();
                        last.raft_msgs.push(persisted_msgs);
                    }
                } else {
                    // If this ready don't need to be persisted and there is no previous unpersisted ready,
                    // we can safely consider it is persisted so the persisted msgs can be sent immediately.
                    self.persisted_number = ready_number;

                    if !persisted_msgs.is_empty() {
                        fail_point!("raft_before_follower_send");
                        let msgs = self.build_raft_messages(ctx, persisted_msgs);
                        self.send_raft_messages(ctx, msgs);
                    }

                    // The commit index and messages of light ready should be empty because no data needs
                    // to be persisted.
                    let mut light_rd = self.raft_group.advance_append(ready);

                    self.add_light_ready_metric(&light_rd, &mut ctx.raft_metrics.ready);

                    if let Some(idx) = light_rd.commit_index() {
                        panic!(
                            "{} advance ready that has no io task but commit index is changed to {}",
                            self.tag, idx
                        );
                    }
                    if !light_rd.messages().is_empty() {
                        panic!(
                            "{} advance ready that has no io task but message is not empty {:?}",
                            self.tag,
                            light_rd.messages()
                        );
                    }
                    // The committed entries may not be empty when the size is too large to
                    // be fetched in the previous ready.
                    if !light_rd.committed_entries().is_empty() {
                        self.handle_raft_committed_entries(ctx, light_rd.take_committed_entries());
                    }
                }
            }
        }

        if let HandleReadyResult::Snapshot {
            msgs,
            snap_region,
            destroy_regions,
        } = res
        {
            // When applying snapshot, there is no log applied and not compacted yet.
            self.raft_log_size_hint = 0;

            self.apply_snap_ctx = Some(ApplySnapshotContext {
                ready_number,
                scheduled: false,
                msgs,
                persist_res: Some(PersistSnapshotResult {
                    prev_region: self.region().clone(),
                    region: snap_region,
                    destroy_regions,
                }),
            });
            // Pause `read_progress` to prevent serving stale read while applying snapshot
            self.read_progress.pause();
        }

        Some(ReadyResult {
            state_role,
            has_new_entries,
        })
    }

    fn handle_raft_committed_entries<T>(
        &mut self,
        ctx: &mut PollContext<EK, ER, T>,
        committed_entries: Vec<Entry>,
    ) {
        fail_point!(
            "before_leader_handle_committed_entries",
            self.is_leader(),
            |_| ()
        );

        assert!(
            !self.is_handling_snapshot(),
            "{} is applying snapshot when it is ready to handle committed entries",
            self.tag
        );
        if !committed_entries.is_empty() {
            // We must renew current_time because this value may be created a long time ago.
            // If we do not renew it, this time may be smaller than propose_time of a command,
            // which was proposed in another thread while this thread receives its AppendEntriesResponse
            // and is ready to calculate its commit-log-duration.
            ctx.current_time.replace(monotonic_raw_now());
        }
        // Leader needs to update lease.
        let mut lease_to_be_updated = self.is_leader();
        for entry in committed_entries.iter().rev() {
            // raft meta is very small, can be ignored.
            self.raft_log_size_hint += entry.get_data().len() as u64;
            if lease_to_be_updated {
                let propose_time = self
                    .proposals
                    .find_propose_time(entry.get_term(), entry.get_index());
                if let Some(propose_time) = propose_time {
                    ctx.raft_metrics.commit_log.observe(duration_to_sec(
                        (ctx.current_time.unwrap() - propose_time).to_std().unwrap(),
                    ));
                    self.maybe_renew_leader_lease(propose_time, ctx, None);
                    lease_to_be_updated = false;
                }
            }

            fail_point!(
                "leader_commit_prepare_merge",
                {
                    let ctx = ProposalContext::from_bytes(&entry.context);
                    self.is_leader()
                        && entry.term == self.term()
                        && ctx.contains(ProposalContext::PREPARE_MERGE)
                },
                |_| {}
            );
        }
        if let Some(last_entry) = committed_entries.last() {
            self.last_applying_idx = last_entry.get_index();
            if self.last_applying_idx >= self.last_urgent_proposal_idx {
                // Urgent requests are flushed, make it lazy again.
                self.raft_group.skip_bcast_commit(true);
                self.last_urgent_proposal_idx = u64::MAX;
            }
            let cbs = if !self.proposals.is_empty() {
                let current_term = self.term();
                let cbs = committed_entries
                    .iter()
                    .filter_map(|e| {
                        self.proposals
                            .find_proposal(e.get_term(), e.get_index(), current_term)
                    })
                    .map(|mut p| {
                        if p.must_pass_epoch_check {
                            // In this case the apply can be guaranteed to be successful. Invoke the
                            // on_committed callback if necessary.
                            p.cb.invoke_committed();
                        }
                        p
                    })
                    .collect();
                self.proposals.gc();
                cbs
            } else {
                vec![]
            };
            let mut apply = Apply::new(
                self.peer_id(),
                self.region_id,
                self.term(),
                committed_entries,
                cbs,
            );
            apply.on_schedule(&ctx.raft_metrics);
            self.mut_store().trace_cached_entries(apply.entries.clone());
            if needs_evict_entry_cache(ctx.cfg.evict_cache_on_memory_ratio) {
                // Compact all cached entries instead of half evict.
                self.mut_store().evict_cache(false);
            }
            ctx.apply_router
                .schedule_task(self.region_id, ApplyTask::apply(apply));
        }
        fail_point!("after_send_to_apply_1003", self.peer_id() == 1003, |_| {});
    }

    fn on_persist_snapshot<T>(
        &mut self,
        ctx: &mut PollContext<EK, ER, T>,
        number: u64,
    ) -> PersistSnapshotResult {
        let snap_ctx = self.apply_snap_ctx.as_mut().unwrap();
        if snap_ctx.ready_number != number || snap_ctx.scheduled {
            panic!(
                "{} apply_snap_ctx {:?} is not valid after persisting snapshot, persist_number {}",
                self.tag, snap_ctx, number
            );
        }

        let persist_res = snap_ctx.persist_res.take().unwrap();
        // Schedule snapshot to apply
        snap_ctx.scheduled = true;
        self.mut_store().persist_snapshot(&persist_res);

        // The peer may change from learner to voter after snapshot persisted.
        let peer = self
            .region()
            .get_peers()
            .iter()
            .find(|p| p.get_id() == self.peer.get_id())
            .unwrap()
            .clone();
        if peer != self.peer {
            info!(
                "meta changed in applying snapshot";
                "region_id" => self.region_id,
                "peer_id" => self.peer.get_id(),
                "before" => ?self.peer,
                "after" => ?peer,
            );
            self.peer = peer;
        };

        self.activate(ctx);

        persist_res
    }

    pub fn on_persist_ready<T: Transport>(
        &mut self,
        ctx: &mut PollContext<EK, ER, T>,
        number: u64,
    ) -> Option<PersistSnapshotResult> {
        if self.persisted_number >= number {
            return None;
        }
        let last_unpersisted_number = self.unpersisted_readies.back().unwrap().number;
        if number > last_unpersisted_number {
            panic!(
                "{} persisted number {} > last_unpersisted_number {}, unpersisted numbers {:?}",
                self.tag, number, last_unpersisted_number, self.unpersisted_readies
            );
        }
        // There must be a match in `self.unpersisted_readies`
        while let Some(v) = self.unpersisted_readies.pop_front() {
            if number < v.number {
                panic!(
                    "{} no match of persisted number {}, unpersisted readies: {:?} {:?}",
                    self.tag, number, v, self.unpersisted_readies
                );
            }
            for msgs in v.raft_msgs {
                fail_point!("raft_before_follower_send");
                self.unpersisted_message_count -= msgs.capacity();
                let m = self.build_raft_messages(ctx, msgs);
                self.send_raft_messages(ctx, m);
            }
            if number == v.number {
                self.persisted_number = v.max_empty_number;
                break;
            }
        }

        self.write_router
            .check_new_persisted(ctx, self.persisted_number);

        if !self.pending_remove {
            // If `pending_remove` is true, no need to call `on_persist_ready` to
            // update persist index.
            let pre_persist_index = self.raft_group.raft.raft_log.persisted;
            let pre_commit_index = self.raft_group.raft.raft_log.committed;
            self.raft_group.on_persist_ready(self.persisted_number);
            self.report_persist_log_duration(pre_persist_index, &ctx.raft_metrics);
            self.report_commit_log_duration(pre_commit_index, &ctx.raft_metrics);

            let persist_index = self.raft_group.raft.raft_log.persisted;
            self.mut_store().update_cache_persisted(persist_index);
        }

        if self.apply_snap_ctx.is_some() && self.unpersisted_readies.is_empty() {
            // Since the snapshot must belong to the last ready, so if `unpersisted_readies`
            // is empty, it means this persisted number is the last one.
            Some(self.on_persist_snapshot(ctx, number))
        } else {
            None
        }
    }

    pub fn unpersisted_ready_len(&self) -> usize {
        self.unpersisted_readies.len()
    }

    pub fn has_unpersisted_ready(&self) -> bool {
        !self.unpersisted_readies.is_empty()
    }

    fn response_read<T>(
        &self,
        read: &mut ReadIndexRequest<EK::Snapshot>,
        ctx: &mut PollContext<EK, ER, T>,
        replica_read: bool,
    ) {
        debug!(
            "handle reads with a read index";
            "request_id" => ?read.id,
            "region_id" => self.region_id,
            "peer_id" => self.peer.get_id(),
        );
        RAFT_READ_INDEX_PENDING_COUNT.sub(read.cmds().len() as i64);
        for (req, cb, mut read_index) in read.take_cmds().drain(..) {
            // leader reports key is locked
            if let Some(locked) = read.locked.take() {
                let mut response = raft_cmdpb::Response::default();
                response.mut_read_index().set_locked(*locked);
                let mut cmd_resp = RaftCmdResponse::default();
                cmd_resp.mut_responses().push(response);
                cb.invoke_read(ReadResponse {
                    response: cmd_resp,
                    snapshot: None,
                    txn_extra_op: TxnExtraOp::Noop,
                });
                continue;
            }
            if !replica_read {
                match (read_index, read.read_index) {
                    (Some(local_responsed_index), Some(batch_index)) => {
                        // `read_index` could be less than `read.read_index` because the former is
                        // filled with `committed index` when proposed, and the latter is filled
                        // after a read-index procedure finished.
                        read_index = Some(cmp::max(local_responsed_index, batch_index));
                    }
                    (None, _) => {
                        // Actually, the read_index is none if and only if it's the first one in
                        // read.cmds. Starting from the second, all the following ones' read_index
                        // is not none.
                        read_index = read.read_index;
                    }
                    _ => {}
                }
                cb.invoke_read(self.handle_read(ctx, req, true, read_index));
                continue;
            }
            if req.get_header().get_replica_read() {
                // We should check epoch since the range could be changed.
                cb.invoke_read(self.handle_read(ctx, req, true, read.read_index));
            } else {
                // The request could be proposed when the peer was leader.
                // TODO: figure out that it's necessary to notify stale or not.
                let term = self.term();
                apply::notify_stale_req(term, cb);
            }
        }
    }

    /// Responses to the ready read index request on the replica, the replica is not a leader.
    fn post_pending_read_index_on_replica<T>(&mut self, ctx: &mut PollContext<EK, ER, T>) {
        while let Some(mut read) = self.pending_reads.pop_front() {
            // The response of this read index request is lost, but we need it for
            // the memory lock checking result. Resend the request.
            if let Some(read_index) = read.addition_request.take() {
                assert_eq!(read.cmds().len(), 1);
                let (mut req, cb, _) = read.take_cmds().pop().unwrap();
                assert_eq!(req.requests.len(), 1);
                req.requests[0].set_read_index(*read_index);
                let read_cmd = RaftCommand::new(req, cb);
                info!(
                    "re-propose read index request because the response is lost";
                    "region_id" => self.region_id,
                    "peer_id" => self.peer.get_id(),
                );
                RAFT_READ_INDEX_PENDING_COUNT.sub(1);
                self.send_read_command(ctx, read_cmd);
                continue;
            }

            assert!(read.read_index.is_some());
            let is_read_index_request = read.cmds().len() == 1
                && read.cmds()[0].0.get_requests().len() == 1
                && read.cmds()[0].0.get_requests()[0].get_cmd_type() == CmdType::ReadIndex;

            if is_read_index_request {
                self.response_read(&mut read, ctx, false);
            } else if self.ready_to_handle_unsafe_replica_read(read.read_index.unwrap()) {
                self.response_read(&mut read, ctx, true);
            } else {
                // TODO: `ReadIndex` requests could be blocked.
                self.pending_reads.push_front(read);
                break;
            }
        }
    }

    fn send_read_command<T>(
        &self,
        ctx: &mut PollContext<EK, ER, T>,
        read_cmd: RaftCommand<EK::Snapshot>,
    ) {
        let mut err = errorpb::Error::default();
        let read_cb = match ctx.router.send_raft_command(read_cmd) {
            Ok(()) => return,
            Err(TrySendError::Full(cmd)) => {
                err.set_message(RAFTSTORE_IS_BUSY.to_owned());
                err.mut_server_is_busy()
                    .set_reason(RAFTSTORE_IS_BUSY.to_owned());
                cmd.callback
            }
            Err(TrySendError::Disconnected(cmd)) => {
                err.set_message(format!("region {} is missing", self.region_id));
                err.mut_region_not_found().set_region_id(self.region_id);
                cmd.callback
            }
        };
        let mut resp = RaftCmdResponse::default();
        resp.mut_header().set_error(err);
        let read_resp = ReadResponse {
            response: resp,
            snapshot: None,
            txn_extra_op: TxnExtraOp::Noop,
        };
        read_cb.invoke_read(read_resp);
    }

    fn apply_reads<T>(&mut self, ctx: &mut PollContext<EK, ER, T>, ready: &Ready) {
        let mut propose_time = None;
        let states = ready.read_states().iter().map(|state| {
            let read_index_ctx = ReadIndexContext::parse(state.request_ctx.as_slice()).unwrap();
            (read_index_ctx.id, read_index_ctx.locked, state.index)
        });
        // The follower may lost `ReadIndexResp`, so the pending_reads does not
        // guarantee the orders are consistent with read_states. `advance` will
        // update the `read_index` of read request that before this successful
        // `ready`.
        if !self.is_leader() {
            // NOTE: there could still be some pending reads proposed by the peer when it was
            // leader. They will be cleared in `clear_uncommitted_on_role_change` later in
            // the function.
            self.pending_reads.advance_replica_reads(states);
            self.post_pending_read_index_on_replica(ctx);
        } else {
            self.pending_reads.advance_leader_reads(states);
            propose_time = self.pending_reads.last_ready().map(|r| r.propose_time);
            if self.ready_to_handle_read() {
                while let Some(mut read) = self.pending_reads.pop_front() {
                    self.response_read(&mut read, ctx, false);
                }
            }
        }

        // Note that only after handle read_states can we identify what requests are
        // actually stale.
        if ready.ss().is_some() {
            let term = self.term();
            // all uncommitted reads will be dropped silently in raft.
            self.pending_reads.clear_uncommitted_on_role_change(term);
        }

        if let Some(propose_time) = propose_time {
            // `propose_time` is a placeholder, here cares about `Suspect` only,
            // and if it is in `Suspect` phase, the actual timestamp is useless.
            if self.leader_lease.inspect(Some(propose_time)) == LeaseState::Suspect {
                return;
            }
            self.maybe_renew_leader_lease(propose_time, ctx, None);
        }
    }

    pub fn post_apply<T>(
        &mut self,
        ctx: &mut PollContext<EK, ER, T>,
        apply_state: RaftApplyState,
        applied_index_term: u64,
        apply_metrics: &ApplyMetrics,
    ) -> bool {
        let mut has_ready = false;

        if self.is_handling_snapshot() {
            panic!("{} should not applying snapshot.", self.tag);
        }

        let applied_index = apply_state.get_applied_index();
        self.raft_group.advance_apply_to(applied_index);

        self.cmd_epoch_checker.advance_apply(
            applied_index,
            self.term(),
            self.raft_group.store().region(),
        );

        if !self.is_leader() {
            self.mut_store()
                .compact_cache_to(apply_state.applied_index + 1);
        }

        let progress_to_be_updated = self.mut_store().applied_index_term() != applied_index_term;
        self.mut_store().set_applied_state(apply_state);
        self.mut_store().set_applied_term(applied_index_term);

        self.peer_stat.written_keys += apply_metrics.written_keys;
        self.peer_stat.written_bytes += apply_metrics.written_bytes;
        self.delete_keys_hint += apply_metrics.delete_keys_hint;
        let diff = self.size_diff_hint as i64 + apply_metrics.size_diff_hint;
        self.size_diff_hint = cmp::max(diff, 0) as u64;

        if self.has_pending_snapshot() && self.ready_to_handle_pending_snap() {
            has_ready = true;
        }
        if !self.is_leader() {
            self.post_pending_read_index_on_replica(ctx)
        } else if self.ready_to_handle_read() {
            while let Some(mut read) = self.pending_reads.pop_front() {
                self.response_read(&mut read, ctx, false);
            }
        }
        self.pending_reads.gc();

        self.read_progress.update_applied(applied_index);

        // Only leaders need to update applied_index_term.
        if progress_to_be_updated && self.is_leader() {
            if applied_index_term == self.term() {
                ctx.coprocessor_host
                    .on_applied_current_term(StateRole::Leader, self.region());
            }
            let progress = ReadProgress::applied_index_term(applied_index_term);
            let mut meta = ctx.store_meta.lock().unwrap();
            let reader = meta.readers.get_mut(&self.region_id).unwrap();
            self.maybe_update_read_progress(reader, progress);
        }
        has_ready
    }

    pub fn post_split(&mut self) {
        // Reset delete_keys_hint and size_diff_hint.
        self.delete_keys_hint = 0;
        self.size_diff_hint = 0;
    }

    /// Try to renew leader lease.
    fn maybe_renew_leader_lease<T>(
        &mut self,
        ts: Timespec,
        ctx: &mut PollContext<EK, ER, T>,
        progress: Option<ReadProgress>,
    ) {
        // A nonleader peer should never has leader lease.
        let read_progress = if !self.is_leader() {
            None
        } else if self.is_splitting() {
            // A splitting leader should not renew its lease.
            // Because we split regions asynchronous, the leader may read stale results
            // if splitting runs slow on the leader.
            debug!(
                "prevents renew lease while splitting";
                "region_id" => self.region_id,
                "peer_id" => self.peer.get_id(),
            );
            None
        } else if self.is_merging() {
            // A merging leader should not renew its lease.
            // Because we merge regions asynchronous, the leader may read stale results
            // if commit merge runs slow on sibling peers.
            debug!(
                "prevents renew lease while merging";
                "region_id" => self.region_id,
                "peer_id" => self.peer.get_id(),
            );
            None
        } else {
            self.leader_lease.renew(ts);
            let term = self.term();
            self.leader_lease
                .maybe_new_remote_lease(term)
                .map(ReadProgress::leader_lease)
        };
        if let Some(progress) = progress {
            let mut meta = ctx.store_meta.lock().unwrap();
            let reader = meta.readers.get_mut(&self.region_id).unwrap();
            self.maybe_update_read_progress(reader, progress);
        }
        if let Some(progress) = read_progress {
            let mut meta = ctx.store_meta.lock().unwrap();
            let reader = meta.readers.get_mut(&self.region_id).unwrap();
            self.maybe_update_read_progress(reader, progress);
        }
    }

    fn maybe_update_read_progress(&self, reader: &mut ReadDelegate, progress: ReadProgress) {
        if self.pending_remove {
            return;
        }
        debug!(
            "update read progress";
            "region_id" => self.region_id,
            "peer_id" => self.peer.get_id(),
            "progress" => ?progress,
        );
        reader.update(progress);
    }

    pub fn maybe_campaign(&mut self, parent_is_leader: bool) -> bool {
        if self.region().get_peers().len() <= 1 {
            // The peer campaigned when it was created, no need to do it again.
            return false;
        }

        if !parent_is_leader {
            return false;
        }

        // If last peer is the leader of the region before split, it's intuitional for
        // it to become the leader of new split region.
        let _ = self.raft_group.campaign();
        true
    }

    /// Propose a request.
    ///
    /// Return true means the request has been proposed successfully.
    pub fn propose<T: Transport>(
        &mut self,
        ctx: &mut PollContext<EK, ER, T>,
        mut cb: Callback<EK::Snapshot>,
        req: RaftCmdRequest,
        mut err_resp: RaftCmdResponse,
        disk_full_opt: DiskFullOpt,
    ) -> bool {
        if self.pending_remove {
            return false;
        }

        ctx.raft_metrics.propose.all += 1;

        let req_admin_cmd_type = if !req.has_admin_request() {
            None
        } else {
            Some(req.get_admin_request().get_cmd_type())
        };
        let is_urgent = is_request_urgent(&req);

        let policy = self.inspect(&req);
        let res = match policy {
            Ok(RequestPolicy::ReadLocal) | Ok(RequestPolicy::StaleRead) => {
                self.read_local(ctx, req, cb);
                return false;
            }
            Ok(RequestPolicy::ReadIndex) => return self.read_index(ctx, req, err_resp, cb),
            Ok(RequestPolicy::ProposeTransferLeader) => {
                return self.propose_transfer_leader(ctx, req, cb);
            }
            Ok(RequestPolicy::ProposeNormal) => {
                // For admin cmds, only region split/merge comes here.
                let mut stores = Vec::new();
                let mut opt = disk_full_opt;
                let mut maybe_transfer_leader = false;
                if req.has_admin_request() {
                    opt = DiskFullOpt::AllowedOnAlmostFull;
                }
                if self.check_proposal_normal_with_disk_usage(
                    ctx,
                    opt,
                    &mut stores,
                    &mut maybe_transfer_leader,
                ) {
                    self.propose_normal(ctx, req)
                } else {
                    // If leader node is disk full, try to transfer leader to a node with disk usage normal to
                    // keep write availablity not downback.
                    // if majority node is disk full, to transfer leader or not is not necessary.
                    // Note: Need to exclude learner node.
                    if maybe_transfer_leader && !self.disk_full_peers.majority {
                        let target_peer = self
                            .get_store()
                            .region()
                            .get_peers()
                            .iter()
                            .find(|x| {
                                !self.disk_full_peers.has(x.get_id())
                                    && x.get_id() != self.peer.get_id()
                                    && !self.down_peer_ids.contains(&x.get_id())
                                    && !matches!(x.get_role(), PeerRole::Learner)
                            })
                            .cloned();
                        if let Some(p) = target_peer {
                            debug!(
                                "try to transfer leader because of current leader disk full: region id = {}, peer id = {}; target peer id = {}",
                                self.region_id,
                                self.peer.get_id(),
                                p.get_id()
                            );
                            self.pre_transfer_leader(&p);
                        }
                    }
                    let errmsg = format!(
                        "propose failed: tikv disk full, cmd diskFullOpt={:?}, leader diskUsage={:?}",
                        disk_full_opt, ctx.self_disk_usage
                    );
                    Err(Error::DiskFull(stores, errmsg))
                }
            }
            Ok(RequestPolicy::ProposeConfChange) => self.propose_conf_change(ctx, &req),
            Err(e) => Err(e),
        };

        match res {
            Err(e) => {
                cmd_resp::bind_error(&mut err_resp, e);
                cb.invoke_with_response(err_resp);
                false
            }
            Ok(Either::Right(idx)) => {
                if !cb.is_none() {
                    self.cmd_epoch_checker.attach_to_conflict_cmd(idx, cb);
                }
                false
            }
            Ok(Either::Left(idx)) => {
                let has_applied_to_current_term = self.has_applied_to_current_term();
                if has_applied_to_current_term {
                    // After this peer has applied to current term and passed above checking including `cmd_epoch_checker`,
                    // we can safely guarantee that this proposal will be committed if there is no abnormal leader transfer
                    // in the near future. Thus proposed callback can be called.
                    cb.invoke_proposed();
                }
                if is_urgent {
                    self.last_urgent_proposal_idx = idx;
                    // Eager flush to make urgent proposal be applied on all nodes as soon as
                    // possible.
                    self.raft_group.skip_bcast_commit(false);
                }
                self.should_wake_up = true;
                let p = Proposal {
                    is_conf_change: req_admin_cmd_type == Some(AdminCmdType::ChangePeer)
                        || req_admin_cmd_type == Some(AdminCmdType::ChangePeerV2),
                    index: idx,
                    term: self.term(),
                    cb,
                    propose_time: None,
                    must_pass_epoch_check: has_applied_to_current_term,
                };
                if let Some(cmd_type) = req_admin_cmd_type {
                    self.cmd_epoch_checker
                        .post_propose(cmd_type, idx, self.term());
                }
                self.post_propose(ctx, p);
                true
            }
        }
    }

    fn post_propose<T>(
        &mut self,
        poll_ctx: &mut PollContext<EK, ER, T>,
        mut p: Proposal<EK::Snapshot>,
    ) {
        // Try to renew leader lease on every consistent read/write request.
        if poll_ctx.current_time.is_none() {
            poll_ctx.current_time = Some(monotonic_raw_now());
        }
        p.propose_time = poll_ctx.current_time;

        self.proposals.push(p);
    }

    // TODO: set higher election priority of voter/incoming voter than demoting voter
    /// Validate the `ConfChange` requests and check whether it's safe to
    /// propose these conf change requests.
    /// It's safe iff at least the quorum of the Raft group is still healthy
    /// right after all conf change is applied.
    /// If 'allow_remove_leader' is false then the peer to be removed should
    /// not be the leader.
    fn check_conf_change<T>(
        &mut self,
        ctx: &mut PollContext<EK, ER, T>,
        change_peers: &[ChangePeerRequest],
        cc: &impl ConfChangeI,
    ) -> Result<()> {
        // Check whether current joint state can handle this request
        let mut after_progress = self.check_joint_state(cc)?;
        let current_progress = self.raft_group.status().progress.unwrap().clone();
        let kind = ConfChangeKind::confchange_kind(change_peers.len());

        if kind == ConfChangeKind::LeaveJoint {
            if self.peer.get_role() == PeerRole::DemotingVoter {
                return Err(box_err!(
                    "{} ignore leave joint command that demoting leader",
                    self.tag
                ));
            }
            // Leaving joint state, skip check
            return Ok(());
        }

        // Check whether this request is valid
        let mut check_dup = HashSet::default();
        let mut only_learner_change = true;
        let current_voter = current_progress.conf().voters().ids();
        for cp in change_peers.iter() {
            let (change_type, peer) = (cp.get_change_type(), cp.get_peer());
            match (change_type, peer.get_role()) {
                (ConfChangeType::RemoveNode, PeerRole::Voter) if kind != ConfChangeKind::Simple => {
                    return Err(box_err!(
                        "{} invalid conf change request: {:?}, can not remove voter directly",
                        self.tag,
                        cp
                    ));
                }
                (ConfChangeType::RemoveNode, _)
                | (ConfChangeType::AddNode, PeerRole::Voter)
                | (ConfChangeType::AddLearnerNode, PeerRole::Learner) => {}
                _ => {
                    return Err(box_err!(
                        "{} invalid conf change request: {:?}",
                        self.tag,
                        cp
                    ));
                }
            }

            if !check_dup.insert(peer.get_id()) {
                return Err(box_err!(
                    "{} invalid conf change request, have multiple commands for the same peer {}",
                    self.tag,
                    peer.get_id()
                ));
            }

            if peer.get_id() == self.peer_id()
                && (change_type == ConfChangeType::RemoveNode
                    // In Joint confchange, the leader is allowed to be DemotingVoter
                    || (kind == ConfChangeKind::Simple
                        && change_type == ConfChangeType::AddLearnerNode))
                && !ctx.cfg.allow_remove_leader
            {
                return Err(box_err!(
                    "{} ignore remove leader or demote leader",
                    self.tag
                ));
            }

            if current_voter.contains(peer.get_id()) || change_type == ConfChangeType::AddNode {
                only_learner_change = false;
            }
        }

        // Multiple changes that only effect learner will not product `IncommingVoter` or `DemotingVoter`
        // after apply, but raftstore layer and PD rely on these roles to detect joint state
        if kind != ConfChangeKind::Simple && only_learner_change {
            return Err(box_err!(
                "{} invalid conf change request, multiple changes that only effect learner",
                self.tag
            ));
        }

        let promoted_commit_index = after_progress.maximal_committed_index().0;
        if current_progress.is_singleton() // It's always safe if there is only one node in the cluster.
            || promoted_commit_index >= self.get_store().truncated_index()
        {
            return Ok(());
        }

        PEER_ADMIN_CMD_COUNTER_VEC
            .with_label_values(&["conf_change", "reject_unsafe"])
            .inc();

        // Waking it up to replicate logs to candidate.
        self.should_wake_up = true;
        Err(box_err!(
            "{} unsafe to perform conf change {:?}, before: {:?}, after: {:?}, truncated index {}, promoted commit index {}",
            self.tag,
            change_peers,
            current_progress.conf().to_conf_state(),
            after_progress.conf().to_conf_state(),
            self.get_store().truncated_index(),
            promoted_commit_index
        ))
    }

    /// Check if current joint state can handle this confchange
    fn check_joint_state(&mut self, cc: &impl ConfChangeI) -> Result<ProgressTracker> {
        let cc = &cc.as_v2();
        let mut prs = self.raft_group.status().progress.unwrap().clone();
        let mut changer = Changer::new(&prs);
        let (cfg, changes) = if cc.leave_joint() {
            changer.leave_joint()?
        } else if let Some(auto_leave) = cc.enter_joint() {
            changer.enter_joint(auto_leave, &cc.changes)?
        } else {
            changer.simple(&cc.changes)?
        };
        prs.apply_conf(cfg, changes, self.raft_group.raft.raft_log.last_index());
        Ok(prs)
    }

    pub fn transfer_leader(&mut self, peer: &metapb::Peer) {
        info!(
            "transfer leader";
            "region_id" => self.region_id,
            "peer_id" => self.peer.get_id(),
            "peer" => ?peer,
        );

        self.raft_group.transfer_leader(peer.get_id());
        self.should_wake_up = true;
    }

    fn pre_transfer_leader(&mut self, peer: &metapb::Peer) -> bool {
        // Checks if safe to transfer leader.
        if self.raft_group.raft.has_pending_conf() {
            info!(
                "reject transfer leader due to pending conf change";
                "region_id" => self.region_id,
                "peer_id" => self.peer.get_id(),
                "peer" => ?peer,
            );
            return false;
        }

        // Broadcast heartbeat to make sure followers commit the entries immediately.
        // It's only necessary to ping the target peer, but ping all for simplicity.
        self.raft_group.ping();
        let mut msg = eraftpb::Message::new();
        msg.set_to(peer.get_id());
        msg.set_msg_type(eraftpb::MessageType::MsgTransferLeader);
        msg.set_from(self.peer_id());
        // log term here represents the term of last log. For leader, the term of last
        // log is always its current term. Not just set term because raft library forbids
        // setting it for MsgTransferLeader messages.
        msg.set_log_term(self.term());
        self.raft_group.raft.msgs.push(msg);
        true
    }

    fn ready_to_transfer_leader<T>(
        &self,
        ctx: &mut PollContext<EK, ER, T>,
        mut index: u64,
        peer: &metapb::Peer,
    ) -> Option<&'static str> {
        let peer_id = peer.get_id();
        let status = self.raft_group.status();
        let progress = status.progress.unwrap();

        if !progress.conf().voters().contains(peer_id) {
            return Some("non voter");
        }

        for (id, pr) in progress.iter() {
            if pr.state == ProgressState::Snapshot {
                return Some("pending snapshot");
            }
            if *id == peer_id && index == 0 {
                // index will be zero if it's sent from an instance without
                // pre-transfer-leader feature. Set it to matched to make it
                // possible to transfer leader to an older version. It may be
                // useful during rolling restart.
                index = pr.matched;
            }
        }

        if self.raft_group.raft.has_pending_conf()
            || self.raft_group.raft.pending_conf_index > index
        {
            return Some("pending conf change");
        }

        let last_index = self.get_store().last_index();
        if last_index >= index + ctx.cfg.leader_transfer_max_log_lag {
            return Some("log gap");
        }
        None
    }

    fn read_local<T>(
        &mut self,
        ctx: &mut PollContext<EK, ER, T>,
        req: RaftCmdRequest,
        cb: Callback<EK::Snapshot>,
    ) {
        ctx.raft_metrics.propose.local_read += 1;
        cb.invoke_read(self.handle_read(ctx, req, false, Some(self.get_store().commit_index())))
    }

    fn pre_read_index(&self) -> Result<()> {
        fail_point!(
            "before_propose_readindex",
            |s| if s.map_or(true, |s| s.parse().unwrap_or(true)) {
                Ok(())
            } else {
                Err(box_err!(
                    "{} can not read due to injected failure",
                    self.tag
                ))
            }
        );

        // See more in ready_to_handle_read().
        if self.is_splitting() {
            return Err(Error::ReadIndexNotReady {
                reason: "can not read index due to split",
                region_id: self.region_id,
            });
        }
        if self.is_merging() {
            return Err(Error::ReadIndexNotReady {
                reason: "can not read index due to merge",
                region_id: self.region_id,
            });
        }
        Ok(())
    }

    pub fn has_unresolved_reads(&self) -> bool {
        self.pending_reads.has_unresolved()
    }

    /// `ReadIndex` requests could be lost in network, so on followers commands could queue in
    /// `pending_reads` forever. Sending a new `ReadIndex` periodically can resolve this.
    pub fn retry_pending_reads(&mut self, cfg: &Config) {
        if self.is_leader()
            || !self.pending_reads.check_needs_retry(cfg)
            || self.pre_read_index().is_err()
        {
            return;
        }

        let read = self.pending_reads.back_mut().unwrap();
        debug_assert!(read.read_index.is_none());
        self.raft_group
            .read_index(ReadIndexContext::fields_to_bytes(
                read.id,
                read.addition_request.as_deref(),
                None,
            ));
        debug!(
            "request to get a read index";
            "request_id" => ?read.id,
            "region_id" => self.region_id,
            "peer_id" => self.peer.get_id(),
        );
    }

    // Returns a boolean to indicate whether the `read` is proposed or not.
    // For these cases it won't be proposed:
    // 1. The region is in merging or splitting;
    // 2. The message is stale and dropped by the Raft group internally;
    // 3. There is already a read request proposed in the current lease;
    fn read_index<T: Transport>(
        &mut self,
        poll_ctx: &mut PollContext<EK, ER, T>,
        mut req: RaftCmdRequest,
        mut err_resp: RaftCmdResponse,
        cb: Callback<EK::Snapshot>,
    ) -> bool {
        if let Err(e) = self.pre_read_index() {
            debug!(
                "prevents unsafe read index";
                "region_id" => self.region_id,
                "peer_id" => self.peer.get_id(),
                "err" => ?e,
            );
            poll_ctx.raft_metrics.propose.unsafe_read_index += 1;
            cmd_resp::bind_error(&mut err_resp, e);
            cb.invoke_with_response(err_resp);
            self.should_wake_up = true;
            return false;
        }

        let now = monotonic_raw_now();
        if self.is_leader() {
            match self.inspect_lease() {
                // Here combine the new read request with the previous one even if the lease expired is
                // ok because in this case, the previous read index must be sent out with a valid
                // lease instead of a suspect lease. So there must no pending transfer-leader proposals
                // before or after the previous read index, and the lease can be renewed when get
                // heartbeat responses.
                LeaseState::Valid | LeaseState::Expired => {
                    // Must use the commit index of `PeerStorage` instead of the commit index
                    // in raft-rs which may be greater than the former one.
                    // For more details, see the annotations above `on_leader_commit_idx_changed`.
                    let commit_index = self.get_store().commit_index();
                    if let Some(read) = self.pending_reads.back_mut() {
                        let max_lease = poll_ctx.cfg.raft_store_max_leader_lease();
                        let is_read_index_request = req
                            .get_requests()
                            .get(0)
                            .map(|req| req.has_read_index())
                            .unwrap_or_default();
                        // A read index request or a read with addition request always needs the response of
                        // checking memory lock for async commit, so we cannot apply the optimization here
                        if !is_read_index_request
                            && read.addition_request.is_none()
                            && read.propose_time + max_lease > now
                        {
                            // A read request proposed in the current lease is found; combine the new
                            // read request to that previous one, so that no proposing needed.
                            read.push_command(req, cb, commit_index);
                            return false;
                        }
                    }
                }
                // If the current lease is suspect, new read requests can't be appended into
                // `pending_reads` because if the leader is transferred, the latest read could
                // be dirty.
                _ => {}
            }
        }

        // When a replica cannot detect any leader, `MsgReadIndex` will be dropped, which would
        // cause a long time waiting for a read response. Then we should return an error directly
        // in this situation.
        if !self.is_leader() && self.leader_id() == INVALID_ID {
            poll_ctx.raft_metrics.invalid_proposal.read_index_no_leader += 1;
            // The leader may be hibernated, send a message for trying to awaken the leader.
            if self.bcast_wake_up_time.is_none()
                || self
                    .bcast_wake_up_time
                    .as_ref()
                    .unwrap()
                    .saturating_elapsed()
                    >= Duration::from_millis(MIN_BCAST_WAKE_UP_INTERVAL)
            {
                self.bcast_wake_up_message(poll_ctx);
                self.bcast_wake_up_time = Some(TiInstant::now_coarse());

                let task = PdTask::QueryRegionLeader {
                    region_id: self.region_id,
                };
                if let Err(e) = poll_ctx.pd_scheduler.schedule(task) {
                    error!(
                        "failed to notify pd";
                        "region_id" => self.region_id,
                        "peer_id" => self.peer_id(),
                        "err" => %e,
                    )
                }
            }
            self.should_wake_up = true;
            cmd_resp::bind_error(&mut err_resp, Error::NotLeader(self.region_id, None));
            cb.invoke_with_response(err_resp);
            return false;
        }

        // Should we call pre_propose here?
        let last_pending_read_count = self.raft_group.raft.pending_read_count();
        let last_ready_read_count = self.raft_group.raft.ready_read_count();

        poll_ctx.raft_metrics.propose.read_index += 1;

        self.bcast_wake_up_time = None;

        let id = Uuid::new_v4();
        let request = req
            .mut_requests()
            .get_mut(0)
            .filter(|req| req.has_read_index())
            .map(|req| req.take_read_index());
        self.raft_group
            .read_index(ReadIndexContext::fields_to_bytes(
                id,
                request.as_ref(),
                None,
            ));

        let pending_read_count = self.raft_group.raft.pending_read_count();
        let ready_read_count = self.raft_group.raft.ready_read_count();

        if pending_read_count == last_pending_read_count
            && ready_read_count == last_ready_read_count
            && self.is_leader()
        {
            // The message gets dropped silently, can't be handled anymore.
            apply::notify_stale_req(self.term(), cb);
            return false;
        }

        let mut read = ReadIndexRequest::with_command(id, req, cb, now);
        read.addition_request = request.map(Box::new);
        self.pending_reads.push_back(read, self.is_leader());
        self.should_wake_up = true;

        debug!(
            "request to get a read index";
            "request_id" => ?id,
            "region_id" => self.region_id,
            "peer_id" => self.peer.get_id(),
            "is_leader" => self.is_leader(),
        );

        // TimeoutNow has been sent out, so we need to propose explicitly to
        // update leader lease.
        if self.leader_lease.inspect(Some(now)) == LeaseState::Suspect {
            let req = RaftCmdRequest::default();
            if let Ok(Either::Left(index)) = self.propose_normal(poll_ctx, req) {
                let p = Proposal {
                    is_conf_change: false,
                    index,
                    term: self.term(),
                    cb: Callback::None,
                    propose_time: Some(now),
                    must_pass_epoch_check: false,
                };
                self.post_propose(poll_ctx, p);
            }
        }

        true
    }

    /// Returns (minimal matched, minimal committed_index)
    ///
    /// For now, it is only used in merge.
    pub fn get_min_progress(&self) -> Result<(u64, u64)> {
        let (mut min_m, mut min_c) = (None, None);
        if let Some(progress) = self.raft_group.status().progress {
            for (id, pr) in progress.iter() {
                // Reject merge if there is any pending request snapshot,
                // because a target region may merge a source region which is in
                // an invalid state.
                if pr.state == ProgressState::Snapshot
                    || pr.pending_request_snapshot != INVALID_INDEX
                {
                    return Err(box_err!(
                        "there is a pending snapshot peer {} [{:?}], skip merge",
                        id,
                        pr
                    ));
                }
                if min_m.unwrap_or(u64::MAX) > pr.matched {
                    min_m = Some(pr.matched);
                }
                if min_c.unwrap_or(u64::MAX) > pr.committed_index {
                    min_c = Some(pr.committed_index);
                }
            }
        }
        let (mut min_m, min_c) = (min_m.unwrap_or(0), min_c.unwrap_or(0));
        if min_m < min_c {
            warn!(
                "min_matched < min_committed, raft progress is inaccurate";
                "region_id" => self.region_id,
                "peer_id" => self.peer.get_id(),
                "min_matched" => min_m,
                "min_committed" => min_c,
            );
            // Reset `min_matched` to `min_committed`, since the raft log at `min_committed` is
            // known to be committed in all peers, all of the peers should also have replicated it
            min_m = min_c;
        }
        Ok((min_m, min_c))
    }

    fn pre_propose_prepare_merge<T>(
        &self,
        ctx: &mut PollContext<EK, ER, T>,
        req: &mut RaftCmdRequest,
    ) -> Result<()> {
        let last_index = self.raft_group.raft.raft_log.last_index();
        let (min_matched, min_committed) = self.get_min_progress()?;
        if min_matched == 0
            || min_committed == 0
            || last_index - min_matched > ctx.cfg.merge_max_log_gap
            || last_index - min_committed > ctx.cfg.merge_max_log_gap * 2
        {
            return Err(box_err!(
                "log gap from matched: {} or committed: {} to last index: {} is too large, skip merge",
                min_matched,
                min_committed,
                last_index
            ));
        }
        let mut entry_size = 0;
        for entry in self
            .raft_group
            .raft
            .raft_log
            .entries(min_committed + 1, NO_LIMIT)?
        {
            // commit merge only contains entries start from min_matched + 1
            if entry.index > min_matched {
                entry_size += entry.get_data().len();
            }
            if entry.get_entry_type() == EntryType::EntryConfChange
                || entry.get_entry_type() == EntryType::EntryConfChangeV2
            {
                return Err(box_err!(
                    "{} log gap contains conf change, skip merging.",
                    self.tag
                ));
            }
            if entry.get_data().is_empty() {
                continue;
            }
            let cmd: RaftCmdRequest =
                util::parse_data_at(entry.get_data(), entry.get_index(), &self.tag);
            if !cmd.has_admin_request() {
                continue;
            }
            let cmd_type = cmd.get_admin_request().get_cmd_type();
            match cmd_type {
                AdminCmdType::TransferLeader
                | AdminCmdType::ComputeHash
                | AdminCmdType::VerifyHash
                | AdminCmdType::InvalidAdmin => continue,
                _ => {}
            }
            // Any command that can change epoch or log gap should be rejected.
            return Err(box_err!(
                "log gap contains admin request {:?}, skip merging.",
                cmd_type
            ));
        }
        if entry_size as f64 > ctx.cfg.raft_entry_max_size.0 as f64 * 0.9 {
            return Err(box_err!(
                "log gap size exceed entry size limit, skip merging."
            ));
        }
        req.mut_admin_request()
            .mut_prepare_merge()
            .set_min_index(min_matched + 1);
        Ok(())
    }

    fn pre_propose<T>(
        &self,
        poll_ctx: &mut PollContext<EK, ER, T>,
        req: &mut RaftCmdRequest,
    ) -> Result<ProposalContext> {
        poll_ctx.coprocessor_host.pre_propose(self.region(), req)?;
        let mut ctx = ProposalContext::empty();

        if get_sync_log_from_request(req) {
            ctx.insert(ProposalContext::SYNC_LOG);
        }

        if !req.has_admin_request() {
            return Ok(ctx);
        }

        match req.get_admin_request().get_cmd_type() {
            AdminCmdType::Split | AdminCmdType::BatchSplit => ctx.insert(ProposalContext::SPLIT),
            AdminCmdType::PrepareMerge => {
                self.pre_propose_prepare_merge(poll_ctx, req)?;
                ctx.insert(ProposalContext::PREPARE_MERGE);
            }
            _ => {}
        }

        Ok(ctx)
    }

    /// Propose normal request to raft
    ///
    /// Returns Ok(Either::Left(index)) means the proposal is proposed successfully and is located on `index` position.
    /// Ok(Either::Right(index)) means the proposal is rejected by `CmdEpochChecker` and the `index` is the position of
    /// the last conflict admin cmd.
    fn propose_normal<T>(
        &mut self,
        poll_ctx: &mut PollContext<EK, ER, T>,
        mut req: RaftCmdRequest,
    ) -> Result<Either<u64, u64>> {
        if self.pending_merge_state.is_some()
            && req.get_admin_request().get_cmd_type() != AdminCmdType::RollbackMerge
        {
            return Err(Error::ProposalInMergingMode(self.region_id));
        }

        poll_ctx.raft_metrics.propose.normal += 1;

        if self.has_applied_to_current_term() {
            // Only when applied index's term is equal to current leader's term, the information
            // in epoch checker is up to date and can be used to check epoch.
            if let Some(index) = self
                .cmd_epoch_checker
                .propose_check_epoch(&req, self.term())
            {
                return Ok(Either::Right(index));
            }
        } else if req.has_admin_request() {
            // The admin request is rejected because it may need to update epoch checker which
            // introduces an uncertainty and may breaks the correctness of epoch checker.
            return Err(box_err!(
                "{} peer has not applied to current term, applied_term {}, current_term {}",
                self.tag,
                self.get_store().applied_index_term(),
                self.term()
            ));
        }

        // TODO: validate request for unexpected changes.
        let ctx = match self.pre_propose(poll_ctx, &mut req) {
            Ok(ctx) => ctx,
            Err(e) => {
                warn!(
                    "skip proposal";
                    "region_id" => self.region_id,
                    "peer_id" => self.peer.get_id(),
                    "err" => ?e,
                    "error_code" => %e.error_code(),
                );
                return Err(e);
            }
        };

        let data = req.write_to_bytes()?;

        // TODO: use local histogram metrics
        PEER_PROPOSE_LOG_SIZE_HISTOGRAM.observe(data.len() as f64);

        if data.len() as u64 > poll_ctx.cfg.raft_entry_max_size.0 {
            error!(
                "entry is too large";
                "region_id" => self.region_id,
                "peer_id" => self.peer.get_id(),
                "size" => data.len(),
            );
            return Err(Error::RaftEntryTooLarge {
                region_id: self.region_id,
                entry_size: data.len() as u64,
            });
        }

        let propose_index = self.next_proposal_index();
        self.raft_group.propose(ctx.to_vec(), data)?;
        if self.next_proposal_index() == propose_index {
            // The message is dropped silently, this usually due to leader absence
            // or transferring leader. Both cases can be considered as NotLeader error.
            return Err(Error::NotLeader(self.region_id, None));
        }

        // Prepare Merge need to be broadcast to as many as followers when disk full.
        if req.has_admin_request()
            && (!matches!(poll_ctx.self_disk_usage, DiskUsage::Normal)
                || !self.disk_full_peers.is_empty())
        {
            match req.get_admin_request().get_cmd_type() {
                AdminCmdType::PrepareMerge | AdminCmdType::RollbackMerge => {
                    self.has_region_merge_proposal = true;
                    self.region_merge_proposal_index = propose_index;
                    for (k, v) in &mut self.disk_full_peers.peers {
                        if !matches!(v.0, DiskUsage::AlreadyFull) {
                            v.1 = true;
                            self.raft_group
                                .raft
                                .adjust_max_inflight_msgs(*k, poll_ctx.cfg.raft_max_inflight_msgs);
                            debug!(
                                "{:?} adjust max inflight msgs to {} on peer: {:?}",
                                req.get_admin_request().get_cmd_type(),
                                poll_ctx.cfg.raft_max_inflight_msgs,
                                k
                            );
                        }
                    }
                }
                _ => {}
            }
        }

        Ok(Either::Left(propose_index))
    }

    pub fn execute_transfer_leader<T>(
        &mut self,
        ctx: &mut PollContext<EK, ER, T>,
        msg: &eraftpb::Message,
<<<<<<< HEAD
    ) -> Option<metapb::Peer> {
=======
        peer_disk_usage: DiskUsage,
    ) {
>>>>>>> f3f02d7f
        // log_term is set by original leader, represents the term last log is written
        // in, which should be equal to the original leader's term.
        if msg.get_log_term() != self.term() {
            return None;
        }

        if self.is_leader() {
            let from = match self.get_peer_from_cache(msg.get_from()) {
                Some(p) => p,
                None => return None,
            };
            return match self.ready_to_transfer_leader(ctx, msg.get_index(), &from) {
                Some(reason) => {
                    info!(
                        "reject to transfer leader";
                        "region_id" => self.region_id,
                        "peer_id" => self.peer.get_id(),
                        "to" => ?from,
                        "reason" => reason,
                        "index" => msg.get_index(),
                        "last_index" => self.get_store().last_index(),
                    );
                    None
                }
                None => Some(from),
            };
        }

        #[allow(clippy::suspicious_operation_groupings)]
        if self.is_handling_snapshot()
            || self.has_pending_snapshot()
            || msg.get_from() != self.leader_id()
            // Transfer leader to node with disk full will lead to write availablity downback.
            // But if the current leader is disk full, and send such request, we should allow it,
            // because it may be a read leader balance request.
            || (!matches!(ctx.self_disk_usage, DiskUsage::Normal) &&
            matches!(peer_disk_usage,DiskUsage::Normal))
        {
            info!(
                "reject transferring leader";
                "region_id" => self.region_id,
                "peer_id" => self.peer.get_id(),
                "from" => msg.get_from(),
            );
            return None;
        }

        let mut msg = eraftpb::Message::new();
        msg.set_from(self.peer_id());
        msg.set_to(self.leader_id());
        msg.set_msg_type(eraftpb::MessageType::MsgTransferLeader);
        msg.set_index(self.get_store().applied_index());
        msg.set_log_term(self.term());
        self.raft_group.raft.msgs.push(msg);

        None
    }

    /// Return true to if the transfer leader request is accepted.
    ///
    /// When transferring leadership begins, leader sends a pre-transfer
    /// to target follower first to ensures it's ready to become leader.
    /// After that the real transfer leader process begin.
    ///
    /// 1. pre_transfer_leader on leader:
    ///     Leader will send a MsgTransferLeader to follower.
    /// 2. execute_transfer_leader on follower
    ///     If follower passes all necessary checks, it will reply an
    ///     ACK with type MsgTransferLeader and its promised persistent index.
    /// 3. execute_transfer_leader on leader:
    ///     Leader checks if it's appropriate to transfer leadership. If it
    ///     does, it calls raft transfer_leader API to do the remaining work.
    ///
    /// See also: tikv/rfcs#37.
    fn propose_transfer_leader<T>(
        &mut self,
        ctx: &mut PollContext<EK, ER, T>,
        req: RaftCmdRequest,
        cb: Callback<EK::Snapshot>,
    ) -> bool {
        ctx.raft_metrics.propose.transfer_leader += 1;

        let transfer_leader = get_transfer_leader_cmd(&req).unwrap();
        let peer = transfer_leader.get_peer();

        let transferred = self.pre_transfer_leader(peer);

        // transfer leader command doesn't need to replicate log and apply, so we
        // return immediately. Note that this command may fail, we can view it just as an advice
        cb.invoke_with_response(make_transfer_leader_response());

        transferred
    }

    // Fails in such cases:
    // 1. A pending conf change has not been applied yet;
    // 2. Removing the leader is not allowed in the configuration;
    // 3. The conf change makes the raft group not healthy;
    // 4. The conf change is dropped by raft group internally.
    /// Returns Ok(Either::Left(index)) means the proposal is proposed successfully and is located on `index` position.
    /// Ok(Either::Right(index)) means the proposal is rejected by `CmdEpochChecker` and the `index` is the position of
    /// the last conflict admin cmd.
    fn propose_conf_change<T>(
        &mut self,
        ctx: &mut PollContext<EK, ER, T>,
        req: &RaftCmdRequest,
    ) -> Result<Either<u64, u64>> {
        if self.pending_merge_state.is_some() {
            return Err(Error::ProposalInMergingMode(self.region_id));
        }
        if self.raft_group.raft.pending_conf_index > self.get_store().applied_index() {
            info!(
                "there is a pending conf change, try later";
                "region_id" => self.region_id,
                "peer_id" => self.peer.get_id(),
            );
            return Err(box_err!(
                "{} there is a pending conf change, try later",
                self.tag
            ));
        }
        // Actually, according to the implementation of conf change in raft-rs, this check must be
        // passed if the previous check that `pending_conf_index` should be less than or equal to
        // `self.get_store().applied_index()` is passed.
        if self.get_store().applied_index_term() != self.term() {
            return Err(box_err!(
                "{} peer has not applied to current term, applied_term {}, current_term {}",
                self.tag,
                self.get_store().applied_index_term(),
                self.term()
            ));
        }
        if let Some(index) = self.cmd_epoch_checker.propose_check_epoch(req, self.term()) {
            return Ok(Either::Right(index));
        }

        let data = req.write_to_bytes()?;
        let admin = req.get_admin_request();
        let res = if admin.has_change_peer() {
            self.propose_conf_change_internal(ctx, admin.get_change_peer(), data)
        } else if admin.has_change_peer_v2() {
            self.propose_conf_change_internal(ctx, admin.get_change_peer_v2(), data)
        } else {
            unreachable!()
        };
        if let Err(ref e) = res {
            warn!("failed to propose confchange"; "error" => ?e);
        }
        res.map(Either::Left)
    }

    // Fails in such cases:
    // 1. A pending conf change has not been applied yet;
    // 2. Removing the leader is not allowed in the configuration;
    // 3. The conf change makes the raft group not healthy;
    // 4. The conf change is dropped by raft group internally.
    fn propose_conf_change_internal<T, CP: ChangePeerI>(
        &mut self,
        ctx: &mut PollContext<EK, ER, T>,
        change_peer: CP,
        data: Vec<u8>,
    ) -> Result<u64> {
        let data_size = data.len();
        let cc = change_peer.to_confchange(data);
        let changes = change_peer.get_change_peers();

        self.check_conf_change(ctx, changes.as_ref(), &cc)?;

        ctx.raft_metrics.propose.conf_change += 1;
        // TODO: use local histogram metrics
        PEER_PROPOSE_LOG_SIZE_HISTOGRAM.observe(data_size as f64);
        info!(
            "propose conf change peer";
            "region_id" => self.region_id,
            "peer_id" => self.peer.get_id(),
            "changes" => ?changes.as_ref(),
            "kind" => ?ConfChangeKind::confchange_kind(changes.as_ref().len()),
        );

        let propose_index = self.next_proposal_index();
        self.raft_group
            .propose_conf_change(ProposalContext::SYNC_LOG.to_vec(), cc)?;
        if self.next_proposal_index() == propose_index {
            // The message is dropped silently, this usually due to leader absence
            // or transferring leader. Both cases can be considered as NotLeader error.
            return Err(Error::NotLeader(self.region_id, None));
        }

        Ok(propose_index)
    }

    fn handle_read<T>(
        &self,
        ctx: &mut PollContext<EK, ER, T>,
        req: RaftCmdRequest,
        check_epoch: bool,
        read_index: Option<u64>,
    ) -> ReadResponse<EK::Snapshot> {
        let region = self.region().clone();
        if check_epoch {
            if let Err(e) = check_region_epoch(&req, &region, true) {
                debug!("epoch not match"; "region_id" => region.get_id(), "err" => ?e);
                let mut response = cmd_resp::new_error(e);
                cmd_resp::bind_term(&mut response, self.term());
                return ReadResponse {
                    response,
                    snapshot: None,
                    txn_extra_op: TxnExtraOp::Noop,
                };
            }
        }
        let flags = WriteBatchFlags::from_bits_check(req.get_header().get_flags());
        if flags.contains(WriteBatchFlags::STALE_READ) {
            let read_ts = decode_u64(&mut req.get_header().get_flag_data()).unwrap();
            let safe_ts = self.read_progress.safe_ts();
            if safe_ts < read_ts {
                warn!(
                    "read rejected by safe timestamp";
                    "safe ts" => safe_ts,
                    "read ts" => read_ts,
                    "tag" => &self.tag
                );
                let mut response = cmd_resp::new_error(Error::DataIsNotReady {
                    region_id: region.get_id(),
                    peer_id: self.peer_id(),
                    safe_ts,
                });
                cmd_resp::bind_term(&mut response, self.term());
                return ReadResponse {
                    response,
                    snapshot: None,
                    txn_extra_op: TxnExtraOp::Noop,
                };
            }
        }

        let mut resp = ctx.execute(&req, &Arc::new(region), read_index, None);
        if let Some(snap) = resp.snapshot.as_mut() {
            snap.max_ts_sync_status = Some(self.max_ts_sync_status.clone());
        }
        resp.txn_extra_op = self.txn_extra_op.load();
        cmd_resp::bind_term(&mut resp.response, self.term());
        resp
    }

    pub fn term(&self) -> u64 {
        self.raft_group.raft.term
    }

    pub fn stop(&mut self) {
        self.mut_store().cancel_applying_snap();
        self.pending_reads.clear_all(None);
    }

    pub fn maybe_add_want_rollback_merge_peer(&mut self, peer_id: u64, extra_msg: &ExtraMessage) {
        if !self.is_leader() {
            return;
        }
        if let Some(ref state) = self.pending_merge_state {
            if state.get_commit() == extra_msg.get_premerge_commit() {
                self.add_want_rollback_merge_peer(peer_id);
            }
        }
    }

    pub fn add_want_rollback_merge_peer(&mut self, peer_id: u64) {
        assert!(self.pending_merge_state.is_some());
        self.want_rollback_merge_peers.insert(peer_id);
    }

    pub fn clear_disk_full_peers<T>(&mut self, ctx: &PollContext<EK, ER, T>) {
        let disk_full_peers = mem::take(&mut self.disk_full_peers);
        let raft = &mut self.raft_group.raft;
        for peer in disk_full_peers.peers.into_keys() {
            raft.adjust_max_inflight_msgs(peer, ctx.cfg.raft_max_inflight_msgs);
        }
    }

    pub fn refill_disk_full_peers<T>(&mut self, ctx: &PollContext<EK, ER, T>) {
        self.clear_disk_full_peers(ctx);
        debug!(
            "region id {}, peer id {}, store id {}: refill disk full peers when peer disk usage status changed or merge triggered",
            self.region_id,
            self.peer.get_id(),
            self.peer.get_store_id()
        );

        // Collect disk full peers and all peers' `next_idx` to find a potential quorum.
        let peers_len = self.get_store().region().get_peers().len();
        let mut normal_peers = HashSet::default();
        let mut next_idxs = Vec::with_capacity(peers_len);
        let mut min_peer_index = std::u64::MAX;
        for peer in self.get_store().region().get_peers() {
            let (peer_id, store_id) = (peer.get_id(), peer.get_store_id());
            let usage = ctx.store_disk_usages.get(&store_id);
            if usage.is_none() {
                // Always treat the leader itself as normal.
                normal_peers.insert(peer_id);
            }
            if let Some(pr) = self.raft_group.raft.prs().get(peer_id) {
                // status 3-normal, 2-almostfull, 1-alreadyfull, only for simplying the sort func belowing.
                let mut status = 3;
                if let Some(usg) = usage {
                    status = match usg {
                        DiskUsage::Normal => 3,
                        DiskUsage::AlmostFull => 2,
                        DiskUsage::AlreadyFull => 1,
                    };
                }

                if !self.down_peer_ids.contains(&peer_id) {
                    next_idxs.push((peer_id, pr.next_idx, usage, status));
                    if min_peer_index > pr.next_idx {
                        min_peer_index = pr.next_idx;
                    }
                }
            }
        }
        if self.has_region_merge_proposal {
            debug!(
                "region id {}, peer id {}, store id {} has a merge request, with region_merge_proposal_index {}",
                self.region_id,
                self.peer.get_id(),
                self.peer.get_store_id(),
                self.region_merge_proposal_index
            );
            if min_peer_index > self.region_merge_proposal_index {
                self.has_region_merge_proposal = false;
            }
        }

        if normal_peers.len() == peers_len {
            return;
        }

        // Reverse sort peers based on `next_idx`, `usage` and `store healthy status`, then try to get a potential quorum.
        next_idxs.sort_by(|x, y| {
            if x.3 == y.3 {
                y.1.cmp(&x.1)
            } else {
                y.3.cmp(&x.3)
            }
        });

        let raft = &mut self.raft_group.raft;
        self.disk_full_peers.majority = !raft.prs().has_quorum(&normal_peers);

        // Here set all peers can be sent when merging.
        for &(peer, _, usage, ..) in &next_idxs {
            if let Some(usage) = usage {
                if self.has_region_merge_proposal && !matches!(*usage, DiskUsage::AlreadyFull) {
                    self.disk_full_peers.peers.insert(peer, (*usage, true));
                    raft.adjust_max_inflight_msgs(peer, ctx.cfg.raft_max_inflight_msgs);
                    debug!(
                        "refill disk full peer max inflight to {} on a merging region: region id {}, peer id {}",
                        ctx.cfg.raft_max_inflight_msgs, self.region_id, peer
                    );
                } else {
                    self.disk_full_peers.peers.insert(peer, (*usage, false));
                    raft.adjust_max_inflight_msgs(peer, 0);
                    debug!(
                        "refill disk full peer max inflight to {} on region without merging: region id {}, peer id {}",
                        0, self.region_id, peer
                    );
                }
            }
        }

        if !self.disk_full_peers.majority {
            // Less than majority peers are in disk full status.
            return;
        }

        let (mut potential_quorum, mut quorum_ok) = (HashSet::default(), false);
        let mut has_dangurous_set = false;
        for &(peer_id, _, _, status) in &next_idxs {
            potential_quorum.insert(peer_id);

            if status == 1 {
                // already full peer.
                has_dangurous_set = true;
            }

            if raft.prs().has_quorum(&potential_quorum) {
                quorum_ok = true;
                break;
            }
        }

        self.dangerous_majority_set = has_dangurous_set;

        // For the Peer with AlreadFull in potential quorum set, we still need to send logs to it.
        // To support incoming configure change.
        if quorum_ok {
            for peer in potential_quorum {
                if let Some(x) = self.disk_full_peers.peers.get_mut(&peer) {
                    // It can help to establish a quorum.
                    x.1 = true;
                    if !self.has_region_merge_proposal {
                        raft.adjust_max_inflight_msgs(peer, 1);
                    }
                }
            }
        }
    }

    // Check disk usages for the peer itself and other peers in the raft group.
    // The return value indicates whether the proposal is allowed or not.
    fn check_proposal_normal_with_disk_usage<T>(
        &mut self,
        ctx: &mut PollContext<EK, ER, T>,
        disk_full_opt: DiskFullOpt,
        disk_full_stores: &mut Vec<u64>,
        maybe_transfer_leader: &mut bool,
    ) -> bool {
        // check self disk status.
        let allowed = match ctx.self_disk_usage {
            DiskUsage::Normal => true,
            DiskUsage::AlmostFull => !matches!(disk_full_opt, DiskFullOpt::NotAllowedOnFull),
            DiskUsage::AlreadyFull => false,
        };

        if !allowed {
            disk_full_stores.push(ctx.store.id);
            *maybe_transfer_leader = true;
            return false;
        }

        // If all followers diskusage normal, then allowed.
        if self.disk_full_peers.is_empty() {
            return true;
        }

        for peer in self.get_store().region().get_peers() {
            let (peer_id, store_id) = (peer.get_id(), peer.get_store_id());
            if self.disk_full_peers.peers.get(&peer_id).is_some() {
                disk_full_stores.push(store_id);
            }
        }

        // if there are some peers with disk already full status in the majority set, should not allowed.
        if self.dangerous_majority_set {
            return false;
        }

        if !self.disk_full_peers.majority {
            return true;
        }

        if matches!(disk_full_opt, DiskFullOpt::AllowedOnAlmostFull)
            && self.disk_full_peers.peers.values().any(|x| x.1)
        {
            // Majority peers are in disk full status but the request carries a special flag.
            return true;
        }
        false
    }
}

#[derive(Default, Debug)]
pub struct DiskFullPeers {
    majority: bool,
    // Indicates whether a peer can help to establish a quorum.
    peers: HashMap<u64, (DiskUsage, bool)>,
}

impl DiskFullPeers {
    pub fn is_empty(&self) -> bool {
        self.peers.is_empty()
    }
    pub fn majority(&self) -> bool {
        self.majority
    }
    pub fn has(&self, peer_id: u64) -> bool {
        !self.peers.is_empty() && self.peers.contains_key(&peer_id)
    }
    pub fn get(&self, peer_id: u64) -> Option<DiskUsage> {
        self.peers.get(&peer_id).map(|x| x.0)
    }
}

impl<EK, ER> Peer<EK, ER>
where
    EK: KvEngine,
    ER: RaftEngine,
{
    pub fn insert_peer_cache(&mut self, peer: metapb::Peer) {
        self.peer_cache.borrow_mut().insert(peer.get_id(), peer);
    }

    pub fn remove_peer_from_cache(&mut self, peer_id: u64) {
        self.peer_cache.borrow_mut().remove(&peer_id);
    }

    pub fn get_peer_from_cache(&self, peer_id: u64) -> Option<metapb::Peer> {
        if peer_id == 0 {
            return None;
        }
        fail_point!("stale_peer_cache_2", peer_id == 2, |_| None);
        if let Some(peer) = self.peer_cache.borrow().get(&peer_id) {
            return Some(peer.clone());
        }

        // Try to find in region, if found, set in cache.
        for peer in self.region().get_peers() {
            if peer.get_id() == peer_id {
                self.peer_cache.borrow_mut().insert(peer_id, peer.clone());
                return Some(peer.clone());
            }
        }

        None
    }

    fn region_replication_status(&mut self) -> Option<RegionReplicationStatus> {
        if self.replication_mode_version == 0 {
            return None;
        }
        let mut status = RegionReplicationStatus {
            state_id: self.replication_mode_version,
            ..Default::default()
        };
        let state = if !self.replication_sync {
            if self.dr_auto_sync_state != DrAutoSyncState::Async {
                let res = self.raft_group.raft.check_group_commit_consistent();
                if Some(true) != res {
                    let mut buffer: SmallVec<[(u64, u64, u64); 5]> = SmallVec::new();
                    if self.get_store().applied_index_term() >= self.term() {
                        let progress = self.raft_group.raft.prs();
                        for (id, p) in progress.iter() {
                            if !progress.conf().voters().contains(*id) {
                                continue;
                            }
                            buffer.push((*id, p.commit_group_id, p.matched));
                        }
                    };
                    info!(
                        "still not reach integrity over label";
                        "status" => ?res,
                        "region_id" => self.region_id,
                        "peer_id" => self.peer.id,
                        "progress" => ?buffer
                    );
                } else {
                    self.replication_sync = true;
                }
                match res {
                    Some(true) => RegionReplicationState::IntegrityOverLabel,
                    Some(false) => RegionReplicationState::SimpleMajority,
                    None => RegionReplicationState::Unknown,
                }
            } else {
                RegionReplicationState::SimpleMajority
            }
        } else {
            RegionReplicationState::IntegrityOverLabel
        };
        status.set_state(state);
        Some(status)
    }

    pub fn heartbeat_pd<T>(&mut self, ctx: &PollContext<EK, ER, T>) {
        let task = PdTask::Heartbeat(HeartbeatTask {
            term: self.term(),
            region: self.region().clone(),
            down_peers: self.collect_down_peers(ctx),
            peer: self.peer.clone(),
            pending_peers: self.collect_pending_peers(ctx),
            written_bytes: self.peer_stat.written_bytes,
            written_keys: self.peer_stat.written_keys,
            approximate_size: self.approximate_size,
            approximate_keys: self.approximate_keys,
            replication_status: self.region_replication_status(),
        });
        if let Err(e) = ctx.pd_scheduler.schedule(task) {
            error!(
                "failed to notify pd";
                "region_id" => self.region_id,
                "peer_id" => self.peer.get_id(),
                "err" => ?e,
            );
            return;
        }
        fail_point!("schedule_check_split");
    }

    fn prepare_raft_message(&self) -> RaftMessage {
        let mut send_msg = RaftMessage::default();
        send_msg.set_region_id(self.region_id);
        // set current epoch
        send_msg.set_region_epoch(self.region().get_region_epoch().clone());
        send_msg.set_from_peer(self.peer.clone());
        send_msg
    }

    pub fn send_extra_message<T: Transport>(
        &self,
        msg: ExtraMessage,
        trans: &mut T,
        to: &metapb::Peer,
    ) {
        let mut send_msg = self.prepare_raft_message();
        let ty = msg.get_type();
        debug!("send extra msg";
            "region_id" => self.region_id,
            "peer_id" => self.peer.get_id(),
            "msg_type" => ?ty,
            "to" => to.get_id()
        );
        send_msg.set_extra_msg(msg);
        send_msg.set_to_peer(to.clone());
        if let Err(e) = trans.send(send_msg) {
            error!(?e;
                "failed to send extra message";
                "type" => ?ty,
                "region_id" => self.region_id,
                "peer_id" => self.peer.get_id(),
                "target" => ?to,
            );
        }
    }

    fn build_raft_message(
        &mut self,
        msg: eraftpb::Message,
        disk_usage: DiskUsage,
    ) -> Option<RaftMessage> {
        let mut send_msg = self.prepare_raft_message();

        send_msg.set_disk_usage(disk_usage);

        let to_peer = match self.get_peer_from_cache(msg.get_to()) {
            Some(p) => p,
            None => {
                warn!(
                    "failed to look up recipient peer";
                    "region_id" => self.region_id,
                    "peer_id" => self.peer.get_id(),
                    "to_peer" => msg.get_to(),
                );
                return None;
            }
        };

        send_msg.set_to_peer(to_peer);

        // There could be two cases:
        // 1. Target peer already exists but has not established communication with leader yet
        // 2. Target peer is added newly due to member change or region split, but it's not
        //    created yet
        // For both cases the region start key and end key are attached in RequestVote and
        // Heartbeat message for the store of that peer to check whether to create a new peer
        // when receiving these messages, or just to wait for a pending region split to perform
        // later.
        if self.get_store().is_initialized() && is_initial_msg(&msg) {
            let region = self.region();
            send_msg.set_start_key(region.get_start_key().to_vec());
            send_msg.set_end_key(region.get_end_key().to_vec());
        }

        send_msg.set_message(msg);

        Some(send_msg)
    }

    pub fn bcast_wake_up_message<T: Transport>(&self, ctx: &mut PollContext<EK, ER, T>) {
        for peer in self.region().get_peers() {
            if peer.get_id() == self.peer_id() {
                continue;
            }
            self.send_wake_up_message(ctx, peer);
        }
    }

    pub fn send_wake_up_message<T: Transport>(
        &self,
        ctx: &mut PollContext<EK, ER, T>,
        peer: &metapb::Peer,
    ) {
        let mut msg = ExtraMessage::default();
        msg.set_type(ExtraMessageType::MsgRegionWakeUp);
        self.send_extra_message(msg, &mut ctx.trans, peer);
    }

    pub fn bcast_check_stale_peer_message<T: Transport>(
        &mut self,
        ctx: &mut PollContext<EK, ER, T>,
    ) {
        if self.check_stale_conf_ver < self.region().get_region_epoch().get_conf_ver() {
            self.check_stale_conf_ver = self.region().get_region_epoch().get_conf_ver();
            self.check_stale_peers = self.region().get_peers().to_vec();
        }
        for peer in &self.check_stale_peers {
            if peer.get_id() == self.peer_id() {
                continue;
            }
            let mut extra_msg = ExtraMessage::default();
            extra_msg.set_type(ExtraMessageType::MsgCheckStalePeer);
            self.send_extra_message(extra_msg, &mut ctx.trans, peer);
        }
    }

    pub fn on_check_stale_peer_response(
        &mut self,
        check_conf_ver: u64,
        check_peers: Vec<metapb::Peer>,
    ) {
        if self.check_stale_conf_ver < check_conf_ver {
            self.check_stale_conf_ver = check_conf_ver;
            self.check_stale_peers = check_peers;
        }
    }

    pub fn send_want_rollback_merge<T: Transport>(
        &self,
        premerge_commit: u64,
        ctx: &mut PollContext<EK, ER, T>,
    ) {
        let to_peer = match self.get_peer_from_cache(self.leader_id()) {
            Some(p) => p,
            None => {
                warn!(
                    "failed to look up recipient peer";
                    "region_id" => self.region_id,
                    "peer_id" => self.peer.get_id(),
                    "to_peer" => self.leader_id(),
                );
                return;
            }
        };
        let mut extra_msg = ExtraMessage::default();
        extra_msg.set_type(ExtraMessageType::MsgWantRollbackMerge);
        extra_msg.set_premerge_commit(premerge_commit);
        self.send_extra_message(extra_msg, &mut ctx.trans, &to_peer);
    }

    pub fn require_updating_max_ts(&self, pd_scheduler: &Scheduler<PdTask<EK, ER>>) {
        let epoch = self.region().get_region_epoch();
        let term_low_bits = self.term() & ((1 << 32) - 1); // 32 bits
        let version_lot_bits = epoch.get_version() & ((1 << 31) - 1); // 31 bits
        let initial_status = (term_low_bits << 32) | (version_lot_bits << 1);
        self.max_ts_sync_status
            .store(initial_status, Ordering::SeqCst);
        info!(
            "require updating max ts";
            "region_id" => self.region_id,
            "initial_status" => initial_status,
        );
        if let Err(e) = pd_scheduler.schedule(PdTask::UpdateMaxTimestamp {
            region_id: self.region_id,
            initial_status,
            max_ts_sync_status: self.max_ts_sync_status.clone(),
        }) {
            error!(
                "failed to update max ts";
                "err" => ?e,
            );
        }
    }
}

/// `RequestPolicy` decides how we handle a request.
#[derive(Clone, PartialEq, Debug)]
pub enum RequestPolicy {
    // Handle the read request directly without dispatch.
    ReadLocal,
    StaleRead,
    // Handle the read request via raft's SafeReadIndex mechanism.
    ReadIndex,
    ProposeNormal,
    ProposeTransferLeader,
    ProposeConfChange,
}

/// `RequestInspector` makes `RequestPolicy` for requests.
pub trait RequestInspector {
    /// Has the current term been applied?
    fn has_applied_to_current_term(&mut self) -> bool;
    /// Inspects its lease.
    fn inspect_lease(&mut self) -> LeaseState;

    /// Inspect a request, return a policy that tells us how to
    /// handle the request.
    fn inspect(&mut self, req: &RaftCmdRequest) -> Result<RequestPolicy> {
        if req.has_admin_request() {
            if apply::is_conf_change_cmd(req) {
                return Ok(RequestPolicy::ProposeConfChange);
            }
            if get_transfer_leader_cmd(req).is_some() {
                return Ok(RequestPolicy::ProposeTransferLeader);
            }
            return Ok(RequestPolicy::ProposeNormal);
        }

        let mut has_read = false;
        let mut has_write = false;
        for r in req.get_requests() {
            match r.get_cmd_type() {
                CmdType::Get | CmdType::Snap | CmdType::ReadIndex => has_read = true,
                CmdType::Delete | CmdType::Put | CmdType::DeleteRange | CmdType::IngestSst => {
                    has_write = true
                }
                CmdType::Prewrite | CmdType::Invalid => {
                    return Err(box_err!(
                        "invalid cmd type {:?}, message maybe corrupted",
                        r.get_cmd_type()
                    ));
                }
            }

            if has_read && has_write {
                return Err(box_err!("read and write can't be mixed in one batch"));
            }
        }

        if has_write {
            return Ok(RequestPolicy::ProposeNormal);
        }

        let flags = WriteBatchFlags::from_bits_check(req.get_header().get_flags());
        if flags.contains(WriteBatchFlags::STALE_READ) {
            return Ok(RequestPolicy::StaleRead);
        }

        if req.get_header().get_read_quorum() {
            return Ok(RequestPolicy::ReadIndex);
        }

        // If applied index's term is differ from current raft's term, leader transfer
        // must happened, if read locally, we may read old value.
        if !self.has_applied_to_current_term() {
            return Ok(RequestPolicy::ReadIndex);
        }

        // Local read should be performed, if and only if leader is in lease.
        // None for now.
        match self.inspect_lease() {
            LeaseState::Valid => Ok(RequestPolicy::ReadLocal),
            LeaseState::Expired | LeaseState::Suspect => {
                // Perform a consistent read to Raft quorum and try to renew the leader lease.
                Ok(RequestPolicy::ReadIndex)
            }
        }
    }
}

impl<EK, ER> RequestInspector for Peer<EK, ER>
where
    EK: KvEngine,
    ER: RaftEngine,
{
    fn has_applied_to_current_term(&mut self) -> bool {
        self.get_store().applied_index_term() == self.term()
    }

    fn inspect_lease(&mut self) -> LeaseState {
        if !self.raft_group.raft.in_lease() {
            return LeaseState::Suspect;
        }
        // None means now.
        let state = self.leader_lease.inspect(None);
        if LeaseState::Expired == state {
            debug!(
                "leader lease is expired";
                "region_id" => self.region_id,
                "peer_id" => self.peer.get_id(),
                "lease" => ?self.leader_lease,
            );
            // The lease is expired, call `expire` explicitly.
            self.leader_lease.expire();
        }
        state
    }
}

impl<EK, ER, T> ReadExecutor<EK> for PollContext<EK, ER, T>
where
    EK: KvEngine,
    ER: RaftEngine,
{
    fn get_engine(&self) -> &EK {
        &self.engines.kv
    }

    fn get_snapshot(&mut self, _: Option<ThreadReadId>) -> Arc<EK::Snapshot> {
        Arc::new(self.engines.kv.snapshot())
    }
}

fn get_transfer_leader_cmd(msg: &RaftCmdRequest) -> Option<&TransferLeaderRequest> {
    if !msg.has_admin_request() {
        return None;
    }
    let req = msg.get_admin_request();
    if !req.has_transfer_leader() {
        return None;
    }

    Some(req.get_transfer_leader())
}

fn get_sync_log_from_request(msg: &RaftCmdRequest) -> bool {
    if msg.has_admin_request() {
        let req = msg.get_admin_request();
        return matches!(
            req.get_cmd_type(),
            AdminCmdType::ChangePeer
                | AdminCmdType::ChangePeerV2
                | AdminCmdType::Split
                | AdminCmdType::BatchSplit
                | AdminCmdType::PrepareMerge
                | AdminCmdType::CommitMerge
                | AdminCmdType::RollbackMerge
        );
    }

    msg.get_header().get_sync_log()
}

/// We enable follower lazy commit to get a better performance.
/// But it may not be appropriate for some requests. This function
/// checks whether the request should be committed on all followers
/// as soon as possible.
fn is_request_urgent(req: &RaftCmdRequest) -> bool {
    if !req.has_admin_request() {
        return false;
    }

    matches!(
        req.get_admin_request().get_cmd_type(),
        AdminCmdType::Split
            | AdminCmdType::BatchSplit
            | AdminCmdType::ChangePeer
            | AdminCmdType::ChangePeerV2
            | AdminCmdType::ComputeHash
            | AdminCmdType::VerifyHash
            | AdminCmdType::PrepareMerge
            | AdminCmdType::CommitMerge
            | AdminCmdType::RollbackMerge
    )
}

fn make_transfer_leader_response() -> RaftCmdResponse {
    let mut response = AdminResponse::default();
    response.set_cmd_type(AdminCmdType::TransferLeader);
    response.set_transfer_leader(TransferLeaderResponse::default());
    let mut resp = RaftCmdResponse::default();
    resp.set_admin_response(response);
    resp
}

/// A poor version of `Peer` to avoid port generic variables everywhere.
pub trait AbstractPeer {
    fn meta_peer(&self) -> &metapb::Peer;
    fn group_state(&self) -> GroupState;
    fn region(&self) -> &metapb::Region;
    fn apply_state(&self) -> &RaftApplyState;
    fn raft_status(&self) -> raft::Status;
    fn raft_commit_index(&self) -> u64;
    fn pending_merge_state(&self) -> Option<&MergeState>;
}

mod memtrace {
    use super::*;
    use std::mem;
    use tikv_util::memory::HeapSize;

    impl<EK, ER> Peer<EK, ER>
    where
        EK: KvEngine,
        ER: RaftEngine,
    {
        pub fn proposal_size(&self) -> usize {
            let mut heap_size = self.pending_reads.heap_size();
            for prop in &self.proposals.queue {
                heap_size += prop.heap_size();
            }
            heap_size
        }

        pub fn rest_size(&self) -> usize {
            // 2 words for every item in `peer_heartbeats`.
            16 * self.peer_heartbeats.capacity()
            // 2 words for every item in `peers_start_pending_time`.
            + 16 * self.peers_start_pending_time.capacity()
            // 1 word for every item in `down_peer_ids`
            + 8 * self.down_peer_ids.capacity()
            + mem::size_of::<metapb::Peer>() * self.check_stale_peers.capacity()
            // 1 word for every item in `want_rollback_merge_peers`
            + 8 * self.want_rollback_merge_peers.capacity()
            // Ignore more heap content in `raft::eraftpb::Message`.
            + (self.unpersisted_message_count
                + self.apply_snap_ctx.as_ref().map_or(0, |ctx| ctx.msgs.len()))
                * mem::size_of::<eraftpb::Message>()
            + mem::size_of_val(self.pending_request_snapshot_count.as_ref())
        }
    }
}

#[cfg(test)]
mod tests {
    use super::*;
    use crate::store::msg::ExtCallback;
    use crate::store::util::u64_to_timespec;
    use kvproto::raft_cmdpb;
    use protobuf::ProtobufEnum;

    #[test]
    fn test_sync_log() {
        let white_list = [
            AdminCmdType::InvalidAdmin,
            AdminCmdType::CompactLog,
            AdminCmdType::TransferLeader,
            AdminCmdType::ComputeHash,
            AdminCmdType::VerifyHash,
        ];
        for tp in AdminCmdType::values() {
            let mut msg = RaftCmdRequest::default();
            msg.mut_admin_request().set_cmd_type(*tp);
            assert_eq!(
                get_sync_log_from_request(&msg),
                !white_list.contains(tp),
                "{:?}",
                tp
            );
        }
    }

    #[test]
    fn test_urgent() {
        let urgent_types = [
            AdminCmdType::Split,
            AdminCmdType::BatchSplit,
            AdminCmdType::ChangePeer,
            AdminCmdType::ChangePeerV2,
            AdminCmdType::ComputeHash,
            AdminCmdType::VerifyHash,
            AdminCmdType::PrepareMerge,
            AdminCmdType::CommitMerge,
            AdminCmdType::RollbackMerge,
        ];
        for tp in AdminCmdType::values() {
            let mut req = RaftCmdRequest::default();
            req.mut_admin_request().set_cmd_type(*tp);
            assert_eq!(
                is_request_urgent(&req),
                urgent_types.contains(tp),
                "{:?}",
                tp
            );
        }
        assert!(!is_request_urgent(&RaftCmdRequest::default()));
    }

    #[test]
    fn test_entry_context() {
        let tbl: Vec<&[ProposalContext]> = vec![
            &[ProposalContext::SPLIT],
            &[ProposalContext::SYNC_LOG],
            &[ProposalContext::PREPARE_MERGE],
            &[ProposalContext::SPLIT, ProposalContext::SYNC_LOG],
            &[ProposalContext::PREPARE_MERGE, ProposalContext::SYNC_LOG],
        ];

        for flags in tbl {
            let mut ctx = ProposalContext::empty();
            for f in flags {
                ctx.insert(*f);
            }

            let ser = ctx.to_vec();
            let de = ProposalContext::from_bytes(&ser);

            for f in flags {
                assert!(de.contains(*f), "{:?}", de);
            }
        }
    }

    #[test]
    fn test_request_inspector() {
        struct DummyInspector {
            applied_to_index_term: bool,
            lease_state: LeaseState,
        }
        impl RequestInspector for DummyInspector {
            fn has_applied_to_current_term(&mut self) -> bool {
                self.applied_to_index_term
            }
            fn inspect_lease(&mut self) -> LeaseState {
                self.lease_state
            }
        }

        let mut table = vec![];

        // Ok(_)
        let mut req = RaftCmdRequest::default();
        let mut admin_req = raft_cmdpb::AdminRequest::default();

        req.set_admin_request(admin_req.clone());
        table.push((req.clone(), RequestPolicy::ProposeNormal));

        admin_req.set_change_peer(raft_cmdpb::ChangePeerRequest::default());
        req.set_admin_request(admin_req.clone());
        table.push((req.clone(), RequestPolicy::ProposeConfChange));
        admin_req.clear_change_peer();

        admin_req.set_change_peer_v2(raft_cmdpb::ChangePeerV2Request::default());
        req.set_admin_request(admin_req.clone());
        table.push((req.clone(), RequestPolicy::ProposeConfChange));
        admin_req.clear_change_peer_v2();

        admin_req.set_transfer_leader(raft_cmdpb::TransferLeaderRequest::default());
        req.set_admin_request(admin_req.clone());
        table.push((req.clone(), RequestPolicy::ProposeTransferLeader));
        admin_req.clear_transfer_leader();
        req.clear_admin_request();

        for (op, policy) in vec![
            (CmdType::Get, RequestPolicy::ReadLocal),
            (CmdType::Snap, RequestPolicy::ReadLocal),
            (CmdType::Put, RequestPolicy::ProposeNormal),
            (CmdType::Delete, RequestPolicy::ProposeNormal),
            (CmdType::DeleteRange, RequestPolicy::ProposeNormal),
            (CmdType::IngestSst, RequestPolicy::ProposeNormal),
        ] {
            let mut request = raft_cmdpb::Request::default();
            request.set_cmd_type(op);
            req.set_requests(vec![request].into());
            table.push((req.clone(), policy));
        }

        // Stale read
        for op in &[CmdType::Get, CmdType::Snap] {
            let mut req = req.clone();
            let mut request = raft_cmdpb::Request::default();
            request.set_cmd_type(*op);
            req.set_requests(vec![request].into());
            req.mut_header()
                .set_flags(txn_types::WriteBatchFlags::STALE_READ.bits());
            table.push((req, RequestPolicy::StaleRead));
        }

        for &applied_to_index_term in &[true, false] {
            for &lease_state in &[LeaseState::Expired, LeaseState::Suspect, LeaseState::Valid] {
                for (req, mut policy) in table.clone() {
                    let mut inspector = DummyInspector {
                        applied_to_index_term,
                        lease_state,
                    };
                    // Leader can not read local as long as
                    // it has not applied to its term or it does has a valid lease.
                    if policy == RequestPolicy::ReadLocal
                        && (!applied_to_index_term || LeaseState::Valid != inspector.lease_state)
                    {
                        policy = RequestPolicy::ReadIndex;
                    }
                    assert_eq!(inspector.inspect(&req).unwrap(), policy);
                }
            }
        }

        // Read quorum.
        let mut request = raft_cmdpb::Request::default();
        request.set_cmd_type(CmdType::Snap);
        req.set_requests(vec![request].into());
        req.mut_header().set_read_quorum(true);
        let mut inspector = DummyInspector {
            applied_to_index_term: true,
            lease_state: LeaseState::Valid,
        };
        assert_eq!(inspector.inspect(&req).unwrap(), RequestPolicy::ReadIndex);
        req.clear_header();

        // Err(_)
        let mut err_table = vec![];
        for &op in &[CmdType::Prewrite, CmdType::Invalid] {
            let mut request = raft_cmdpb::Request::default();
            request.set_cmd_type(op);
            req.set_requests(vec![request].into());
            err_table.push(req.clone());
        }
        let mut snap = raft_cmdpb::Request::default();
        snap.set_cmd_type(CmdType::Snap);
        let mut put = raft_cmdpb::Request::default();
        put.set_cmd_type(CmdType::Put);
        req.set_requests(vec![snap, put].into());
        err_table.push(req);

        for req in err_table {
            let mut inspector = DummyInspector {
                applied_to_index_term: true,
                lease_state: LeaseState::Valid,
            };
            assert!(inspector.inspect(&req).is_err());
        }
    }

    #[test]
    fn test_propose_queue_find_proposal() {
        let mut pq: ProposalQueue<engine_panic::PanicSnapshot> =
            ProposalQueue::new("tag".to_owned());
        let gen_term = |index: u64| (index / 10) + 1;
        let push_proposal = |pq: &mut ProposalQueue<_>, index: u64| {
            pq.push(Proposal {
                is_conf_change: false,
                index,
                term: gen_term(index),
                cb: Callback::write(Box::new(|_| {})),
                propose_time: Some(u64_to_timespec(index)),
                must_pass_epoch_check: false,
            });
        };
        for index in 1..=100 {
            push_proposal(&mut pq, index);
        }
        let mut pre_remove = 0;
        for remove_i in 1..=100 {
            let index = remove_i + 100;
            // Push more proposal
            push_proposal(&mut pq, index);
            // Find propose time
            for i in 1..=index {
                let pt = pq.find_propose_time(gen_term(i), i);
                if i <= pre_remove {
                    assert!(pt.is_none())
                } else {
                    assert_eq!(pt.unwrap(), u64_to_timespec(i))
                };
            }
            // Find a proposal and remove all previous proposals
            for i in 1..=remove_i {
                let p = pq.find_proposal(gen_term(i), i, 0);
                let must_found_proposal = p.is_some() && (i > pre_remove);
                let proposal_removed_previous = p.is_none() && (i <= pre_remove);
                assert!(must_found_proposal || proposal_removed_previous);
                // `find_proposal` will remove proposal so `pop` must return None
                assert!(pq.pop(gen_term(i), i).is_none());
                assert!(pq.find_propose_time(gen_term(i), i).is_none());
            }
            pre_remove = remove_i;
        }
    }

    #[test]
    fn test_uncommitted_proposals() {
        struct DropPanic(bool);
        impl Drop for DropPanic {
            fn drop(&mut self) {
                if self.0 {
                    unreachable!()
                }
            }
        }
        fn must_call() -> ExtCallback {
            let mut d = DropPanic(true);
            Box::new(move || {
                d.0 = false;
            })
        }
        fn must_not_call() -> ExtCallback {
            Box::new(move || unreachable!())
        }
        let mut pq: ProposalQueue<engine_panic::PanicSnapshot> =
            ProposalQueue::new("tag".to_owned());

        // (1, 4) and (1, 5) is not committed
        let entries = vec![(1, 1), (1, 2), (1, 3), (1, 4), (1, 5), (2, 6), (2, 7)];
        let committed = vec![(1, 1), (1, 2), (1, 3), (2, 6), (2, 7)];
        for (index, term) in entries.clone() {
            if term != 1 {
                continue;
            }
            let cb = if committed.contains(&(index, term)) {
                Callback::write_ext(Box::new(|_| {}), None, Some(must_call()))
            } else {
                Callback::write_ext(Box::new(|_| {}), None, Some(must_not_call()))
            };
            pq.push(Proposal {
                index,
                term,
                cb,
                is_conf_change: false,
                propose_time: None,
                must_pass_epoch_check: false,
            });
        }
        for (index, term) in entries {
            if let Some(mut p) = pq.find_proposal(term, index, 0) {
                p.cb.invoke_committed();
            }
        }
    }

    #[test]
    fn test_cmd_epoch_checker() {
        use engine_test::kv::KvTestSnapshot;
        use std::sync::mpsc;
        fn new_admin_request(cmd_type: AdminCmdType) -> RaftCmdRequest {
            let mut request = RaftCmdRequest::default();
            request.mut_admin_request().set_cmd_type(cmd_type);
            request
        }
        fn new_cb() -> (Callback<KvTestSnapshot>, mpsc::Receiver<()>) {
            let (tx, rx) = mpsc::channel();
            (Callback::write(Box::new(move |_| tx.send(()).unwrap())), rx)
        }

        let region = metapb::Region::default();
        let normal_cmd = RaftCmdRequest::default();
        let split_admin = new_admin_request(AdminCmdType::BatchSplit);
        let prepare_merge_admin = new_admin_request(AdminCmdType::PrepareMerge);
        let change_peer_admin = new_admin_request(AdminCmdType::ChangePeer);

        let mut epoch_checker = CmdEpochChecker::<KvTestSnapshot>::default();

        assert_eq!(epoch_checker.propose_check_epoch(&split_admin, 10), None);
        assert_eq!(epoch_checker.term, 10);
        epoch_checker.post_propose(AdminCmdType::BatchSplit, 5, 10);
        assert_eq!(epoch_checker.proposed_admin_cmd.len(), 1);

        // Both conflict with the split admin cmd
        assert_eq!(epoch_checker.propose_check_epoch(&normal_cmd, 10), Some(5));
        assert_eq!(
            epoch_checker.propose_check_epoch(&prepare_merge_admin, 10),
            Some(5)
        );

        assert_eq!(
            epoch_checker.propose_check_epoch(&change_peer_admin, 10),
            None
        );
        epoch_checker.post_propose(AdminCmdType::ChangePeer, 6, 10);
        assert_eq!(epoch_checker.proposed_admin_cmd.len(), 2);

        assert_eq!(
            epoch_checker.last_cmd_index(AdminCmdType::BatchSplit),
            Some(5)
        );
        assert_eq!(
            epoch_checker.last_cmd_index(AdminCmdType::ChangePeer),
            Some(6)
        );
        assert_eq!(
            epoch_checker.last_cmd_index(AdminCmdType::PrepareMerge),
            None
        );

        // Conflict with the change peer admin cmd
        assert_eq!(
            epoch_checker.propose_check_epoch(&change_peer_admin, 10),
            Some(6)
        );
        // Conflict with the split admin cmd
        assert_eq!(epoch_checker.propose_check_epoch(&normal_cmd, 10), Some(5));
        // Conflict with the change peer admin cmd
        assert_eq!(
            epoch_checker.propose_check_epoch(&prepare_merge_admin, 10),
            Some(6)
        );

        epoch_checker.advance_apply(4, 10, &region);
        // Have no effect on `proposed_admin_cmd`
        assert_eq!(epoch_checker.proposed_admin_cmd.len(), 2);

        epoch_checker.advance_apply(5, 10, &region);
        // Left one change peer admin cmd
        assert_eq!(epoch_checker.proposed_admin_cmd.len(), 1);

        assert_eq!(epoch_checker.propose_check_epoch(&normal_cmd, 10), None);

        assert_eq!(epoch_checker.propose_check_epoch(&split_admin, 10), Some(6));
        // Change term to 11
        assert_eq!(epoch_checker.propose_check_epoch(&split_admin, 11), None);
        assert_eq!(epoch_checker.term, 11);
        // Should be empty
        assert_eq!(epoch_checker.proposed_admin_cmd.len(), 0);

        // Test attaching multiple callbacks.
        epoch_checker.post_propose(AdminCmdType::BatchSplit, 7, 12);
        let mut rxs = vec![];
        for _ in 0..3 {
            let conflict_idx = epoch_checker.propose_check_epoch(&normal_cmd, 12).unwrap();
            let (cb, rx) = new_cb();
            epoch_checker.attach_to_conflict_cmd(conflict_idx, cb);
            rxs.push(rx);
        }
        epoch_checker.advance_apply(7, 12, &region);
        for rx in rxs {
            rx.try_recv().unwrap();
        }

        // Should invoke callbacks when term is increased.
        epoch_checker.post_propose(AdminCmdType::BatchSplit, 8, 12);
        let (cb, rx) = new_cb();
        epoch_checker.attach_to_conflict_cmd(8, cb);
        assert_eq!(epoch_checker.propose_check_epoch(&normal_cmd, 13), None);
        rx.try_recv().unwrap();

        // Should invoke callbacks when it's dropped.
        epoch_checker.post_propose(AdminCmdType::BatchSplit, 9, 13);
        let (cb, rx) = new_cb();
        epoch_checker.attach_to_conflict_cmd(9, cb);
        drop(epoch_checker);
        rx.try_recv().unwrap();
    }
}<|MERGE_RESOLUTION|>--- conflicted
+++ resolved
@@ -1247,7 +1247,6 @@
         &mut self,
         ctx: &mut PollContext<EK, ER, T>,
         mut m: eraftpb::Message,
-        peer_disk_usage: DiskUsage,
     ) -> Result<()> {
         fail_point!(
             "step_message_3_1",
@@ -1291,9 +1290,6 @@
                 }
                 self.should_wake_up = state == LeaseState::Expired;
             }
-        } else if msg_type == MessageType::MsgTransferLeader {
-            self.execute_transfer_leader(ctx, &m, peer_disk_usage);
-            return Ok(());
         }
 
         let from_id = m.get_from();
@@ -3546,12 +3542,8 @@
         &mut self,
         ctx: &mut PollContext<EK, ER, T>,
         msg: &eraftpb::Message,
-<<<<<<< HEAD
+        peer_disk_usage: DiskUsage,
     ) -> Option<metapb::Peer> {
-=======
-        peer_disk_usage: DiskUsage,
-    ) {
->>>>>>> f3f02d7f
         // log_term is set by original leader, represents the term last log is written
         // in, which should be equal to the original leader's term.
         if msg.get_log_term() != self.term() {
