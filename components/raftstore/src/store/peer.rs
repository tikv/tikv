--- conflicted
+++ resolved
@@ -1789,23 +1789,9 @@
                 return Ok(());
             }
         }
-<<<<<<< HEAD
         // TODO: should store_group be updated?
         let promoted_commit_index = progress.maximal_committed_index(self.raft_group.solver_mut());
         if promoted_commit_index >= self.get_store().truncated_index() {
-=======
-        let healthy = self.count_healthy_node(progress.voters());
-        let voters_len = progress.voter_ids().len();
-        let quorum_after_change = match ctx.cfg.quorum_algorithm {
-            QuorumAlgorithm::IntegrationOnHalfFail => {
-                let majority = raft::majority(voters_len);
-                let custom = util::integration_on_half_fail_quorum_fn(voters_len);
-                cmp::min(voters_len, cmp::max(majority, custom))
-            }
-            QuorumAlgorithm::Majority => raft::majority(voters_len),
-        };
-        if healthy >= quorum_after_change {
->>>>>>> dbed3580
             return Ok(());
         }
 
