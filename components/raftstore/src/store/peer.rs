// Copyright 2016 TiKV Project Authors. Licensed under Apache-2.0.

use std::cell::RefCell;
use std::collections::VecDeque;
use std::sync::atomic::{AtomicU64, AtomicUsize, Ordering};
use std::sync::{Arc, Mutex};
use std::time::{Duration, Instant};
use std::{cmp, mem, u64, usize};

use crossbeam::atomic::AtomicCell;
use engine_traits::{Engines, KvEngine, RaftEngine, Snapshot, WriteOptions};
use error_code::ErrorCodeExt;
use kvproto::kvrpcpb::ExtraOp as TxnExtraOp;
use kvproto::metapb::{self, PeerRole};
use kvproto::pdpb::PeerStats;
use kvproto::raft_cmdpb::{
    self, AdminCmdType, AdminResponse, ChangePeerRequest, CmdType, CommitMergeRequest,
    RaftCmdRequest, RaftCmdResponse, TransferLeaderRequest, TransferLeaderResponse,
};
use kvproto::raft_serverpb::{
    ExtraMessage, ExtraMessageType, MergeState, PeerState, RaftApplyState, RaftMessage,
};
use kvproto::replication_modepb::{
    DrAutoSyncState, RegionReplicationState, RegionReplicationStatus, ReplicationMode,
};
use protobuf::Message;
use raft::eraftpb::{self, ConfChangeType, Entry, EntryType, MessageType};
use raft::{
    self, Changer, LightReady, ProgressState, ProgressTracker, RawNode, Ready, SnapshotStatus,
    StateRole, INVALID_INDEX, NO_LIMIT,
};
use raft_proto::ConfChangeI;
use smallvec::SmallVec;
use time::Timespec;
use txn_types::TimeStamp;
use uuid::Uuid;

use crate::coprocessor::{CoprocessorHost, RegionChangeEvent};
use crate::store::fsm::apply::CatchUpLogs;
use crate::store::fsm::store::PollContext;
use crate::store::fsm::{apply, Apply, ApplyMetrics, ApplyTask, GroupState, Proposal};
use crate::store::worker::{HeartbeatTask, ReadDelegate, ReadExecutor, ReadProgress, RegionTask};
use crate::store::{
    Callback, Config, GlobalReplicationState, PdTask, ReadIndexContext, ReadResponse,
    SplitCheckTask,
};
use crate::{Error, Result};
use collections::{HashMap, HashSet};
use pd_client::INVALID_ID;
use tikv_util::time::{duration_to_sec, monotonic_raw_now};
use tikv_util::time::{Instant as UtilInstant, ThreadReadId};
use tikv_util::worker::{FutureScheduler, Scheduler};
use tikv_util::Either;

use super::cmd_resp;
use super::local_metrics::{RaftMessageMetrics, RaftReadyMetrics};
use super::metrics::*;
use super::peer_storage::{
    write_peer_state, ApplySnapResult, CheckApplyingSnapStatus, InvokeContext, PeerStorage,
};
use super::read_queue::{ReadIndexQueue, ReadIndexRequest};
use super::transport::Transport;
use super::util::{
    self, check_region_epoch, is_initial_msg, AdminCmdEpochState, ChangePeerI, ConfChangeKind,
    Lease, LeaseState, ADMIN_CMD_EPOCH_MAP, NORMAL_REQ_CHECK_CONF_VER, NORMAL_REQ_CHECK_VER,
};
use super::DestroyPeerJob;

const SHRINK_CACHE_CAPACITY: usize = 64;
const MIN_BCAST_WAKE_UP_INTERVAL: u64 = 1_000; // 1s

/// The returned states of the peer after checking whether it is stale
#[derive(Debug, PartialEq, Eq)]
pub enum StaleState {
    Valid,
    ToValidate,
    LeaderMissing,
}

struct ProposalQueue<S>
where
    S: Snapshot,
{
    queue: VecDeque<Proposal<S>>,
}

impl<S: Snapshot> ProposalQueue<S> {
    fn new() -> ProposalQueue<S> {
        ProposalQueue {
            queue: VecDeque::new(),
        }
    }

    fn find_propose_time(&self, key: (u64, u64)) -> Option<Timespec> {
        let (front, back) = self.queue.as_slices();
        let map = |p: &Proposal<_>| (p.term, p.index);
        let idx = front
            .binary_search_by_key(&key, map)
            .or_else(|_| back.binary_search_by_key(&key, map));
        idx.ok().map(|i| self.queue[i].renew_lease_time).flatten()
    }

    // Return all proposals that before (and included) the proposal
    // at the given term and index
    fn take(&mut self, index: u64, term: u64) -> Vec<Proposal<S>> {
        let mut propos = Vec::new();
        while let Some(p) = self.queue.pop_front() {
            // Comparing the term first then the index, because the term is
            // increasing among all log entries and the index is increasing
            // inside a given term
            if (p.term, p.index) > (term, index) {
                self.queue.push_front(p);
                break;
            }
            if !p.cb.is_none() {
                propos.push(p);
            }
        }
        self.gc();
        propos
    }

    fn push(&mut self, p: Proposal<S>) {
        if let Some(f) = self.queue.front() {
            // The term must be increasing among all log entries and the index
            // must be increasing inside a given term
            assert!((p.term, p.index) > (f.term, f.index));
        }
        self.queue.push_back(p);
    }

    fn gc(&mut self) {
        if self.queue.capacity() > SHRINK_CACHE_CAPACITY && self.queue.len() < SHRINK_CACHE_CAPACITY
        {
            self.queue.shrink_to_fit();
        }
    }
}

bitflags! {
    // TODO: maybe declare it as protobuf struct is better.
    /// A bitmap contains some useful flags when dealing with `eraftpb::Entry`.
    pub struct ProposalContext: u8 {
        const SYNC_LOG       = 0b0000_0001;
        const SPLIT          = 0b0000_0010;
        const PREPARE_MERGE  = 0b0000_0100;
    }
}

impl ProposalContext {
    /// Converts itself to a vector.
    pub fn to_vec(self) -> Vec<u8> {
        if self.is_empty() {
            return vec![];
        }
        let ctx = self.bits();
        vec![ctx]
    }

    /// Initializes a `ProposalContext` from a byte slice.
    pub fn from_bytes(ctx: &[u8]) -> ProposalContext {
        if ctx.is_empty() {
            ProposalContext::empty()
        } else if ctx.len() == 1 {
            ProposalContext::from_bits_truncate(ctx[0])
        } else {
            panic!("invalid ProposalContext {:?}", ctx);
        }
    }
}

/// `ConsistencyState` is used for consistency check.
pub struct ConsistencyState {
    pub last_check_time: Instant,
    // (computed_result_or_to_be_verified, index, hash)
    pub index: u64,
    pub context: Vec<u8>,
    pub hash: Vec<u8>,
}

/// Statistics about raft peer.
#[derive(Default, Clone)]
pub struct PeerStat {
    pub written_bytes: u64,
    pub written_keys: u64,
}

#[derive(Default, Debug, Clone, Copy)]
pub struct CheckTickResult {
    leader: bool,
    up_to_date: bool,
}

pub struct ProposedAdminCmd<S: Snapshot> {
    cmd_type: AdminCmdType,
    epoch_state: AdminCmdEpochState,
    index: u64,
    cbs: Vec<Callback<S>>,
}

impl<S: Snapshot> ProposedAdminCmd<S> {
    fn new(
        cmd_type: AdminCmdType,
        epoch_state: AdminCmdEpochState,
        index: u64,
    ) -> ProposedAdminCmd<S> {
        ProposedAdminCmd {
            cmd_type,
            epoch_state,
            index,
            cbs: Vec::new(),
        }
    }
}

struct CmdEpochChecker<S: Snapshot> {
    // Although it's a deque, because of the characteristics of the settings from `ADMIN_CMD_EPOCH_MAP`,
    // the max size of admin cmd is 2, i.e. split/merge and change peer.
    proposed_admin_cmd: VecDeque<ProposedAdminCmd<S>>,
    term: u64,
}

impl<S: Snapshot> Default for CmdEpochChecker<S> {
    fn default() -> CmdEpochChecker<S> {
        CmdEpochChecker {
            proposed_admin_cmd: VecDeque::new(),
            term: 0,
        }
    }
}

impl<S: Snapshot> CmdEpochChecker<S> {
    fn maybe_update_term(&mut self, term: u64) {
        assert!(term >= self.term);
        if term > self.term {
            self.term = term;
            for cmd in self.proposed_admin_cmd.drain(..) {
                for cb in cmd.cbs {
                    apply::notify_stale_req(term, cb);
                }
            }
        }
    }

    /// Check if the proposal can be proposed on the basis of its epoch and previous proposed admin cmds.
    ///
    /// Returns None if passing the epoch check, otherwise returns a index which is the last
    /// admin cmd index conflicted with this proposal.
    pub fn propose_check_epoch(&mut self, req: &RaftCmdRequest, term: u64) -> Option<u64> {
        self.maybe_update_term(term);
        let (check_ver, check_conf_ver) = if !req.has_admin_request() {
            (NORMAL_REQ_CHECK_VER, NORMAL_REQ_CHECK_CONF_VER)
        } else {
            let cmd_type = req.get_admin_request().get_cmd_type();
            // Due to `test_admin_cmd_epoch_map_include_all_cmd_type`, using unwrap is ok.
            let epoch_state = *ADMIN_CMD_EPOCH_MAP.get(&cmd_type).unwrap();
            (epoch_state.check_ver, epoch_state.check_conf_ver)
        };
        self.last_conflict_index(check_ver, check_conf_ver)
    }

    pub fn post_propose(&mut self, cmd_type: AdminCmdType, index: u64, term: u64) {
        self.maybe_update_term(term);
        // Due to `test_admin_cmd_epoch_map_include_all_cmd_type`, using unwrap is ok.
        let epoch_state = *ADMIN_CMD_EPOCH_MAP.get(&cmd_type).unwrap();
        assert!(self
            .last_conflict_index(epoch_state.check_ver, epoch_state.check_conf_ver)
            .is_none());

        if epoch_state.change_conf_ver || epoch_state.change_ver {
            if let Some(cmd) = self.proposed_admin_cmd.back() {
                assert!(cmd.index < index);
            }
            self.proposed_admin_cmd
                .push_back(ProposedAdminCmd::new(cmd_type, epoch_state, index));
        }
    }

    fn last_conflict_index(&self, check_ver: bool, check_conf_ver: bool) -> Option<u64> {
        self.proposed_admin_cmd
            .iter()
            .rev()
            .find(|cmd| {
                (check_ver && cmd.epoch_state.change_ver)
                    || (check_conf_ver && cmd.epoch_state.change_conf_ver)
            })
            .map(|cmd| cmd.index)
    }

    /// Returns the last proposed admin cmd index.
    ///
    /// Note that the cmd of this type must change epoch otherwise it can not be
    /// recorded to `proposed_admin_cmd`.
    pub fn last_cmd_index(&mut self, cmd_type: AdminCmdType) -> Option<u64> {
        self.proposed_admin_cmd
            .iter()
            .rev()
            .find(|cmd| cmd.cmd_type == cmd_type)
            .map(|cmd| cmd.index)
    }

    pub fn advance_apply(&mut self, index: u64, term: u64, region: &metapb::Region) {
        self.maybe_update_term(term);
        while !self.proposed_admin_cmd.is_empty() {
            let cmd = self.proposed_admin_cmd.front_mut().unwrap();
            if cmd.index <= index {
                for cb in cmd.cbs.drain(..) {
                    let mut resp = cmd_resp::new_error(Error::EpochNotMatch(
                        format!(
                            "current epoch of region {} is {:?}",
                            region.get_id(),
                            region.get_region_epoch(),
                        ),
                        vec![region.to_owned()],
                    ));
                    cmd_resp::bind_term(&mut resp, term);
                    cb.invoke_with_response(resp);
                }
            } else {
                break;
            }
            self.proposed_admin_cmd.pop_front();
        }
    }

    pub fn attach_to_conflict_cmd(&mut self, index: u64, cb: Callback<S>) {
        if let Some(cmd) = self
            .proposed_admin_cmd
            .iter_mut()
            .rev()
            .find(|cmd| cmd.index == index)
        {
            cmd.cbs.push(cb);
        } else {
            panic!(
                "index {} can not found in proposed_admin_cmd, callback {:?}",
                index, cb
            );
        }
    }
}

impl<S: Snapshot> Drop for CmdEpochChecker<S> {
    fn drop(&mut self) {
        for state in self.proposed_admin_cmd.drain(..) {
            for cb in state.cbs {
                apply::notify_stale_req(self.term, cb);
            }
        }
    }
}

pub struct Peer<EK, ER>
where
    EK: KvEngine,
    ER: RaftEngine,
{
    /// The ID of the Region which this Peer belongs to.
    region_id: u64,
    // TODO: remove it once panic!() support slog fields.
    /// Peer_tag, "[region <region_id>] <peer_id>"
    pub tag: String,
    /// The Peer meta information.
    pub peer: metapb::Peer,

    /// The Raft state machine of this Peer.
    pub raft_group: RawNode<PeerStorage<EK, ER>>,
    /// The cache of meta information for Region's other Peers.
    peer_cache: RefCell<HashMap<u64, metapb::Peer>>,
    /// Record the last instant of each peer's heartbeat response.
    pub peer_heartbeats: HashMap<u64, Instant>,

    proposals: ProposalQueue<EK::Snapshot>,
    leader_missing_time: Option<Instant>,
    leader_lease: Lease,
    pending_reads: ReadIndexQueue<EK::Snapshot>,

    /// If it fails to send messages to leader.
    pub leader_unreachable: bool,
    /// Indicates whether the peer should be woken up.
    pub should_wake_up: bool,
    /// Whether this peer is destroyed asynchronously.
    /// If it's true,
    /// 1. when merging, its data in storeMeta will be removed early by the target peer.
    /// 2. all read requests must be rejected.
    pub pending_remove: bool,

    /// Record the instants of peers being added into the configuration.
    /// Remove them after they are not pending any more.
    pub peers_start_pending_time: Vec<(u64, Instant)>,
    /// A inaccurate cache about which peer is marked as down.
    down_peer_ids: Vec<u64>,

    /// An inaccurate difference in region size since last reset.
    /// It is used to decide whether split check is needed.
    pub size_diff_hint: u64,
    /// The count of deleted keys since last reset.
    delete_keys_hint: u64,
    /// An inaccurate difference in region size after compaction.
    /// It is used to trigger check split to update approximate size and keys after space reclamation
    /// of deleted entries.
    pub compaction_declined_bytes: u64,
    /// Approximate size of the region.
    pub approximate_size: Option<u64>,
    /// Approximate keys of the region.
    pub approximate_keys: Option<u64>,

    /// The state for consistency check.
    pub consistency_state: ConsistencyState,

    /// The counter records pending snapshot requests.
    pub pending_request_snapshot_count: Arc<AtomicUsize>,
    /// The index of last scheduled committed raft log.
    pub last_applying_idx: u64,
    /// The index of last compacted raft log. It is used for the next compact log task.
    pub last_compacted_idx: u64,
    /// The index of the latest urgent proposal index.
    last_urgent_proposal_idx: u64,
    /// The index of the latest committed split command.
    last_committed_split_idx: u64,
    /// Approximate size of logs that is applied but not compacted yet.
    pub raft_log_size_hint: u64,

    /// The index of the latest proposed prepare merge command.
    last_proposed_prepare_merge_idx: u64,
    /// The index of the latest committed prepare merge command.
    last_committed_prepare_merge_idx: u64,
    /// The merge related state. It indicates this Peer is in merging.
    pub pending_merge_state: Option<MergeState>,
    /// The rollback merge proposal can be proposed only when the number
    /// of peers is greater than the majority of all peers.
    /// There are more details in the annotation above
    /// `test_node_merge_write_data_to_source_region_after_merging`
    /// The peers who want to rollback merge.
    pub want_rollback_merge_peers: HashSet<u64>,
    /// Source region is catching up logs for merge.
    pub catch_up_logs: Option<CatchUpLogs>,

    /// Write Statistics for PD to schedule hot spot.
    pub peer_stat: PeerStat,

    /// Time of the last attempt to wake up inactive leader.
    pub bcast_wake_up_time: Option<UtilInstant>,
    /// Current replication mode version.
    pub replication_mode_version: u64,
    /// The required replication state at current version.
    pub dr_auto_sync_state: DrAutoSyncState,
    /// A flag that caches sync state. It's set to true when required replication
    /// state is reached for current region.
    pub replication_sync: bool,

    /// The known newest conf version and its corresponding peer list
    /// Send to these peers to check whether itself is stale.
    pub check_stale_conf_ver: u64,
    pub check_stale_peers: Vec<metapb::Peer>,
    /// Whether this peer is created by replication and is the first
    /// one of this region on local store.
    pub local_first_replicate: bool,

    pub txn_extra_op: Arc<AtomicCell<TxnExtraOp>>,

    /// The max timestamp recorded in the concurrency manager is only updated at leader.
    /// So if a peer becomes leader from a follower, the max timestamp can be outdated.
    /// We need to update the max timestamp with a latest timestamp from PD before this
    /// peer can work.
    /// From the least significant to the most, 1 bit marks whether the timestamp is
    /// updated, 31 bits for the current epoch version, 32 bits for the current term.
    /// The version and term are stored to prevent stale UpdateMaxTimestamp task from
    /// marking the lowest bit.
    pub max_ts_sync_status: Arc<AtomicU64>,

    /// Check whether this proposal can be proposed based on its epoch.
    cmd_epoch_checker: CmdEpochChecker<EK::Snapshot>,

<<<<<<< HEAD
    pub resolved_ts: Arc<AtomicCell<TimeStamp>>,
=======
    /// The number of the last unpersisted ready.
    last_unpersisted_number: u64,

    /// The number of pending pd heartbeat tasks. Pd heartbeat task may be blocked by
    /// reading rocksdb. To avoid unnecessary io operations, we always let the later
    /// task run when there are more than 1 pending tasks.
    pub pending_pd_heartbeat_tasks: Arc<AtomicU64>,
>>>>>>> 9b478cc9
}

impl<EK, ER> Peer<EK, ER>
where
    EK: KvEngine,
    ER: RaftEngine,
{
    pub fn new(
        store_id: u64,
        cfg: &Config,
        sched: Scheduler<RegionTask<EK::Snapshot>>,
        engines: Engines<EK, ER>,
        region: &metapb::Region,
        peer: metapb::Peer,
    ) -> Result<Peer<EK, ER>> {
        if peer.get_id() == raft::INVALID_ID {
            return Err(box_err!("invalid peer id"));
        }

        let tag = format!("[region {}] {}", region.get_id(), peer.get_id());

        let ps = PeerStorage::new(engines, region, sched, peer.get_id(), tag.clone())?;

        let applied_index = ps.applied_index();

        let raft_cfg = raft::Config {
            id: peer.get_id(),
            election_tick: cfg.raft_election_timeout_ticks,
            heartbeat_tick: cfg.raft_heartbeat_ticks,
            min_election_tick: cfg.raft_min_election_timeout_ticks,
            max_election_tick: cfg.raft_max_election_timeout_ticks,
            max_size_per_msg: cfg.raft_max_size_per_msg.0,
            max_inflight_msgs: cfg.raft_max_inflight_msgs,
            applied: applied_index,
            check_quorum: true,
            skip_bcast_commit: true,
            pre_vote: cfg.prevote,
            ..Default::default()
        };

        let logger = slog_global::get_global().new(slog::o!("region_id" => region.get_id()));
        let raft_group = RawNode::new(&raft_cfg, ps, &logger)?;
        let mut peer = Peer {
            peer,
            region_id: region.get_id(),
            raft_group,
            proposals: ProposalQueue::new(),
            pending_reads: Default::default(),
            peer_cache: RefCell::new(HashMap::default()),
            peer_heartbeats: HashMap::default(),
            peers_start_pending_time: vec![],
            down_peer_ids: vec![],
            size_diff_hint: 0,
            delete_keys_hint: 0,
            approximate_size: None,
            approximate_keys: None,
            compaction_declined_bytes: 0,
            leader_unreachable: false,
            pending_remove: false,
            should_wake_up: false,
            pending_merge_state: None,
            want_rollback_merge_peers: HashSet::default(),
            pending_request_snapshot_count: Arc::new(AtomicUsize::new(0)),
            last_proposed_prepare_merge_idx: 0,
            last_committed_prepare_merge_idx: 0,
            leader_missing_time: Some(Instant::now()),
            tag,
            last_applying_idx: applied_index,
            last_compacted_idx: 0,
            last_urgent_proposal_idx: u64::MAX,
            last_committed_split_idx: 0,
            consistency_state: ConsistencyState {
                last_check_time: Instant::now(),
                index: INVALID_INDEX,
                context: vec![],
                hash: vec![],
            },
            raft_log_size_hint: 0,
            leader_lease: Lease::new(cfg.raft_store_max_leader_lease()),
            peer_stat: PeerStat::default(),
            catch_up_logs: None,
            bcast_wake_up_time: None,
            replication_mode_version: 0,
            dr_auto_sync_state: DrAutoSyncState::Async,
            replication_sync: false,
            check_stale_conf_ver: 0,
            check_stale_peers: vec![],
            local_first_replicate: false,
            txn_extra_op: Arc::new(AtomicCell::new(TxnExtraOp::Noop)),
            max_ts_sync_status: Arc::new(AtomicU64::new(0)),
            cmd_epoch_checker: Default::default(),
<<<<<<< HEAD
            resolved_ts: Arc::new(AtomicCell::new(TimeStamp::zero())),
=======
            last_unpersisted_number: 0,
            pending_pd_heartbeat_tasks: Arc::new(AtomicU64::new(0)),
>>>>>>> 9b478cc9
        };

        // If this region has only one peer and I am the one, campaign directly.
        if region.get_peers().len() == 1 && region.get_peers()[0].get_store_id() == store_id {
            peer.raft_group.campaign()?;
        }

        Ok(peer)
    }

    /// Sets commit group to the peer.
    pub fn init_replication_mode(&mut self, state: &mut GlobalReplicationState) {
        debug!("init commit group"; "state" => ?state, "region_id" => self.region_id, "peer_id" => self.peer.id);
        if self.is_initialized() {
            let version = state.status().get_dr_auto_sync().state_id;
            let gb = state.calculate_commit_group(version, self.get_store().region().get_peers());
            self.raft_group.raft.assign_commit_groups(gb);
        }
        self.replication_sync = false;
        if state.status().get_mode() == ReplicationMode::Majority {
            self.raft_group.raft.enable_group_commit(false);
            self.replication_mode_version = 0;
            self.dr_auto_sync_state = DrAutoSyncState::Async;
            return;
        }
        self.replication_mode_version = state.status().get_dr_auto_sync().state_id;
        let enable = state.status().get_dr_auto_sync().get_state() != DrAutoSyncState::Async;
        self.raft_group.raft.enable_group_commit(enable);
        self.dr_auto_sync_state = state.status().get_dr_auto_sync().get_state();
    }

    /// Updates replication mode.
    pub fn switch_replication_mode(&mut self, state: &Mutex<GlobalReplicationState>) {
        self.replication_sync = false;
        let mut guard = state.lock().unwrap();
        let enable_group_commit = if guard.status().get_mode() == ReplicationMode::Majority {
            self.replication_mode_version = 0;
            self.dr_auto_sync_state = DrAutoSyncState::Async;
            false
        } else {
            self.dr_auto_sync_state = guard.status().get_dr_auto_sync().get_state();
            self.replication_mode_version = guard.status().get_dr_auto_sync().state_id;
            guard.status().get_dr_auto_sync().get_state() != DrAutoSyncState::Async
        };
        if enable_group_commit {
            let ids = mem::replace(
                guard.calculate_commit_group(
                    self.replication_mode_version,
                    self.region().get_peers(),
                ),
                Vec::with_capacity(self.region().get_peers().len()),
            );
            drop(guard);
            self.raft_group.raft.clear_commit_group();
            self.raft_group.raft.assign_commit_groups(&ids);
        } else {
            drop(guard);
        }
        self.raft_group
            .raft
            .enable_group_commit(enable_group_commit);
        info!("switch replication mode"; "version" => self.replication_mode_version, "region_id" => self.region_id, "peer_id" => self.peer.id);
    }

    /// Register self to apply_scheduler so that the peer is then usable.
    /// Also trigger `RegionChangeEvent::Create` here.
    pub fn activate<T>(&self, ctx: &PollContext<EK, ER, T>) {
        ctx.apply_router
            .schedule_task(self.region_id, ApplyTask::register(self));

        ctx.coprocessor_host.on_region_changed(
            self.region(),
            RegionChangeEvent::Create,
            self.get_role(),
        );
    }

    #[inline]
    fn next_proposal_index(&self) -> u64 {
        self.raft_group.raft.raft_log.last_index() + 1
    }

    #[inline]
    pub fn get_index_term(&self, idx: u64) -> u64 {
        match self.raft_group.raft.raft_log.term(idx) {
            Ok(t) => t,
            Err(e) => panic!("{} fail to load term for {}: {:?}", self.tag, idx, e),
        }
    }

    pub fn maybe_append_merge_entries(&mut self, merge: &CommitMergeRequest) -> Option<u64> {
        let mut entries = merge.get_entries();
        if entries.is_empty() {
            // Though the entries is empty, it is possible that one source peer has caught up the logs
            // but commit index is not updated. If other source peers are already destroyed, so the raft
            // group will not make any progress, namely the source peer can not get the latest commit index anymore.
            // Here update the commit index to let source apply rest uncommitted entries.
            return if merge.get_commit() > self.raft_group.raft.raft_log.committed {
                self.raft_group.raft.raft_log.commit_to(merge.get_commit());
                Some(merge.get_commit())
            } else {
                None
            };
        }
        let first = entries.first().unwrap();
        // make sure message should be with index not smaller than committed
        let mut log_idx = first.get_index() - 1;
        debug!(
            "append merge entries";
            "log_index" => log_idx,
            "merge_commit" => merge.get_commit(),
            "commit_index" => self.raft_group.raft.raft_log.committed,
        );
        if log_idx < self.raft_group.raft.raft_log.committed {
            // There are maybe some logs not included in CommitMergeRequest's entries, like CompactLog,
            // so the commit index may exceed the last index of the entires from CommitMergeRequest.
            // If that, no need to append
            if self.raft_group.raft.raft_log.committed - log_idx > entries.len() as u64 {
                return None;
            }
            entries = &entries[(self.raft_group.raft.raft_log.committed - log_idx) as usize..];
            log_idx = self.raft_group.raft.raft_log.committed;
        }
        let log_term = self.get_index_term(log_idx);

        self.raft_group
            .raft
            .raft_log
            .maybe_append(log_idx, log_term, merge.get_commit(), entries)
            .map(|(_, last_index)| last_index)
    }

    /// Tries to destroy itself. Returns a job (if needed) to do more cleaning tasks.
    pub fn maybe_destroy<T>(&mut self, ctx: &PollContext<EK, ER, T>) -> Option<DestroyPeerJob> {
        if self.pending_remove {
            info!(
                "is being destroyed, skip";
                "region_id" => self.region_id,
                "peer_id" => self.peer.get_id(),
            );
            return None;
        }
        {
            let meta = ctx.store_meta.lock().unwrap();
            if meta.atomic_snap_regions.contains_key(&self.region_id) {
                info!(
                    "stale peer is applying atomic snapshot, will destroy next time";
                    "region_id" => self.region_id,
                    "peer_id" => self.peer.get_id(),
                );
                return None;
            }
        }

        if self.is_applying_snapshot() && !self.mut_store().cancel_applying_snap() {
            info!(
                "stale peer is applying snapshot, will destroy next time";
                "region_id" => self.region_id,
                "peer_id" => self.peer.get_id(),
            );
            return None;
        }

        self.pending_remove = true;

        Some(DestroyPeerJob {
            initialized: self.get_store().is_initialized(),
            region_id: self.region_id,
            peer: self.peer.clone(),
        })
    }

    /// Does the real destroy task which includes:
    /// 1. Set the region to tombstone;
    /// 2. Clear data;
    /// 3. Notify all pending requests.
    pub fn destroy<T>(&mut self, ctx: &PollContext<EK, ER, T>, keep_data: bool) -> Result<()> {
        fail_point!("raft_store_skip_destroy_peer", |_| Ok(()));
        let t = Instant::now();

        let region = self.region().clone();
        info!(
            "begin to destroy";
            "region_id" => self.region_id,
            "peer_id" => self.peer.get_id(),
        );

        // Set Tombstone state explicitly
        let mut kv_wb = ctx.engines.kv.write_batch();
        let mut raft_wb = ctx.engines.raft.log_batch(1024);
        self.mut_store().clear_meta(&mut kv_wb, &mut raft_wb)?;
        write_peer_state(
            &mut kv_wb,
            &region,
            PeerState::Tombstone,
            self.pending_merge_state.clone(),
        )?;
        // write kv rocksdb first in case of restart happen between two write
        let mut write_opts = WriteOptions::new();
        write_opts.set_sync(true);
        ctx.engines.kv.write_opt(&kv_wb, &write_opts)?;
        ctx.engines.raft.consume(&mut raft_wb, true)?;

        if self.get_store().is_initialized() && !keep_data {
            // If we meet panic when deleting data and raft log, the dirty data
            // will be cleared by a newer snapshot applying or restart.
            if let Err(e) = self.get_store().clear_data() {
                error!(?e;
                    "failed to schedule clear data task";
                    "region_id" => self.region_id,
                    "peer_id" => self.peer.get_id(),
                );
            }
        }

        self.pending_reads.clear_all(Some(region.get_id()));

        for Proposal { cb, .. } in self.proposals.queue.drain(..) {
            apply::notify_req_region_removed(region.get_id(), cb);
        }

        info!(
            "peer destroy itself";
            "region_id" => self.region_id,
            "peer_id" => self.peer.get_id(),
            "takes" => ?t.elapsed(),
        );

        Ok(())
    }

    #[inline]
    pub fn is_initialized(&self) -> bool {
        self.get_store().is_initialized()
    }

    #[inline]
    pub fn region(&self) -> &metapb::Region {
        self.get_store().region()
    }

    /// Check whether the peer can be hibernated.
    ///
    /// This should be used with `check_after_tick` to get a correct conclusion.
    pub fn check_before_tick(&self, cfg: &Config) -> CheckTickResult {
        let mut res = CheckTickResult::default();
        if !self.is_leader() {
            return res;
        }
        res.leader = true;
        if self.raft_group.raft.election_elapsed + 1 < cfg.raft_election_timeout_ticks {
            return res;
        }
        let status = self.raft_group.status();
        let last_index = self.raft_group.raft.raft_log.last_index();
        for (id, pr) in status.progress.unwrap().iter() {
            // Even a recent inactive node is also considered. If we put leader into sleep,
            // followers or learners may not sync its logs for a long time and become unavailable.
            // We choose availability instead of performance in this case.
            if *id == self.peer.get_id() {
                continue;
            }
            if pr.matched != last_index {
                return res;
            }
        }
        if self.raft_group.raft.pending_read_count() > 0 {
            return res;
        }
        if self.raft_group.raft.lead_transferee.is_some() {
            return res;
        }
        // Unapplied entries can change the configuration of the group.
        if self.get_store().applied_index() < last_index {
            return res;
        }
        if self.replication_mode_need_catch_up() {
            return res;
        }
        res.up_to_date = true;
        res
    }

    pub fn check_after_tick(&self, state: GroupState, res: CheckTickResult) -> bool {
        if res.leader {
            res.up_to_date && self.is_leader()
        } else {
            // If follower keeps receiving data from leader, then it's safe to stop
            // ticking, as leader will make sure it has the latest logs.
            // Checking term to make sure campaign has finished and the leader starts
            // doing its job, it's not required but a safe options.
            state != GroupState::Chaos
                && self.raft_group.raft.leader_id != raft::INVALID_ID
                && self.raft_group.raft.raft_log.last_term() == self.raft_group.raft.term
                && !self.has_unresolved_reads()
                // If it becomes leader, the stats is not valid anymore.
                && !self.is_leader()
        }
    }

    /// Pings if followers are still connected.
    ///
    /// Leader needs to know exact progress of followers, and
    /// followers just need to know whether leader is still alive.
    pub fn ping(&mut self) {
        if self.is_leader() {
            self.raft_group.ping();
        }
    }

    /// Set the region of a peer.
    ///
    /// This will update the region of the peer, caller must ensure the region
    /// has been preserved in a durable device.
    pub fn set_region(
        &mut self,
        host: &CoprocessorHost<impl KvEngine>,
        reader: &mut ReadDelegate,
        region: metapb::Region,
    ) {
        if self.region().get_region_epoch().get_version() < region.get_region_epoch().get_version()
        {
            // Epoch version changed, disable read on the localreader for this region.
            self.leader_lease.expire_remote_lease();
        }
        self.mut_store().set_region(region.clone());
        let progress = ReadProgress::region(region);
        // Always update read delegate's region to avoid stale region info after a follower
        // becoming a leader.
        self.maybe_update_read_progress(reader, progress);

        if !self.pending_remove {
            host.on_region_changed(self.region(), RegionChangeEvent::Update, self.get_role());
        }
    }

    #[inline]
    pub fn peer_id(&self) -> u64 {
        self.peer.get_id()
    }

    #[inline]
    pub fn leader_id(&self) -> u64 {
        self.raft_group.raft.leader_id
    }

    #[inline]
    pub fn is_leader(&self) -> bool {
        self.raft_group.raft.state == StateRole::Leader
    }

    #[inline]
    pub fn get_role(&self) -> StateRole {
        self.raft_group.raft.state
    }

    #[inline]
    pub fn get_store(&self) -> &PeerStorage<EK, ER> {
        self.raft_group.store()
    }

    #[inline]
    pub fn mut_store(&mut self) -> &mut PeerStorage<EK, ER> {
        self.raft_group.mut_store()
    }

    #[inline]
    pub fn is_applying_snapshot(&self) -> bool {
        self.get_store().is_applying_snapshot()
    }

    /// Returns `true` if the raft group has replicated a snapshot but not committed it yet.
    #[inline]
    pub fn has_pending_snapshot(&self) -> bool {
        self.get_pending_snapshot().is_some()
    }

    #[inline]
    pub fn get_pending_snapshot(&self) -> Option<&eraftpb::Snapshot> {
        self.raft_group.snap()
    }

    fn add_ready_metric(&self, ready: &Ready, metrics: &mut RaftReadyMetrics) {
        metrics.message += ready.messages().len() as u64;
        metrics.commit += ready.committed_entries().len() as u64;
        metrics.append += ready.entries().len() as u64;

        if !ready.snapshot().is_empty() {
            metrics.snapshot += 1;
        }
    }

    fn add_light_ready_metric(&self, light_ready: &LightReady, metrics: &mut RaftReadyMetrics) {
        metrics.message += light_ready.messages().len() as u64;
        metrics.commit += light_ready.committed_entries().len() as u64;
    }

    #[inline]
    fn send<T, I>(&mut self, trans: &mut T, msgs: I, metrics: &mut RaftMessageMetrics)
    where
        T: Transport,
        I: IntoIterator<Item = eraftpb::Message>,
    {
        for msg in msgs {
            let msg_type = msg.get_msg_type();
            match msg_type {
                MessageType::MsgAppend => metrics.append += 1,
                MessageType::MsgAppendResponse => {
                    if msg.get_request_snapshot() != raft::INVALID_INDEX {
                        metrics.request_snapshot += 1;
                    }
                    metrics.append_resp += 1;
                }
                MessageType::MsgRequestPreVote => metrics.prevote += 1,
                MessageType::MsgRequestPreVoteResponse => metrics.prevote_resp += 1,
                MessageType::MsgRequestVote => metrics.vote += 1,
                MessageType::MsgRequestVoteResponse => metrics.vote_resp += 1,
                MessageType::MsgSnapshot => metrics.snapshot += 1,
                MessageType::MsgHeartbeat => metrics.heartbeat += 1,
                MessageType::MsgHeartbeatResponse => metrics.heartbeat_resp += 1,
                MessageType::MsgTransferLeader => metrics.transfer_leader += 1,
                MessageType::MsgReadIndex => metrics.read_index += 1,
                MessageType::MsgReadIndexResp => metrics.read_index_resp += 1,
                MessageType::MsgTimeoutNow => {
                    // After a leader transfer procedure is triggered, the lease for
                    // the old leader may be expired earlier than usual, since a new leader
                    // may be elected and the old leader doesn't step down due to
                    // network partition from the new leader.
                    // For lease safety during leader transfer, transit `leader_lease`
                    // to suspect.
                    self.leader_lease.suspect(monotonic_raw_now());

                    metrics.timeout_now += 1;
                }
                // We do not care about these message types for metrics.
                // Explicitly declare them so when we add new message types we are forced to
                // decide.
                MessageType::MsgHup
                | MessageType::MsgBeat
                | MessageType::MsgPropose
                | MessageType::MsgUnreachable
                | MessageType::MsgSnapStatus
                | MessageType::MsgCheckQuorum => {}
            }
            self.send_raft_message(msg, trans);
        }
    }

    /// Steps the raft message.
    pub fn step<T>(
        &mut self,
        ctx: &mut PollContext<EK, ER, T>,
        mut m: eraftpb::Message,
    ) -> Result<()> {
        fail_point!(
            "step_message_3_1",
            self.peer.get_store_id() == 3 && self.region_id == 1,
            |_| Ok(())
        );
        if self.is_leader() && m.get_from() != INVALID_ID {
            self.peer_heartbeats.insert(m.get_from(), Instant::now());
            // As the leader we know we are not missing.
            self.leader_missing_time.take();
        } else if m.get_from() == self.leader_id() {
            // As another role know we're not missing.
            self.leader_missing_time.take();
        }
        let msg_type = m.get_msg_type();
        if msg_type == MessageType::MsgReadIndex {
            ctx.coprocessor_host.on_step_read_index(&mut m);

            // Here we hold up MsgReadIndex. If current peer has valid lease, then we could handle the
            // request directly, rather than send a heartbeat to check quorum.
            if self.raft_group.raft.commit_to_current_term() {
                // If the leader hasn't committed any entries in its term, it can't response read only
                // requests. Please also take a look at raft-rs.
                let state = self.inspect_lease();
                if let LeaseState::Valid = state {
                    let mut resp = eraftpb::Message::default();
                    resp.set_msg_type(MessageType::MsgReadIndexResp);
                    resp.term = self.term();
                    resp.to = m.from;
                    // Must use the commit index of `PeerStorage` instead of the commit index
                    // in raft-rs which may be greater than the former one.
                    // For more details, see the annotations above `on_leader_commit_idx_changed`.
                    resp.index = self.get_store().commit_index();
                    resp.set_entries(m.take_entries());

                    self.raft_group.raft.msgs.push(resp);
                    return Ok(());
                }
                self.should_wake_up = state == LeaseState::Expired;
            }
        } else if msg_type == MessageType::MsgTransferLeader {
            self.execute_transfer_leader(ctx, &m);
            return Ok(());
        }

        self.raft_group.step(m)?;
        Ok(())
    }

    /// Checks and updates `peer_heartbeats` for the peer.
    pub fn check_peers(&mut self) {
        if !self.is_leader() {
            self.peer_heartbeats.clear();
            self.peers_start_pending_time.clear();
            return;
        }

        if self.peer_heartbeats.len() == self.region().get_peers().len() {
            return;
        }

        // Insert heartbeats in case that some peers never response heartbeats.
        let region = self.raft_group.store().region();
        for peer in region.get_peers() {
            self.peer_heartbeats
                .entry(peer.get_id())
                .or_insert_with(Instant::now);
        }
    }

    /// Collects all down peers.
    pub fn collect_down_peers(&mut self, max_duration: Duration) -> Vec<PeerStats> {
        let mut down_peers = Vec::new();
        let mut down_peer_ids = Vec::new();
        for p in self.region().get_peers() {
            if p.get_id() == self.peer.get_id() {
                continue;
            }
            if let Some(instant) = self.peer_heartbeats.get(&p.get_id()) {
                if instant.elapsed() >= max_duration {
                    let mut stats = PeerStats::default();
                    stats.set_peer(p.clone());
                    stats.set_down_seconds(instant.elapsed().as_secs());
                    down_peers.push(stats);
                    down_peer_ids.push(p.get_id());
                }
            }
        }
        self.down_peer_ids = down_peer_ids;
        down_peers
    }

    /// Collects all pending peers and update `peers_start_pending_time`.
    pub fn collect_pending_peers<T>(&mut self, ctx: &PollContext<EK, ER, T>) -> Vec<metapb::Peer> {
        let mut pending_peers = Vec::with_capacity(self.region().get_peers().len());
        let status = self.raft_group.status();
        let truncated_idx = self.get_store().truncated_index();

        if status.progress.is_none() {
            return pending_peers;
        }

        let progresses = status.progress.unwrap().iter();
        for (&id, progress) in progresses {
            if id == self.peer.get_id() {
                continue;
            }
            // The `matched` is 0 only in these two cases:
            // 1. Current leader hasn't communicated with this peer.
            // 2. This peer does not exist yet(maybe it is created but not initialized)
            //
            // The correctness of region merge depends on the fact that all target peers must exist during merging.
            // (PD rely on `pending_peers` to check whether all target peers exist)
            //
            // So if the `matched` is 0, it must be a pending peer.
            // It can be ensured because `truncated_index` must be greater than `RAFT_INIT_LOG_INDEX`(5).
            if progress.matched < truncated_idx {
                if let Some(p) = self.get_peer_from_cache(id) {
                    pending_peers.push(p);
                    if !self
                        .peers_start_pending_time
                        .iter()
                        .any(|&(pid, _)| pid == id)
                    {
                        let now = Instant::now();
                        self.peers_start_pending_time.push((id, now));
                        debug!(
                            "peer start pending";
                            "region_id" => self.region_id,
                            "peer_id" => self.peer.get_id(),
                            "time" => ?now,
                        );
                    }
                } else {
                    if ctx.cfg.dev_assert {
                        panic!("{} failed to get peer {} from cache", self.tag, id);
                    }
                    error!(
                        "failed to get peer from cache";
                        "region_id" => self.region_id,
                        "peer_id" => self.peer.get_id(),
                        "get_peer_id" => id,
                    );
                }
            }
        }
        pending_peers
    }

    /// Returns `true` if any peer recover from connectivity problem.
    ///
    /// A peer can become pending or down if it has not responded for a
    /// long time. If it becomes normal again, PD need to be notified.
    pub fn any_new_peer_catch_up(&mut self, peer_id: u64) -> bool {
        if self.peers_start_pending_time.is_empty() && self.down_peer_ids.is_empty() {
            return false;
        }
        if !self.is_leader() {
            self.down_peer_ids = vec![];
            self.peers_start_pending_time = vec![];
            return false;
        }
        for i in 0..self.peers_start_pending_time.len() {
            if self.peers_start_pending_time[i].0 != peer_id {
                continue;
            }
            let truncated_idx = self.raft_group.store().truncated_index();
            if let Some(progress) = self.raft_group.raft.prs().get(peer_id) {
                if progress.matched >= truncated_idx {
                    let (_, pending_after) = self.peers_start_pending_time.swap_remove(i);
                    let elapsed = duration_to_sec(pending_after.elapsed());
                    debug!(
                        "peer has caught up logs";
                        "region_id" => self.region_id,
                        "peer_id" => self.peer.get_id(),
                        "takes" => elapsed,
                    );
                    return true;
                }
            }
        }
        if self.down_peer_ids.contains(&peer_id) {
            return true;
        }
        false
    }

    pub fn check_stale_state<T>(&mut self, ctx: &mut PollContext<EK, ER, T>) -> StaleState {
        if self.is_leader() {
            // Leaders always have valid state.
            //
            // We update the leader_missing_time in the `fn step`. However one peer region
            // does not send any raft messages, so we have to check and update it before
            // reporting stale states.
            self.leader_missing_time = None;
            return StaleState::Valid;
        }
        let naive_peer = !self.is_initialized() || !self.raft_group.raft.promotable();
        // Updates the `leader_missing_time` according to the current state.
        //
        // If we are checking this it means we suspect the leader might be missing.
        // Mark down the time when we are called, so we can check later if it's been longer than it
        // should be.
        match self.leader_missing_time {
            None => {
                self.leader_missing_time = Instant::now().into();
                StaleState::Valid
            }
            Some(instant) if instant.elapsed() >= ctx.cfg.max_leader_missing_duration.0 => {
                // Resets the `leader_missing_time` to avoid sending the same tasks to
                // PD worker continuously during the leader missing timeout.
                self.leader_missing_time = Instant::now().into();
                StaleState::ToValidate
            }
            Some(instant)
                if instant.elapsed() >= ctx.cfg.abnormal_leader_missing_duration.0
                    && !naive_peer =>
            {
                // A peer is considered as in the leader missing state
                // if it's initialized but is isolated from its leader or
                // something bad happens that the raft group can not elect a leader.
                StaleState::LeaderMissing
            }
            _ => StaleState::Valid,
        }
    }

    fn on_role_changed<T>(&mut self, ctx: &mut PollContext<EK, ER, T>, ready: &Ready) {
        // Update leader lease when the Raft state changes.
        if let Some(ss) = ready.ss() {
            match ss.raft_state {
                StateRole::Leader => {
                    // The local read can only be performed after a new leader has applied
                    // the first empty entry on its term. After that the lease expiring time
                    // should be updated to
                    //   send_to_quorum_ts + max_lease
                    // as the comments in `Lease` explain.
                    // It is recommended to update the lease expiring time right after
                    // this peer becomes leader because it's more convenient to do it here and
                    // it has no impact on the correctness.
                    let progress_term = ReadProgress::term(self.term());
                    self.maybe_renew_leader_lease(monotonic_raw_now(), ctx, Some(progress_term));
                    debug!(
                        "becomes leader with lease";
                        "region_id" => self.region_id,
                        "peer_id" => self.peer.get_id(),
                        "lease" => ?self.leader_lease,
                    );
                    // If the predecessor reads index during transferring leader and receives
                    // quorum's heartbeat response after that, it may wait for applying to
                    // current term to apply the read. So broadcast eagerly to avoid unexpected
                    // latency.
                    //
                    // TODO: Maybe the predecessor should just drop all the read requests directly?
                    // All the requests need to be redirected in the end anyway and executing
                    // prewrites or commits will be just a waste.
                    self.last_urgent_proposal_idx = self.raft_group.raft.raft_log.last_index();
                    self.raft_group.skip_bcast_commit(false);

                    // A more recent read may happen on the old leader. So max ts should
                    // be updated after a peer becomes leader.
                    self.require_updating_max_ts(&ctx.pd_scheduler);
                }
                StateRole::Follower => {
                    self.leader_lease.expire();
                }
                _ => {}
            }
            self.on_leader_changed(ctx, ss.leader_id, self.term());
            ctx.coprocessor_host
                .on_role_change(self.region(), ss.raft_state);
            self.cmd_epoch_checker.maybe_update_term(self.term());
        }
    }

    /// Correctness depends on the order between calling this function and notifying other peers
    /// the new commit index.
    /// It is due to the interaction between lease and split/merge.(details are decribed below)
    ///
    /// Note that in addition to the hearbeat/append msg, the read index response also can notify
    /// other peers the new commit index. There are three place where TiKV handles read index resquest.
    /// The first place is in raft-rs, so it's like hearbeat/append msg, call this function and
    /// then send the response. The second place is in `Step`, we should use the commit index
    /// of `PeerStorage` which is the greatest commit index that can be observed outside.
    /// The third place is in `read_index`, handle it like the second one.
    fn on_leader_commit_idx_changed(&mut self, pre_commit_index: u64, commit_index: u64) {
        if commit_index <= pre_commit_index || !self.is_leader() {
            return;
        }

        // The admin cmds in `CmdEpochChecker` are proposed by the current leader so we can
        // use it to get the split/prepare-merge cmds which was committed just now.

        // BatchSplit and Split cmd are mutually exclusive because they both change epoch's
        // version so only one of them can be proposed and the other one will be rejected
        // by `CmdEpochChecker`.
        let last_split_idx = self
            .cmd_epoch_checker
            .last_cmd_index(AdminCmdType::BatchSplit)
            .or_else(|| self.cmd_epoch_checker.last_cmd_index(AdminCmdType::Split));
        if let Some(idx) = last_split_idx {
            if idx > pre_commit_index && idx <= commit_index {
                // We don't need to suspect its lease because peers of new region that
                // in other store do not start election before theirs election timeout
                // which is longer than the max leader lease.
                // It's safe to read local within its current lease, however, it's not
                // safe to renew its lease.
                self.last_committed_split_idx = idx;
            }
        } else {
            // BatchSplit/Split and PrepareMerge cmd are mutually exclusive too.
            // So if there is no Split cmd, we should check PrepareMerge cmd.
            let last_prepare_merge_idx = self
                .cmd_epoch_checker
                .last_cmd_index(AdminCmdType::PrepareMerge);
            if let Some(idx) = last_prepare_merge_idx {
                if idx > pre_commit_index && idx <= commit_index {
                    // We committed prepare merge, to prevent unsafe read index,
                    // we must record its index.
                    self.last_committed_prepare_merge_idx = idx;
                    // After prepare_merge is committed and the leader broadcasts commit
                    // index to followers, the leader can not know when the target region
                    // merges majority of this region, also it can not know when the target
                    // region writes new values.
                    // To prevent unsafe local read, we suspect its leader lease.
                    self.leader_lease.suspect(monotonic_raw_now());
                }
            }
        }
    }

    fn on_leader_changed<T>(
        &mut self,
        ctx: &mut PollContext<EK, ER, T>,
        leader_id: u64,
        term: u64,
    ) {
        for peer in self.region().get_peers() {
            if peer.id == leader_id {
                let mut meta = ctx.store_meta.lock().unwrap();
                meta.leaders.insert(self.region_id, (term, peer.clone()));
            }
        }
    }

    #[inline]
    pub fn ready_to_handle_pending_snap(&self) -> bool {
        // If apply worker is still working, written apply state may be overwritten
        // by apply worker. So we have to wait here.
        // Please note that commit_index can't be used here. When applying a snapshot,
        // a stale heartbeat can make the leader think follower has already applied
        // the snapshot, and send remaining log entries, which may increase commit_index.
        // TODO: add more test
        self.last_applying_idx == self.get_store().applied_index()
            // Requesting snapshots also triggers apply workers to write
            // apply states even if there is no pending committed entry.
            // TODO: Instead of sharing the counter, we should apply snapshots
            //       in apply workers.
            && self.pending_request_snapshot_count.load(Ordering::SeqCst) == 0
    }

    #[inline]
    fn ready_to_handle_read(&self) -> bool {
        // TODO: It may cause read index to wait a long time.

        // There may be some values that are not applied by this leader yet but the old leader,
        // if applied_index_term isn't equal to current term.
        self.get_store().applied_index_term() == self.term()
            // There may be stale read if the old leader splits really slow,
            // the new region may already elected a new leader while
            // the old leader still think it owns the split range.
            && !self.is_splitting()
            // There may be stale read if a target leader is in another store and
            // applied commit merge, written new values, but the sibling peer in
            // this store does not apply commit merge, so the leader is not ready
            // to read, until the merge is rollbacked.
            && !self.is_merging()
    }

    fn ready_to_handle_unsafe_replica_read(&self, read_index: u64) -> bool {
        // Wait until the follower applies all values before the read. There is still a
        // problem if the leader applies fewer values than the follower, the follower read
        // could get a newer value, and after that, the leader may read a stale value,
        // which violates linearizability.
        self.get_store().applied_index() >= read_index
            // If it is in pending merge state(i.e. applied PrepareMerge), the data may be stale.
            // TODO: Add a test to cover this case
            && self.pending_merge_state.is_none()
            // a peer which is applying snapshot will clean up its data and ingest a snapshot file,
            // during between the two operations a replica read could read empty data.
            && !self.is_applying_snapshot()
    }

    #[inline]
    fn is_splitting(&self) -> bool {
        self.last_committed_split_idx > self.get_store().applied_index()
    }

    #[inline]
    fn is_merging(&self) -> bool {
        self.last_committed_prepare_merge_idx > self.get_store().applied_index()
            || self.pending_merge_state.is_some()
    }

    // Checks merge strictly, it checks whether there is any ongoing merge by
    // tracking last proposed prepare merge.
    // TODO: There is a false positives, proposed prepare merge may never be
    //       committed.
    fn is_merging_strict(&self) -> bool {
        self.last_proposed_prepare_merge_idx > self.get_store().applied_index() || self.is_merging()
    }

    // Check if this peer can handle request_snapshot.
    pub fn ready_to_handle_request_snapshot(&mut self, request_index: u64) -> bool {
        let reject_reason = if !self.is_leader() {
            // Only leader can handle request snapshot.
            "not_leader"
        } else if self.get_store().applied_index_term() != self.term()
            || self.get_store().applied_index() < request_index
        {
            // Reject if there are any unapplied raft log.
            // We don't want to handle request snapshot if there is any ongoing
            // merge, because it is going to be destroyed. This check prevents
            // handling request snapshot after leadership being transferred.
            "stale_apply"
        } else if self.is_merging_strict() || self.is_splitting() {
            // Reject if it is merging or splitting.
            // `is_merging_strict` also checks last proposed prepare merge, it
            // prevents handling request snapshot while a prepare merge going
            // to be committed.
            "split_merge"
        } else {
            return true;
        };

        info!("can not handle request snapshot";
            "reason" => reject_reason,
            "region_id" => self.region().get_id(),
            "peer_id" => self.peer_id(),
            "request_index" => request_index);
        false
    }

    /// Checks if leader needs to keep sending logs for follower.
    ///
    /// In DrAutoSync mode, if leader goes to sleep before the region is sync,
    /// PD may wait longer time to reach sync state.
    pub fn replication_mode_need_catch_up(&self) -> bool {
        self.replication_mode_version > 0
            && self.dr_auto_sync_state != DrAutoSyncState::Async
            && !self.replication_sync
    }

    pub fn handle_raft_ready_append<T: Transport>(
        &mut self,
        ctx: &mut PollContext<EK, ER, T>,
    ) -> Option<(Ready, InvokeContext)> {
        if self.pending_remove {
            return None;
        }
        match self.mut_store().check_applying_snap() {
            CheckApplyingSnapStatus::Applying => {
                // If this peer is applying snapshot, we should not get a new ready.
                // There are two reasons in my opinion:
                //   1. If we handle a new ready and persist the data(e.g. entries),
                //      we can not tell raft-rs that this ready has been persisted because
                //      the ready need to be persisted one by one from raft-rs's view.
                //   2. When this peer is applying snapshot, the response msg should not
                //      be sent to leader, thus the leader will not send new entries to
                //      this peer. Although it's possible a new leader may send a AppendEntries
                //      msg to this peer, this possibility is very low. In most cases, there
                //      is no msg need to be handled.
                // So we choose to not get a new ready which makes the logic more clear.
                debug!(
                    "still applying snapshot, skip further handling";
                    "region_id" => self.region_id,
                    "peer_id" => self.peer.get_id(),
                );
                return None;
            }
            CheckApplyingSnapStatus::Success => {
                self.post_pending_read_index_on_replica(ctx);
                // If there is a snapshot, it must belongs to the last ready.
                self.raft_group
                    .on_persist_ready(self.last_unpersisted_number);
            }
            CheckApplyingSnapStatus::Idle => {}
        }

        let mut destroy_regions = vec![];
        if self.has_pending_snapshot() {
            if !self.ready_to_handle_pending_snap() {
                let count = self.pending_request_snapshot_count.load(Ordering::SeqCst);
                debug!(
                    "not ready to apply snapshot";
                    "region_id" => self.region_id,
                    "peer_id" => self.peer.get_id(),
                    "apply_index" => self.get_store().applied_index(),
                    "last_applying_index" => self.last_applying_idx,
                    "pending_request_snapshot_count" => count,
                );
                return None;
            }

            let meta = ctx.store_meta.lock().unwrap();
            // For merge process, the stale source peer is destroyed asynchronously when applying
            // snapshot or creating new peer. So here checks whether there is any overlap, if so,
            // wait and do not handle raft ready.
            if let Some(wait_destroy_regions) = meta.atomic_snap_regions.get(&self.region_id) {
                for (source_region_id, is_ready) in wait_destroy_regions {
                    if !is_ready {
                        info!(
                            "snapshot range overlaps, wait source destroy finish";
                            "region_id" => self.region_id,
                            "peer_id" => self.peer.get_id(),
                            "apply_index" => self.get_store().applied_index(),
                            "last_applying_index" => self.last_applying_idx,
                            "overlap_region_id" => source_region_id,
                        );
                        return None;
                    }
                    destroy_regions.push(meta.regions[source_region_id].clone());
                }
            }
        }

        if !self.raft_group.has_ready() {
            // Generating snapshot task won't set ready for raft group.
            if let Some(gen_task) = self.mut_store().take_gen_snap_task() {
                self.pending_request_snapshot_count
                    .fetch_add(1, Ordering::SeqCst);
                ctx.apply_router
                    .schedule_task(self.region_id, ApplyTask::Snapshot(gen_task));
            }
            return None;
        }

        fail_point!(
            "before_handle_raft_ready_1003",
            self.peer.get_id() == 1003 && self.is_leader(),
            |_| None
        );

        fail_point!(
            "before_handle_snapshot_ready_3",
            self.peer.get_id() == 3 && self.get_pending_snapshot().is_some(),
            |_| None
        );

        debug!(
            "handle raft ready";
            "region_id" => self.region_id,
            "peer_id" => self.peer.get_id(),
        );

        let mut ready = self.raft_group.ready();

        self.last_unpersisted_number = ready.number();

        if !ready.must_sync() {
            // If this ready need not to sync, the term, vote must not be changed,
            // entries and snapshot must be empty.
            if let Some(hs) = ready.hs() {
                assert_eq!(hs.get_term(), self.get_store().hard_state().get_term());
                assert_eq!(hs.get_vote(), self.get_store().hard_state().get_vote());
            }
            assert!(ready.entries().is_empty());
            assert!(ready.snapshot().is_empty());
        }

        self.add_ready_metric(&ready, &mut ctx.raft_metrics.ready);

        self.on_role_changed(ctx, &ready);

        if let Some(hs) = ready.hs() {
            let pre_commit_index = self.get_store().commit_index();
            assert!(hs.get_commit() >= pre_commit_index);
            if self.is_leader() {
                self.on_leader_commit_idx_changed(pre_commit_index, hs.get_commit());
            }
        }

        if !ready.messages().is_empty() {
            if !self.is_leader() {
                fail_point!("raft_before_follower_send");
            }
            for vec_msg in ready.take_messages() {
                self.send(&mut ctx.trans, vec_msg, &mut ctx.raft_metrics.message);
            }
        }

        self.apply_reads(ctx, &ready);

        if !ready.committed_entries().is_empty() {
            self.handle_raft_committed_entries(ctx, ready.take_committed_entries());
        }

        let invoke_ctx = match self
            .mut_store()
            .handle_raft_ready(ctx, &mut ready, destroy_regions)
        {
            Ok(r) => r,
            Err(e) => {
                // We may have written something to writebatch and it can't be reverted, so has
                // to panic here.
                panic!("{} failed to handle raft ready: {:?}", self.tag, e)
            }
        };

        Some((ready, invoke_ctx))
    }

    pub fn post_raft_ready_append<T: Transport>(
        &mut self,
        ctx: &mut PollContext<EK, ER, T>,
        invoke_ctx: InvokeContext,
    ) -> Option<ApplySnapResult> {
        if invoke_ctx.has_snapshot() {
            // When apply snapshot, there is no log applied and not compacted yet.
            self.raft_log_size_hint = 0;
        }

        let apply_snap_result = self.mut_store().post_ready(invoke_ctx);
        if apply_snap_result.is_some() {
            // The peer may change from learner to voter after snapshot applied.
            let peer = self
                .region()
                .get_peers()
                .iter()
                .find(|p| p.get_id() == self.peer.get_id())
                .unwrap()
                .clone();
            if peer != self.peer {
                info!(
                    "meta changed in applying snapshot";
                    "region_id" => self.region_id,
                    "peer_id" => self.peer.get_id(),
                    "before" => ?self.peer,
                    "after" => ?peer,
                );
                self.peer = peer;
            };
        }

        if apply_snap_result.is_some() {
            self.activate(ctx);
            let mut meta = ctx.store_meta.lock().unwrap();
            meta.readers
                .insert(self.region_id, ReadDelegate::from_peer(self));
        }

        apply_snap_result
    }

    pub fn handle_raft_committed_entries<T>(
        &mut self,
        ctx: &mut PollContext<EK, ER, T>,
        committed_entries: Vec<Entry>,
    ) {
        assert!(
            !self.is_applying_snapshot(),
            "{} is applying snapshot when it is ready to handle committed entries",
            self.tag
        );
        if !committed_entries.is_empty() {
            // We must renew current_time because this value may be created a long time ago.
            // If we do not renew it, this time may be smaller than propose_time of a command,
            // which was proposed in another thread while this thread receives its AppendEntriesResponse
            // and is ready to calculate its commit-log-duration.
            ctx.current_time.replace(monotonic_raw_now());
        }
        // Leader needs to update lease.
        let mut lease_to_be_updated = self.is_leader();
        for entry in committed_entries.iter().rev() {
            // raft meta is very small, can be ignored.
            self.raft_log_size_hint += entry.get_data().len() as u64;
            if lease_to_be_updated {
                let propose_time = self
                    .proposals
                    .find_propose_time((entry.get_term(), entry.get_index()));
                if let Some(propose_time) = propose_time {
                    ctx.raft_metrics.commit_log.observe(duration_to_sec(
                        (ctx.current_time.unwrap() - propose_time).to_std().unwrap(),
                    ));
                    self.maybe_renew_leader_lease(propose_time, ctx, None);
                    lease_to_be_updated = false;
                }
            }

            fail_point!(
                "leader_commit_prepare_merge",
                {
                    let ctx = ProposalContext::from_bytes(&entry.context);
                    self.is_leader()
                        && entry.term == self.term()
                        && ctx.contains(ProposalContext::PREPARE_MERGE)
                },
                |_| {}
            );
        }
        if let Some(last_entry) = committed_entries.last() {
            self.last_applying_idx = last_entry.get_index();
            if self.last_applying_idx >= self.last_urgent_proposal_idx {
                // Urgent requests are flushed, make it lazy again.
                self.raft_group.skip_bcast_commit(true);
                self.last_urgent_proposal_idx = u64::MAX;
            }
            let mut cbs = self
                .proposals
                .take(last_entry.get_index(), last_entry.get_term());
            cbs.iter_mut().for_each(|p| {
                if p.must_pass_epoch_check {
                    // In this case the apply can be guaranteed to be successful. Invoke the
                    // on_committed callback if necessary.
                    p.cb.invoke_committed();
                }
            });
            let apply = Apply::new(
                self.peer_id(),
                self.region_id,
                self.term(),
                committed_entries,
                cbs,
            );
            ctx.apply_router
                .schedule_task(self.region_id, ApplyTask::apply(apply));
        }
        fail_point!("after_send_to_apply_1003", self.peer_id() == 1003, |_| {});
        // Check whether there is a pending generate snapshot task, the task
        // needs to be sent to the apply system.
        // Always sending snapshot task behind apply task, so it gets latest
        // snapshot.
        // TODO: maybe we should move this code to other place to make the logic more clear.
        if let Some(gen_task) = self.mut_store().take_gen_snap_task() {
            self.pending_request_snapshot_count
                .fetch_add(1, Ordering::SeqCst);
            ctx.apply_router
                .schedule_task(self.region_id, ApplyTask::Snapshot(gen_task));
        }
    }

    pub fn handle_raft_ready_advance<T: Transport>(
        &mut self,
        ctx: &mut PollContext<EK, ER, T>,
        ready: Ready,
    ) {
        assert_eq!(ready.number(), self.last_unpersisted_number);
        if !ready.snapshot().is_empty() {
            // Snapshot's metadata has been applied.
            self.last_applying_idx = self.get_store().truncated_index();
            self.raft_group.advance_append_async(ready);
            // Because we only handle raft ready when not applying snapshot, so following
            // line won't be called twice for the same snapshot.
            self.raft_group.advance_apply_to(self.last_applying_idx);
            self.cmd_epoch_checker.advance_apply(
                self.last_applying_idx,
                self.term(),
                self.raft_group.store().region(),
            );
            return;
        }

        let mut light_rd = self.raft_group.advance_append(ready);

        self.add_light_ready_metric(&light_rd, &mut ctx.raft_metrics.ready);

        if let Some(commit_index) = light_rd.commit_index() {
            let pre_commit_index = self.get_store().commit_index();
            assert!(commit_index >= pre_commit_index);
            // No need to persist the commit index but the one in memory
            // (i.e. commit of hardstate in PeerStorage) should be updated.
            self.mut_store().set_commit_index(commit_index);
            if self.is_leader() {
                self.on_leader_commit_idx_changed(pre_commit_index, commit_index);
            }
        }

        if !light_rd.messages().is_empty() {
            if !self.is_leader() {
                fail_point!("raft_before_follower_send");
            }
            for vec_msg in light_rd.take_messages() {
                self.send(&mut ctx.trans, vec_msg, &mut ctx.raft_metrics.message);
            }
        }

        if !light_rd.committed_entries().is_empty() {
            self.handle_raft_committed_entries(ctx, light_rd.take_committed_entries());
        }
    }

    fn response_read<T>(
        &self,
        read: &mut ReadIndexRequest<EK::Snapshot>,
        ctx: &mut PollContext<EK, ER, T>,
        replica_read: bool,
    ) {
        debug!(
            "handle reads with a read index";
            "request_id" => ?read.id,
            "region_id" => self.region_id,
            "peer_id" => self.peer.get_id(),
        );
        RAFT_READ_INDEX_PENDING_COUNT.sub(read.cmds.len() as i64);
        for (req, cb, mut read_index) in read.cmds.drain(..) {
            // leader reports key is locked
            if let Some(locked) = read.locked.take() {
                let mut response = raft_cmdpb::Response::default();
                response.mut_read_index().set_locked(*locked);
                let mut cmd_resp = RaftCmdResponse::default();
                cmd_resp.mut_responses().push(response);
                cb.invoke_read(ReadResponse {
                    response: cmd_resp,
                    snapshot: None,
                    txn_extra_op: TxnExtraOp::Noop,
                });
                continue;
            }
            if !replica_read {
                if read_index.is_none() {
                    // Actually, the read_index is none if and only if it's the first one in read.cmds.
                    // Starting from the second, all the following ones' read_index is not none.
                    read_index = read.read_index;
                }
                cb.invoke_read(self.handle_read(ctx, req, true, read_index));
                continue;
            }
            if req.get_header().get_replica_read() {
                // We should check epoch since the range could be changed.
                cb.invoke_read(self.handle_read(ctx, req, true, read.read_index));
            } else {
                // The request could be proposed when the peer was leader.
                // TODO: figure out that it's necessary to notify stale or not.
                let term = self.term();
                apply::notify_stale_req(term, cb);
            }
        }
    }

    /// Responses to the ready read index request on the replica, the replica is not a leader.
    fn post_pending_read_index_on_replica<T>(&mut self, ctx: &mut PollContext<EK, ER, T>) {
        while let Some(mut read) = self.pending_reads.pop_front() {
            // addition_request indicates an ongoing lock checking. We must wait until lock checking finished.
            if read.addition_request.is_some() {
                self.pending_reads.push_front(read);
                break;
            }

            assert!(read.read_index.is_some());
            let is_read_index_request = read.cmds.len() == 1
                && read.cmds[0].0.get_requests().len() == 1
                && read.cmds[0].0.get_requests()[0].get_cmd_type() == CmdType::ReadIndex;

            if is_read_index_request {
                self.response_read(&mut read, ctx, false);
            } else if self.ready_to_handle_unsafe_replica_read(read.read_index.unwrap()) {
                self.response_read(&mut read, ctx, true);
            } else {
                // TODO: `ReadIndex` requests could be blocked.
                self.pending_reads.push_front(read);
                break;
            }
        }
    }

    fn apply_reads<T>(&mut self, ctx: &mut PollContext<EK, ER, T>, ready: &Ready) {
        let mut propose_time = None;
        let states = ready.read_states().iter().map(|state| {
            let read_index_ctx = ReadIndexContext::parse(state.request_ctx.as_slice()).unwrap();
            (read_index_ctx.id, read_index_ctx.locked, state.index)
        });
        // The follower may lost `ReadIndexResp`, so the pending_reads does not
        // guarantee the orders are consistent with read_states. `advance` will
        // update the `read_index` of read request that before this successful
        // `ready`.
        if !self.is_leader() {
            // NOTE: there could still be some pending reads proposed by the peer when it was
            // leader. They will be cleared in `clear_uncommitted_on_role_change` later in
            // the function.
            self.pending_reads.advance_replica_reads(states);
            self.post_pending_read_index_on_replica(ctx);
        } else {
            self.pending_reads.advance_leader_reads(states);
            propose_time = self.pending_reads.last_ready().map(|r| r.renew_lease_time);
            if self.ready_to_handle_read() {
                while let Some(mut read) = self.pending_reads.pop_front() {
                    self.response_read(&mut read, ctx, false);
                }
            }
        }

        // Note that only after handle read_states can we identify what requests are
        // actually stale.
        if ready.ss().is_some() {
            let term = self.term();
            // all uncommitted reads will be dropped silently in raft.
            self.pending_reads.clear_uncommitted_on_role_change(term);
        }

        if let Some(propose_time) = propose_time {
            // `propose_time` is a placeholder, here cares about `Suspect` only,
            // and if it is in `Suspect` phase, the actual timestamp is useless.
            if self.leader_lease.inspect(Some(propose_time)) == LeaseState::Suspect {
                return;
            }
            self.maybe_renew_leader_lease(propose_time, ctx, None);
        }
    }

    pub fn post_apply<T>(
        &mut self,
        ctx: &mut PollContext<EK, ER, T>,
        apply_state: RaftApplyState,
        applied_index_term: u64,
        apply_metrics: &ApplyMetrics,
    ) -> bool {
        let mut has_ready = false;

        if self.is_applying_snapshot() {
            panic!("{} should not applying snapshot.", self.tag);
        }

        self.raft_group
            .advance_apply_to(apply_state.get_applied_index());

        self.cmd_epoch_checker.advance_apply(
            apply_state.get_applied_index(),
            self.term(),
            self.raft_group.store().region(),
        );

        let progress_to_be_updated = self.mut_store().applied_index_term() != applied_index_term;
        self.mut_store().set_applied_state(apply_state);
        self.mut_store().set_applied_term(applied_index_term);

        self.peer_stat.written_keys += apply_metrics.written_keys;
        self.peer_stat.written_bytes += apply_metrics.written_bytes;
        self.delete_keys_hint += apply_metrics.delete_keys_hint;
        let diff = self.size_diff_hint as i64 + apply_metrics.size_diff_hint;
        self.size_diff_hint = cmp::max(diff, 0) as u64;

        if self.has_pending_snapshot() && self.ready_to_handle_pending_snap() {
            has_ready = true;
        }
        if !self.is_leader() {
            self.post_pending_read_index_on_replica(ctx)
        } else if self.ready_to_handle_read() {
            while let Some(mut read) = self.pending_reads.pop_front() {
                self.response_read(&mut read, ctx, false);
            }
        }
        self.pending_reads.gc();

        // Only leaders need to update applied_index_term.
        if progress_to_be_updated && self.is_leader() {
            let progress = ReadProgress::applied_index_term(applied_index_term);
            let mut meta = ctx.store_meta.lock().unwrap();
            let reader = meta.readers.get_mut(&self.region_id).unwrap();
            self.maybe_update_read_progress(reader, progress);
        }
        has_ready
    }

    pub fn post_split(&mut self) {
        // Reset delete_keys_hint and size_diff_hint.
        self.delete_keys_hint = 0;
        self.size_diff_hint = 0;
    }

    /// Try to renew leader lease.
    fn maybe_renew_leader_lease<T>(
        &mut self,
        ts: Timespec,
        ctx: &mut PollContext<EK, ER, T>,
        progress: Option<ReadProgress>,
    ) {
        // A nonleader peer should never has leader lease.
        let read_progress = if !self.is_leader() {
            None
        } else if self.is_splitting() {
            // A splitting leader should not renew its lease.
            // Because we split regions asynchronous, the leader may read stale results
            // if splitting runs slow on the leader.
            debug!(
                "prevents renew lease while splitting";
                "region_id" => self.region_id,
                "peer_id" => self.peer.get_id(),
            );
            None
        } else if self.is_merging() {
            // A merging leader should not renew its lease.
            // Because we merge regions asynchronous, the leader may read stale results
            // if commit merge runs slow on sibling peers.
            debug!(
                "prevents renew lease while merging";
                "region_id" => self.region_id,
                "peer_id" => self.peer.get_id(),
            );
            None
        } else {
            self.leader_lease.renew(ts);
            let term = self.term();
            if let Some(remote_lease) = self.leader_lease.maybe_new_remote_lease(term) {
                Some(ReadProgress::leader_lease(remote_lease))
            } else {
                None
            }
        };
        if let Some(progress) = progress {
            let mut meta = ctx.store_meta.lock().unwrap();
            let reader = meta.readers.get_mut(&self.region_id).unwrap();
            self.maybe_update_read_progress(reader, progress);
        }
        if let Some(progress) = read_progress {
            let mut meta = ctx.store_meta.lock().unwrap();
            let reader = meta.readers.get_mut(&self.region_id).unwrap();
            self.maybe_update_read_progress(reader, progress);
        }
    }

    fn maybe_update_read_progress(&self, reader: &mut ReadDelegate, progress: ReadProgress) {
        if self.pending_remove {
            return;
        }
        debug!(
            "update read progress";
            "region_id" => self.region_id,
            "peer_id" => self.peer.get_id(),
            "progress" => ?progress,
        );
        reader.update(progress);
    }

    pub fn maybe_campaign(&mut self, parent_is_leader: bool) -> bool {
        if self.region().get_peers().len() <= 1 {
            // The peer campaigned when it was created, no need to do it again.
            return false;
        }

        if !parent_is_leader {
            return false;
        }

        // If last peer is the leader of the region before split, it's intuitional for
        // it to become the leader of new split region.
        let _ = self.raft_group.campaign();
        true
    }

    /// Propose a request.
    ///
    /// Return true means the request has been proposed successfully.
    pub fn propose<T: Transport>(
        &mut self,
        ctx: &mut PollContext<EK, ER, T>,
        mut cb: Callback<EK::Snapshot>,
        req: RaftCmdRequest,
        mut err_resp: RaftCmdResponse,
    ) -> bool {
        if self.pending_remove {
            return false;
        }

        ctx.raft_metrics.propose.all += 1;

        let req_admin_cmd_type = if !req.has_admin_request() {
            None
        } else {
            Some(req.get_admin_request().get_cmd_type())
        };
        let is_urgent = is_request_urgent(&req);

        let policy = self.inspect(&req);
        let res = match policy {
            Ok(RequestPolicy::ReadLocal) => {
                self.read_local(ctx, req, cb);
                return false;
            }
            Ok(RequestPolicy::ReadIndex) => return self.read_index(ctx, req, err_resp, cb),
            Ok(RequestPolicy::ProposeNormal) => self.propose_normal(ctx, req),
            Ok(RequestPolicy::ProposeTransferLeader) => {
                return self.propose_transfer_leader(ctx, req, cb);
            }
            Ok(RequestPolicy::ProposeConfChange) => self.propose_conf_change(ctx, &req),
            Err(e) => Err(e),
        };

        match res {
            Err(e) => {
                cmd_resp::bind_error(&mut err_resp, e);
                cb.invoke_with_response(err_resp);
                false
            }
            Ok(Either::Right(idx)) => {
                if !cb.is_none() {
                    self.cmd_epoch_checker.attach_to_conflict_cmd(idx, cb);
                }
                false
            }
            Ok(Either::Left(idx)) => {
                let has_applied_to_current_term = self.has_applied_to_current_term();
                if has_applied_to_current_term {
                    // After this peer has applied to current term and passed above checking including `cmd_epoch_checker`,
                    // we can safely guarantee that this proposal will be committed if there is no abnormal leader transfer
                    // in the near future. Thus proposed callback can be called.
                    cb.invoke_proposed();
                }
                if is_urgent {
                    self.last_urgent_proposal_idx = idx;
                    // Eager flush to make urgent proposal be applied on all nodes as soon as
                    // possible.
                    self.raft_group.skip_bcast_commit(false);
                }
                self.should_wake_up = true;
                let p = Proposal {
                    is_conf_change: req_admin_cmd_type == Some(AdminCmdType::ChangePeer),
                    index: idx,
                    term: self.term(),
                    cb,
                    renew_lease_time: None,
                    must_pass_epoch_check: has_applied_to_current_term,
                };
                if let Some(cmd_type) = req_admin_cmd_type {
                    self.cmd_epoch_checker
                        .post_propose(cmd_type, idx, self.term());
                }
                self.post_propose(ctx, p);
                true
            }
        }
    }

    fn post_propose<T>(
        &mut self,
        poll_ctx: &mut PollContext<EK, ER, T>,
        mut p: Proposal<EK::Snapshot>,
    ) {
        // Try to renew leader lease on every consistent read/write request.
        if poll_ctx.current_time.is_none() {
            poll_ctx.current_time = Some(monotonic_raw_now());
        }
        p.renew_lease_time = poll_ctx.current_time;

        self.proposals.push(p);
    }

    // TODO: set higher election priority of voter/incoming voter than demoting voter
    /// Validate the `ConfChange` requests and check whether it's safe to
    /// propose these conf change requests.
    /// It's safe iff at least the quorum of the Raft group is still healthy
    /// right after all conf change is applied.
    /// If 'allow_remove_leader' is false then the peer to be removed should
    /// not be the leader.
    fn check_conf_change<T>(
        &mut self,
        ctx: &mut PollContext<EK, ER, T>,
        change_peers: &[ChangePeerRequest],
        cc: &impl ConfChangeI,
    ) -> Result<()> {
        // Check whether current joint state can handle this request
        let mut after_progress = self.check_joint_state(cc)?;
        let current_progress = self.raft_group.status().progress.unwrap().clone();
        let kind = ConfChangeKind::confchange_kind(change_peers.len());

        // Leaving joint state, skip check
        if kind == ConfChangeKind::LeaveJoint {
            return Ok(());
        }

        // Check whether this request is valid
        let mut check_dup = HashSet::default();
        let mut only_learner_change = true;
        let current_voter = current_progress.conf().voters().ids();
        for cp in change_peers.iter() {
            let (change_type, peer) = (cp.get_change_type(), cp.get_peer());
            match (change_type, peer.get_role()) {
                (ConfChangeType::RemoveNode, PeerRole::Voter) if kind != ConfChangeKind::Simple => {
                    return Err(box_err!(
                        "{} invalid conf change request: {:?}, can not remove voter directly",
                        self.tag,
                        cp
                    ));
                }
                (ConfChangeType::RemoveNode, _)
                | (ConfChangeType::AddNode, PeerRole::Voter)
                | (ConfChangeType::AddLearnerNode, PeerRole::Learner) => {}
                _ => {
                    return Err(box_err!(
                        "{} invalid conf change request: {:?}",
                        self.tag,
                        cp
                    ));
                }
            }

            if !check_dup.insert(peer.get_id()) {
                return Err(box_err!(
                    "{} invalid conf change request, have multiple commands for the same peer {}",
                    self.tag,
                    peer.get_id()
                ));
            }

            if peer.get_id() == self.peer_id()
                && (change_type == ConfChangeType::RemoveNode
                    // In Joint confchange, the leader is allowed to be DemotingVoter
                    || (kind == ConfChangeKind::Simple
                        && change_type == ConfChangeType::AddLearnerNode))
                && !ctx.cfg.allow_remove_leader
            {
                return Err(box_err!(
                    "{} ignore remove leader or demote leader",
                    self.tag
                ));
            }

            if current_voter.contains(peer.get_id()) || change_type == ConfChangeType::AddNode {
                only_learner_change = false;
            }
        }

        // Multiple changes that only effect learner will not product `IncommingVoter` or `DemotingVoter`
        // after apply, but raftstore layer and PD rely on these roles to detect joint state
        if kind != ConfChangeKind::Simple && only_learner_change {
            return Err(box_err!(
                "{} invalid conf change request, multiple changes that only effect learner",
                self.tag
            ));
        }

        let promoted_commit_index = after_progress.maximal_committed_index().0;
        if current_progress.is_singleton() // It's always safe if there is only one node in the cluster.
            || promoted_commit_index >= self.get_store().truncated_index()
        {
            return Ok(());
        }

        PEER_ADMIN_CMD_COUNTER_VEC
            .with_label_values(&["conf_change", "reject_unsafe"])
            .inc();

        // Waking it up to replicate logs to candidate.
        self.should_wake_up = true;
        Err(box_err!(
            "{} unsafe to perform conf change {:?}, before: {:?}, after: {:?}, truncated index {}, promoted commit index {}",
            self.tag,
            change_peers,
            current_progress.conf().to_conf_state(),
            after_progress.conf().to_conf_state(),
            self.get_store().truncated_index(),
            promoted_commit_index
        ))
    }

    /// Check if current joint state can handle this confchange
    fn check_joint_state(&mut self, cc: &impl ConfChangeI) -> Result<ProgressTracker> {
        let cc = &cc.as_v2();
        let mut prs = self.raft_group.status().progress.unwrap().clone();
        let mut changer = Changer::new(&prs);
        let (cfg, changes) = if cc.leave_joint() {
            changer.leave_joint()?
        } else if let Some(auto_leave) = cc.enter_joint() {
            changer.enter_joint(auto_leave, &cc.changes)?
        } else {
            changer.simple(&cc.changes)?
        };
        prs.apply_conf(cfg, changes, self.raft_group.raft.raft_log.last_index());
        Ok(prs)
    }

    fn transfer_leader(&mut self, peer: &metapb::Peer) {
        info!(
            "transfer leader";
            "region_id" => self.region_id,
            "peer_id" => self.peer.get_id(),
            "peer" => ?peer,
        );

        self.raft_group.transfer_leader(peer.get_id());
    }

    fn pre_transfer_leader(&mut self, peer: &metapb::Peer) -> bool {
        // Checks if safe to transfer leader.
        if self.raft_group.raft.has_pending_conf() {
            info!(
                "reject transfer leader due to pending conf change";
                "region_id" => self.region_id,
                "peer_id" => self.peer.get_id(),
                "peer" => ?peer,
            );
            return false;
        }

        // Broadcast heartbeat to make sure followers commit the entries immediately.
        // It's only necessary to ping the target peer, but ping all for simplicity.
        self.raft_group.ping();
        let mut msg = eraftpb::Message::new();
        msg.set_to(peer.get_id());
        msg.set_msg_type(eraftpb::MessageType::MsgTransferLeader);
        msg.set_from(self.peer_id());
        // log term here represents the term of last log. For leader, the term of last
        // log is always its current term. Not just set term because raft library forbids
        // setting it for MsgTransferLeader messages.
        msg.set_log_term(self.term());
        self.raft_group.raft.msgs.push(msg);
        true
    }

    fn ready_to_transfer_leader<T>(
        &self,
        ctx: &mut PollContext<EK, ER, T>,
        mut index: u64,
        peer: &metapb::Peer,
    ) -> Option<&'static str> {
        let peer_id = peer.get_id();
        let status = self.raft_group.status();
        let progress = status.progress.unwrap();

        if !progress.conf().voters().contains(peer_id) {
            return Some("non voter");
        }

        for (id, pr) in progress.iter() {
            if pr.state == ProgressState::Snapshot {
                return Some("pending snapshot");
            }
            if *id == peer_id && index == 0 {
                // index will be zero if it's sent from an instance without
                // pre-transfer-leader feature. Set it to matched to make it
                // possible to transfer leader to an older version. It may be
                // useful during rolling restart.
                index = pr.matched;
            }
        }

        if self.raft_group.raft.has_pending_conf()
            || self.raft_group.raft.pending_conf_index > index
        {
            return Some("pending conf change");
        }

        let last_index = self.get_store().last_index();
        if last_index >= index + ctx.cfg.leader_transfer_max_log_lag {
            return Some("log gap");
        }
        None
    }

    fn read_local<T>(
        &mut self,
        ctx: &mut PollContext<EK, ER, T>,
        req: RaftCmdRequest,
        cb: Callback<EK::Snapshot>,
    ) {
        ctx.raft_metrics.propose.local_read += 1;
        cb.invoke_read(self.handle_read(ctx, req, false, Some(self.get_store().commit_index())))
    }

    fn pre_read_index(&self) -> Result<()> {
        fail_point!(
            "before_propose_readindex",
            |s| if s.map_or(true, |s| s.parse().unwrap_or(true)) {
                Ok(())
            } else {
                Err(box_err!(
                    "{} can not read due to injected failure",
                    self.tag
                ))
            }
        );

        // See more in ready_to_handle_read().
        if self.is_splitting() {
            return Err(Error::ReadIndexNotReady(
                "can not read index due to split",
                self.region_id,
            ));
        }
        if self.is_merging() {
            return Err(Error::ReadIndexNotReady(
                "can not read index due to merge",
                self.region_id,
            ));
        }
        Ok(())
    }

    pub fn has_unresolved_reads(&self) -> bool {
        self.pending_reads.has_unresolved()
    }

    /// `ReadIndex` requests could be lost in network, so on followers commands could queue in
    /// `pending_reads` forever. Sending a new `ReadIndex` periodically can resolve this.
    pub fn retry_pending_reads(&mut self, cfg: &Config) {
        if self.is_leader()
            || !self.pending_reads.check_needs_retry(cfg)
            || self.pre_read_index().is_err()
        {
            return;
        }

        let read = self.pending_reads.back_mut().unwrap();
        debug_assert!(read.read_index.is_none());
        self.raft_group
            .read_index(ReadIndexContext::fields_to_bytes(
                read.id,
                read.addition_request.as_deref(),
                None,
            ));
        debug!(
            "request to get a read index";
            "request_id" => ?read.id,
            "region_id" => self.region_id,
            "peer_id" => self.peer.get_id(),
        );
    }

    // Returns a boolean to indicate whether the `read` is proposed or not.
    // For these cases it won't be proposed:
    // 1. The region is in merging or splitting;
    // 2. The message is stale and dropped by the Raft group internally;
    // 3. There is already a read request proposed in the current lease;
    fn read_index<T: Transport>(
        &mut self,
        poll_ctx: &mut PollContext<EK, ER, T>,
        mut req: RaftCmdRequest,
        mut err_resp: RaftCmdResponse,
        cb: Callback<EK::Snapshot>,
    ) -> bool {
        if let Err(e) = self.pre_read_index() {
            debug!(
                "prevents unsafe read index";
                "region_id" => self.region_id,
                "peer_id" => self.peer.get_id(),
                "err" => ?e,
            );
            poll_ctx.raft_metrics.propose.unsafe_read_index += 1;
            cmd_resp::bind_error(&mut err_resp, e);
            cb.invoke_with_response(err_resp);
            self.should_wake_up = true;
            return false;
        }

        let renew_lease_time = monotonic_raw_now();
        if self.is_leader() {
            match self.inspect_lease() {
                // Here combine the new read request with the previous one even if the lease expired is
                // ok because in this case, the previous read index must be sent out with a valid
                // lease instead of a suspect lease. So there must no pending transfer-leader proposals
                // before or after the previous read index, and the lease can be renewed when get
                // heartbeat responses.
                LeaseState::Valid | LeaseState::Expired => {
                    // Must use the commit index of `PeerStorage` instead of the commit index
                    // in raft-rs which may be greater than the former one.
                    // For more details, see the annotations above `on_leader_commit_idx_changed`.
                    let commit_index = self.get_store().commit_index();
                    if let Some(read) = self.pending_reads.back_mut() {
                        let max_lease = poll_ctx.cfg.raft_store_max_leader_lease();
                        if read.renew_lease_time + max_lease > renew_lease_time {
                            read.push_command(req, cb, commit_index);
                            return false;
                        }
                    }
                }
                // If the current lease is suspect, new read requests can't be appended into
                // `pending_reads` because if the leader is transferred, the latest read could
                // be dirty.
                _ => {}
            }
        }

        // When a replica cannot detect any leader, `MsgReadIndex` will be dropped, which would
        // cause a long time waiting for a read response. Then we should return an error directly
        // in this situation.
        if !self.is_leader() && self.leader_id() == INVALID_ID {
            poll_ctx.raft_metrics.invalid_proposal.read_index_no_leader += 1;
            // The leader may be hibernated, send a message for trying to awaken the leader.
            if self.bcast_wake_up_time.is_none()
                || self.bcast_wake_up_time.as_ref().unwrap().elapsed()
                    >= Duration::from_millis(MIN_BCAST_WAKE_UP_INTERVAL)
            {
                self.bcast_wake_up_message(poll_ctx);
                self.bcast_wake_up_time = Some(UtilInstant::now_coarse());

                let task = PdTask::QueryRegionLeader {
                    region_id: self.region_id,
                };
                if let Err(e) = poll_ctx.pd_scheduler.schedule(task) {
                    error!(
                        "failed to notify pd";
                        "region_id" => self.region_id,
                        "peer_id" => self.peer_id(),
                        "err" => %e,
                    )
                }
            }
            self.should_wake_up = true;
            cmd_resp::bind_error(&mut err_resp, Error::NotLeader(self.region_id, None));
            cb.invoke_with_response(err_resp);
            return false;
        }

        // Should we call pre_propose here?
        let last_pending_read_count = self.raft_group.raft.pending_read_count();
        let last_ready_read_count = self.raft_group.raft.ready_read_count();

        poll_ctx.raft_metrics.propose.read_index += 1;

        self.bcast_wake_up_time = None;

        let id = Uuid::new_v4();
        let request = req
            .mut_requests()
            .get_mut(0)
            .filter(|req| req.has_read_index())
            .map(|req| req.take_read_index());
        self.raft_group
            .read_index(ReadIndexContext::fields_to_bytes(
                id,
                request.as_ref(),
                None,
            ));

        let pending_read_count = self.raft_group.raft.pending_read_count();
        let ready_read_count = self.raft_group.raft.ready_read_count();

        if pending_read_count == last_pending_read_count
            && ready_read_count == last_ready_read_count
            && self.is_leader()
        {
            // The message gets dropped silently, can't be handled anymore.
            apply::notify_stale_req(self.term(), cb);
            return false;
        }

        let mut read = ReadIndexRequest::with_command(id, req, cb, renew_lease_time);
        read.addition_request = request.map(Box::new);
        self.pending_reads.push_back(read, self.is_leader());
        self.should_wake_up = true;

        debug!(
            "request to get a read index";
            "request_id" => ?id,
            "region_id" => self.region_id,
            "peer_id" => self.peer.get_id(),
            "is_leader" => self.is_leader(),
        );

        // TimeoutNow has been sent out, so we need to propose explicitly to
        // update leader lease.
        if self.leader_lease.inspect(Some(renew_lease_time)) == LeaseState::Suspect {
            let req = RaftCmdRequest::default();
            if let Ok(Either::Left(index)) = self.propose_normal(poll_ctx, req) {
                let p = Proposal {
                    is_conf_change: false,
                    index,
                    term: self.term(),
                    cb: Callback::None,
                    renew_lease_time: Some(renew_lease_time),
                    must_pass_epoch_check: false,
                };
                self.post_propose(poll_ctx, p);
            }
        }

        true
    }

    /// Returns (minimal matched, minimal committed_index)
    ///
    /// For now, it is only used in merge.
    pub fn get_min_progress(&self) -> Result<(u64, u64)> {
        let (mut min_m, mut min_c) = (None, None);
        if let Some(progress) = self.raft_group.status().progress {
            for (id, pr) in progress.iter() {
                // Reject merge if there is any pending request snapshot,
                // because a target region may merge a source region which is in
                // an invalid state.
                if pr.state == ProgressState::Snapshot
                    || pr.pending_request_snapshot != INVALID_INDEX
                {
                    return Err(box_err!(
                        "there is a pending snapshot peer {} [{:?}], skip merge",
                        id,
                        pr
                    ));
                }
                if min_m.unwrap_or(u64::MAX) > pr.matched {
                    min_m = Some(pr.matched);
                }
                if min_c.unwrap_or(u64::MAX) > pr.committed_index {
                    min_c = Some(pr.committed_index);
                }
            }
        }
        Ok((min_m.unwrap_or(0), min_c.unwrap_or(0)))
    }

    fn pre_propose_prepare_merge<T>(
        &self,
        ctx: &mut PollContext<EK, ER, T>,
        req: &mut RaftCmdRequest,
    ) -> Result<()> {
        let last_index = self.raft_group.raft.raft_log.last_index();
        let (min_matched, min_committed) = self.get_min_progress()?;
        if min_matched == 0
            || min_committed == 0
            || last_index - min_matched > ctx.cfg.merge_max_log_gap
            || last_index - min_committed > ctx.cfg.merge_max_log_gap * 2
        {
            return Err(box_err!(
                "log gap from matched: {} or committed: {} to last index: {} is too large, skip merge",
                min_matched,
                min_committed,
                last_index
            ));
        }
        assert!(min_matched >= min_committed);
        let mut entry_size = 0;
        for entry in self
            .raft_group
            .raft
            .raft_log
            .entries(min_committed + 1, NO_LIMIT)?
        {
            // commit merge only contains entries start from min_matched + 1
            if entry.index > min_matched {
                entry_size += entry.get_data().len();
            }
            if entry.get_entry_type() == EntryType::EntryConfChange
                || entry.get_entry_type() == EntryType::EntryConfChangeV2
            {
                return Err(box_err!(
                    "{} log gap contains conf change, skip merging.",
                    self.tag
                ));
            }
            if entry.get_data().is_empty() {
                continue;
            }
            let cmd: RaftCmdRequest =
                util::parse_data_at(entry.get_data(), entry.get_index(), &self.tag);
            if !cmd.has_admin_request() {
                continue;
            }
            let cmd_type = cmd.get_admin_request().get_cmd_type();
            match cmd_type {
                AdminCmdType::TransferLeader
                | AdminCmdType::ComputeHash
                | AdminCmdType::VerifyHash
                | AdminCmdType::InvalidAdmin => continue,
                _ => {}
            }
            // Any command that can change epoch or log gap should be rejected.
            return Err(box_err!(
                "log gap contains admin request {:?}, skip merging.",
                cmd_type
            ));
        }
        if entry_size as f64 > ctx.cfg.raft_entry_max_size.0 as f64 * 0.9 {
            return Err(box_err!(
                "log gap size exceed entry size limit, skip merging."
            ));
        }
        req.mut_admin_request()
            .mut_prepare_merge()
            .set_min_index(min_matched + 1);
        Ok(())
    }

    fn pre_propose<T>(
        &self,
        poll_ctx: &mut PollContext<EK, ER, T>,
        req: &mut RaftCmdRequest,
    ) -> Result<ProposalContext> {
        poll_ctx.coprocessor_host.pre_propose(self.region(), req)?;
        let mut ctx = ProposalContext::empty();

        if get_sync_log_from_request(req) {
            ctx.insert(ProposalContext::SYNC_LOG);
        }

        if !req.has_admin_request() {
            return Ok(ctx);
        }

        match req.get_admin_request().get_cmd_type() {
            AdminCmdType::Split | AdminCmdType::BatchSplit => ctx.insert(ProposalContext::SPLIT),
            AdminCmdType::PrepareMerge => {
                self.pre_propose_prepare_merge(poll_ctx, req)?;
                ctx.insert(ProposalContext::PREPARE_MERGE);
            }
            _ => {}
        }

        Ok(ctx)
    }

    /// Propose normal request to raft
    ///
    /// Returns Ok(Either::Left(index)) means the proposal is proposed successfully and is located on `index` position.
    /// Ok(Either::Right(index)) means the proposal is rejected by `CmdEpochChecker` and the `index` is the position of
    /// the last conflict admin cmd.
    fn propose_normal<T>(
        &mut self,
        poll_ctx: &mut PollContext<EK, ER, T>,
        mut req: RaftCmdRequest,
    ) -> Result<Either<u64, u64>> {
        if self.pending_merge_state.is_some()
            && req.get_admin_request().get_cmd_type() != AdminCmdType::RollbackMerge
        {
            return Err(Error::ProposalInMergingMode(self.region_id));
        }

        poll_ctx.raft_metrics.propose.normal += 1;

        if self.has_applied_to_current_term() {
            // Only when applied index's term is equal to current leader's term, the information
            // in epoch checker is up to date and can be used to check epoch.
            if let Some(index) = self
                .cmd_epoch_checker
                .propose_check_epoch(&req, self.term())
            {
                return Ok(Either::Right(index));
            }
        } else if req.has_admin_request() {
            // The admin request is rejected because it may need to update epoch checker which
            // introduces an uncertainty and may breaks the correctness of epoch checker.
            return Err(box_err!(
                "{} peer has not applied to current term, applied_term {}, current_term {}",
                self.tag,
                self.get_store().applied_index_term(),
                self.term()
            ));
        }

        // TODO: validate request for unexpected changes.
        let ctx = match self.pre_propose(poll_ctx, &mut req) {
            Ok(ctx) => ctx,
            Err(e) => {
                warn!(
                    "skip proposal";
                    "region_id" => self.region_id,
                    "peer_id" => self.peer.get_id(),
                    "err" => ?e,
                    "error_code" => %e.error_code(),
                );
                return Err(e);
            }
        };

        let data = req.write_to_bytes()?;

        // TODO: use local histogram metrics
        PEER_PROPOSE_LOG_SIZE_HISTOGRAM.observe(data.len() as f64);

        if data.len() as u64 > poll_ctx.cfg.raft_entry_max_size.0 {
            error!(
                "entry is too large";
                "region_id" => self.region_id,
                "peer_id" => self.peer.get_id(),
                "size" => data.len(),
            );
            return Err(Error::RaftEntryTooLarge(self.region_id, data.len() as u64));
        }

        let propose_index = self.next_proposal_index();
        self.raft_group.propose(ctx.to_vec(), data)?;
        if self.next_proposal_index() == propose_index {
            // The message is dropped silently, this usually due to leader absence
            // or transferring leader. Both cases can be considered as NotLeader error.
            return Err(Error::NotLeader(self.region_id, None));
        }

        if ctx.contains(ProposalContext::PREPARE_MERGE) {
            self.last_proposed_prepare_merge_idx = propose_index;
        }

        Ok(Either::Left(propose_index))
    }

    fn execute_transfer_leader<T>(
        &mut self,
        ctx: &mut PollContext<EK, ER, T>,
        msg: &eraftpb::Message,
    ) {
        // log_term is set by original leader, represents the term last log is written
        // in, which should be equal to the original leader's term.
        if msg.get_log_term() != self.term() {
            return;
        }

        if self.is_leader() {
            let from = match self.get_peer_from_cache(msg.get_from()) {
                Some(p) => p,
                None => return,
            };
            match self.ready_to_transfer_leader(ctx, msg.get_index(), &from) {
                Some(reason) => {
                    info!(
                        "reject to transfer leader";
                        "region_id" => self.region_id,
                        "peer_id" => self.peer.get_id(),
                        "to" => ?from,
                        "reason" => reason,
                        "index" => msg.get_index(),
                        "last_index" => self.get_store().last_index(),
                    );
                }
                None => {
                    self.transfer_leader(&from);
                    self.should_wake_up = true;
                }
            }
            return;
        }

        if self.is_applying_snapshot()
            || self.has_pending_snapshot()
            || msg.get_from() != self.leader_id()
        {
            info!(
                "reject transferring leader";
                "region_id" =>self.region_id,
                "peer_id" => self.peer.get_id(),
                "from" => msg.get_from(),
            );
            return;
        }

        let mut msg = eraftpb::Message::new();
        msg.set_from(self.peer_id());
        msg.set_to(self.leader_id());
        msg.set_msg_type(eraftpb::MessageType::MsgTransferLeader);
        msg.set_index(self.get_store().applied_index());
        msg.set_log_term(self.term());
        self.raft_group.raft.msgs.push(msg);
    }

    /// Return true to if the transfer leader request is accepted.
    ///
    /// When transferring leadership begins, leader sends a pre-transfer
    /// to target follower first to ensures it's ready to become leader.
    /// After that the real transfer leader process begin.
    ///
    /// 1. pre_transfer_leader on leader:
    ///     Leader will send a MsgTransferLeader to follower.
    /// 2. execute_transfer_leader on follower
    ///     If follower passes all necessary checks, it will reply an
    ///     ACK with type MsgTransferLeader and its promised persistent index.
    /// 3. execute_transfer_leader on leader:
    ///     Leader checks if it's appropriate to transfer leadership. If it
    ///     does, it calls raft transfer_leader API to do the remaining work.
    ///
    /// See also: tikv/rfcs#37.
    fn propose_transfer_leader<T>(
        &mut self,
        ctx: &mut PollContext<EK, ER, T>,
        req: RaftCmdRequest,
        cb: Callback<EK::Snapshot>,
    ) -> bool {
        ctx.raft_metrics.propose.transfer_leader += 1;

        let transfer_leader = get_transfer_leader_cmd(&req).unwrap();
        let peer = transfer_leader.get_peer();

        let transferred = self.pre_transfer_leader(peer);

        // transfer leader command doesn't need to replicate log and apply, so we
        // return immediately. Note that this command may fail, we can view it just as an advice
        cb.invoke_with_response(make_transfer_leader_response());

        transferred
    }

    // Fails in such cases:
    // 1. A pending conf change has not been applied yet;
    // 2. Removing the leader is not allowed in the configuration;
    // 3. The conf change makes the raft group not healthy;
    // 4. The conf change is dropped by raft group internally.
    /// Returns Ok(Either::Left(index)) means the proposal is proposed successfully and is located on `index` position.
    /// Ok(Either::Right(index)) means the proposal is rejected by `CmdEpochChecker` and the `index` is the position of
    /// the last conflict admin cmd.
    fn propose_conf_change<T>(
        &mut self,
        ctx: &mut PollContext<EK, ER, T>,
        req: &RaftCmdRequest,
    ) -> Result<Either<u64, u64>> {
        if self.pending_merge_state.is_some() {
            return Err(Error::ProposalInMergingMode(self.region_id));
        }
        if self.raft_group.raft.pending_conf_index > self.get_store().applied_index() {
            info!(
                "there is a pending conf change, try later";
                "region_id" => self.region_id,
                "peer_id" => self.peer.get_id(),
            );
            return Err(box_err!(
                "{} there is a pending conf change, try later",
                self.tag
            ));
        }
        // Actually, according to the implementation of conf change in raft-rs, this check must be
        // passed if the previous check that `pending_conf_index` should be less than or equal to
        // `self.get_store().applied_index()` is passed.
        if self.get_store().applied_index_term() != self.term() {
            return Err(box_err!(
                "{} peer has not applied to current term, applied_term {}, current_term {}",
                self.tag,
                self.get_store().applied_index_term(),
                self.term()
            ));
        }
        if let Some(index) = self
            .cmd_epoch_checker
            .propose_check_epoch(&req, self.term())
        {
            return Ok(Either::Right(index));
        }

        let data = req.write_to_bytes()?;
        let admin = req.get_admin_request();
        let res = if admin.has_change_peer() {
            self.propose_conf_change_internal(ctx, admin.get_change_peer(), data)
        } else if admin.has_change_peer_v2() {
            self.propose_conf_change_internal(ctx, admin.get_change_peer_v2(), data)
        } else {
            unreachable!()
        };
        if let Err(ref e) = res {
            warn!("failed to propose confchange"; "error" => ?e);
        }
        res.map(Either::Left)
    }

    // Fails in such cases:
    // 1. A pending conf change has not been applied yet;
    // 2. Removing the leader is not allowed in the configuration;
    // 3. The conf change makes the raft group not healthy;
    // 4. The conf change is dropped by raft group internally.
    fn propose_conf_change_internal<T, CP: ChangePeerI>(
        &mut self,
        ctx: &mut PollContext<EK, ER, T>,
        change_peer: CP,
        data: Vec<u8>,
    ) -> Result<u64> {
        let data_size = data.len();
        let cc = change_peer.to_confchange(data);
        let changes = change_peer.get_change_peers();

        self.check_conf_change(ctx, changes.as_ref(), &cc)?;

        ctx.raft_metrics.propose.conf_change += 1;
        // TODO: use local histogram metrics
        PEER_PROPOSE_LOG_SIZE_HISTOGRAM.observe(data_size as f64);
        info!(
            "propose conf change peer";
            "region_id" => self.region_id,
            "peer_id" => self.peer.get_id(),
            "changes" => ?changes.as_ref(),
            "kind" => ?ConfChangeKind::confchange_kind(changes.as_ref().len()),
        );

        let propose_index = self.next_proposal_index();
        self.raft_group
            .propose_conf_change(ProposalContext::SYNC_LOG.to_vec(), cc)?;
        if self.next_proposal_index() == propose_index {
            // The message is dropped silently, this usually due to leader absence
            // or transferring leader. Both cases can be considered as NotLeader error.
            return Err(Error::NotLeader(self.region_id, None));
        }

        Ok(propose_index)
    }

    fn handle_read<T>(
        &self,
        ctx: &mut PollContext<EK, ER, T>,
        req: RaftCmdRequest,
        check_epoch: bool,
        read_index: Option<u64>,
    ) -> ReadResponse<EK::Snapshot> {
        let region = self.region().clone();
        if check_epoch {
            if let Err(e) = check_region_epoch(&req, &region, true) {
                debug!("epoch not match"; "region_id" => region.get_id(), "err" => ?e);
                let mut response = cmd_resp::new_error(e);
                cmd_resp::bind_term(&mut response, self.term());
                return ReadResponse {
                    response,
                    snapshot: None,
                    txn_extra_op: TxnExtraOp::Noop,
                };
            }
        }
        let mut resp = ctx.execute(&req, &Arc::new(region), read_index, None);
        if let Some(snap) = resp.snapshot.as_mut() {
            snap.max_ts_sync_status = Some(self.max_ts_sync_status.clone());
        }
        resp.txn_extra_op = self.txn_extra_op.load();
        cmd_resp::bind_term(&mut resp.response, self.term());
        resp
    }

    pub fn term(&self) -> u64 {
        self.raft_group.raft.term
    }

    pub fn stop(&mut self) {
        self.mut_store().cancel_applying_snap();
        self.pending_reads.clear_all(None);
    }

    pub fn maybe_add_want_rollback_merge_peer(&mut self, peer_id: u64, extra_msg: &ExtraMessage) {
        if !self.is_leader() {
            return;
        }
        if let Some(ref state) = self.pending_merge_state {
            if state.get_commit() == extra_msg.get_premerge_commit() {
                self.add_want_rollback_merge_peer(peer_id);
            }
        }
    }

    pub fn add_want_rollback_merge_peer(&mut self, peer_id: u64) {
        assert!(self.pending_merge_state.is_some());
        self.want_rollback_merge_peers.insert(peer_id);
    }
}

impl<EK, ER> Peer<EK, ER>
where
    EK: KvEngine,
    ER: RaftEngine,
{
    pub fn insert_peer_cache(&mut self, peer: metapb::Peer) {
        self.peer_cache.borrow_mut().insert(peer.get_id(), peer);
    }

    pub fn remove_peer_from_cache(&mut self, peer_id: u64) {
        self.peer_cache.borrow_mut().remove(&peer_id);
    }

    pub fn get_peer_from_cache(&self, peer_id: u64) -> Option<metapb::Peer> {
        if peer_id == 0 {
            return None;
        }
        fail_point!("stale_peer_cache_2", peer_id == 2, |_| None);
        if let Some(peer) = self.peer_cache.borrow().get(&peer_id) {
            return Some(peer.clone());
        }

        // Try to find in region, if found, set in cache.
        for peer in self.region().get_peers() {
            if peer.get_id() == peer_id {
                self.peer_cache.borrow_mut().insert(peer_id, peer.clone());
                return Some(peer.clone());
            }
        }

        None
    }

    fn region_replication_status(&mut self) -> Option<RegionReplicationStatus> {
        if self.replication_mode_version == 0 {
            return None;
        }
        let mut status = RegionReplicationStatus::default();
        status.state_id = self.replication_mode_version;
        let state = if !self.replication_sync {
            if self.dr_auto_sync_state != DrAutoSyncState::Async {
                let res = self.raft_group.raft.check_group_commit_consistent();
                if Some(true) != res {
                    let mut buffer: SmallVec<[(u64, u64, u64); 5]> = SmallVec::new();
                    if self.get_store().applied_index_term() >= self.term() {
                        let progress = self.raft_group.raft.prs();
                        for (id, p) in progress.iter() {
                            if !progress.conf().voters().contains(*id) {
                                continue;
                            }
                            buffer.push((*id, p.commit_group_id, p.matched));
                        }
                    };
                    info!(
                        "still not reach integrity over label";
                        "status" => ?res,
                        "region_id" => self.region_id,
                        "peer_id" => self.peer.id,
                        "progress" => ?buffer
                    );
                } else {
                    self.replication_sync = true;
                }
                match res {
                    Some(true) => RegionReplicationState::IntegrityOverLabel,
                    Some(false) => RegionReplicationState::SimpleMajority,
                    None => RegionReplicationState::Unknown,
                }
            } else {
                RegionReplicationState::SimpleMajority
            }
        } else {
            RegionReplicationState::IntegrityOverLabel
        };
        status.set_state(state);
        Some(status)
    }

    pub fn is_region_size_or_keys_none(&self) -> bool {
        fail_point!("region_size_or_keys_none", |_| true);
        self.approximate_size.is_none() || self.approximate_keys.is_none()
    }

    pub fn heartbeat_pd<T>(&mut self, ctx: &PollContext<EK, ER, T>) {
        let task = PdTask::Heartbeat(HeartbeatTask {
            term: self.term(),
            region: self.region().clone(),
            peer: self.peer.clone(),
            down_peers: self.collect_down_peers(ctx.cfg.max_peer_down_duration.0),
            pending_peers: self.collect_pending_peers(ctx),
            written_bytes: self.peer_stat.written_bytes,
            written_keys: self.peer_stat.written_keys,
            approximate_size: self.approximate_size.unwrap_or_default(),
            approximate_keys: self.approximate_keys.unwrap_or_default(),
            replication_status: self.region_replication_status(),
        });
        if !self.is_region_size_or_keys_none() {
            if let Err(e) = ctx.pd_scheduler.schedule(task) {
                error!(
                    "failed to notify pd";
                    "region_id" => self.region_id,
                    "peer_id" => self.peer.get_id(),
                    "err" => ?e,
                );
            }
            return;
        }

        if self.pending_pd_heartbeat_tasks.load(Ordering::SeqCst) > 2 {
            return;
        }
        let region_id = self.region_id;
        let peer_id = self.peer.get_id();
        let scheduler = ctx.pd_scheduler.clone();
        let split_check_task = SplitCheckTask::GetRegionApproximateSizeAndKeys {
            region: self.region().clone(),
            pending_tasks: self.pending_pd_heartbeat_tasks.clone(),
            cb: Box::new(move |size: u64, keys: u64| {
                if let PdTask::Heartbeat(mut h) = task {
                    h.approximate_size = size;
                    h.approximate_keys = keys;
                    if let Err(e) = scheduler.schedule(PdTask::Heartbeat(h)) {
                        error!(
                            "failed to notify pd";
                            "region_id" => region_id,
                            "peer_id" => peer_id,
                            "err" => ?e,
                        );
                    }
                }
            }),
        };
        self.pending_pd_heartbeat_tasks
            .fetch_add(1, Ordering::SeqCst);
        if let Err(e) = ctx.split_check_scheduler.schedule(split_check_task) {
            error!(
                "failed to notify pd";
                "region_id" => region_id,
                "peer_id" => peer_id,
                "err" => ?e,
            );
            self.pending_pd_heartbeat_tasks
                .fetch_sub(1, Ordering::SeqCst);
        }
    }

    fn send_raft_message<T: Transport>(&mut self, msg: eraftpb::Message, trans: &mut T) {
        let mut send_msg = RaftMessage::default();
        send_msg.set_region_id(self.region_id);
        // set current epoch
        send_msg.set_region_epoch(self.region().get_region_epoch().clone());

        let from_peer = self.peer.clone();
        let to_peer = match self.get_peer_from_cache(msg.get_to()) {
            Some(p) => p,
            None => {
                warn!(
                    "failed to look up recipient peer";
                    "region_id" => self.region_id,
                    "peer_id" => self.peer.get_id(),
                    "to_peer" => msg.get_to(),
                );
                return;
            }
        };

        let to_peer_id = to_peer.get_id();
        let to_store_id = to_peer.get_store_id();
        let msg_type = msg.get_msg_type();
        debug!(
            "send raft msg";
            "region_id" => self.region_id,
            "peer_id" => self.peer.get_id(),
            "msg_type" => ?msg_type,
            "msg_size" => msg.compute_size(),
            "from" => from_peer.get_id(),
            "to" => to_peer_id,
        );

        send_msg.set_from_peer(from_peer);
        send_msg.set_to_peer(to_peer);

        // There could be two cases:
        // 1. Target peer already exists but has not established communication with leader yet
        // 2. Target peer is added newly due to member change or region split, but it's not
        //    created yet
        // For both cases the region start key and end key are attached in RequestVote and
        // Heartbeat message for the store of that peer to check whether to create a new peer
        // when receiving these messages, or just to wait for a pending region split to perform
        // later.
        if self.get_store().is_initialized() && is_initial_msg(&msg) {
            let region = self.region();
            send_msg.set_start_key(region.get_start_key().to_vec());
            send_msg.set_end_key(region.get_end_key().to_vec());
        }
        send_msg.set_message(msg);

        if let Err(e) = trans.send(send_msg) {
            warn!(
                "failed to send msg to other peer";
                "region_id" => self.region_id,
                "peer_id" => self.peer.get_id(),
                "target_peer_id" => to_peer_id,
                "target_store_id" => to_store_id,
                "err" => ?e,
                "error_code" => %e.error_code(),
            );
            if to_peer_id == self.leader_id() {
                self.leader_unreachable = true;
            }
            // unreachable store
            self.raft_group.report_unreachable(to_peer_id);
            if msg_type == eraftpb::MessageType::MsgSnapshot {
                self.raft_group
                    .report_snapshot(to_peer_id, SnapshotStatus::Failure);
            }
        }
    }

    pub fn bcast_wake_up_message<T: Transport>(&self, ctx: &mut PollContext<EK, ER, T>) {
        for peer in self.region().get_peers() {
            if peer.get_id() == self.peer_id() {
                continue;
            }
            self.send_wake_up_message(ctx, peer);
        }
    }

    pub fn send_wake_up_message<T: Transport>(
        &self,
        ctx: &mut PollContext<EK, ER, T>,
        peer: &metapb::Peer,
    ) {
        let mut send_msg = RaftMessage::default();
        send_msg.set_region_id(self.region_id);
        send_msg.set_from_peer(self.peer.clone());
        send_msg.set_region_epoch(self.region().get_region_epoch().clone());
        send_msg.set_to_peer(peer.clone());
        let extra_msg = send_msg.mut_extra_msg();
        extra_msg.set_type(ExtraMessageType::MsgRegionWakeUp);
        if let Err(e) = ctx.trans.send(send_msg) {
            error!(?e;
                "failed to send wake up message";
                "region_id" => self.region_id,
                "peer_id" => self.peer.get_id(),
                "target_peer_id" => peer.get_id(),
                "target_store_id" => peer.get_store_id(),
            );
        }
    }

    pub fn bcast_check_stale_peer_message<T: Transport>(
        &mut self,
        ctx: &mut PollContext<EK, ER, T>,
    ) {
        if self.check_stale_conf_ver < self.region().get_region_epoch().get_conf_ver() {
            self.check_stale_conf_ver = self.region().get_region_epoch().get_conf_ver();
            self.check_stale_peers = self.region().get_peers().to_vec();
        }
        for peer in &self.check_stale_peers {
            if peer.get_id() == self.peer_id() {
                continue;
            }
            let mut send_msg = RaftMessage::default();
            send_msg.set_region_id(self.region_id);
            send_msg.set_from_peer(self.peer.clone());
            send_msg.set_region_epoch(self.region().get_region_epoch().clone());
            send_msg.set_to_peer(peer.clone());
            let extra_msg = send_msg.mut_extra_msg();
            extra_msg.set_type(ExtraMessageType::MsgCheckStalePeer);
            if let Err(e) = ctx.trans.send(send_msg) {
                error!(?e;
                    "failed to send check stale peer message";
                    "region_id" => self.region_id,
                    "peer_id" => self.peer.get_id(),
                    "target_peer_id" => peer.get_id(),
                    "target_store_id" => peer.get_store_id(),
                );
            }
        }
    }

    pub fn on_check_stale_peer_response(
        &mut self,
        check_conf_ver: u64,
        check_peers: Vec<metapb::Peer>,
    ) {
        if self.check_stale_conf_ver < check_conf_ver {
            self.check_stale_conf_ver = check_conf_ver;
            self.check_stale_peers = check_peers;
        }
    }

    pub fn send_want_rollback_merge<T: Transport>(
        &self,
        premerge_commit: u64,
        ctx: &mut PollContext<EK, ER, T>,
    ) {
        let mut send_msg = RaftMessage::default();
        send_msg.set_region_id(self.region_id);
        send_msg.set_from_peer(self.peer.clone());
        send_msg.set_region_epoch(self.region().get_region_epoch().clone());
        let to_peer = match self.get_peer_from_cache(self.leader_id()) {
            Some(p) => p,
            None => {
                warn!(
                    "failed to look up recipient peer";
                    "region_id" => self.region_id,
                    "peer_id" => self.peer.get_id(),
                    "to_peer" => self.leader_id(),
                );
                return;
            }
        };
        send_msg.set_to_peer(to_peer.clone());
        let extra_msg = send_msg.mut_extra_msg();
        extra_msg.set_type(ExtraMessageType::MsgWantRollbackMerge);
        extra_msg.set_premerge_commit(premerge_commit);
        if let Err(e) = ctx.trans.send(send_msg) {
            error!(?e;
                "failed to send want rollback merge message";
                "region_id" => self.region_id,
                "peer_id" => self.peer.get_id(),
                "target_peer_id" => to_peer.get_id(),
                "target_store_id" => to_peer.get_store_id(),
            );
        }
    }

    pub fn require_updating_max_ts(&self, pd_scheduler: &FutureScheduler<PdTask<EK>>) {
        let epoch = self.region().get_region_epoch();
        let term_low_bits = self.term() & ((1 << 32) - 1); // 32 bits
        let version_lot_bits = epoch.get_version() & ((1 << 31) - 1); // 31 bits
        let initial_status = (term_low_bits << 32) | (version_lot_bits << 1);
        self.max_ts_sync_status
            .store(initial_status, Ordering::SeqCst);
        info!(
            "require updating max ts";
            "region_id" => self.region_id,
            "initial_status" => initial_status,
        );
        if let Err(e) = pd_scheduler.schedule(PdTask::UpdateMaxTimestamp {
            region_id: self.region_id,
            initial_status,
            max_ts_sync_status: self.max_ts_sync_status.clone(),
        }) {
            error!(
                "failed to update max ts";
                "err" => ?e,
            );
        }
    }
}

/// `RequestPolicy` decides how we handle a request.
#[derive(Clone, PartialEq, Debug)]
pub enum RequestPolicy {
    // Handle the read request directly without dispatch.
    ReadLocal,
    // Handle the read request via raft's SafeReadIndex mechanism.
    ReadIndex,
    ProposeNormal,
    ProposeTransferLeader,
    ProposeConfChange,
}

/// `RequestInspector` makes `RequestPolicy` for requests.
pub trait RequestInspector {
    /// Has the current term been applied?
    fn has_applied_to_current_term(&mut self) -> bool;
    /// Inspects its lease.
    fn inspect_lease(&mut self) -> LeaseState;

    /// Inspect a request, return a policy that tells us how to
    /// handle the request.
    fn inspect(&mut self, req: &RaftCmdRequest) -> Result<RequestPolicy> {
        if req.has_admin_request() {
            if apply::is_conf_change_cmd(req) {
                return Ok(RequestPolicy::ProposeConfChange);
            }
            if get_transfer_leader_cmd(req).is_some() {
                return Ok(RequestPolicy::ProposeTransferLeader);
            }
            return Ok(RequestPolicy::ProposeNormal);
        }

        let mut has_read = false;
        let mut has_write = false;
        for r in req.get_requests() {
            match r.get_cmd_type() {
                CmdType::Get | CmdType::Snap | CmdType::ReadIndex => has_read = true,
                CmdType::Delete | CmdType::Put | CmdType::DeleteRange | CmdType::IngestSst => {
                    has_write = true
                }
                CmdType::Prewrite | CmdType::Invalid => {
                    return Err(box_err!(
                        "invalid cmd type {:?}, message maybe corrupted",
                        r.get_cmd_type()
                    ));
                }
            }

            if has_read && has_write {
                return Err(box_err!("read and write can't be mixed in one batch"));
            }
        }

        if has_write {
            return Ok(RequestPolicy::ProposeNormal);
        }

        if req.get_header().get_read_quorum() {
            return Ok(RequestPolicy::ReadIndex);
        }

        // If applied index's term is differ from current raft's term, leader transfer
        // must happened, if read locally, we may read old value.
        if !self.has_applied_to_current_term() {
            return Ok(RequestPolicy::ReadIndex);
        }

        // Local read should be performed, if and only if leader is in lease.
        // None for now.
        match self.inspect_lease() {
            LeaseState::Valid => Ok(RequestPolicy::ReadLocal),
            LeaseState::Expired | LeaseState::Suspect => {
                // Perform a consistent read to Raft quorum and try to renew the leader lease.
                Ok(RequestPolicy::ReadIndex)
            }
        }
    }
}

impl<EK, ER> RequestInspector for Peer<EK, ER>
where
    EK: KvEngine,
    ER: RaftEngine,
{
    fn has_applied_to_current_term(&mut self) -> bool {
        self.get_store().applied_index_term() == self.term()
    }

    fn inspect_lease(&mut self) -> LeaseState {
        if !self.raft_group.raft.in_lease() {
            return LeaseState::Suspect;
        }
        // None means now.
        let state = self.leader_lease.inspect(None);
        if LeaseState::Expired == state {
            debug!(
                "leader lease is expired";
                "region_id" => self.region_id,
                "peer_id" => self.peer.get_id(),
                "lease" => ?self.leader_lease,
            );
            // The lease is expired, call `expire` explicitly.
            self.leader_lease.expire();
        }
        state
    }
}

impl<EK, ER, T> ReadExecutor<EK> for PollContext<EK, ER, T>
where
    EK: KvEngine,
    ER: RaftEngine,
{
    fn get_engine(&self) -> &EK {
        &self.engines.kv
    }

    fn get_snapshot(&mut self, _: Option<ThreadReadId>) -> Arc<EK::Snapshot> {
        Arc::new(self.engines.kv.snapshot())
    }
}

fn get_transfer_leader_cmd(msg: &RaftCmdRequest) -> Option<&TransferLeaderRequest> {
    if !msg.has_admin_request() {
        return None;
    }
    let req = msg.get_admin_request();
    if !req.has_transfer_leader() {
        return None;
    }

    Some(req.get_transfer_leader())
}

fn get_sync_log_from_request(msg: &RaftCmdRequest) -> bool {
    if msg.has_admin_request() {
        let req = msg.get_admin_request();
        return matches!(
            req.get_cmd_type(),
            AdminCmdType::ChangePeer
                | AdminCmdType::ChangePeerV2
                | AdminCmdType::Split
                | AdminCmdType::BatchSplit
                | AdminCmdType::PrepareMerge
                | AdminCmdType::CommitMerge
                | AdminCmdType::RollbackMerge
        );
    }

    msg.get_header().get_sync_log()
}

/// We enable follower lazy commit to get a better performance.
/// But it may not be appropriate for some requests. This function
/// checks whether the request should be committed on all followers
/// as soon as possible.
fn is_request_urgent(req: &RaftCmdRequest) -> bool {
    if !req.has_admin_request() {
        return false;
    }

    matches!(
        req.get_admin_request().get_cmd_type(),
        AdminCmdType::Split
            | AdminCmdType::BatchSplit
            | AdminCmdType::ChangePeer
            | AdminCmdType::ChangePeerV2
            | AdminCmdType::ComputeHash
            | AdminCmdType::VerifyHash
            | AdminCmdType::PrepareMerge
            | AdminCmdType::CommitMerge
            | AdminCmdType::RollbackMerge
    )
}

fn make_transfer_leader_response() -> RaftCmdResponse {
    let mut response = AdminResponse::default();
    response.set_cmd_type(AdminCmdType::TransferLeader);
    response.set_transfer_leader(TransferLeaderResponse::default());
    let mut resp = RaftCmdResponse::default();
    resp.set_admin_response(response);
    resp
}

/// A poor version of `Peer` to avoid port generic variables everywhere.
pub trait AbstractPeer {
    fn meta_peer(&self) -> &metapb::Peer;
    fn region(&self) -> &metapb::Region;
    fn apply_state(&self) -> &RaftApplyState;
    fn raft_status(&self) -> raft::Status;
    fn raft_commit_index(&self) -> u64;
    fn raft_request_snapshot(&mut self, index: u64);
    fn pending_merge_state(&self) -> Option<&MergeState>;
}

impl<EK: KvEngine, ER: RaftEngine> AbstractPeer for Peer<EK, ER> {
    fn meta_peer(&self) -> &metapb::Peer {
        &self.peer
    }
    fn region(&self) -> &metapb::Region {
        self.raft_group.store().region()
    }
    fn apply_state(&self) -> &RaftApplyState {
        self.raft_group.store().apply_state()
    }
    fn raft_status(&self) -> raft::Status {
        self.raft_group.status()
    }
    fn raft_commit_index(&self) -> u64 {
        self.raft_group.store().commit_index()
    }
    fn raft_request_snapshot(&mut self, index: u64) {
        self.raft_group.request_snapshot(index).unwrap();
    }
    fn pending_merge_state(&self) -> Option<&MergeState> {
        self.pending_merge_state.as_ref()
    }
}

#[cfg(test)]
mod tests {
    use super::*;
    use kvproto::raft_cmdpb;
    #[cfg(feature = "protobuf-codec")]
    use protobuf::ProtobufEnum;

    #[test]
    fn test_sync_log() {
        let white_list = [
            AdminCmdType::InvalidAdmin,
            AdminCmdType::CompactLog,
            AdminCmdType::TransferLeader,
            AdminCmdType::ComputeHash,
            AdminCmdType::VerifyHash,
        ];
        for tp in AdminCmdType::values() {
            let mut msg = RaftCmdRequest::default();
            msg.mut_admin_request().set_cmd_type(*tp);
            assert_eq!(
                get_sync_log_from_request(&msg),
                !white_list.contains(tp),
                "{:?}",
                tp
            );
        }
    }

    #[test]
    fn test_urgent() {
        let urgent_types = [
            AdminCmdType::Split,
            AdminCmdType::BatchSplit,
            AdminCmdType::ChangePeer,
            AdminCmdType::ChangePeerV2,
            AdminCmdType::ComputeHash,
            AdminCmdType::VerifyHash,
            AdminCmdType::PrepareMerge,
            AdminCmdType::CommitMerge,
            AdminCmdType::RollbackMerge,
        ];
        for tp in AdminCmdType::values() {
            let mut req = RaftCmdRequest::default();
            req.mut_admin_request().set_cmd_type(*tp);
            assert_eq!(
                is_request_urgent(&req),
                urgent_types.contains(tp),
                "{:?}",
                tp
            );
        }
        assert!(!is_request_urgent(&RaftCmdRequest::default()));
    }

    #[test]
    fn test_entry_context() {
        let tbl: Vec<&[ProposalContext]> = vec![
            &[ProposalContext::SPLIT],
            &[ProposalContext::SYNC_LOG],
            &[ProposalContext::PREPARE_MERGE],
            &[ProposalContext::SPLIT, ProposalContext::SYNC_LOG],
            &[ProposalContext::PREPARE_MERGE, ProposalContext::SYNC_LOG],
        ];

        for flags in tbl {
            let mut ctx = ProposalContext::empty();
            for f in flags {
                ctx.insert(*f);
            }

            let ser = ctx.to_vec();
            let de = ProposalContext::from_bytes(&ser);

            for f in flags {
                assert!(de.contains(*f), "{:?}", de);
            }
        }
    }

    #[test]
    fn test_request_inspector() {
        struct DummyInspector {
            applied_to_index_term: bool,
            lease_state: LeaseState,
        }
        impl RequestInspector for DummyInspector {
            fn has_applied_to_current_term(&mut self) -> bool {
                self.applied_to_index_term
            }
            fn inspect_lease(&mut self) -> LeaseState {
                self.lease_state
            }
        }

        let mut table = vec![];

        // Ok(_)
        let mut req = RaftCmdRequest::default();
        let mut admin_req = raft_cmdpb::AdminRequest::default();

        req.set_admin_request(admin_req.clone());
        table.push((req.clone(), RequestPolicy::ProposeNormal));

        admin_req.set_change_peer(raft_cmdpb::ChangePeerRequest::default());
        req.set_admin_request(admin_req.clone());
        table.push((req.clone(), RequestPolicy::ProposeConfChange));
        admin_req.clear_change_peer();

        admin_req.set_change_peer_v2(raft_cmdpb::ChangePeerV2Request::default());
        req.set_admin_request(admin_req.clone());
        table.push((req.clone(), RequestPolicy::ProposeConfChange));
        admin_req.clear_change_peer_v2();

        admin_req.set_transfer_leader(raft_cmdpb::TransferLeaderRequest::default());
        req.set_admin_request(admin_req.clone());
        table.push((req.clone(), RequestPolicy::ProposeTransferLeader));
        admin_req.clear_transfer_leader();
        req.clear_admin_request();

        for (op, policy) in vec![
            (CmdType::Get, RequestPolicy::ReadLocal),
            (CmdType::Snap, RequestPolicy::ReadLocal),
            (CmdType::Put, RequestPolicy::ProposeNormal),
            (CmdType::Delete, RequestPolicy::ProposeNormal),
            (CmdType::DeleteRange, RequestPolicy::ProposeNormal),
            (CmdType::IngestSst, RequestPolicy::ProposeNormal),
        ] {
            let mut request = raft_cmdpb::Request::default();
            request.set_cmd_type(op);
            req.set_requests(vec![request].into());
            table.push((req.clone(), policy));
        }

        for &applied_to_index_term in &[true, false] {
            for &lease_state in &[LeaseState::Expired, LeaseState::Suspect, LeaseState::Valid] {
                for (req, mut policy) in table.clone() {
                    let mut inspector = DummyInspector {
                        applied_to_index_term,
                        lease_state,
                    };
                    // Leader can not read local as long as
                    // it has not applied to its term or it does has a valid lease.
                    if policy == RequestPolicy::ReadLocal
                        && (!applied_to_index_term || LeaseState::Valid != inspector.lease_state)
                    {
                        policy = RequestPolicy::ReadIndex;
                    }
                    assert_eq!(inspector.inspect(&req).unwrap(), policy);
                }
            }
        }

        // Read quorum.
        let mut request = raft_cmdpb::Request::default();
        request.set_cmd_type(CmdType::Snap);
        req.set_requests(vec![request].into());
        req.mut_header().set_read_quorum(true);
        let mut inspector = DummyInspector {
            applied_to_index_term: true,
            lease_state: LeaseState::Valid,
        };
        assert_eq!(inspector.inspect(&req).unwrap(), RequestPolicy::ReadIndex);
        req.clear_header();

        // Err(_)
        let mut err_table = vec![];
        for &op in &[CmdType::Prewrite, CmdType::Invalid] {
            let mut request = raft_cmdpb::Request::default();
            request.set_cmd_type(op);
            req.set_requests(vec![request].into());
            err_table.push(req.clone());
        }
        let mut snap = raft_cmdpb::Request::default();
        snap.set_cmd_type(CmdType::Snap);
        let mut put = raft_cmdpb::Request::default();
        put.set_cmd_type(CmdType::Put);
        req.set_requests(vec![snap, put].into());
        err_table.push(req);

        for req in err_table {
            let mut inspector = DummyInspector {
                applied_to_index_term: true,
                lease_state: LeaseState::Valid,
            };
            assert!(inspector.inspect(&req).is_err());
        }
    }

    #[test]
    fn test_propose_queue_find_propose_time() {
        let mut pq: ProposalQueue<engine_panic::PanicSnapshot> = ProposalQueue::new();
        let t = monotonic_raw_now();
        for index in 1..=100 {
            let renew_lease_time = if index % 3 == 1 { None } else { Some(t) };
            pq.push(Proposal {
                is_conf_change: false,
                index,
                term: (index / 10) + 1,
                cb: Callback::None,
                renew_lease_time,
                must_pass_epoch_check: false,
            });
        }
        for remove_i in &[0, 65, 98] {
            let _ = pq.take(*remove_i, (*remove_i / 10) + 1);
            for i in 1..=100 {
                let pt = pq.find_propose_time(((i / 10) + 1, i));
                if i <= *remove_i || i % 3 == 1 {
                    assert!(pt.is_none())
                } else {
                    assert!(pt.is_some())
                };
            }
        }
    }

    #[test]
    fn test_cmd_epoch_checker() {
        use engine_test::kv::KvTestSnapshot;
        use std::sync::mpsc;
        fn new_admin_request(cmd_type: AdminCmdType) -> RaftCmdRequest {
            let mut request = RaftCmdRequest::default();
            request.mut_admin_request().set_cmd_type(cmd_type);
            request
        }
        fn new_cb() -> (Callback<KvTestSnapshot>, mpsc::Receiver<()>) {
            let (tx, rx) = mpsc::channel();
            (Callback::write(Box::new(move |_| tx.send(()).unwrap())), rx)
        }

        let region = metapb::Region::default();
        let normal_cmd = RaftCmdRequest::default();
        let split_admin = new_admin_request(AdminCmdType::BatchSplit);
        let prepare_merge_admin = new_admin_request(AdminCmdType::PrepareMerge);
        let change_peer_admin = new_admin_request(AdminCmdType::ChangePeer);

        let mut epoch_checker = CmdEpochChecker::<KvTestSnapshot>::default();

        assert_eq!(epoch_checker.propose_check_epoch(&split_admin, 10), None);
        assert_eq!(epoch_checker.term, 10);
        epoch_checker.post_propose(AdminCmdType::BatchSplit, 5, 10);
        assert_eq!(epoch_checker.proposed_admin_cmd.len(), 1);

        // Both conflict with the split admin cmd
        assert_eq!(epoch_checker.propose_check_epoch(&normal_cmd, 10), Some(5));
        assert_eq!(
            epoch_checker.propose_check_epoch(&prepare_merge_admin, 10),
            Some(5)
        );

        assert_eq!(
            epoch_checker.propose_check_epoch(&change_peer_admin, 10),
            None
        );
        epoch_checker.post_propose(AdminCmdType::ChangePeer, 6, 10);
        assert_eq!(epoch_checker.proposed_admin_cmd.len(), 2);

        assert_eq!(
            epoch_checker.last_cmd_index(AdminCmdType::BatchSplit),
            Some(5)
        );
        assert_eq!(
            epoch_checker.last_cmd_index(AdminCmdType::ChangePeer),
            Some(6)
        );
        assert_eq!(
            epoch_checker.last_cmd_index(AdminCmdType::PrepareMerge),
            None
        );

        // Conflict with the change peer admin cmd
        assert_eq!(
            epoch_checker.propose_check_epoch(&change_peer_admin, 10),
            Some(6)
        );
        // Conflict with the split admin cmd
        assert_eq!(epoch_checker.propose_check_epoch(&normal_cmd, 10), Some(5));
        // Conflict with the change peer admin cmd
        assert_eq!(
            epoch_checker.propose_check_epoch(&prepare_merge_admin, 10),
            Some(6)
        );

        epoch_checker.advance_apply(4, 10, &region);
        // Have no effect on `proposed_admin_cmd`
        assert_eq!(epoch_checker.proposed_admin_cmd.len(), 2);

        epoch_checker.advance_apply(5, 10, &region);
        // Left one change peer admin cmd
        assert_eq!(epoch_checker.proposed_admin_cmd.len(), 1);

        assert_eq!(epoch_checker.propose_check_epoch(&normal_cmd, 10), None);

        assert_eq!(epoch_checker.propose_check_epoch(&split_admin, 10), Some(6));
        // Change term to 11
        assert_eq!(epoch_checker.propose_check_epoch(&split_admin, 11), None);
        assert_eq!(epoch_checker.term, 11);
        // Should be empty
        assert_eq!(epoch_checker.proposed_admin_cmd.len(), 0);

        // Test attaching multiple callbacks.
        epoch_checker.post_propose(AdminCmdType::BatchSplit, 7, 12);
        let mut rxs = vec![];
        for _ in 0..3 {
            let conflict_idx = epoch_checker.propose_check_epoch(&normal_cmd, 12).unwrap();
            let (cb, rx) = new_cb();
            epoch_checker.attach_to_conflict_cmd(conflict_idx, cb);
            rxs.push(rx);
        }
        epoch_checker.advance_apply(7, 12, &region);
        for rx in rxs {
            rx.try_recv().unwrap();
        }

        // Should invoke callbacks when term is increased.
        epoch_checker.post_propose(AdminCmdType::BatchSplit, 8, 12);
        let (cb, rx) = new_cb();
        epoch_checker.attach_to_conflict_cmd(8, cb);
        assert_eq!(epoch_checker.propose_check_epoch(&normal_cmd, 13), None);
        rx.try_recv().unwrap();

        // Should invoke callbacks when it's dropped.
        epoch_checker.post_propose(AdminCmdType::BatchSplit, 9, 13);
        let (cb, rx) = new_cb();
        epoch_checker.attach_to_conflict_cmd(9, cb);
        drop(epoch_checker);
        rx.try_recv().unwrap();
    }
}<|MERGE_RESOLUTION|>--- conflicted
+++ resolved
@@ -472,9 +472,6 @@
     /// Check whether this proposal can be proposed based on its epoch.
     cmd_epoch_checker: CmdEpochChecker<EK::Snapshot>,
 
-<<<<<<< HEAD
-    pub resolved_ts: Arc<AtomicCell<TimeStamp>>,
-=======
     /// The number of the last unpersisted ready.
     last_unpersisted_number: u64,
 
@@ -482,7 +479,8 @@
     /// reading rocksdb. To avoid unnecessary io operations, we always let the later
     /// task run when there are more than 1 pending tasks.
     pub pending_pd_heartbeat_tasks: Arc<AtomicU64>,
->>>>>>> 9b478cc9
+
+    pub resolved_ts: Arc<AtomicCell<TimeStamp>>,
 }
 
 impl<EK, ER> Peer<EK, ER>
@@ -574,12 +572,9 @@
             txn_extra_op: Arc::new(AtomicCell::new(TxnExtraOp::Noop)),
             max_ts_sync_status: Arc::new(AtomicU64::new(0)),
             cmd_epoch_checker: Default::default(),
-<<<<<<< HEAD
-            resolved_ts: Arc::new(AtomicCell::new(TimeStamp::zero())),
-=======
             last_unpersisted_number: 0,
             pending_pd_heartbeat_tasks: Arc::new(AtomicU64::new(0)),
->>>>>>> 9b478cc9
+            resolved_ts: Arc::new(AtomicCell::new(TimeStamp::zero())),
         };
 
         // If this region has only one peer and I am the one, campaign directly.
