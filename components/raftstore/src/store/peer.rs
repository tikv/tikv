// Copyright 2016 TiKV Project Authors. Licensed under Apache-2.0.

// #[PerformanceCriticalPath]
use std::cell::RefCell;
use std::collections::VecDeque;
use std::sync::atomic::{AtomicUsize, Ordering};
use std::sync::{Arc, Mutex};
use std::time::{Duration, Instant};
use std::{cmp, mem, u64, usize};

use bitflags::bitflags;
use bytes::Bytes;
use crossbeam::atomic::AtomicCell;
use crossbeam::channel::TrySendError;
use engine_traits::{
    Engines, KvEngine, PerfContext, RaftEngine, Snapshot, WriteBatch, WriteOptions, CF_LOCK,
};
use error_code::ErrorCodeExt;
use fail::fail_point;
use kvproto::errorpb;
use kvproto::kvrpcpb::{DiskFullOpt, ExtraOp as TxnExtraOp, LockInfo};
use kvproto::metapb::{self, Buckets, PeerRole};
use kvproto::pdpb::PeerStats;
use kvproto::raft_cmdpb::{
    self, AdminCmdType, AdminResponse, ChangePeerRequest, CmdType, CommitMergeRequest, PutRequest,
    RaftCmdRequest, RaftCmdResponse, Request, TransferLeaderRequest, TransferLeaderResponse,
};
use kvproto::raft_serverpb::{
    ExtraMessage, ExtraMessageType, MergeState, PeerState, RaftApplyState, RaftMessage,
};
use kvproto::replication_modepb::{
    DrAutoSyncState, RegionReplicationState, RegionReplicationStatus, ReplicationMode,
};
use parking_lot::RwLockUpgradableReadGuard;
use protobuf::Message;
use raft::eraftpb::{self, ConfChangeType, Entry, EntryType, MessageType};
use raft::{
    self, Changer, GetEntriesContext, LightReady, ProgressState, ProgressTracker, RawNode, Ready,
    SnapshotStatus, StateRole, INVALID_INDEX, NO_LIMIT,
};
use raft_proto::ConfChangeI;
use rand::seq::SliceRandom;
use smallvec::SmallVec;
use time::Timespec;
use uuid::Uuid;

use crate::coprocessor::{CoprocessorHost, RegionChangeEvent};
use crate::errors::RAFTSTORE_IS_BUSY;
use crate::store::async_io::write::WriteMsg;
use crate::store::async_io::write_router::WriteRouter;
use crate::store::fsm::apply::CatchUpLogs;
use crate::store::fsm::store::PollContext;
use crate::store::fsm::{apply, Apply, ApplyMetrics, ApplyTask, Proposal};
use crate::store::hibernate_state::GroupState;
use crate::store::memory::{needs_evict_entry_cache, MEMTRACE_RAFT_ENTRIES};
use crate::store::msg::RaftCommand;
use crate::store::txn_ext::LocksStatus;
use crate::store::util::{admin_cmd_epoch_lookup, RegionReadProgress};
use crate::store::worker::{
    HeartbeatTask, RaftlogFetchTask, RaftlogGcTask, ReadDelegate, ReadExecutor, ReadProgress,
    RegionTask,
};
use crate::store::{
    Callback, Config, GlobalReplicationState, PdTask, ReadIndexContext, ReadResponse, TxnExt,
    RAFT_INIT_LOG_INDEX,
};
use crate::{Error, Result};
use collections::{HashMap, HashSet};
use pd_client::{BucketStat, INVALID_ID};
use tikv_alloc::trace::TraceEvent;
use tikv_util::codec::number::decode_u64;
use tikv_util::sys::disk::DiskUsage;
use tikv_util::time::{duration_to_sec, monotonic_raw_now};
use tikv_util::time::{Instant as TiInstant, InstantExt, ThreadReadId};
use tikv_util::worker::Scheduler;
use tikv_util::Either;
use tikv_util::{box_err, debug, error, info, warn};
use txn_types::WriteBatchFlags;

use super::cmd_resp;
use super::local_metrics::{RaftMetrics, RaftReadyMetrics};
use super::metrics::*;
use super::peer_storage::{
    write_peer_state, CheckApplyingSnapStatus, HandleReadyResult, PeerStorage,
};
use super::read_queue::{ReadIndexQueue, ReadIndexRequest};
use super::transport::Transport;
use super::util::{
    self, check_region_epoch, is_initial_msg, AdminCmdEpochState, ChangePeerI, ConfChangeKind,
    Lease, LeaseState, NORMAL_REQ_CHECK_CONF_VER, NORMAL_REQ_CHECK_VER,
};
use super::DestroyPeerJob;

const SHRINK_CACHE_CAPACITY: usize = 64;
const MIN_BCAST_WAKE_UP_INTERVAL: u64 = 1_000; // 1s
const REGION_READ_PROGRESS_CAP: usize = 128;
const MAX_COMMITTED_SIZE_PER_READY: u64 = 16 * 1024 * 1024;

/// The returned states of the peer after checking whether it is stale
#[derive(Debug, PartialEq, Eq)]
pub enum StaleState {
    Valid,
    ToValidate,
    LeaderMissing,
}

#[derive(Debug)]
struct ProposalQueue<S>
where
    S: Snapshot,
{
    tag: String,
    queue: VecDeque<Proposal<S>>,
}

impl<S: Snapshot> ProposalQueue<S> {
    fn new(tag: String) -> ProposalQueue<S> {
        ProposalQueue {
            tag,
            queue: VecDeque::new(),
        }
    }

    /// Find the request times of given index.
    /// Caller should check if term is matched before using request times.
    fn find_request_times(&self, index: u64) -> Option<(u64, &SmallVec<[TiInstant; 4]>)> {
        self.queue
            .binary_search_by_key(&index, |p: &Proposal<_>| p.index)
            .ok()
            .and_then(|i| {
                self.queue[i]
                    .cb
                    .get_request_times()
                    .map(|ts| (self.queue[i].term, ts))
            })
    }

    fn find_propose_time(&self, term: u64, index: u64) -> Option<Timespec> {
        self.queue
            .binary_search_by_key(&(term, index), |p: &Proposal<_>| (p.term, p.index))
            .ok()
            .and_then(|i| self.queue[i].propose_time)
    }

    // Find proposal in front or at the given term and index
    fn pop(&mut self, term: u64, index: u64) -> Option<Proposal<S>> {
        self.queue.pop_front().and_then(|p| {
            // Comparing the term first then the index, because the term is
            // increasing among all log entries and the index is increasing
            // inside a given term
            if (p.term, p.index) > (term, index) {
                self.queue.push_front(p);
                return None;
            }
            Some(p)
        })
    }

    /// Find proposal at the given term and index and notify stale proposals
    /// in front that term and index
    fn find_proposal(&mut self, term: u64, index: u64, current_term: u64) -> Option<Proposal<S>> {
        while let Some(p) = self.pop(term, index) {
            if p.term == term {
                if p.index == index {
                    return if p.cb.is_none() { None } else { Some(p) };
                } else {
                    panic!(
                        "{} unexpected callback at term {}, found index {}, expected {}",
                        self.tag, term, p.index, index
                    );
                }
            } else {
                apply::notify_stale_req(current_term, p.cb);
            }
        }
        None
    }

    fn push(&mut self, p: Proposal<S>) {
        if let Some(f) = self.queue.back() {
            // The term must be increasing among all log entries and the index
            // must be increasing inside a given term
            assert!((p.term, p.index) > (f.term, f.index));
        }
        self.queue.push_back(p);
    }

    fn is_empty(&self) -> bool {
        self.queue.is_empty()
    }

    fn gc(&mut self) {
        if self.queue.capacity() > SHRINK_CACHE_CAPACITY && self.queue.len() < SHRINK_CACHE_CAPACITY
        {
            self.queue.shrink_to_fit();
        }
    }

    fn back(&self) -> Option<&Proposal<S>> {
        self.queue.back()
    }
}

bitflags! {
    // TODO: maybe declare it as protobuf struct is better.
    /// A bitmap contains some useful flags when dealing with `eraftpb::Entry`.
    pub struct ProposalContext: u8 {
        const SYNC_LOG       = 0b0000_0001;
        const SPLIT          = 0b0000_0010;
        const PREPARE_MERGE  = 0b0000_0100;
    }
}

impl ProposalContext {
    /// Converts itself to a vector.
    pub fn to_vec(self) -> Vec<u8> {
        if self.is_empty() {
            return vec![];
        }
        let ctx = self.bits();
        vec![ctx]
    }

    /// Initializes a `ProposalContext` from a byte slice.
    pub fn from_bytes(ctx: &[u8]) -> ProposalContext {
        if ctx.is_empty() {
            ProposalContext::empty()
        } else if ctx.len() == 1 {
            ProposalContext::from_bits_truncate(ctx[0])
        } else {
            panic!("invalid ProposalContext {:?}", ctx);
        }
    }
}

/// `ConsistencyState` is used for consistency check.
pub struct ConsistencyState {
    pub last_check_time: Instant,
    // (computed_result_or_to_be_verified, index, hash)
    pub index: u64,
    pub context: Vec<u8>,
    pub hash: Vec<u8>,
}

/// Statistics about raft peer.
#[derive(Default, Clone)]
pub struct PeerStat {
    pub written_bytes: u64,
    pub written_keys: u64,
}

#[derive(Default, Debug, Clone, Copy)]
pub struct CheckTickResult {
    leader: bool,
    up_to_date: bool,
    reason: &'static str,
}

pub struct ProposedAdminCmd<S: Snapshot> {
    cmd_type: AdminCmdType,
    epoch_state: AdminCmdEpochState,
    index: u64,
    cbs: Vec<Callback<S>>,
}

impl<S: Snapshot> ProposedAdminCmd<S> {
    fn new(
        cmd_type: AdminCmdType,
        epoch_state: AdminCmdEpochState,
        index: u64,
    ) -> ProposedAdminCmd<S> {
        ProposedAdminCmd {
            cmd_type,
            epoch_state,
            index,
            cbs: Vec::new(),
        }
    }
}

struct CmdEpochChecker<S: Snapshot> {
    // Although it's a deque, because of the characteristics of the settings from `admin_cmd_epoch_lookup`,
    // the max size of admin cmd is 2, i.e. split/merge and change peer.
    proposed_admin_cmd: VecDeque<ProposedAdminCmd<S>>,
    term: u64,
}

impl<S: Snapshot> Default for CmdEpochChecker<S> {
    fn default() -> CmdEpochChecker<S> {
        CmdEpochChecker {
            proposed_admin_cmd: VecDeque::new(),
            term: 0,
        }
    }
}

impl<S: Snapshot> CmdEpochChecker<S> {
    fn maybe_update_term(&mut self, term: u64) {
        assert!(term >= self.term);
        if term > self.term {
            self.term = term;
            for cmd in self.proposed_admin_cmd.drain(..) {
                for cb in cmd.cbs {
                    apply::notify_stale_req(term, cb);
                }
            }
        }
    }

    /// Check if the proposal can be proposed on the basis of its epoch and previous proposed admin cmds.
    ///
    /// Returns None if passing the epoch check, otherwise returns a index which is the last
    /// admin cmd index conflicted with this proposal.
    fn propose_check_epoch(&mut self, req: &RaftCmdRequest, term: u64) -> Option<u64> {
        self.maybe_update_term(term);
        let (check_ver, check_conf_ver) = if !req.has_admin_request() {
            (NORMAL_REQ_CHECK_VER, NORMAL_REQ_CHECK_CONF_VER)
        } else {
            let cmd_type = req.get_admin_request().get_cmd_type();
            let epoch_state = admin_cmd_epoch_lookup(cmd_type);
            (epoch_state.check_ver, epoch_state.check_conf_ver)
        };
        self.last_conflict_index(check_ver, check_conf_ver)
    }

    fn post_propose(&mut self, cmd_type: AdminCmdType, index: u64, term: u64) {
        self.maybe_update_term(term);
        let epoch_state = admin_cmd_epoch_lookup(cmd_type);
        assert!(
            self.last_conflict_index(epoch_state.check_ver, epoch_state.check_conf_ver)
                .is_none()
        );

        if epoch_state.change_conf_ver || epoch_state.change_ver {
            if let Some(cmd) = self.proposed_admin_cmd.back() {
                assert!(cmd.index < index);
            }
            self.proposed_admin_cmd
                .push_back(ProposedAdminCmd::new(cmd_type, epoch_state, index));
        }
    }

    fn last_conflict_index(&self, check_ver: bool, check_conf_ver: bool) -> Option<u64> {
        self.proposed_admin_cmd
            .iter()
            .rev()
            .find(|cmd| {
                (check_ver && cmd.epoch_state.change_ver)
                    || (check_conf_ver && cmd.epoch_state.change_conf_ver)
            })
            .map(|cmd| cmd.index)
    }

    /// Returns the last proposed admin cmd index.
    ///
    /// Note that the cmd of this type must change epoch otherwise it can not be
    /// recorded to `proposed_admin_cmd`.
    fn last_cmd_index(&mut self, cmd_type: AdminCmdType) -> Option<u64> {
        self.proposed_admin_cmd
            .iter()
            .rev()
            .find(|cmd| cmd.cmd_type == cmd_type)
            .map(|cmd| cmd.index)
    }

    fn advance_apply(&mut self, index: u64, term: u64, region: &metapb::Region) {
        self.maybe_update_term(term);
        while !self.proposed_admin_cmd.is_empty() {
            let cmd = self.proposed_admin_cmd.front_mut().unwrap();
            if cmd.index <= index {
                for cb in cmd.cbs.drain(..) {
                    let mut resp = cmd_resp::new_error(Error::EpochNotMatch(
                        format!(
                            "current epoch of region {} is {:?}",
                            region.get_id(),
                            region.get_region_epoch(),
                        ),
                        vec![region.to_owned()],
                    ));
                    cmd_resp::bind_term(&mut resp, term);
                    cb.invoke_with_response(resp);
                }
            } else {
                break;
            }
            self.proposed_admin_cmd.pop_front();
        }
    }

    fn attach_to_conflict_cmd(&mut self, index: u64, cb: Callback<S>) {
        if let Some(cmd) = self
            .proposed_admin_cmd
            .iter_mut()
            .rev()
            .find(|cmd| cmd.index == index)
        {
            cmd.cbs.push(cb);
        } else {
            panic!(
                "index {} can not found in proposed_admin_cmd, callback {:?}",
                index, cb
            );
        }
    }
}

impl<S: Snapshot> Drop for CmdEpochChecker<S> {
    fn drop(&mut self) {
        if tikv_util::thread_group::is_shutdown(!cfg!(test)) {
            for mut state in self.proposed_admin_cmd.drain(..) {
                state.cbs.clear();
            }
        } else {
            for state in self.proposed_admin_cmd.drain(..) {
                for cb in state.cbs {
                    apply::notify_stale_req(self.term, cb);
                }
            }
        }
    }
}

#[derive(PartialEq, Debug)]
pub struct ApplySnapshotContext {
    /// The number of ready which has a snapshot.
    pub ready_number: u64,
    /// Whether this snapshot is scheduled.
    pub scheduled: bool,
    /// The message should be sent after snapshot is applied.
    pub msgs: Vec<eraftpb::Message>,
    pub persist_res: Option<PersistSnapshotResult>,
}

#[derive(PartialEq, Debug)]
pub struct PersistSnapshotResult {
    /// prev_region is the region before snapshot applied.
    pub prev_region: metapb::Region,
    pub region: metapb::Region,
    pub destroy_regions: Vec<metapb::Region>,
}

#[derive(Debug)]
pub struct UnpersistedReady {
    /// Number of ready.
    pub number: u64,
    /// Max number of following ready whose data to be persisted is empty.
    pub max_empty_number: u64,
    pub raft_msgs: Vec<Vec<eraftpb::Message>>,
}

pub struct ReadyResult {
    pub state_role: Option<StateRole>,
    pub has_new_entries: bool,
    pub has_write_ready: bool,
}

pub struct Peer<EK, ER>
where
    EK: KvEngine,
    ER: RaftEngine,
{
    /// The ID of the Region which this Peer belongs to.
    region_id: u64,
    // TODO: remove it once panic!() support slog fields.
    /// Peer_tag, "[region <region_id>] <peer_id>"
    pub tag: String,
    /// The Peer meta information.
    pub peer: metapb::Peer,

    /// The Raft state machine of this Peer.
    pub raft_group: RawNode<PeerStorage<EK, ER>>,
    /// The online configurable Raft configurations
    raft_max_inflight_msgs: usize,
    /// The cache of meta information for Region's other Peers.
    peer_cache: RefCell<HashMap<u64, metapb::Peer>>,
    /// Record the last instant of each peer's heartbeat response.
    pub peer_heartbeats: HashMap<u64, Instant>,

    proposals: ProposalQueue<EK::Snapshot>,
    leader_missing_time: Option<Instant>,
    leader_lease: Lease,
    pending_reads: ReadIndexQueue<EK::Snapshot>,

    /// If it fails to send messages to leader.
    pub leader_unreachable: bool,
    /// Indicates whether the peer should be woken up.
    pub should_wake_up: bool,
    /// Whether this peer is destroyed asynchronously.
    /// If it's true,
    /// 1. when merging, its data in storeMeta will be removed early by the target peer.
    /// 2. all read requests must be rejected.
    pub pending_remove: bool,

    /// Record the instants of peers being added into the configuration.
    /// Remove them after they are not pending any more.
    pub peers_start_pending_time: Vec<(u64, Instant)>,
    /// A inaccurate cache about which peer is marked as down.
    down_peer_ids: Vec<u64>,

    /// An inaccurate difference in region size since last reset.
    /// It is used to decide whether split check is needed.
    pub size_diff_hint: u64,
    /// The count of deleted keys since last reset.
    delete_keys_hint: u64,
    /// An inaccurate difference in region size after compaction.
    /// It is used to trigger check split to update approximate size and keys after space reclamation
    /// of deleted entries.
    pub compaction_declined_bytes: u64,
    /// Approximate size of the region.
    pub approximate_size: Option<u64>,
    /// Approximate keys of the region.
    pub approximate_keys: Option<u64>,
    /// Whether this region has calculated region size by split-check thread. If we just splitted
    ///  the region or ingested one file which may be overlapped with the existed data, the
    /// `approximate_size` is not very accurate.
    pub has_calculated_region_size: bool,

    /// The state for consistency check.
    pub consistency_state: ConsistencyState,

    /// The counter records pending snapshot requests.
    pub pending_request_snapshot_count: Arc<AtomicUsize>,
    /// The index of last scheduled committed raft log.
    pub last_applying_idx: u64,
    /// The index of last compacted raft log. It is used for the next compact log task.
    pub last_compacted_idx: u64,
    /// The index of the latest urgent proposal index.
    last_urgent_proposal_idx: u64,
    /// The index of the latest committed split command.
    last_committed_split_idx: u64,
    /// Approximate size of logs that is applied but not compacted yet.
    pub raft_log_size_hint: u64,

    /// The write fence index.
    /// If there are pessimistic locks, PrepareMerge can be proposed after applying to
    /// this index. When a pending PrepareMerge exists, no more write commands should be proposed.
    /// This avoids proposing pessimistic locks that are already deleted before PrepareMerge.
    pub prepare_merge_fence: u64,
    pub pending_prepare_merge: Option<RaftCmdRequest>,

    /// The index of the latest committed prepare merge command.
    last_committed_prepare_merge_idx: u64,
    /// The merge related state. It indicates this Peer is in merging.
    pub pending_merge_state: Option<MergeState>,
    /// The rollback merge proposal can be proposed only when the number
    /// of peers is greater than the majority of all peers.
    /// There are more details in the annotation above
    /// `test_node_merge_write_data_to_source_region_after_merging`
    /// The peers who want to rollback merge.
    pub want_rollback_merge_peers: HashSet<u64>,
    /// Source region is catching up logs for merge.
    pub catch_up_logs: Option<CatchUpLogs>,

    /// Write Statistics for PD to schedule hot spot.
    pub peer_stat: PeerStat,

    /// Time of the last attempt to wake up inactive leader.
    pub bcast_wake_up_time: Option<TiInstant>,
    /// Current replication mode version.
    pub replication_mode_version: u64,
    /// The required replication state at current version.
    pub dr_auto_sync_state: DrAutoSyncState,
    /// A flag that caches sync state. It's set to true when required replication
    /// state is reached for current region.
    pub replication_sync: bool,

    /// The known newest conf version and its corresponding peer list
    /// Send to these peers to check whether itself is stale.
    pub check_stale_conf_ver: u64,
    pub check_stale_peers: Vec<metapb::Peer>,
    /// Whether this peer is created by replication and is the first
    /// one of this region on local store.
    pub local_first_replicate: bool,

    pub txn_extra_op: Arc<AtomicCell<TxnExtraOp>>,

    /// Transaction extensions related to this peer.
    pub txn_ext: Arc<TxnExt>,

    /// Check whether this proposal can be proposed based on its epoch.
    cmd_epoch_checker: CmdEpochChecker<EK::Snapshot>,

    // disk full peer set.
    pub disk_full_peers: DiskFullPeers,

    // show whether an already disk full TiKV appears in the potential majority set.
    pub dangerous_majority_set: bool,

    // region merge logic need to be broadcast to all followers when disk full happens.
    pub has_region_merge_proposal: bool,

    pub region_merge_proposal_index: u64,

    pub read_progress: Arc<RegionReadProgress>,

    pub memtrace_raft_entries: usize,
    /// Used for sending write msg.
    write_router: WriteRouter<EK, ER>,
    /// Used for async write io.
    unpersisted_readies: VecDeque<UnpersistedReady>,
    /// The message count in `unpersisted_readies` for memory caculation.
    unpersisted_message_count: usize,
    /// Used for sync write io.
    unpersisted_ready: Option<Ready>,
    /// The last known persisted number.
    persisted_number: u64,
    /// The context of applying snapshot.
    apply_snap_ctx: Option<ApplySnapshotContext>,
    /// region buckets.
<<<<<<< HEAD
    pub buckets: Option<BucketStat>,
=======
    pub region_buckets: Buckets,
>>>>>>> 18a119cb
}

impl<EK, ER> Peer<EK, ER>
where
    EK: KvEngine,
    ER: RaftEngine,
{
    pub fn new(
        store_id: u64,
        cfg: &Config,
        region_scheduler: Scheduler<RegionTask<EK::Snapshot>>,
        raftlog_fetch_scheduler: Scheduler<RaftlogFetchTask>,
        engines: Engines<EK, ER>,
        region: &metapb::Region,
        peer: metapb::Peer,
    ) -> Result<Peer<EK, ER>> {
        if peer.get_id() == raft::INVALID_ID {
            return Err(box_err!("invalid peer id"));
        }

        let tag = format!("[region {}] {}", region.get_id(), peer.get_id());

        let ps = PeerStorage::new(
            engines,
            region,
            region_scheduler,
            raftlog_fetch_scheduler,
            peer.get_id(),
            tag.clone(),
        )?;

        let applied_index = ps.applied_index();

        let raft_cfg = raft::Config {
            id: peer.get_id(),
            election_tick: cfg.raft_election_timeout_ticks,
            heartbeat_tick: cfg.raft_heartbeat_ticks,
            min_election_tick: cfg.raft_min_election_timeout_ticks,
            max_election_tick: cfg.raft_max_election_timeout_ticks,
            max_size_per_msg: cfg.raft_max_size_per_msg.0,
            max_inflight_msgs: cfg.raft_max_inflight_msgs,
            applied: applied_index,
            check_quorum: true,
            skip_bcast_commit: true,
            pre_vote: cfg.prevote,
            max_committed_size_per_ready: MAX_COMMITTED_SIZE_PER_READY,
            ..Default::default()
        };

        let logger = slog_global::get_global().new(slog::o!("region_id" => region.get_id()));
        let raft_group = RawNode::new(&raft_cfg, ps, &logger)?;

        let mut peer = Peer {
            peer,
            region_id: region.get_id(),
            raft_group,
            raft_max_inflight_msgs: cfg.raft_max_inflight_msgs,
            proposals: ProposalQueue::new(tag.clone()),
            pending_reads: Default::default(),
            peer_cache: RefCell::new(HashMap::default()),
            peer_heartbeats: HashMap::default(),
            peers_start_pending_time: vec![],
            down_peer_ids: vec![],
            size_diff_hint: 0,
            delete_keys_hint: 0,
            approximate_size: None,
            approximate_keys: None,
            has_calculated_region_size: false,
            compaction_declined_bytes: 0,
            leader_unreachable: false,
            pending_remove: false,
            should_wake_up: false,
            pending_merge_state: None,
            want_rollback_merge_peers: HashSet::default(),
            pending_request_snapshot_count: Arc::new(AtomicUsize::new(0)),
            prepare_merge_fence: 0,
            pending_prepare_merge: None,
            last_committed_prepare_merge_idx: 0,
            leader_missing_time: Some(Instant::now()),
            tag: tag.clone(),
            last_applying_idx: applied_index,
            last_compacted_idx: 0,
            last_urgent_proposal_idx: u64::MAX,
            last_committed_split_idx: 0,
            consistency_state: ConsistencyState {
                last_check_time: Instant::now(),
                index: INVALID_INDEX,
                context: vec![],
                hash: vec![],
            },
            raft_log_size_hint: 0,
            leader_lease: Lease::new(
                cfg.raft_store_max_leader_lease(),
                cfg.renew_leader_lease_advance_duration(),
            ),
            peer_stat: PeerStat::default(),
            catch_up_logs: None,
            bcast_wake_up_time: None,
            replication_mode_version: 0,
            dr_auto_sync_state: DrAutoSyncState::Async,
            replication_sync: false,
            check_stale_conf_ver: 0,
            check_stale_peers: vec![],
            local_first_replicate: false,
            txn_extra_op: Arc::new(AtomicCell::new(TxnExtraOp::Noop)),
            txn_ext: Arc::new(TxnExt::default()),
            cmd_epoch_checker: Default::default(),
            disk_full_peers: DiskFullPeers::default(),
            dangerous_majority_set: false,
            has_region_merge_proposal: false,
            region_merge_proposal_index: 0_u64,
            read_progress: Arc::new(RegionReadProgress::new(
                region,
                applied_index,
                REGION_READ_PROGRESS_CAP,
                tag.clone(),
            )),
            memtrace_raft_entries: 0,
            write_router: WriteRouter::new(tag),
            unpersisted_readies: VecDeque::default(),
            unpersisted_message_count: 0,
            unpersisted_ready: None,
            persisted_number: 0,
            apply_snap_ctx: None,
<<<<<<< HEAD
            buckets: None,
=======
            region_buckets: Buckets::default(),
>>>>>>> 18a119cb
        };

        // If this region has only one peer and I am the one, campaign directly.
        if region.get_peers().len() == 1 && region.get_peers()[0].get_store_id() == store_id {
            peer.raft_group.campaign()?;
        }

        Ok(peer)
    }

    /// Sets commit group to the peer.
    pub fn init_replication_mode(&mut self, state: &mut GlobalReplicationState) {
        debug!("init commit group"; "state" => ?state, "region_id" => self.region_id, "peer_id" => self.peer.id);
        if self.is_initialized() {
            let version = state.status().get_dr_auto_sync().state_id;
            let gb = state.calculate_commit_group(version, self.get_store().region().get_peers());
            self.raft_group.raft.assign_commit_groups(gb);
        }
        self.replication_sync = false;
        if state.status().get_mode() == ReplicationMode::Majority {
            self.raft_group.raft.enable_group_commit(false);
            self.replication_mode_version = 0;
            self.dr_auto_sync_state = DrAutoSyncState::Async;
            return;
        }
        self.replication_mode_version = state.status().get_dr_auto_sync().state_id;
        let enable = state.status().get_dr_auto_sync().get_state() != DrAutoSyncState::Async;
        self.raft_group.raft.enable_group_commit(enable);
        self.dr_auto_sync_state = state.status().get_dr_auto_sync().get_state();
    }

    /// Updates replication mode.
    pub fn switch_replication_mode(&mut self, state: &Mutex<GlobalReplicationState>) {
        self.replication_sync = false;
        let mut guard = state.lock().unwrap();
        let enable_group_commit = if guard.status().get_mode() == ReplicationMode::Majority {
            self.replication_mode_version = 0;
            self.dr_auto_sync_state = DrAutoSyncState::Async;
            false
        } else {
            self.dr_auto_sync_state = guard.status().get_dr_auto_sync().get_state();
            self.replication_mode_version = guard.status().get_dr_auto_sync().state_id;
            guard.status().get_dr_auto_sync().get_state() != DrAutoSyncState::Async
        };
        if enable_group_commit {
            let ids = mem::replace(
                guard.calculate_commit_group(
                    self.replication_mode_version,
                    self.region().get_peers(),
                ),
                Vec::with_capacity(self.region().get_peers().len()),
            );
            drop(guard);
            self.raft_group.raft.clear_commit_group();
            self.raft_group.raft.assign_commit_groups(&ids);
        } else {
            drop(guard);
        }
        self.raft_group
            .raft
            .enable_group_commit(enable_group_commit);
        info!("switch replication mode"; "version" => self.replication_mode_version, "region_id" => self.region_id, "peer_id" => self.peer.id);
    }

    /// Register self to apply_scheduler so that the peer is then usable.
    /// Also trigger `RegionChangeEvent::Create` here.
    pub fn activate<T>(&self, ctx: &PollContext<EK, ER, T>) {
        ctx.apply_router
            .schedule_task(self.region_id, ApplyTask::register(self));

        ctx.coprocessor_host.on_region_changed(
            self.region(),
            RegionChangeEvent::Create,
            self.get_role(),
        );
    }

    #[inline]
    fn next_proposal_index(&self) -> u64 {
        self.raft_group.raft.raft_log.last_index() + 1
    }

    #[inline]
    pub fn get_index_term(&self, idx: u64) -> u64 {
        match self.raft_group.raft.raft_log.term(idx) {
            Ok(t) => t,
            Err(e) => panic!("{} fail to load term for {}: {:?}", self.tag, idx, e),
        }
    }

    pub fn maybe_append_merge_entries(&mut self, merge: &CommitMergeRequest) -> Option<u64> {
        let mut entries = merge.get_entries();
        if entries.is_empty() {
            // Though the entries is empty, it is possible that one source peer has caught up the logs
            // but commit index is not updated. If other source peers are already destroyed, so the raft
            // group will not make any progress, namely the source peer can not get the latest commit index anymore.
            // Here update the commit index to let source apply rest uncommitted entries.
            return if merge.get_commit() > self.raft_group.raft.raft_log.committed {
                self.raft_group.raft.raft_log.commit_to(merge.get_commit());
                Some(merge.get_commit())
            } else {
                None
            };
        }
        let first = entries.first().unwrap();
        // make sure message should be with index not smaller than committed
        let mut log_idx = first.get_index() - 1;
        debug!(
            "append merge entries";
            "log_index" => log_idx,
            "merge_commit" => merge.get_commit(),
            "commit_index" => self.raft_group.raft.raft_log.committed,
        );
        if log_idx < self.raft_group.raft.raft_log.committed {
            // There are maybe some logs not included in CommitMergeRequest's entries, like CompactLog,
            // so the commit index may exceed the last index of the entires from CommitMergeRequest.
            // If that, no need to append
            if self.raft_group.raft.raft_log.committed - log_idx >= entries.len() as u64 {
                return None;
            }
            entries = &entries[(self.raft_group.raft.raft_log.committed - log_idx) as usize..];
            log_idx = self.raft_group.raft.raft_log.committed;
        }
        let log_term = self.get_index_term(log_idx);

        let last_log = entries.last().unwrap();
        if last_log.term > self.term() {
            // Hack: In normal flow, when leader sends the entries, it will use a term that's not less
            // than the last log term. And follower will update its states correctly. For merge, we append
            // the log without raft, so we have to take care of term explicitly to get correct metadata.
            info!(
                "become follower for new logs";
                "new_log_term" => last_log.term,
                "new_log_index" => last_log.index,
                "term" => self.term(),
                "region_id" => self.region_id,
                "peer_id" => self.peer.get_id(),
            );
            self.raft_group
                .raft
                .become_follower(last_log.term, INVALID_ID);
        }

        self.raft_group
            .raft
            .raft_log
            .maybe_append(log_idx, log_term, merge.get_commit(), entries)
            .map(|(_, last_index)| last_index)
    }

    /// Tries to destroy itself. Returns a job (if needed) to do more cleaning tasks.
    pub fn maybe_destroy<T>(&mut self, ctx: &PollContext<EK, ER, T>) -> Option<DestroyPeerJob> {
        if self.pending_remove {
            info!(
                "is being destroyed, skip";
                "region_id" => self.region_id,
                "peer_id" => self.peer.get_id(),
            );
            return None;
        }
        {
            let meta = ctx.store_meta.lock().unwrap();
            if meta.atomic_snap_regions.contains_key(&self.region_id) {
                info!(
                    "stale peer is applying atomic snapshot, will destroy next time";
                    "region_id" => self.region_id,
                    "peer_id" => self.peer.get_id(),
                );
                return None;
            }
        }

        if let Some(snap_ctx) = self.apply_snap_ctx.as_ref() {
            if !snap_ctx.scheduled {
                info!(
                    "stale peer is persisting snapshot, will destroy next time";
                    "region_id" => self.region_id,
                    "peer_id" => self.peer.get_id(),
                );
                return None;
            }
        }

        if self.get_store().is_applying_snapshot() && !self.mut_store().cancel_applying_snap() {
            info!(
                "stale peer is applying snapshot, will destroy next time";
                "region_id" => self.region_id,
                "peer_id" => self.peer.get_id(),
            );
            return None;
        }

        // There is no applying snapshot or snapshot is canceled so the `apply_snap_ctx`
        // should be set to None.
        // 1. If the snapshot is canceled, the `apply_snap_ctx` should be None.
        //    Remember the snapshot should not be canceled and the context should
        //    be None only after applying snapshot in normal case. But here is safe
        //    becasue this peer is about to destroy and `pending_remove` will be true,
        //    namely no more ready will be fetched.
        // 2. If there is no applying snapshot, the `apply_snap_ctx` should also be None.
        //    It's possible that the snapshot was canceled successfully before but
        //    `cancel_applying_snap` returns false. If so, at this time, `apply_snap_ctx`
        //    is Some and should be set to None.
        self.apply_snap_ctx = None;

        self.pending_remove = true;

        Some(DestroyPeerJob {
            initialized: self.get_store().is_initialized(),
            region_id: self.region_id,
            peer: self.peer.clone(),
        })
    }

    /// Does the real destroy task which includes:
    /// 1. Set the region to tombstone;
    /// 2. Clear data;
    /// 3. Notify all pending requests.
    pub fn destroy(
        &mut self,
        engines: &Engines<EK, ER>,
        perf_context: &mut EK::PerfContext,
        keep_data: bool,
    ) -> Result<()> {
        fail_point!("raft_store_skip_destroy_peer", |_| Ok(()));
        let t = TiInstant::now();

        let mut region = self.region().clone();
        info!(
            "begin to destroy";
            "region_id" => self.region_id,
            "peer_id" => self.peer.get_id(),
        );

        // Set Tombstone state explicitly
        let mut kv_wb = engines.kv.write_batch();
        let mut raft_wb = engines.raft.log_batch(1024);
        // Raft log gc should be flushed before being destroyed, so last_compacted_idx has to be
        // the minimal index that may still have logs.
        let last_compacted_idx = self.last_compacted_idx;
        self.mut_store()
            .clear_meta(last_compacted_idx, &mut kv_wb, &mut raft_wb)?;

        // StoreFsmDelegate::check_msg use both epoch and region peer list to check whether
        // a message is targing a staled peer.  But for an uninitialized peer, both epoch and
        // peer list are empty, so a removed peer will be created again.  Saving current peer
        // into the peer list of region will fix this problem.
        if !self.get_store().is_initialized() {
            region.mut_peers().push(self.peer.clone());
        }
        write_peer_state(
            &mut kv_wb,
            &region,
            PeerState::Tombstone,
            self.pending_merge_state.clone(),
        )?;
        // write kv rocksdb first in case of restart happen between two write
        let mut write_opts = WriteOptions::new();
        write_opts.set_sync(true);
        kv_wb.write_opt(&write_opts)?;

        perf_context.start_observe();
        engines.raft.consume(&mut raft_wb, true)?;
        perf_context.report_metrics();

        if self.get_store().is_initialized() && !keep_data {
            // If we meet panic when deleting data and raft log, the dirty data
            // will be cleared by a newer snapshot applying or restart.
            if let Err(e) = self.get_store().clear_data() {
                error!(?e;
                    "failed to schedule clear data task";
                    "region_id" => self.region_id,
                    "peer_id" => self.peer.get_id(),
                );
            }
        }

        self.pending_reads.clear_all(Some(region.get_id()));

        for Proposal { cb, .. } in self.proposals.queue.drain(..) {
            apply::notify_req_region_removed(region.get_id(), cb);
        }

        info!(
            "peer destroy itself";
            "region_id" => self.region_id,
            "peer_id" => self.peer.get_id(),
            "takes" => ?t.saturating_elapsed(),
        );

        Ok(())
    }

    #[inline]
    pub fn is_initialized(&self) -> bool {
        self.get_store().is_initialized()
    }

    #[inline]
    pub fn region(&self) -> &metapb::Region {
        self.get_store().region()
    }

    /// Check whether the peer can be hibernated.
    ///
    /// This should be used with `check_after_tick` to get a correct conclusion.
    pub fn check_before_tick(&self, cfg: &Config) -> CheckTickResult {
        let mut res = CheckTickResult::default();
        if !self.is_leader() {
            return res;
        }
        res.leader = true;
        if self.raft_group.raft.election_elapsed + 1 < cfg.raft_election_timeout_ticks {
            return res;
        }
        let status = self.raft_group.status();
        let last_index = self.raft_group.raft.raft_log.last_index();
        for (id, pr) in status.progress.unwrap().iter() {
            // Even a recent inactive node is also considered. If we put leader into sleep,
            // followers or learners may not sync its logs for a long time and become unavailable.
            // We choose availability instead of performance in this case.
            if *id == self.peer.get_id() {
                continue;
            }
            if pr.matched != last_index {
                res.reason = "replication";
                return res;
            }
        }
        if self.raft_group.raft.pending_read_count() > 0 {
            res.reason = "pending read";
            return res;
        }
        if self.raft_group.raft.lead_transferee.is_some() {
            res.reason = "transfer leader";
            return res;
        }
        // Unapplied entries can change the configuration of the group.
        if self.get_store().applied_index() < last_index {
            res.reason = "unapplied";
            return res;
        }
        if self.replication_mode_need_catch_up() {
            res.reason = "replication mode";
            return res;
        }
        res.up_to_date = true;
        res
    }

    pub fn check_after_tick(&self, state: GroupState, res: CheckTickResult) -> bool {
        if res.leader {
            if res.up_to_date {
                self.is_leader()
            } else {
                if !res.reason.is_empty() {
                    debug!("rejecting sleeping"; "reason" => res.reason, "region_id" => self.region_id, "peer_id" => self.peer_id());
                }
                false
            }
        } else {
            // If follower keeps receiving data from leader, then it's safe to stop
            // ticking, as leader will make sure it has the latest logs.
            // Checking term to make sure campaign has finished and the leader starts
            // doing its job, it's not required but a safe options.
            state != GroupState::Chaos
                && self.has_valid_leader()
                && self.raft_group.raft.raft_log.last_term() == self.raft_group.raft.term
                && !self.has_unresolved_reads()
                // If it becomes leader, the stats is not valid anymore.
                && !self.is_leader()
        }
    }

    #[inline]
    pub fn has_valid_leader(&self) -> bool {
        if self.raft_group.raft.leader_id == raft::INVALID_ID {
            return false;
        }
        for p in self.region().get_peers() {
            if p.get_id() == self.raft_group.raft.leader_id && p.get_role() != PeerRole::Learner {
                return true;
            }
        }
        false
    }

    /// Pings if followers are still connected.
    ///
    /// Leader needs to know exact progress of followers, and
    /// followers just need to know whether leader is still alive.
    pub fn ping(&mut self) {
        if self.is_leader() {
            self.raft_group.ping();
        }
    }

    pub fn has_uncommitted_log(&self) -> bool {
        self.raft_group.raft.raft_log.committed < self.raft_group.raft.raft_log.last_index()
    }

    /// Set the region of a peer.
    ///
    /// This will update the region of the peer, caller must ensure the region
    /// has been preserved in a durable device.
    pub fn set_region(
        &mut self,
        host: &CoprocessorHost<impl KvEngine>,
        reader: &mut ReadDelegate,
        region: metapb::Region,
    ) {
        if self.region().get_region_epoch().get_version() < region.get_region_epoch().get_version()
        {
            // Epoch version changed, disable read on the localreader for this region.
            self.leader_lease.expire_remote_lease();
        }
        self.mut_store().set_region(region.clone());
        let progress = ReadProgress::region(region);
        // Always update read delegate's region to avoid stale region info after a follower
        // becoming a leader.
        self.maybe_update_read_progress(reader, progress);

        // Update leader info
        self.read_progress
            .update_leader_info(self.leader_id(), self.term(), self.region());

        {
            let mut pessimistic_locks = self.txn_ext.pessimistic_locks.write();
            pessimistic_locks.term = self.term();
            pessimistic_locks.version = self.region().get_region_epoch().get_version();
        }

        if !self.pending_remove {
            host.on_region_changed(self.region(), RegionChangeEvent::Update, self.get_role());
        }
    }

    #[inline]
    pub fn peer_id(&self) -> u64 {
        self.peer.get_id()
    }

    #[inline]
    pub fn leader_id(&self) -> u64 {
        self.raft_group.raft.leader_id
    }

    #[inline]
    pub fn is_leader(&self) -> bool {
        self.raft_group.raft.state == StateRole::Leader
    }

    #[inline]
    pub fn get_role(&self) -> StateRole {
        self.raft_group.raft.state
    }

    #[inline]
    pub fn get_store(&self) -> &PeerStorage<EK, ER> {
        self.raft_group.store()
    }

    #[inline]
    pub fn mut_store(&mut self) -> &mut PeerStorage<EK, ER> {
        self.raft_group.mut_store()
    }

    /// Whether the snapshot is handling.
    /// See the comments of `check_snap_status` for more details.
    #[inline]
    pub fn is_handling_snapshot(&self) -> bool {
        self.apply_snap_ctx.is_some() || self.get_store().is_applying_snapshot()
    }

    /// Returns `true` if the raft group has replicated a snapshot but not committed it yet.
    #[inline]
    pub fn has_pending_snapshot(&self) -> bool {
        self.get_pending_snapshot().is_some()
    }

    #[inline]
    pub fn get_pending_snapshot(&self) -> Option<&eraftpb::Snapshot> {
        self.raft_group.snap()
    }

    fn add_ready_metric(&self, ready: &Ready, metrics: &mut RaftReadyMetrics) {
        metrics.message += ready.messages().len() as u64;
        metrics.commit += ready.committed_entries().len() as u64;
        metrics.append += ready.entries().len() as u64;

        if !ready.snapshot().is_empty() {
            metrics.snapshot += 1;
        }
    }

    fn add_light_ready_metric(&self, light_ready: &LightReady, metrics: &mut RaftReadyMetrics) {
        metrics.message += light_ready.messages().len() as u64;
        metrics.commit += light_ready.committed_entries().len() as u64;
    }

    #[inline]
    pub fn in_joint_state(&self) -> bool {
        self.region().get_peers().iter().any(|p| {
            p.get_role() == PeerRole::IncomingVoter || p.get_role() == PeerRole::DemotingVoter
        })
    }

    #[inline]
    pub fn send_raft_messages<T: Transport>(
        &mut self,
        ctx: &mut PollContext<EK, ER, T>,
        msgs: Vec<RaftMessage>,
    ) {
        for msg in msgs {
            let msg_type = msg.get_message().get_msg_type();
            if msg_type == MessageType::MsgTimeoutNow && self.is_leader() {
                // After a leader transfer procedure is triggered, the lease for
                // the old leader may be expired earlier than usual, since a new leader
                // may be elected and the old leader doesn't step down due to
                // network partition from the new leader.
                // For lease safety during leader transfer, transit `leader_lease`
                // to suspect.
                self.leader_lease.suspect(monotonic_raw_now());
            }

            let to_peer_id = msg.get_to_peer().get_id();
            let to_store_id = msg.get_to_peer().get_store_id();

            debug!(
                "send raft msg";
                "region_id" => self.region_id,
                "peer_id" => self.peer.get_id(),
                "msg_type" => ?msg_type,
                "msg_size" => msg.get_message().compute_size(),
                "to" => to_peer_id,
                "disk_usage" => ?msg.get_disk_usage(),
            );

            if let Err(e) = ctx.trans.send(msg) {
                // We use metrics to observe failure on production.
                debug!(
                    "failed to send msg to other peer";
                    "region_id" => self.region_id,
                    "peer_id" => self.peer.get_id(),
                    "target_peer_id" => to_peer_id,
                    "target_store_id" => to_store_id,
                    "err" => ?e,
                    "error_code" => %e.error_code(),
                );
                if to_peer_id == self.leader_id() {
                    self.leader_unreachable = true;
                }
                // unreachable store
                self.raft_group.report_unreachable(to_peer_id);
                if msg_type == eraftpb::MessageType::MsgSnapshot {
                    self.raft_group
                        .report_snapshot(to_peer_id, SnapshotStatus::Failure);
                }
                ctx.raft_metrics.send_message.add(msg_type, false);
            } else {
                ctx.raft_metrics.send_message.add(msg_type, true);
            }
        }
    }

    #[inline]
    pub fn build_raft_messages<T>(
        &mut self,
        ctx: &PollContext<EK, ER, T>,
        msgs: Vec<eraftpb::Message>,
    ) -> Vec<RaftMessage> {
        let mut raft_msgs = Vec::with_capacity(msgs.len());
        for msg in msgs {
            if let Some(m) = self.build_raft_message(msg, ctx.self_disk_usage) {
                raft_msgs.push(m);
            }
        }
        raft_msgs
    }

    /// Steps the raft message.
    pub fn step<T>(
        &mut self,
        ctx: &mut PollContext<EK, ER, T>,
        mut m: eraftpb::Message,
    ) -> Result<()> {
        fail_point!(
            "step_message_3_1",
            self.peer.get_store_id() == 3 && self.region_id == 1,
            |_| Ok(())
        );
        if self.is_leader() && m.get_from() != INVALID_ID {
            self.peer_heartbeats.insert(m.get_from(), Instant::now());
            // As the leader we know we are not missing.
            self.leader_missing_time.take();
        } else if m.get_from() == self.leader_id() {
            // As another role know we're not missing.
            self.leader_missing_time.take();
        }
        let msg_type = m.get_msg_type();
        if msg_type == MessageType::MsgReadIndex {
            fail_point!("on_step_read_index_msg");
            ctx.coprocessor_host.on_step_read_index(&mut m);
            // Must use the commit index of `PeerStorage` instead of the commit index
            // in raft-rs which may be greater than the former one.
            // For more details, see the annotations above `on_leader_commit_idx_changed`.
            let index = self.get_store().commit_index();
            // Check if the log term of this index is equal to current term, if so,
            // this index can be used to reply the read index request if the leader holds
            // the lease. Please also take a look at raft-rs.
            if self.get_store().term(index).unwrap() == self.term() {
                let state = self.inspect_lease();
                if let LeaseState::Valid = state {
                    // If current peer has valid lease, then we could handle the
                    // request directly, rather than send a heartbeat to check quorum.
                    let mut resp = eraftpb::Message::default();
                    resp.set_msg_type(MessageType::MsgReadIndexResp);
                    resp.term = self.term();
                    resp.to = m.from;

                    resp.index = index;
                    resp.set_entries(m.take_entries());

                    self.raft_group.raft.msgs.push(resp);
                    return Ok(());
                }
                self.should_wake_up = state == LeaseState::Expired;
            }
        }

        let from_id = m.get_from();
        let has_snap_task = self.get_store().has_gen_snap_task();
        let pre_commit_index = self.raft_group.raft.raft_log.committed;
        self.raft_group.step(m)?;
        self.report_commit_log_duration(pre_commit_index, &ctx.raft_metrics);

        let mut for_balance = false;
        if !has_snap_task && self.get_store().has_gen_snap_task() {
            if let Some(progress) = self.raft_group.status().progress {
                if let Some(pr) = progress.get(from_id) {
                    // When a peer is uninitialized (e.g. created by load balance),
                    // the last index of the peer is 0 which makes the matched index to be 0.
                    if pr.matched == 0 {
                        for_balance = true;
                    }
                }
            }
        }
        if for_balance {
            if let Some(gen_task) = self.mut_store().mut_gen_snap_task() {
                gen_task.set_for_balance();
            }
        }
        Ok(())
    }

    fn report_persist_log_duration(&self, pre_persist_index: u64, metrics: &RaftMetrics) {
        if !metrics.waterfall_metrics || self.proposals.is_empty() {
            return;
        }
        let mut now = None;
        for index in pre_persist_index + 1..=self.raft_group.raft.raft_log.persisted {
            if let Some((term, times)) = self.proposals.find_request_times(index) {
                if self
                    .get_store()
                    .term(index)
                    .map(|t| t == term)
                    .unwrap_or(false)
                {
                    if now.is_none() {
                        now = Some(TiInstant::now());
                    }
                    for t in times {
                        metrics
                            .wf_persist_log
                            .observe(duration_to_sec(now.unwrap().saturating_duration_since(*t)));
                    }
                }
            }
        }
    }

    fn report_commit_log_duration(&self, pre_commit_index: u64, metrics: &RaftMetrics) {
        if !metrics.waterfall_metrics || self.proposals.is_empty() {
            return;
        }
        let mut now = None;
        for index in pre_commit_index + 1..=self.raft_group.raft.raft_log.committed {
            if let Some((term, times)) = self.proposals.find_request_times(index) {
                if self
                    .get_store()
                    .term(index)
                    .map(|t| t == term)
                    .unwrap_or(false)
                {
                    if now.is_none() {
                        now = Some(TiInstant::now());
                    }
                    let hist = if index <= self.raft_group.raft.raft_log.persisted {
                        &metrics.wf_commit_log
                    } else {
                        &metrics.wf_commit_not_persist_log
                    };
                    for t in times {
                        hist.observe(duration_to_sec(now.unwrap().saturating_duration_since(*t)));
                    }
                }
            }
        }
    }

    /// Checks and updates `peer_heartbeats` for the peer.
    pub fn check_peers(&mut self) {
        if !self.is_leader() {
            self.peer_heartbeats.clear();
            self.peers_start_pending_time.clear();
            return;
        }

        if self.peer_heartbeats.len() == self.region().get_peers().len() {
            return;
        }

        // Insert heartbeats in case that some peers never response heartbeats.
        let region = self.raft_group.store().region();
        for peer in region.get_peers() {
            self.peer_heartbeats
                .entry(peer.get_id())
                .or_insert_with(Instant::now);
        }
    }

    /// Collects all down peers.
    pub fn collect_down_peers<T>(&mut self, ctx: &PollContext<EK, ER, T>) -> Vec<PeerStats> {
        let max_duration = ctx.cfg.max_peer_down_duration.0;
        let mut down_peers = Vec::new();
        let mut down_peer_ids = Vec::new();
        for p in self.region().get_peers() {
            if p.get_id() == self.peer.get_id() {
                continue;
            }
            // TODO
            if let Some(instant) = self.peer_heartbeats.get(&p.get_id()) {
                let elapsed = instant.saturating_elapsed();
                if elapsed >= max_duration {
                    let mut stats = PeerStats::default();
                    stats.set_peer(p.clone());
                    stats.set_down_seconds(elapsed.as_secs());
                    down_peers.push(stats);
                    down_peer_ids.push(p.get_id());
                }
            }
        }
        self.down_peer_ids = down_peer_ids;
        if !self.down_peer_ids.is_empty() {
            self.refill_disk_full_peers(ctx);
        }
        down_peers
    }

    /// Collects all pending peers and update `peers_start_pending_time`.
    pub fn collect_pending_peers<T>(&mut self, ctx: &PollContext<EK, ER, T>) -> Vec<metapb::Peer> {
        let mut pending_peers = Vec::with_capacity(self.region().get_peers().len());
        let status = self.raft_group.status();
        let truncated_idx = self.get_store().truncated_index();

        if status.progress.is_none() {
            return pending_peers;
        }

        for i in 0..self.peers_start_pending_time.len() {
            let (_, pending_after) = self.peers_start_pending_time[i];
            let elapsed = duration_to_sec(pending_after.saturating_elapsed());
            RAFT_PEER_PENDING_DURATION.observe(elapsed);
        }

        let progresses = status.progress.unwrap().iter();
        for (&id, progress) in progresses {
            if id == self.peer.get_id() {
                continue;
            }
            // The `matched` is 0 only in these two cases:
            // 1. Current leader hasn't communicated with this peer.
            // 2. This peer does not exist yet(maybe it is created but not initialized)
            //
            // The correctness of region merge depends on the fact that all target peers must exist during merging.
            // (PD rely on `pending_peers` to check whether all target peers exist)
            //
            // So if the `matched` is 0, it must be a pending peer.
            // It can be ensured because `truncated_index` must be greater than `RAFT_INIT_LOG_INDEX`(5).
            if progress.matched < truncated_idx {
                if let Some(p) = self.get_peer_from_cache(id) {
                    pending_peers.push(p);
                    if !self
                        .peers_start_pending_time
                        .iter()
                        .any(|&(pid, _)| pid == id)
                    {
                        let now = Instant::now();
                        self.peers_start_pending_time.push((id, now));
                        debug!(
                            "peer start pending";
                            "region_id" => self.region_id,
                            "peer_id" => self.peer.get_id(),
                            "time" => ?now,
                        );
                    }
                } else {
                    if ctx.cfg.dev_assert {
                        panic!("{} failed to get peer {} from cache", self.tag, id);
                    }
                    error!(
                        "failed to get peer from cache";
                        "region_id" => self.region_id,
                        "peer_id" => self.peer.get_id(),
                        "get_peer_id" => id,
                    );
                }
            }
        }
        pending_peers
    }

    /// Returns `true` if any peer recover from connectivity problem.
    ///
    /// A peer can become pending or down if it has not responded for a
    /// long time. If it becomes normal again, PD need to be notified.
    pub fn any_new_peer_catch_up(&mut self, peer_id: u64) -> bool {
        if self.peers_start_pending_time.is_empty() && self.down_peer_ids.is_empty() {
            return false;
        }
        if !self.is_leader() {
            self.down_peer_ids = vec![];
            self.peers_start_pending_time = vec![];
            return false;
        }
        for i in 0..self.peers_start_pending_time.len() {
            if self.peers_start_pending_time[i].0 != peer_id {
                continue;
            }
            let truncated_idx = self.raft_group.store().truncated_index();
            if let Some(progress) = self.raft_group.raft.prs().get(peer_id) {
                if progress.matched >= truncated_idx {
                    let (_, pending_after) = self.peers_start_pending_time.swap_remove(i);
                    let elapsed = duration_to_sec(pending_after.saturating_elapsed());
                    RAFT_PEER_PENDING_DURATION.observe(elapsed);
                    debug!(
                        "peer has caught up logs";
                        "region_id" => self.region_id,
                        "peer_id" => self.peer.get_id(),
                        "takes" => elapsed,
                    );
                    return true;
                }
            }
        }
        if self.down_peer_ids.contains(&peer_id) {
            return true;
        }
        false
    }

    pub fn check_stale_state<T>(&mut self, ctx: &mut PollContext<EK, ER, T>) -> StaleState {
        if self.is_leader() {
            // Leaders always have valid state.
            //
            // We update the leader_missing_time in the `fn step`. However one peer region
            // does not send any raft messages, so we have to check and update it before
            // reporting stale states.
            self.leader_missing_time = None;
            return StaleState::Valid;
        }
        let naive_peer = !self.is_initialized() || !self.raft_group.raft.promotable();
        // Updates the `leader_missing_time` according to the current state.
        //
        // If we are checking this it means we suspect the leader might be missing.
        // Mark down the time when we are called, so we can check later if it's been longer than it
        // should be.
        match self.leader_missing_time {
            None => {
                self.leader_missing_time = Instant::now().into();
                StaleState::Valid
            }
            Some(instant)
                if instant.saturating_elapsed() >= ctx.cfg.max_leader_missing_duration.0 =>
            {
                // Resets the `leader_missing_time` to avoid sending the same tasks to
                // PD worker continuously during the leader missing timeout.
                self.leader_missing_time = Instant::now().into();
                StaleState::ToValidate
            }
            Some(instant)
                if instant.saturating_elapsed() >= ctx.cfg.abnormal_leader_missing_duration.0
                    && !naive_peer =>
            {
                // A peer is considered as in the leader missing state
                // if it's initialized but is isolated from its leader or
                // something bad happens that the raft group can not elect a leader.
                StaleState::LeaderMissing
            }
            _ => StaleState::Valid,
        }
    }

    fn on_role_changed<T>(&mut self, ctx: &mut PollContext<EK, ER, T>, ready: &Ready) {
        // Update leader lease when the Raft state changes.
        if let Some(ss) = ready.ss() {
            match ss.raft_state {
                StateRole::Leader => {
                    // The local read can only be performed after a new leader has applied
                    // the first empty entry on its term. After that the lease expiring time
                    // should be updated to
                    //   send_to_quorum_ts + max_lease
                    // as the comments in `Lease` explain.
                    // It is recommended to update the lease expiring time right after
                    // this peer becomes leader because it's more convenient to do it here and
                    // it has no impact on the correctness.
                    let progress_term = ReadProgress::term(self.term());
                    self.maybe_renew_leader_lease(monotonic_raw_now(), ctx, Some(progress_term));
                    debug!(
                        "becomes leader with lease";
                        "region_id" => self.region_id,
                        "peer_id" => self.peer.get_id(),
                        "lease" => ?self.leader_lease,
                    );
                    // If the predecessor reads index during transferring leader and receives
                    // quorum's heartbeat response after that, it may wait for applying to
                    // current term to apply the read. So broadcast eagerly to avoid unexpected
                    // latency.
                    //
                    // TODO: Maybe the predecessor should just drop all the read requests directly?
                    // All the requests need to be redirected in the end anyway and executing
                    // prewrites or commits will be just a waste.
                    self.last_urgent_proposal_idx = self.raft_group.raft.raft_log.last_index();
                    self.raft_group.skip_bcast_commit(false);

                    // A more recent read may happen on the old leader. So max ts should
                    // be updated after a peer becomes leader.
                    self.require_updating_max_ts(&ctx.pd_scheduler);
                    // Init the in-memory pessimistic lock table when the peer becomes leader.
                    self.activate_in_memory_pessimistic_locks();

                    if !ctx.store_disk_usages.is_empty() {
                        self.refill_disk_full_peers(ctx);
                        debug!(
                            "become leader refills disk full peers to {:?}",
                            self.disk_full_peers;
                            "region_id" => self.region_id,
                        );
                    }
                }
                StateRole::Follower => {
                    self.leader_lease.expire();
                    self.mut_store().cancel_generating_snap(None);
                    self.clear_disk_full_peers(ctx);
                    self.clear_in_memory_pessimistic_locks();
                }
                _ => {}
            }
            self.on_leader_changed(ss.leader_id, self.term());
            // TODO: it may possible that only the `leader_id` change and the role
            // didn't change
            ctx.coprocessor_host
                .on_role_change(self.region(), ss.raft_state);
            self.cmd_epoch_checker.maybe_update_term(self.term());
        } else if let Some(hs) = ready.hs() {
            if hs.get_term() != self.get_store().hard_state().get_term() {
                self.on_leader_changed(self.leader_id(), hs.get_term());
            }
        }
    }

    /// Correctness depends on the order between calling this function and notifying other peers
    /// the new commit index.
    /// It is due to the interaction between lease and split/merge.(details are decribed below)
    ///
    /// Note that in addition to the hearbeat/append msg, the read index response also can notify
    /// other peers the new commit index. There are three place where TiKV handles read index resquest.
    /// The first place is in raft-rs, so it's like hearbeat/append msg, call this function and
    /// then send the response. The second place is in `Step`, we should use the commit index
    /// of `PeerStorage` which is the greatest commit index that can be observed outside.
    /// The third place is in `read_index`, handle it like the second one.
    fn on_leader_commit_idx_changed(&mut self, pre_commit_index: u64, commit_index: u64) {
        if commit_index <= pre_commit_index || !self.is_leader() {
            return;
        }

        // The admin cmds in `CmdEpochChecker` are proposed by the current leader so we can
        // use it to get the split/prepare-merge cmds which was committed just now.

        // BatchSplit and Split cmd are mutually exclusive because they both change epoch's
        // version so only one of them can be proposed and the other one will be rejected
        // by `CmdEpochChecker`.
        let last_split_idx = self
            .cmd_epoch_checker
            .last_cmd_index(AdminCmdType::BatchSplit)
            .or_else(|| self.cmd_epoch_checker.last_cmd_index(AdminCmdType::Split));
        if let Some(idx) = last_split_idx {
            if idx > pre_commit_index && idx <= commit_index {
                // We don't need to suspect its lease because peers of new region that
                // in other store do not start election before theirs election timeout
                // which is longer than the max leader lease.
                // It's safe to read local within its current lease, however, it's not
                // safe to renew its lease.
                self.last_committed_split_idx = idx;
            }
        } else {
            // BatchSplit/Split and PrepareMerge cmd are mutually exclusive too.
            // So if there is no Split cmd, we should check PrepareMerge cmd.
            let last_prepare_merge_idx = self
                .cmd_epoch_checker
                .last_cmd_index(AdminCmdType::PrepareMerge);
            if let Some(idx) = last_prepare_merge_idx {
                if idx > pre_commit_index && idx <= commit_index {
                    // We committed prepare merge, to prevent unsafe read index,
                    // we must record its index.
                    self.last_committed_prepare_merge_idx = idx;
                    // After prepare_merge is committed and the leader broadcasts commit
                    // index to followers, the leader can not know when the target region
                    // merges majority of this region, also it can not know when the target
                    // region writes new values.
                    // To prevent unsafe local read, we suspect its leader lease.
                    self.leader_lease.suspect(monotonic_raw_now());
                    // Stop updating `safe_ts`
                    self.read_progress.discard();
                }
            }
        }
    }

    fn on_leader_changed(&mut self, leader_id: u64, term: u64) {
        debug!(
            "update leader info";
            "region_id" => self.region_id,
            "leader_id" => leader_id,
            "term" => term,
            "peer_id" => self.peer_id(),
        );

        self.read_progress
            .update_leader_info(leader_id, term, self.region());
    }

    #[inline]
    pub fn ready_to_handle_pending_snap(&self) -> bool {
        // If apply worker is still working, written apply state may be overwritten
        // by apply worker. So we have to wait here.
        // Please note that commit_index can't be used here. When applying a snapshot,
        // a stale heartbeat can make the leader think follower has already applied
        // the snapshot, and send remaining log entries, which may increase commit_index.
        // TODO: add more test
        self.last_applying_idx == self.get_store().applied_index()
            // Requesting snapshots also triggers apply workers to write
            // apply states even if there is no pending committed entry.
            // TODO: Instead of sharing the counter, we should apply snapshots
            //       in apply workers.
            && self.pending_request_snapshot_count.load(Ordering::SeqCst) == 0
    }

    #[inline]
    fn ready_to_handle_read(&self) -> bool {
        // TODO: It may cause read index to wait a long time.

        // There may be some values that are not applied by this leader yet but the old leader,
        // if applied_index_term isn't equal to current term.
        self.get_store().applied_index_term() == self.term()
            // There may be stale read if the old leader splits really slow,
            // the new region may already elected a new leader while
            // the old leader still think it owns the split range.
            && !self.is_splitting()
            // There may be stale read if a target leader is in another store and
            // applied commit merge, written new values, but the sibling peer in
            // this store does not apply commit merge, so the leader is not ready
            // to read, until the merge is rollbacked.
            && !self.is_merging()
    }

    fn ready_to_handle_unsafe_replica_read(&self, read_index: u64) -> bool {
        // Wait until the follower applies all values before the read. There is still a
        // problem if the leader applies fewer values than the follower, the follower read
        // could get a newer value, and after that, the leader may read a stale value,
        // which violates linearizability.
        self.get_store().applied_index() >= read_index
            // If it is in pending merge state(i.e. applied PrepareMerge), the data may be stale.
            // TODO: Add a test to cover this case
            && self.pending_merge_state.is_none()
            // a peer which is applying snapshot will clean up its data and ingest a snapshot file,
            // during between the two operations a replica read could read empty data.
            && !self.is_handling_snapshot()
    }

    #[inline]
    fn is_splitting(&self) -> bool {
        self.last_committed_split_idx > self.get_store().applied_index()
    }

    #[inline]
    fn is_merging(&self) -> bool {
        self.last_committed_prepare_merge_idx > self.get_store().applied_index()
            || self.pending_merge_state.is_some()
    }

    /// Checks if leader needs to keep sending logs for follower.
    ///
    /// In DrAutoSync mode, if leader goes to sleep before the region is sync,
    /// PD may wait longer time to reach sync state.
    pub fn replication_mode_need_catch_up(&self) -> bool {
        self.replication_mode_version > 0
            && self.dr_auto_sync_state != DrAutoSyncState::Async
            && !self.replication_sync
    }

    pub fn schedule_raftlog_gc<T: Transport>(
        &mut self,
        ctx: &mut PollContext<EK, ER, T>,
        to: u64,
    ) -> bool {
        let task = RaftlogGcTask::gc(self.region_id, self.last_compacted_idx, to);
        debug!(
            "scheduling raft log gc task";
            "region_id" => self.region_id,
            "peer_id" => self.peer_id(),
            "task" => %task,
        );
        if let Err(e) = ctx.raftlog_gc_scheduler.schedule(task) {
            error!(
                "failed to schedule raft log gc task";
                "region_id" => self.region_id,
                "peer_id" => self.peer_id(),
                "err" => %e,
            );
            false
        } else {
            true
        }
    }

    /// Check the current snapshot status.
    /// Returns whether it's valid to handle raft ready.
    ///
    /// The snapshot process order would be:
    /// 1.  Get the snapshot from the ready
    /// 2.  Wait for the notify of persisting this ready through `Peer::on_persist_ready`
    /// 3.  Schedule the snapshot task to region worker through `schedule_applying_snapshot`
    /// 4.  Wait for applying snapshot to complete(`check_snap_status`)
    /// Then it's valid to handle the next ready.
    fn check_snap_status<T: Transport>(&mut self, ctx: &mut PollContext<EK, ER, T>) -> bool {
        if let Some(snap_ctx) = self.apply_snap_ctx.as_ref() {
            if !snap_ctx.scheduled {
                // There is a snapshot from ready but it is not scheduled because the ready has
                // not been persisted yet. We should wait for the notification of persisting ready
                // and do not get a new ready.
                return false;
            }
        }

        match self.mut_store().check_applying_snap() {
            CheckApplyingSnapStatus::Applying => {
                // If this peer is applying snapshot, we should not get a new ready.
                // There are two reasons in my opinion:
                //   1. If we handle a new ready and persist the data(e.g. entries),
                //      we can not tell raft-rs that this ready has been persisted because
                //      the ready need to be persisted one by one from raft-rs's view.
                //   2. When this peer is applying snapshot, the response msg should not
                //      be sent to leader, thus the leader will not send new entries to
                //      this peer. Although it's possible a new leader may send a AppendEntries
                //      msg to this peer, this possibility is very low. In most cases, there
                //      is no msg need to be handled.
                // So we choose to not get a new ready which makes the logic more clear.
                debug!(
                    "still applying snapshot, skip further handling";
                    "region_id" => self.region_id,
                    "peer_id" => self.peer.get_id(),
                );
                return false;
            }
            CheckApplyingSnapStatus::Success => {
                fail_point!("raft_before_applying_snap_finished");

                if let Some(snap_ctx) = self.apply_snap_ctx.take() {
                    // This snapshot must be scheduled
                    if !snap_ctx.scheduled {
                        panic!(
                            "{} snapshot was not scheduled before, apply_snap_ctx {:?}",
                            self.tag, snap_ctx
                        );
                    }

                    fail_point!("raft_before_follower_send");
                    let msgs = self.build_raft_messages(ctx, snap_ctx.msgs);
                    self.send_raft_messages(ctx, msgs);

                    // Snapshot has been applied.
                    self.last_applying_idx = self.get_store().truncated_index();
                    self.last_compacted_idx = self.last_applying_idx + 1;
                    self.raft_group.advance_apply_to(self.last_applying_idx);
                    self.cmd_epoch_checker.advance_apply(
                        self.last_applying_idx,
                        self.term(),
                        self.raft_group.store().region(),
                    );
                }
                // If `apply_snap_ctx` is none, it means this snapshot does not
                // come from the ready but comes from the unfinished snapshot task
                // after restarting.

                // Note that this function must be called after applied index is updated,
                // i.e. call `RawNode::advance_apply_to`.
                self.post_pending_read_index_on_replica(ctx);
                // Resume `read_progress`
                self.read_progress.resume();
                // Update apply index to `last_applying_idx`
                self.read_progress.update_applied(self.last_applying_idx);
            }
            CheckApplyingSnapStatus::Idle => {
                // FIXME: It's possible that the snapshot applying task is canceled.
                // Although it only happens when shutting down the store or destroying
                // the peer, it's still dangerous if continue to handle ready for the
                // peer. So it's better to revoke `JOB_STATUS_CANCELLING` to ensure all
                // started tasks can get finished correctly.
                if self.apply_snap_ctx.is_some() {
                    return false;
                }
            }
        }
        assert_eq!(self.apply_snap_ctx, None);
        true
    }

    pub fn handle_raft_ready_append<T: Transport>(
        &mut self,
        ctx: &mut PollContext<EK, ER, T>,
    ) -> Option<ReadyResult> {
        if self.pending_remove {
            return None;
        }

        if !self.check_snap_status(ctx) {
            return None;
        }

        let mut destroy_regions = vec![];
        if self.has_pending_snapshot() {
            if !self.ready_to_handle_pending_snap() {
                let count = self.pending_request_snapshot_count.load(Ordering::SeqCst);
                debug!(
                    "not ready to apply snapshot";
                    "region_id" => self.region_id,
                    "peer_id" => self.peer.get_id(),
                    "applied_index" => self.get_store().applied_index(),
                    "last_applying_index" => self.last_applying_idx,
                    "pending_request_snapshot_count" => count,
                );
                return None;
            }

            if !self.unpersisted_readies.is_empty() {
                debug!(
                    "not ready to apply snapshot because there are some unpersisted readies";
                    "region_id" => self.region_id,
                    "peer_id" => self.peer.get_id(),
                    "unpersisted_readies" => ?self.unpersisted_readies,
                );
                return None;
            }

            let meta = ctx.store_meta.lock().unwrap();
            // For merge process, the stale source peer is destroyed asynchronously when applying
            // snapshot or creating new peer. So here checks whether there is any overlap, if so,
            // wait and do not handle raft ready.
            if let Some(wait_destroy_regions) = meta.atomic_snap_regions.get(&self.region_id) {
                for (source_region_id, is_ready) in wait_destroy_regions {
                    if !is_ready {
                        info!(
                            "snapshot range overlaps, wait source destroy finish";
                            "region_id" => self.region_id,
                            "peer_id" => self.peer.get_id(),
                            "apply_index" => self.get_store().applied_index(),
                            "last_applying_index" => self.last_applying_idx,
                            "overlap_region_id" => source_region_id,
                        );
                        return None;
                    }
                    destroy_regions.push(meta.regions[source_region_id].clone());
                }
            }
        }

        if !self.raft_group.has_ready() {
            fail_point!("before_no_ready_gen_snap_task", |_| None);
            // Generating snapshot task won't set ready for raft group.
            if let Some(gen_task) = self.mut_store().take_gen_snap_task() {
                self.pending_request_snapshot_count
                    .fetch_add(1, Ordering::SeqCst);
                ctx.apply_router
                    .schedule_task(self.region_id, ApplyTask::Snapshot(gen_task));
            }
            return None;
        }

        fail_point!(
            "before_handle_raft_ready_1003",
            self.peer.get_id() == 1003 && self.is_leader(),
            |_| None
        );

        fail_point!(
            "before_handle_snapshot_ready_3",
            self.peer.get_id() == 3 && self.get_pending_snapshot().is_some(),
            |_| None
        );

        fail_point!("panic_if_handle_ready_3", self.peer.get_id() == 3, |_| {
            panic!("{} wants to handle ready", self.tag);
        });

        debug!(
            "handle raft ready";
            "region_id" => self.region_id,
            "peer_id" => self.peer.get_id(),
        );

        let mut ready = self.raft_group.ready();

        self.add_ready_metric(&ready, &mut ctx.raft_metrics.ready);

        // Update it after unstable entries pagination is introduced.
        debug_assert!(ready.entries().last().map_or_else(
            || true,
            |entry| entry.index == self.raft_group.raft.raft_log.last_index()
        ));
        if self.memtrace_raft_entries != 0 {
            MEMTRACE_RAFT_ENTRIES.trace(TraceEvent::Sub(self.memtrace_raft_entries));
            self.memtrace_raft_entries = 0;
        }

        if !ready.must_sync() {
            // If this ready need not to sync, the term, vote must not be changed,
            // entries and snapshot must be empty.
            if let Some(hs) = ready.hs() {
                assert_eq!(hs.get_term(), self.get_store().hard_state().get_term());
                assert_eq!(hs.get_vote(), self.get_store().hard_state().get_vote());
            }
            assert!(ready.entries().is_empty());
            assert!(ready.snapshot().is_empty());
        }

        self.on_role_changed(ctx, &ready);

        if let Some(hs) = ready.hs() {
            let pre_commit_index = self.get_store().commit_index();
            assert!(hs.get_commit() >= pre_commit_index);
            if self.is_leader() {
                self.on_leader_commit_idx_changed(pre_commit_index, hs.get_commit());
            }
        }

        if !ready.messages().is_empty() {
            assert!(self.is_leader());
            let raft_msgs = self.build_raft_messages(ctx, ready.take_messages());
            self.send_raft_messages(ctx, raft_msgs);
        }

        self.apply_reads(ctx, &ready);

        if !ready.committed_entries().is_empty() {
            self.handle_raft_committed_entries(ctx, ready.take_committed_entries());
        }
        // Check whether there is a pending generate snapshot task, the task
        // needs to be sent to the apply system.
        // Always sending snapshot task behind apply task, so it gets latest
        // snapshot.
        if let Some(gen_task) = self.mut_store().take_gen_snap_task() {
            self.pending_request_snapshot_count
                .fetch_add(1, Ordering::SeqCst);
            ctx.apply_router
                .schedule_task(self.region_id, ApplyTask::Snapshot(gen_task));
        }

        let state_role = ready.ss().map(|ss| ss.raft_state);
        let has_new_entries = !ready.entries().is_empty();
        let mut request_times = vec![];
        if ctx.raft_metrics.waterfall_metrics {
            let mut now = None;
            for entry in ready.entries() {
                if let Some((term, times)) = self.proposals.find_request_times(entry.get_index()) {
                    if entry.term == term {
                        request_times.extend_from_slice(times);
                        if now.is_none() {
                            now = Some(TiInstant::now());
                        }
                        for t in times {
                            ctx.raft_metrics.wf_send_to_queue.observe(duration_to_sec(
                                now.unwrap().saturating_duration_since(*t),
                            ));
                        }
                    }
                }
            }
        }
        let (res, mut task) = match self
            .mut_store()
            .handle_raft_ready(&mut ready, destroy_regions)
        {
            Ok(r) => r,
            Err(e) => {
                // We may have written something to writebatch and it can't be reverted, so has
                // to panic here.
                panic!("{} failed to handle raft ready: {:?}", self.tag, e)
            }
        };

        let ready_number = ready.number();
        let persisted_msgs = ready.take_persisted_messages();
        let mut has_write_ready = false;
        match &res {
            HandleReadyResult::SendIOTask | HandleReadyResult::Snapshot { .. } => {
                if !persisted_msgs.is_empty() {
                    task.messages = self.build_raft_messages(ctx, persisted_msgs);
                }

                if !request_times.is_empty() {
                    task.request_times = request_times;
                }

                if let Some(write_worker) = &mut ctx.sync_write_worker {
                    write_worker.handle_write_task(task);

                    assert_eq!(self.unpersisted_ready, None);
                    self.unpersisted_ready = Some(ready);
                    has_write_ready = true;
                } else {
                    self.write_router.send_write_msg(
                        ctx,
                        self.unpersisted_readies.back().map(|r| r.number),
                        WriteMsg::WriteTask(task),
                    );

                    self.unpersisted_readies.push_back(UnpersistedReady {
                        number: ready_number,
                        max_empty_number: ready_number,
                        raft_msgs: vec![],
                    });

                    self.raft_group.advance_append_async(ready);
                }
            }
            HandleReadyResult::NoIOTask => {
                if let Some(last) = self.unpersisted_readies.back_mut() {
                    // Attach to the last unpersisted ready so that it can be considered to be
                    // persisted with the last ready at the same time.
                    if ready_number <= last.max_empty_number {
                        panic!(
                            "{} ready number is not monotonically increaing, {} <= {}",
                            self.tag, ready_number, last.max_empty_number
                        );
                    }
                    last.max_empty_number = ready_number;

                    if !persisted_msgs.is_empty() {
                        self.unpersisted_message_count += persisted_msgs.capacity();
                        last.raft_msgs.push(persisted_msgs);
                    }
                } else {
                    // If this ready don't need to be persisted and there is no previous unpersisted ready,
                    // we can safely consider it is persisted so the persisted msgs can be sent immediately.
                    self.persisted_number = ready_number;

                    if !persisted_msgs.is_empty() {
                        fail_point!("raft_before_follower_send");
                        let msgs = self.build_raft_messages(ctx, persisted_msgs);
                        self.send_raft_messages(ctx, msgs);
                    }

                    // The commit index and messages of light ready should be empty because no data needs
                    // to be persisted.
                    let mut light_rd = self.raft_group.advance_append(ready);

                    self.add_light_ready_metric(&light_rd, &mut ctx.raft_metrics.ready);

                    if let Some(idx) = light_rd.commit_index() {
                        panic!(
                            "{} advance ready that has no io task but commit index is changed to {}",
                            self.tag, idx
                        );
                    }
                    if !light_rd.messages().is_empty() {
                        panic!(
                            "{} advance ready that has no io task but message is not empty {:?}",
                            self.tag,
                            light_rd.messages()
                        );
                    }
                    // The committed entries may not be empty when the size is too large to
                    // be fetched in the previous ready.
                    if !light_rd.committed_entries().is_empty() {
                        self.handle_raft_committed_entries(ctx, light_rd.take_committed_entries());
                    }
                }
            }
        }

        if let HandleReadyResult::Snapshot {
            msgs,
            snap_region,
            destroy_regions,
            last_first_index,
        } = res
        {
            // When applying snapshot, there is no log applied and not compacted yet.
            self.raft_log_size_hint = 0;

            self.apply_snap_ctx = Some(ApplySnapshotContext {
                ready_number,
                scheduled: false,
                msgs,
                persist_res: Some(PersistSnapshotResult {
                    prev_region: self.region().clone(),
                    region: snap_region,
                    destroy_regions,
                }),
            });
            if self.last_compacted_idx == 0 && last_first_index >= RAFT_INIT_LOG_INDEX {
                // There may be stale logs in raft engine, so schedule a task to clean it
                // up. This is a best effort, if TiKV is shutdown before the task is
                // handled, there can still be stale logs not being deleted until next
                // log gc command is executed. This will delete range [0, last_first_index).
                self.schedule_raftlog_gc(ctx, last_first_index);
                self.last_compacted_idx = last_first_index;
            }
            // Pause `read_progress` to prevent serving stale read while applying snapshot
            self.read_progress.pause();
        }

        Some(ReadyResult {
            state_role,
            has_new_entries,
            has_write_ready,
        })
    }

    fn handle_raft_committed_entries<T>(
        &mut self,
        ctx: &mut PollContext<EK, ER, T>,
        committed_entries: Vec<Entry>,
    ) {
        if committed_entries.is_empty() {
            return;
        }
        fail_point!(
            "before_leader_handle_committed_entries",
            self.is_leader(),
            |_| ()
        );

        assert!(
            !self.is_handling_snapshot(),
            "{} is applying snapshot when it is ready to handle committed entries",
            self.tag
        );
        // Leader needs to update lease.
        let mut lease_to_be_updated = self.is_leader();
        for entry in committed_entries.iter().rev() {
            // raft meta is very small, can be ignored.
            self.raft_log_size_hint += entry.get_data().len() as u64;
            if lease_to_be_updated {
                let propose_time = self
                    .proposals
                    .find_propose_time(entry.get_term(), entry.get_index());
                if let Some(propose_time) = propose_time {
                    // We must renew current_time because this value may be created a long time ago.
                    // If we do not renew it, this time may be smaller than propose_time of a command,
                    // which was proposed in another thread while this thread receives its AppendEntriesResponse
                    // and is ready to calculate its commit-log-duration.
                    ctx.current_time.replace(monotonic_raw_now());
                    ctx.raft_metrics.commit_log.observe(duration_to_sec(
                        (ctx.current_time.unwrap() - propose_time).to_std().unwrap(),
                    ));
                    self.maybe_renew_leader_lease(propose_time, ctx, None);
                    lease_to_be_updated = false;
                }
            }

            fail_point!(
                "leader_commit_prepare_merge",
                {
                    let ctx = ProposalContext::from_bytes(&entry.context);
                    self.is_leader()
                        && entry.term == self.term()
                        && ctx.contains(ProposalContext::PREPARE_MERGE)
                },
                |_| {}
            );
        }
        if let Some(last_entry) = committed_entries.last() {
            self.last_applying_idx = last_entry.get_index();
            if self.last_applying_idx >= self.last_urgent_proposal_idx {
                // Urgent requests are flushed, make it lazy again.
                self.raft_group.skip_bcast_commit(true);
                self.last_urgent_proposal_idx = u64::MAX;
            }
            let cbs = if !self.proposals.is_empty() {
                let current_term = self.term();
                let cbs = committed_entries
                    .iter()
                    .filter_map(|e| {
                        self.proposals
                            .find_proposal(e.get_term(), e.get_index(), current_term)
                    })
                    .map(|mut p| {
                        if p.must_pass_epoch_check {
                            // In this case the apply can be guaranteed to be successful. Invoke the
                            // on_committed callback if necessary.
                            p.cb.invoke_committed();
                        }
                        p
                    })
                    .collect();
                self.proposals.gc();
                cbs
            } else {
                vec![]
            };
            // Note that the `commit_index` and `commit_term` here may be used to
            // forward the commit index. So it must be less than or equal to persist
            // index.
            let commit_index = cmp::min(
                self.raft_group.raft.raft_log.committed,
                self.raft_group.raft.raft_log.persisted,
            );
            let commit_term = self.get_store().term(commit_index).unwrap();
            let mut apply = Apply::new(
                self.peer_id(),
                self.region_id,
                self.term(),
                commit_index,
                commit_term,
                committed_entries,
                cbs,
                self.buckets.as_ref().map(|b| b.meta.clone()),
            );
            apply.on_schedule(&ctx.raft_metrics);
            self.mut_store()
                .trace_cached_entries(apply.entries[0].clone());
            if needs_evict_entry_cache(ctx.cfg.evict_cache_on_memory_ratio) {
                // Compact all cached entries instead of half evict.
                self.mut_store().evict_cache(false);
            }
            ctx.apply_router
                .schedule_task(self.region_id, ApplyTask::apply(apply));
        }
        fail_point!("after_send_to_apply_1003", self.peer_id() == 1003, |_| {});
    }

    fn on_persist_snapshot<T>(
        &mut self,
        ctx: &mut PollContext<EK, ER, T>,
        number: u64,
    ) -> PersistSnapshotResult {
        let snap_ctx = self.apply_snap_ctx.as_mut().unwrap();
        if snap_ctx.ready_number != number || snap_ctx.scheduled {
            panic!(
                "{} apply_snap_ctx {:?} is not valid after persisting snapshot, persist_number {}",
                self.tag, snap_ctx, number
            );
        }

        let persist_res = snap_ctx.persist_res.take().unwrap();
        // Schedule snapshot to apply
        snap_ctx.scheduled = true;
        self.mut_store().persist_snapshot(&persist_res);

        // The peer may change from learner to voter after snapshot persisted.
        let peer = self
            .region()
            .get_peers()
            .iter()
            .find(|p| p.get_id() == self.peer.get_id())
            .unwrap()
            .clone();
        if peer != self.peer {
            info!(
                "meta changed in applying snapshot";
                "region_id" => self.region_id,
                "peer_id" => self.peer.get_id(),
                "before" => ?self.peer,
                "after" => ?peer,
            );
            self.peer = peer;
        };

        self.activate(ctx);

        persist_res
    }

    pub fn on_persist_ready<T: Transport>(
        &mut self,
        ctx: &mut PollContext<EK, ER, T>,
        number: u64,
    ) -> Option<PersistSnapshotResult> {
        assert!(ctx.sync_write_worker.is_none());
        if self.persisted_number >= number {
            return None;
        }
        let last_unpersisted_number = self.unpersisted_readies.back().unwrap().number;
        if number > last_unpersisted_number {
            panic!(
                "{} persisted number {} > last_unpersisted_number {}, unpersisted numbers {:?}",
                self.tag, number, last_unpersisted_number, self.unpersisted_readies
            );
        }
        // There must be a match in `self.unpersisted_readies`
        while let Some(v) = self.unpersisted_readies.pop_front() {
            if number < v.number {
                panic!(
                    "{} no match of persisted number {}, unpersisted readies: {:?} {:?}",
                    self.tag, number, v, self.unpersisted_readies
                );
            }
            for msgs in v.raft_msgs {
                fail_point!("raft_before_follower_send");
                self.unpersisted_message_count -= msgs.capacity();
                let m = self.build_raft_messages(ctx, msgs);
                self.send_raft_messages(ctx, m);
            }
            if number == v.number {
                self.persisted_number = v.max_empty_number;
                break;
            }
        }

        self.write_router
            .check_new_persisted(ctx, self.persisted_number);

        if !self.pending_remove {
            // If `pending_remove` is true, no need to call `on_persist_ready` to
            // update persist index.
            let pre_persist_index = self.raft_group.raft.raft_log.persisted;
            let pre_commit_index = self.raft_group.raft.raft_log.committed;
            self.raft_group.on_persist_ready(self.persisted_number);
            self.report_persist_log_duration(pre_persist_index, &ctx.raft_metrics);
            self.report_commit_log_duration(pre_commit_index, &ctx.raft_metrics);

            let persist_index = self.raft_group.raft.raft_log.persisted;
            self.mut_store().update_cache_persisted(persist_index);
        }

        if self.apply_snap_ctx.is_some() && self.unpersisted_readies.is_empty() {
            // Since the snapshot must belong to the last ready, so if `unpersisted_readies`
            // is empty, it means this persisted number is the last one.
            Some(self.on_persist_snapshot(ctx, number))
        } else {
            None
        }
    }

    pub fn handle_raft_ready_advance<T: Transport>(
        &mut self,
        ctx: &mut PollContext<EK, ER, T>,
    ) -> Option<PersistSnapshotResult> {
        assert!(ctx.sync_write_worker.is_some());
        let ready = self.unpersisted_ready.take()?;

        self.persisted_number = ready.number();

        if !ready.snapshot().is_empty() {
            self.raft_group.advance_append_async(ready);
            // The ready is persisted, but we don't want to handle following light
            // ready immediately to avoid flow out of control, so use
            // `on_persist_ready` instead of `advance_append`.
            // We don't need to set `has_ready` to true, as snapshot is always
            // checked when ticking.
            self.raft_group.on_persist_ready(self.persisted_number);
            return Some(self.on_persist_snapshot(ctx, self.persisted_number));
        }

        let pre_persist_index = self.raft_group.raft.raft_log.persisted;
        let pre_commit_index = self.raft_group.raft.raft_log.committed;
        let mut light_rd = self.raft_group.advance_append(ready);
        self.report_persist_log_duration(pre_persist_index, &ctx.raft_metrics);
        self.report_commit_log_duration(pre_commit_index, &ctx.raft_metrics);

        let persist_index = self.raft_group.raft.raft_log.persisted;
        self.mut_store().update_cache_persisted(persist_index);

        self.add_light_ready_metric(&light_rd, &mut ctx.raft_metrics.ready);

        if let Some(commit_index) = light_rd.commit_index() {
            let pre_commit_index = self.get_store().commit_index();
            assert!(commit_index >= pre_commit_index);
            // No need to persist the commit index but the one in memory
            // (i.e. commit of hardstate in PeerStorage) should be updated.
            self.mut_store().set_commit_index(commit_index);
            if self.is_leader() {
                self.on_leader_commit_idx_changed(pre_commit_index, commit_index);
            }
        }

        if !light_rd.messages().is_empty() {
            if !self.is_leader() {
                fail_point!("raft_before_follower_send");
            }
            let msgs = light_rd.take_messages();
            let m = self.build_raft_messages(ctx, msgs);
            self.send_raft_messages(ctx, m);
        }

        if !light_rd.committed_entries().is_empty() {
            self.handle_raft_committed_entries(ctx, light_rd.take_committed_entries());
        }

        None
    }

    pub fn unpersisted_ready_len(&self) -> usize {
        self.unpersisted_readies.len()
    }

    pub fn has_unpersisted_ready(&self) -> bool {
        !self.unpersisted_readies.is_empty()
    }

    fn response_read<T>(
        &self,
        read: &mut ReadIndexRequest<EK::Snapshot>,
        ctx: &mut PollContext<EK, ER, T>,
        replica_read: bool,
    ) {
        debug!(
            "handle reads with a read index";
            "request_id" => ?read.id,
            "region_id" => self.region_id,
            "peer_id" => self.peer.get_id(),
        );
        RAFT_READ_INDEX_PENDING_COUNT.sub(read.cmds().len() as i64);
        for (req, cb, mut read_index) in read.take_cmds().drain(..) {
            // leader reports key is locked
            if let Some(locked) = read.locked.take() {
                let mut response = raft_cmdpb::Response::default();
                response.mut_read_index().set_locked(*locked);
                let mut cmd_resp = RaftCmdResponse::default();
                cmd_resp.mut_responses().push(response);
                cb.invoke_read(ReadResponse {
                    response: cmd_resp,
                    snapshot: None,
                    txn_extra_op: TxnExtraOp::Noop,
                });
                continue;
            }
            if !replica_read {
                match (read_index, read.read_index) {
                    (Some(local_responsed_index), Some(batch_index)) => {
                        // `read_index` could be less than `read.read_index` because the former is
                        // filled with `committed index` when proposed, and the latter is filled
                        // after a read-index procedure finished.
                        read_index = Some(cmp::max(local_responsed_index, batch_index));
                    }
                    (None, _) => {
                        // Actually, the read_index is none if and only if it's the first one in
                        // read.cmds. Starting from the second, all the following ones' read_index
                        // is not none.
                        read_index = read.read_index;
                    }
                    _ => {}
                }
                cb.invoke_read(self.handle_read(ctx, req, true, read_index));
                continue;
            }
            if req.get_header().get_replica_read() {
                // We should check epoch since the range could be changed.
                cb.invoke_read(self.handle_read(ctx, req, true, read.read_index));
            } else {
                // The request could be proposed when the peer was leader.
                // TODO: figure out that it's necessary to notify stale or not.
                let term = self.term();
                apply::notify_stale_req(term, cb);
            }
        }
    }

    /// Responses to the ready read index request on the replica, the replica is not a leader.
    fn post_pending_read_index_on_replica<T>(&mut self, ctx: &mut PollContext<EK, ER, T>) {
        while let Some(mut read) = self.pending_reads.pop_front() {
            // The response of this read index request is lost, but we need it for
            // the memory lock checking result. Resend the request.
            if let Some(read_index) = read.addition_request.take() {
                assert_eq!(read.cmds().len(), 1);
                let (mut req, cb, _) = read.take_cmds().pop().unwrap();
                assert_eq!(req.requests.len(), 1);
                req.requests[0].set_read_index(*read_index);
                let read_cmd = RaftCommand::new(req, cb);
                info!(
                    "re-propose read index request because the response is lost";
                    "region_id" => self.region_id,
                    "peer_id" => self.peer.get_id(),
                );
                RAFT_READ_INDEX_PENDING_COUNT.sub(1);
                self.send_read_command(ctx, read_cmd);
                continue;
            }

            assert!(read.read_index.is_some());
            let is_read_index_request = read.cmds().len() == 1
                && read.cmds()[0].0.get_requests().len() == 1
                && read.cmds()[0].0.get_requests()[0].get_cmd_type() == CmdType::ReadIndex;

            if is_read_index_request {
                self.response_read(&mut read, ctx, false);
            } else if self.ready_to_handle_unsafe_replica_read(read.read_index.unwrap()) {
                self.response_read(&mut read, ctx, true);
            } else {
                // TODO: `ReadIndex` requests could be blocked.
                self.pending_reads.push_front(read);
                break;
            }
        }
    }

    fn send_read_command<T>(
        &self,
        ctx: &mut PollContext<EK, ER, T>,
        read_cmd: RaftCommand<EK::Snapshot>,
    ) {
        let mut err = errorpb::Error::default();
        let read_cb = match ctx.router.send_raft_command(read_cmd) {
            Ok(()) => return,
            Err(TrySendError::Full(cmd)) => {
                err.set_message(RAFTSTORE_IS_BUSY.to_owned());
                err.mut_server_is_busy()
                    .set_reason(RAFTSTORE_IS_BUSY.to_owned());
                cmd.callback
            }
            Err(TrySendError::Disconnected(cmd)) => {
                err.set_message(format!("region {} is missing", self.region_id));
                err.mut_region_not_found().set_region_id(self.region_id);
                cmd.callback
            }
        };
        let mut resp = RaftCmdResponse::default();
        resp.mut_header().set_error(err);
        let read_resp = ReadResponse {
            response: resp,
            snapshot: None,
            txn_extra_op: TxnExtraOp::Noop,
        };
        read_cb.invoke_read(read_resp);
    }

    fn apply_reads<T>(&mut self, ctx: &mut PollContext<EK, ER, T>, ready: &Ready) {
        let mut propose_time = None;
        let states = ready.read_states().iter().map(|state| {
            let read_index_ctx = ReadIndexContext::parse(state.request_ctx.as_slice()).unwrap();
            (read_index_ctx.id, read_index_ctx.locked, state.index)
        });
        // The follower may lost `ReadIndexResp`, so the pending_reads does not
        // guarantee the orders are consistent with read_states. `advance` will
        // update the `read_index` of read request that before this successful
        // `ready`.
        if !self.is_leader() {
            // NOTE: there could still be some pending reads proposed by the peer when it was
            // leader. They will be cleared in `clear_uncommitted_on_role_change` later in
            // the function.
            self.pending_reads.advance_replica_reads(states);
            self.post_pending_read_index_on_replica(ctx);
        } else {
            self.pending_reads.advance_leader_reads(states);
            propose_time = self.pending_reads.last_ready().map(|r| r.propose_time);
            if self.ready_to_handle_read() {
                while let Some(mut read) = self.pending_reads.pop_front() {
                    self.response_read(&mut read, ctx, false);
                }
            }
        }

        // Note that only after handle read_states can we identify what requests are
        // actually stale.
        if ready.ss().is_some() {
            let term = self.term();
            // all uncommitted reads will be dropped silently in raft.
            self.pending_reads.clear_uncommitted_on_role_change(term);
        }

        if let Some(propose_time) = propose_time {
            if self.leader_lease.is_suspect() {
                return;
            }
            self.maybe_renew_leader_lease(propose_time, ctx, None);
        }
    }

    pub fn post_apply<T>(
        &mut self,
        ctx: &mut PollContext<EK, ER, T>,
        apply_state: RaftApplyState,
        applied_index_term: u64,
        apply_metrics: &ApplyMetrics,
    ) -> bool {
        let mut has_ready = false;

        if self.is_handling_snapshot() {
            panic!("{} should not applying snapshot.", self.tag);
        }

        let applied_index = apply_state.get_applied_index();
        self.raft_group.advance_apply_to(applied_index);

        self.cmd_epoch_checker.advance_apply(
            applied_index,
            self.term(),
            self.raft_group.store().region(),
        );

        if !self.is_leader() {
            self.mut_store()
                .compact_cache_to(apply_state.applied_index + 1);
        }

        let progress_to_be_updated = self.mut_store().applied_index_term() != applied_index_term;
        self.mut_store().set_applied_state(apply_state);
        self.mut_store().set_applied_term(applied_index_term);

        self.peer_stat.written_keys += apply_metrics.written_keys;
        self.peer_stat.written_bytes += apply_metrics.written_bytes;
        self.delete_keys_hint += apply_metrics.delete_keys_hint;
        let diff = self.size_diff_hint as i64 + apply_metrics.size_diff_hint;
        self.size_diff_hint = cmp::max(diff, 0) as u64;

        if self.has_pending_snapshot() && self.ready_to_handle_pending_snap() {
            has_ready = true;
        }
        if !self.is_leader() {
            self.post_pending_read_index_on_replica(ctx)
        } else if self.ready_to_handle_read() {
            while let Some(mut read) = self.pending_reads.pop_front() {
                self.response_read(&mut read, ctx, false);
            }
        }
        self.pending_reads.gc();

        self.read_progress.update_applied(applied_index);

        // Only leaders need to update applied_index_term.
        if progress_to_be_updated && self.is_leader() {
            if applied_index_term == self.term() {
                ctx.coprocessor_host
                    .on_applied_current_term(StateRole::Leader, self.region());
            }
            let progress = ReadProgress::applied_index_term(applied_index_term);
            let mut meta = ctx.store_meta.lock().unwrap();
            let reader = meta.readers.get_mut(&self.region_id).unwrap();
            self.maybe_update_read_progress(reader, progress);
        }
        has_ready
    }

    pub fn post_split(&mut self) {
        // Reset delete_keys_hint and size_diff_hint.
        self.delete_keys_hint = 0;
        self.size_diff_hint = 0;
    }

    /// Try to renew leader lease.
    fn maybe_renew_leader_lease<T>(
        &mut self,
        ts: Timespec,
        ctx: &mut PollContext<EK, ER, T>,
        progress: Option<ReadProgress>,
    ) {
        // A nonleader peer should never has leader lease.
        let read_progress = if !self.is_leader() {
            None
        } else if self.is_splitting() {
            // A splitting leader should not renew its lease.
            // Because we split regions asynchronous, the leader may read stale results
            // if splitting runs slow on the leader.
            debug!(
                "prevents renew lease while splitting";
                "region_id" => self.region_id,
                "peer_id" => self.peer.get_id(),
            );
            None
        } else if self.is_merging() {
            // A merging leader should not renew its lease.
            // Because we merge regions asynchronous, the leader may read stale results
            // if commit merge runs slow on sibling peers.
            debug!(
                "prevents renew lease while merging";
                "region_id" => self.region_id,
                "peer_id" => self.peer.get_id(),
            );
            None
        } else {
            self.leader_lease.renew(ts);
            let term = self.term();
            self.leader_lease
                .maybe_new_remote_lease(term)
                .map(ReadProgress::leader_lease)
        };
        if let Some(progress) = progress {
            let mut meta = ctx.store_meta.lock().unwrap();
            let reader = meta.readers.get_mut(&self.region_id).unwrap();
            self.maybe_update_read_progress(reader, progress);
        }
        if let Some(progress) = read_progress {
            let mut meta = ctx.store_meta.lock().unwrap();
            let reader = meta.readers.get_mut(&self.region_id).unwrap();
            self.maybe_update_read_progress(reader, progress);
        }
    }

    fn maybe_update_read_progress(&self, reader: &mut ReadDelegate, progress: ReadProgress) {
        if self.pending_remove {
            return;
        }
        debug!(
            "update read progress";
            "region_id" => self.region_id,
            "peer_id" => self.peer.get_id(),
            "progress" => ?progress,
        );
        reader.update(progress);
    }

    pub fn maybe_campaign(&mut self, parent_is_leader: bool) -> bool {
        if self.region().get_peers().len() <= 1 {
            // The peer campaigned when it was created, no need to do it again.
            return false;
        }

        if !parent_is_leader {
            return false;
        }

        // If last peer is the leader of the region before split, it's intuitional for
        // it to become the leader of new split region.
        let _ = self.raft_group.campaign();
        true
    }

    /// Propose a request.
    ///
    /// Return true means the request has been proposed successfully.
    pub fn propose<T: Transport>(
        &mut self,
        ctx: &mut PollContext<EK, ER, T>,
        mut cb: Callback<EK::Snapshot>,
        req: RaftCmdRequest,
        mut err_resp: RaftCmdResponse,
        disk_full_opt: DiskFullOpt,
    ) -> bool {
        if self.pending_remove {
            return false;
        }

        ctx.raft_metrics.propose.all += 1;

        let req_admin_cmd_type = if !req.has_admin_request() {
            None
        } else {
            Some(req.get_admin_request().get_cmd_type())
        };
        let is_urgent = is_request_urgent(&req);

        let policy = self.inspect(&req);
        let res = match policy {
            Ok(RequestPolicy::ReadLocal) | Ok(RequestPolicy::StaleRead) => {
                self.read_local(ctx, req, cb);
                return false;
            }
            Ok(RequestPolicy::ReadIndex) => return self.read_index(ctx, req, err_resp, cb),
            Ok(RequestPolicy::ProposeTransferLeader) => {
                return self.propose_transfer_leader(ctx, req, cb);
            }
            Ok(RequestPolicy::ProposeNormal) => {
                // For admin cmds, only region split/merge comes here.
                let mut stores = Vec::new();
                let mut opt = disk_full_opt;
                let mut maybe_transfer_leader = false;
                if req.has_admin_request() {
                    opt = DiskFullOpt::AllowedOnAlmostFull;
                }
                if self.check_proposal_normal_with_disk_usage(
                    ctx,
                    opt,
                    &mut stores,
                    &mut maybe_transfer_leader,
                ) {
                    self.propose_normal(ctx, req)
                } else {
                    // If leader node is disk full, try to transfer leader to a node with disk usage normal to
                    // keep write availablity not downback.
                    // if majority node is disk full, to transfer leader or not is not necessary.
                    // Note: Need to exclude learner node.
                    if maybe_transfer_leader && !self.disk_full_peers.majority {
                        let target_peer = self
                            .get_store()
                            .region()
                            .get_peers()
                            .iter()
                            .find(|x| {
                                !self.disk_full_peers.has(x.get_id())
                                    && x.get_id() != self.peer.get_id()
                                    && !self.down_peer_ids.contains(&x.get_id())
                                    && !matches!(x.get_role(), PeerRole::Learner)
                            })
                            .cloned();
                        if let Some(p) = target_peer {
                            debug!(
                                "try to transfer leader because of current leader disk full: region id = {}, peer id = {}; target peer id = {}",
                                self.region_id,
                                self.peer.get_id(),
                                p.get_id()
                            );
                            self.pre_transfer_leader(&p);
                        }
                    }
                    let errmsg = format!(
                        "propose failed: tikv disk full, cmd diskFullOpt={:?}, leader diskUsage={:?}",
                        disk_full_opt, ctx.self_disk_usage
                    );
                    Err(Error::DiskFull(stores, errmsg))
                }
            }
            Ok(RequestPolicy::ProposeConfChange) => self.propose_conf_change(ctx, &req),
            Err(e) => Err(e),
        };

        match res {
            Err(e) => {
                cmd_resp::bind_error(&mut err_resp, e);
                cb.invoke_with_response(err_resp);
                self.post_propose_fail(req_admin_cmd_type);
                false
            }
            Ok(Either::Right(idx)) => {
                if !cb.is_none() {
                    self.cmd_epoch_checker.attach_to_conflict_cmd(idx, cb);
                }
                self.post_propose_fail(req_admin_cmd_type);
                false
            }
            Ok(Either::Left(idx)) => {
                let has_applied_to_current_term = self.has_applied_to_current_term();
                if has_applied_to_current_term {
                    // After this peer has applied to current term and passed above checking including `cmd_epoch_checker`,
                    // we can safely guarantee that this proposal will be committed if there is no abnormal leader transfer
                    // in the near future. Thus proposed callback can be called.
                    cb.invoke_proposed();
                }
                if is_urgent {
                    self.last_urgent_proposal_idx = idx;
                    // Eager flush to make urgent proposal be applied on all nodes as soon as
                    // possible.
                    self.raft_group.skip_bcast_commit(false);
                }
                self.should_wake_up = true;
                let p = Proposal {
                    is_conf_change: req_admin_cmd_type == Some(AdminCmdType::ChangePeer)
                        || req_admin_cmd_type == Some(AdminCmdType::ChangePeerV2),
                    index: idx,
                    term: self.term(),
                    cb,
                    propose_time: None,
                    must_pass_epoch_check: has_applied_to_current_term,
                };
                if let Some(cmd_type) = req_admin_cmd_type {
                    self.cmd_epoch_checker
                        .post_propose(cmd_type, idx, self.term());
                }
                self.post_propose(ctx, p);
                true
            }
        }
    }

    fn post_propose_fail(&mut self, req_admin_cmd_type: Option<AdminCmdType>) {
        if req_admin_cmd_type == Some(AdminCmdType::PrepareMerge) {
            // If we just failed to propose PrepareMerge, the pessimistic locks status
            // may become MergingRegion incorrectly. So, we have to revert it here.
            // But we have to rule out the case when the region has successfully
            // proposed PrepareMerge or has been in merging, which is decided by
            // the boolean expression below.
            let is_merging = self.is_merging()
                || self
                    .cmd_epoch_checker
                    .last_cmd_index(AdminCmdType::PrepareMerge)
                    .is_some();
            if !is_merging {
                let mut pessimistic_locks = self.txn_ext.pessimistic_locks.write();
                if pessimistic_locks.status == LocksStatus::MergingRegion {
                    pessimistic_locks.status = LocksStatus::Normal;
                }
            }
        }
    }

    fn post_propose<T>(
        &mut self,
        poll_ctx: &mut PollContext<EK, ER, T>,
        mut p: Proposal<EK::Snapshot>,
    ) {
        // Try to renew leader lease on every consistent read/write request.
        if poll_ctx.current_time.is_none() {
            poll_ctx.current_time = Some(monotonic_raw_now());
        }
        p.propose_time = poll_ctx.current_time;

        self.proposals.push(p);
    }

    // TODO: set higher election priority of voter/incoming voter than demoting voter
    /// Validate the `ConfChange` requests and check whether it's safe to
    /// propose these conf change requests.
    /// It's safe iff at least the quorum of the Raft group is still healthy
    /// right after all conf change is applied.
    /// If 'allow_remove_leader' is false then the peer to be removed should
    /// not be the leader.
    fn check_conf_change<T>(
        &mut self,
        ctx: &mut PollContext<EK, ER, T>,
        change_peers: &[ChangePeerRequest],
        cc: &impl ConfChangeI,
    ) -> Result<()> {
        // Check whether current joint state can handle this request
        let mut after_progress = self.check_joint_state(cc)?;
        let current_progress = self.raft_group.status().progress.unwrap().clone();
        let kind = ConfChangeKind::confchange_kind(change_peers.len());

        if kind == ConfChangeKind::LeaveJoint {
            if self.peer.get_role() == PeerRole::DemotingVoter {
                return Err(box_err!(
                    "{} ignore leave joint command that demoting leader",
                    self.tag
                ));
            }
            // Leaving joint state, skip check
            return Ok(());
        }

        // Check whether this request is valid
        let mut check_dup = HashSet::default();
        let mut only_learner_change = true;
        let current_voter = current_progress.conf().voters().ids();
        for cp in change_peers.iter() {
            let (change_type, peer) = (cp.get_change_type(), cp.get_peer());
            match (change_type, peer.get_role()) {
                (ConfChangeType::RemoveNode, PeerRole::Voter) if kind != ConfChangeKind::Simple => {
                    return Err(box_err!(
                        "{} invalid conf change request: {:?}, can not remove voter directly",
                        self.tag,
                        cp
                    ));
                }
                (ConfChangeType::RemoveNode, _)
                | (ConfChangeType::AddNode, PeerRole::Voter)
                | (ConfChangeType::AddLearnerNode, PeerRole::Learner) => {}
                _ => {
                    return Err(box_err!(
                        "{} invalid conf change request: {:?}",
                        self.tag,
                        cp
                    ));
                }
            }

            if !check_dup.insert(peer.get_id()) {
                return Err(box_err!(
                    "{} invalid conf change request, have multiple commands for the same peer {}",
                    self.tag,
                    peer.get_id()
                ));
            }

            if peer.get_id() == self.peer_id()
                && (change_type == ConfChangeType::RemoveNode
                    // In Joint confchange, the leader is allowed to be DemotingVoter
                    || (kind == ConfChangeKind::Simple
                        && change_type == ConfChangeType::AddLearnerNode))
                && !ctx.cfg.allow_remove_leader()
            {
                return Err(box_err!(
                    "{} ignore remove leader or demote leader",
                    self.tag
                ));
            }

            if current_voter.contains(peer.get_id()) || change_type == ConfChangeType::AddNode {
                only_learner_change = false;
            }
        }

        // Multiple changes that only effect learner will not product `IncommingVoter` or `DemotingVoter`
        // after apply, but raftstore layer and PD rely on these roles to detect joint state
        if kind != ConfChangeKind::Simple && only_learner_change {
            return Err(box_err!(
                "{} invalid conf change request, multiple changes that only effect learner",
                self.tag
            ));
        }

        let promoted_commit_index = after_progress.maximal_committed_index().0;
        if current_progress.is_singleton() // It's always safe if there is only one node in the cluster.
            || promoted_commit_index >= self.get_store().truncated_index()
        {
            return Ok(());
        }

        PEER_ADMIN_CMD_COUNTER_VEC
            .with_label_values(&["conf_change", "reject_unsafe"])
            .inc();

        // Waking it up to replicate logs to candidate.
        self.should_wake_up = true;
        Err(box_err!(
            "{} unsafe to perform conf change {:?}, before: {:?}, after: {:?}, truncated index {}, promoted commit index {}",
            self.tag,
            change_peers,
            current_progress.conf().to_conf_state(),
            after_progress.conf().to_conf_state(),
            self.get_store().truncated_index(),
            promoted_commit_index
        ))
    }

    /// Check if current joint state can handle this confchange
    fn check_joint_state(&mut self, cc: &impl ConfChangeI) -> Result<ProgressTracker> {
        let cc = &cc.as_v2();
        let mut prs = self.raft_group.status().progress.unwrap().clone();
        let mut changer = Changer::new(&prs);
        let (cfg, changes) = if cc.leave_joint() {
            changer.leave_joint()?
        } else if let Some(auto_leave) = cc.enter_joint() {
            changer.enter_joint(auto_leave, &cc.changes)?
        } else {
            changer.simple(&cc.changes)?
        };
        prs.apply_conf(cfg, changes, self.raft_group.raft.raft_log.last_index());
        Ok(prs)
    }

    pub fn transfer_leader(&mut self, peer: &metapb::Peer) {
        info!(
            "transfer leader";
            "region_id" => self.region_id,
            "peer_id" => self.peer.get_id(),
            "peer" => ?peer,
        );

        self.raft_group.transfer_leader(peer.get_id());
        self.should_wake_up = true;
    }

    fn pre_transfer_leader(&mut self, peer: &metapb::Peer) -> bool {
        // Checks if safe to transfer leader.
        if self.raft_group.raft.has_pending_conf() {
            info!(
                "reject transfer leader due to pending conf change";
                "region_id" => self.region_id,
                "peer_id" => self.peer.get_id(),
                "peer" => ?peer,
            );
            return false;
        }

        // Broadcast heartbeat to make sure followers commit the entries immediately.
        // It's only necessary to ping the target peer, but ping all for simplicity.
        self.raft_group.ping();
        let mut msg = eraftpb::Message::new();
        msg.set_to(peer.get_id());
        msg.set_msg_type(eraftpb::MessageType::MsgTransferLeader);
        msg.set_from(self.peer_id());
        // log term here represents the term of last log. For leader, the term of last
        // log is always its current term. Not just set term because raft library forbids
        // setting it for MsgTransferLeader messages.
        msg.set_log_term(self.term());
        self.raft_group.raft.msgs.push(msg);
        true
    }

    pub fn ready_to_transfer_leader<T>(
        &self,
        ctx: &mut PollContext<EK, ER, T>,
        mut index: u64,
        peer: &metapb::Peer,
    ) -> Option<&'static str> {
        let peer_id = peer.get_id();
        let status = self.raft_group.status();
        let progress = status.progress.unwrap();

        if !progress.conf().voters().contains(peer_id) {
            return Some("non voter");
        }

        for (id, pr) in progress.iter() {
            if pr.state == ProgressState::Snapshot {
                return Some("pending snapshot");
            }
            if *id == peer_id && index == 0 {
                // index will be zero if it's sent from an instance without
                // pre-transfer-leader feature. Set it to matched to make it
                // possible to transfer leader to an older version. It may be
                // useful during rolling restart.
                index = pr.matched;
            }
        }

        if self.raft_group.raft.has_pending_conf()
            || self.raft_group.raft.pending_conf_index > index
        {
            return Some("pending conf change");
        }

        let last_index = self.get_store().last_index();
        if last_index >= index + ctx.cfg.leader_transfer_max_log_lag {
            return Some("log gap");
        }
        None
    }

    fn read_local<T>(
        &mut self,
        ctx: &mut PollContext<EK, ER, T>,
        req: RaftCmdRequest,
        cb: Callback<EK::Snapshot>,
    ) {
        ctx.raft_metrics.propose.local_read += 1;
        cb.invoke_read(self.handle_read(ctx, req, false, Some(self.get_store().commit_index())))
    }

    pub fn pre_read_index(&self) -> Result<()> {
        fail_point!(
            "before_propose_readindex",
            |s| if s.map_or(true, |s| s.parse().unwrap_or(true)) {
                Ok(())
            } else {
                Err(box_err!(
                    "{} can not read due to injected failure",
                    self.tag
                ))
            }
        );

        // See more in ready_to_handle_read().
        if self.is_splitting() {
            return Err(Error::ReadIndexNotReady {
                reason: "can not read index due to split",
                region_id: self.region_id,
            });
        }
        if self.is_merging() {
            return Err(Error::ReadIndexNotReady {
                reason: "can not read index due to merge",
                region_id: self.region_id,
            });
        }
        Ok(())
    }

    pub fn has_unresolved_reads(&self) -> bool {
        self.pending_reads.has_unresolved()
    }

    /// `ReadIndex` requests could be lost in network, so on followers commands could queue in
    /// `pending_reads` forever. Sending a new `ReadIndex` periodically can resolve this.
    pub fn retry_pending_reads(&mut self, cfg: &Config) {
        if self.is_leader()
            || !self.pending_reads.check_needs_retry(cfg)
            || self.pre_read_index().is_err()
        {
            return;
        }

        let read = self.pending_reads.back_mut().unwrap();
        debug_assert!(read.read_index.is_none());
        self.raft_group
            .read_index(ReadIndexContext::fields_to_bytes(
                read.id,
                read.addition_request.as_deref(),
                None,
            ));
        debug!(
            "request to get a read index";
            "request_id" => ?read.id,
            "region_id" => self.region_id,
            "peer_id" => self.peer.get_id(),
        );
    }

    pub fn push_pending_read(&mut self, read: ReadIndexRequest<EK::Snapshot>, is_leader: bool) {
        self.pending_reads.push_back(read, is_leader);
    }

    // Returns a boolean to indicate whether the `read` is proposed or not.
    // For these cases it won't be proposed:
    // 1. The region is in merging or splitting;
    // 2. The message is stale and dropped by the Raft group internally;
    // 3. There is already a read request proposed in the current lease;
    fn read_index<T: Transport>(
        &mut self,
        poll_ctx: &mut PollContext<EK, ER, T>,
        mut req: RaftCmdRequest,
        mut err_resp: RaftCmdResponse,
        cb: Callback<EK::Snapshot>,
    ) -> bool {
        if let Err(e) = self.pre_read_index() {
            debug!(
                "prevents unsafe read index";
                "region_id" => self.region_id,
                "peer_id" => self.peer.get_id(),
                "err" => ?e,
            );
            poll_ctx.raft_metrics.propose.unsafe_read_index += 1;
            cmd_resp::bind_error(&mut err_resp, e);
            cb.invoke_with_response(err_resp);
            self.should_wake_up = true;
            return false;
        }

        let now = monotonic_raw_now();
        if self.is_leader() {
            match self.inspect_lease() {
                // Here combine the new read request with the previous one even if the lease expired is
                // ok because in this case, the previous read index must be sent out with a valid
                // lease instead of a suspect lease. So there must no pending transfer-leader proposals
                // before or after the previous read index, and the lease can be renewed when get
                // heartbeat responses.
                LeaseState::Valid | LeaseState::Expired => {
                    // Must use the commit index of `PeerStorage` instead of the commit index
                    // in raft-rs which may be greater than the former one.
                    // For more details, see the annotations above `on_leader_commit_idx_changed`.
                    let commit_index = self.get_store().commit_index();
                    if let Some(read) = self.pending_reads.back_mut() {
                        let max_lease = poll_ctx.cfg.raft_store_max_leader_lease();
                        let is_read_index_request = req
                            .get_requests()
                            .get(0)
                            .map(|req| req.has_read_index())
                            .unwrap_or_default();
                        // A read index request or a read with addition request always needs the response of
                        // checking memory lock for async commit, so we cannot apply the optimization here
                        if !is_read_index_request
                            && read.addition_request.is_none()
                            && read.propose_time + max_lease > now
                        {
                            // A read request proposed in the current lease is found; combine the new
                            // read request to that previous one, so that no proposing needed.
                            read.push_command(req, cb, commit_index);
                            return false;
                        }
                    }
                }
                // If the current lease is suspect, new read requests can't be appended into
                // `pending_reads` because if the leader is transferred, the latest read could
                // be dirty.
                _ => {}
            }
        }

        // When a replica cannot detect any leader, `MsgReadIndex` will be dropped, which would
        // cause a long time waiting for a read response. Then we should return an error directly
        // in this situation.
        if !self.is_leader() && self.leader_id() == INVALID_ID {
            poll_ctx.raft_metrics.invalid_proposal.read_index_no_leader += 1;
            // The leader may be hibernated, send a message for trying to awaken the leader.
            if self.bcast_wake_up_time.is_none()
                || self
                    .bcast_wake_up_time
                    .as_ref()
                    .unwrap()
                    .saturating_elapsed()
                    >= Duration::from_millis(MIN_BCAST_WAKE_UP_INTERVAL)
            {
                self.bcast_wake_up_message(poll_ctx);
                self.bcast_wake_up_time = Some(TiInstant::now_coarse());

                let task = PdTask::QueryRegionLeader {
                    region_id: self.region_id,
                };
                if let Err(e) = poll_ctx.pd_scheduler.schedule(task) {
                    error!(
                        "failed to notify pd";
                        "region_id" => self.region_id,
                        "peer_id" => self.peer_id(),
                        "err" => %e,
                    )
                }
            }
            self.should_wake_up = true;
            cmd_resp::bind_error(&mut err_resp, Error::NotLeader(self.region_id, None));
            cb.invoke_with_response(err_resp);
            return false;
        }

        poll_ctx.raft_metrics.propose.read_index += 1;
        self.bcast_wake_up_time = None;

        let request = req
            .mut_requests()
            .get_mut(0)
            .filter(|req| req.has_read_index())
            .map(|req| req.take_read_index());
        let (id, dropped) = self.propose_read_index(request.as_ref(), None);
        if dropped && self.is_leader() {
            // The message gets dropped silently, can't be handled anymore.
            apply::notify_stale_req(self.term(), cb);
            poll_ctx.raft_metrics.propose.dropped_read_index += 1;
            return false;
        }

        let mut read = ReadIndexRequest::with_command(id, req, cb, now);
        read.addition_request = request.map(Box::new);
        self.push_pending_read(read, self.is_leader());
        self.should_wake_up = true;

        debug!(
            "request to get a read index";
            "request_id" => ?id,
            "region_id" => self.region_id,
            "peer_id" => self.peer.get_id(),
            "is_leader" => self.is_leader(),
        );

        // TimeoutNow has been sent out, so we need to propose explicitly to
        // update leader lease.
        if self.leader_lease.is_suspect() {
            let req = RaftCmdRequest::default();
            if let Ok(Either::Left(index)) = self.propose_normal(poll_ctx, req) {
                let p = Proposal {
                    is_conf_change: false,
                    index,
                    term: self.term(),
                    cb: Callback::None,
                    propose_time: Some(now),
                    must_pass_epoch_check: false,
                };
                self.post_propose(poll_ctx, p);
            }
        }

        true
    }

    // Propose a read index request to the raft group, return the request id and
    // whether this request had dropped silently
    pub fn propose_read_index(
        &mut self,
        request: Option<&raft_cmdpb::ReadIndexRequest>,
        locked: Option<&LockInfo>,
    ) -> (Uuid, bool) {
        let last_pending_read_count = self.raft_group.raft.pending_read_count();
        let last_ready_read_count = self.raft_group.raft.ready_read_count();

        let id = Uuid::new_v4();
        self.raft_group
            .read_index(ReadIndexContext::fields_to_bytes(id, request, locked));

        let pending_read_count = self.raft_group.raft.pending_read_count();
        let ready_read_count = self.raft_group.raft.ready_read_count();
        (
            id,
            pending_read_count == last_pending_read_count
                && ready_read_count == last_ready_read_count,
        )
    }

    /// Returns (minimal matched, minimal committed_index)
    ///
    /// For now, it is only used in merge.
    pub fn get_min_progress(&self) -> Result<(u64, u64)> {
        let (mut min_m, mut min_c) = (None, None);
        if let Some(progress) = self.raft_group.status().progress {
            for (id, pr) in progress.iter() {
                // Reject merge if there is any pending request snapshot,
                // because a target region may merge a source region which is in
                // an invalid state.
                if pr.state == ProgressState::Snapshot
                    || pr.pending_request_snapshot != INVALID_INDEX
                {
                    return Err(box_err!(
                        "there is a pending snapshot peer {} [{:?}], skip merge",
                        id,
                        pr
                    ));
                }
                if min_m.unwrap_or(u64::MAX) > pr.matched {
                    min_m = Some(pr.matched);
                }
                if min_c.unwrap_or(u64::MAX) > pr.committed_index {
                    min_c = Some(pr.committed_index);
                }
            }
        }
        let (mut min_m, min_c) = (min_m.unwrap_or(0), min_c.unwrap_or(0));
        if min_m < min_c {
            warn!(
                "min_matched < min_committed, raft progress is inaccurate";
                "region_id" => self.region_id,
                "peer_id" => self.peer.get_id(),
                "min_matched" => min_m,
                "min_committed" => min_c,
            );
            // Reset `min_matched` to `min_committed`, since the raft log at `min_committed` is
            // known to be committed in all peers, all of the peers should also have replicated it
            min_m = min_c;
        }
        Ok((min_m, min_c))
    }

    fn pre_propose_prepare_merge<T: Transport>(
        &mut self,
        ctx: &mut PollContext<EK, ER, T>,
        req: &mut RaftCmdRequest,
    ) -> Result<()> {
        // Check existing prepare_merge_fence.
        let mut passed_merge_fence = false;
        if self.prepare_merge_fence > 0 {
            let applied_index = self.get_store().applied_index();
            if applied_index >= self.prepare_merge_fence {
                // Check passed, clear fence and start proposing pessimistic locks and PrepareMerge.
                self.prepare_merge_fence = 0;
                self.pending_prepare_merge = None;
                passed_merge_fence = true;
            } else {
                self.pending_prepare_merge = Some(mem::take(req));
                info!(
                    "reject PrepareMerge because applied_index has not reached prepare_merge_fence";
                    "region_id" => self.region_id,
                    "applied_index" => applied_index,
                    "prepare_merge_fence" => self.prepare_merge_fence
                );
                return Err(Error::PendingPrepareMerge);
            }
        }

        let last_index = self.raft_group.raft.raft_log.last_index();
        let (min_matched, min_committed) = self.get_min_progress()?;
        if min_matched == 0
            || min_committed == 0
            || last_index - min_matched > ctx.cfg.merge_max_log_gap
            || last_index - min_committed > ctx.cfg.merge_max_log_gap * 2
        {
            return Err(box_err!(
                "log gap from matched: {} or committed: {} to last index: {} is too large, skip merge",
                min_matched,
                min_committed,
                last_index
            ));
        }
        let mut entry_size = 0;
        for entry in self.raft_group.raft.raft_log.entries(
            min_committed + 1,
            NO_LIMIT,
            GetEntriesContext::empty(false),
        )? {
            // commit merge only contains entries start from min_matched + 1
            if entry.index > min_matched {
                entry_size += entry.get_data().len();
            }
            if entry.get_entry_type() == EntryType::EntryConfChange
                || entry.get_entry_type() == EntryType::EntryConfChangeV2
            {
                return Err(box_err!(
                    "{} log gap contains conf change, skip merging.",
                    self.tag
                ));
            }
            if entry.get_data().is_empty() {
                continue;
            }
            let cmd: RaftCmdRequest =
                util::parse_data_at(entry.get_data(), entry.get_index(), &self.tag);
            if !cmd.has_admin_request() {
                continue;
            }
            let cmd_type = cmd.get_admin_request().get_cmd_type();
            match cmd_type {
                AdminCmdType::TransferLeader
                | AdminCmdType::ComputeHash
                | AdminCmdType::VerifyHash
                | AdminCmdType::InvalidAdmin => continue,
                _ => {}
            }
            // Any command that can change epoch or log gap should be rejected.
            return Err(box_err!(
                "log gap contains admin request {:?}, skip merging.",
                cmd_type
            ));
        }
        let entry_size_limit = ctx.cfg.raft_entry_max_size.0 as usize * 9 / 10;
        if entry_size > entry_size_limit {
            return Err(box_err!(
                "log gap size exceed entry size limit, skip merging."
            ));
        };

        // Record current proposed index. If there are some in-memory pessimistic locks, we should
        // wait until applying to the proposed index before proposing pessimistic locks and
        // PrepareMerge. Otherwise, if an already proposed command will remove a pessimistic lock,
        // we will make some deleted locks appear again.
        if !passed_merge_fence {
            let pessimistic_locks = self.txn_ext.pessimistic_locks.read();
            if !pessimistic_locks.is_empty() {
                if pessimistic_locks.status != LocksStatus::Normal {
                    // If `status` is not `Normal`, it means the in-memory pessimistic locks are
                    // being transferred, probably triggered by transferring leader. In this case,
                    // we abort merging to simplify the situation.
                    return Err(box_err!(
                        "pessimistic locks status is {:?}, skip merging.",
                        pessimistic_locks.status
                    ));
                }
                if self.get_store().applied_index() < last_index {
                    self.prepare_merge_fence = last_index;
                    self.pending_prepare_merge = Some(mem::take(req));
                    info!(
                        "start rejecting new proposals before prepare merge";
                        "region_id" => self.region_id,
                        "prepare_merge_fence" => last_index
                    );
                    return Err(Error::PendingPrepareMerge);
                }
            }
        }

        fail_point!("before_propose_locks_on_region_merge");
        self.propose_locks_before_prepare_merge(ctx, entry_size_limit - entry_size)?;

        req.mut_admin_request()
            .mut_prepare_merge()
            .set_min_index(min_matched + 1);
        Ok(())
    }

    fn propose_locks_before_prepare_merge<T: Transport>(
        &mut self,
        ctx: &mut PollContext<EK, ER, T>,
        size_limit: usize,
    ) -> Result<()> {
        let pessimistic_locks = self.txn_ext.pessimistic_locks.upgradable_read();
        if pessimistic_locks.is_empty() {
            let mut pessimistic_locks = RwLockUpgradableReadGuard::upgrade(pessimistic_locks);
            pessimistic_locks.status = LocksStatus::MergingRegion;
            return Ok(());
        }
        // The proposed pessimistic locks here will also be carried in CommitMerge. Check the size
        // to avoid CommitMerge exceeding the size limit of a raft entry. This check is a inaccurate
        // check. We will check the size again accurately later using the protobuf encoding.
        if pessimistic_locks.memory_size > size_limit {
            return Err(box_err!(
                "pessimistic locks size {} exceed size limit {}, skip merging.",
                pessimistic_locks.memory_size,
                size_limit
            ));
        }

        let mut cmd = RaftCmdRequest::default();
        for (key, (lock, _deleted)) in &*pessimistic_locks {
            let mut put = PutRequest::default();
            put.set_cf(CF_LOCK.to_string());
            put.set_key(key.as_encoded().to_owned());
            put.set_value(lock.to_lock().to_bytes());
            let mut req = Request::default();
            req.set_cmd_type(CmdType::Put);
            req.set_put(put);
            cmd.mut_requests().push(req);
        }
        cmd.mut_header().set_region_id(self.region_id);
        cmd.mut_header()
            .set_region_epoch(self.region().get_region_epoch().clone());
        cmd.mut_header().set_peer(self.peer.clone());
        let proposal_size = cmd.compute_size();
        if proposal_size as usize > size_limit {
            return Err(box_err!(
                "pessimistic locks size {} exceed size limit {}, skip merging.",
                proposal_size,
                size_limit
            ));
        }

        {
            let mut pessimistic_locks = RwLockUpgradableReadGuard::upgrade(pessimistic_locks);
            pessimistic_locks.status = LocksStatus::MergingRegion;
        }
        debug!("propose {} pessimistic locks before prepare merge", cmd.get_requests().len();
            "region_id" => self.region_id);
        self.propose_normal(ctx, cmd)?;
        Ok(())
    }

    fn pre_propose<T: Transport>(
        &mut self,
        poll_ctx: &mut PollContext<EK, ER, T>,
        req: &mut RaftCmdRequest,
    ) -> Result<ProposalContext> {
        poll_ctx.coprocessor_host.pre_propose(self.region(), req)?;
        let mut ctx = ProposalContext::empty();

        if get_sync_log_from_request(req) {
            ctx.insert(ProposalContext::SYNC_LOG);
        }

        if !req.has_admin_request() {
            return Ok(ctx);
        }

        match req.get_admin_request().get_cmd_type() {
            AdminCmdType::Split | AdminCmdType::BatchSplit => ctx.insert(ProposalContext::SPLIT),
            AdminCmdType::PrepareMerge => {
                self.pre_propose_prepare_merge(poll_ctx, req)?;
                ctx.insert(ProposalContext::PREPARE_MERGE);
            }
            _ => {}
        }

        Ok(ctx)
    }

    /// Propose normal request to raft
    ///
    /// Returns Ok(Either::Left(index)) means the proposal is proposed successfully and is located on `index` position.
    /// Ok(Either::Right(index)) means the proposal is rejected by `CmdEpochChecker` and the `index` is the position of
    /// the last conflict admin cmd.
    fn propose_normal<T: Transport>(
        &mut self,
        poll_ctx: &mut PollContext<EK, ER, T>,
        mut req: RaftCmdRequest,
    ) -> Result<Either<u64, u64>> {
        if (self.pending_merge_state.is_some()
            && req.get_admin_request().get_cmd_type() != AdminCmdType::RollbackMerge)
            || (self.prepare_merge_fence > 0
                && req.get_admin_request().get_cmd_type() != AdminCmdType::PrepareMerge)
        {
            return Err(Error::ProposalInMergingMode(self.region_id));
        }

        poll_ctx.raft_metrics.propose.normal += 1;

        if self.has_applied_to_current_term() {
            // Only when applied index's term is equal to current leader's term, the information
            // in epoch checker is up to date and can be used to check epoch.
            if let Some(index) = self
                .cmd_epoch_checker
                .propose_check_epoch(&req, self.term())
            {
                return Ok(Either::Right(index));
            }
        } else if req.has_admin_request() {
            // The admin request is rejected because it may need to update epoch checker which
            // introduces an uncertainty and may breaks the correctness of epoch checker.
            return Err(box_err!(
                "{} peer has not applied to current term, applied_term {}, current_term {}",
                self.tag,
                self.get_store().applied_index_term(),
                self.term()
            ));
        }

        // TODO: validate request for unexpected changes.
        let ctx = match self.pre_propose(poll_ctx, &mut req) {
            Ok(ctx) => ctx,
            Err(e) => {
                // Skipping PrepareMerge is logged when the PendingPrepareMerge error is generated.
                if !matches!(e, Error::PendingPrepareMerge) {
                    warn!(
                        "skip proposal";
                        "region_id" => self.region_id,
                        "peer_id" => self.peer.get_id(),
                        "err" => ?e,
                        "error_code" => %e.error_code(),
                    );
                }
                return Err(e);
            }
        };

        let data = req.write_to_bytes()?;

        // TODO: use local histogram metrics
        PEER_PROPOSE_LOG_SIZE_HISTOGRAM.observe(data.len() as f64);

        if data.len() as u64 > poll_ctx.cfg.raft_entry_max_size.0 {
            error!(
                "entry is too large";
                "region_id" => self.region_id,
                "peer_id" => self.peer.get_id(),
                "size" => data.len(),
            );
            return Err(Error::RaftEntryTooLarge {
                region_id: self.region_id,
                entry_size: data.len() as u64,
            });
        }

        self.maybe_inject_propose_error(&req)?;
        let propose_index = self.next_proposal_index();
        self.raft_group.propose(ctx.to_vec(), data)?;
        if self.next_proposal_index() == propose_index {
            // The message is dropped silently, this usually due to leader absence
            // or transferring leader. Both cases can be considered as NotLeader error.
            return Err(Error::NotLeader(self.region_id, None));
        }

        // Prepare Merge need to be broadcast to as many as followers when disk full.
        if req.has_admin_request()
            && (!matches!(poll_ctx.self_disk_usage, DiskUsage::Normal)
                || !self.disk_full_peers.is_empty())
        {
            match req.get_admin_request().get_cmd_type() {
                AdminCmdType::PrepareMerge | AdminCmdType::RollbackMerge => {
                    self.has_region_merge_proposal = true;
                    self.region_merge_proposal_index = propose_index;
                    for (k, v) in &mut self.disk_full_peers.peers {
                        if !matches!(v.0, DiskUsage::AlreadyFull) {
                            v.1 = true;
                            self.raft_group
                                .raft
                                .adjust_max_inflight_msgs(*k, poll_ctx.cfg.raft_max_inflight_msgs);
                            debug!(
                                "{:?} adjust max inflight msgs to {} on peer: {:?}",
                                req.get_admin_request().get_cmd_type(),
                                poll_ctx.cfg.raft_max_inflight_msgs,
                                k
                            );
                        }
                    }
                }
                _ => {}
            }
        }

        Ok(Either::Left(propose_index))
    }

    pub fn execute_transfer_leader<T>(
        &mut self,
        ctx: &mut PollContext<EK, ER, T>,
        from: u64,
        peer_disk_usage: DiskUsage,
        reply_cmd: bool, // whether it is a reply to a TransferLeader command
    ) {
        let pending_snapshot = self.is_handling_snapshot() || self.has_pending_snapshot();
        if pending_snapshot
            || from != self.leader_id()
            // Transfer leader to node with disk full will lead to write availablity downback.
            // But if the current leader is disk full, and send such request, we should allow it,
            // because it may be a read leader balance request.
            || (!matches!(ctx.self_disk_usage, DiskUsage::Normal) &&
            matches!(peer_disk_usage,DiskUsage::Normal))
        {
            info!(
                "reject transferring leader";
                "region_id" => self.region_id,
                "peer_id" => self.peer.get_id(),
                "from" => from,
                "pending_snapshot" => pending_snapshot,
                "disk_usage" => ?ctx.self_disk_usage,
            );
            return;
        }

        let mut msg = eraftpb::Message::new();
        msg.set_from(self.peer_id());
        msg.set_to(self.leader_id());
        msg.set_msg_type(eraftpb::MessageType::MsgTransferLeader);
        msg.set_index(self.get_store().applied_index());
        msg.set_log_term(self.term());
        if reply_cmd {
            msg.set_context(Bytes::from_static(TRANSFER_LEADER_COMMAND_REPLY_CTX));
        }
        self.raft_group.raft.msgs.push(msg);
    }

    /// Return true to if the transfer leader request is accepted.
    ///
    /// When transferring leadership begins, leader sends a pre-transfer
    /// to target follower first to ensures it's ready to become leader.
    /// After that the real transfer leader process begin.
    ///
    /// 1. pre_transfer_leader on leader:
    ///     Leader will send a MsgTransferLeader to follower.
    /// 2. execute_transfer_leader on follower
    ///     If follower passes all necessary checks, it will reply an
    ///     ACK with type MsgTransferLeader and its promised persistent index.
    /// 3. ready_to_transfer_leader on leader:
    ///     Leader checks if it's appropriate to transfer leadership. If it
    ///     does, it calls raft transfer_leader API to do the remaining work.
    ///
    /// See also: tikv/rfcs#37.
    fn propose_transfer_leader<T>(
        &mut self,
        ctx: &mut PollContext<EK, ER, T>,
        req: RaftCmdRequest,
        cb: Callback<EK::Snapshot>,
    ) -> bool {
        ctx.raft_metrics.propose.transfer_leader += 1;

        let transfer_leader = get_transfer_leader_cmd(&req).unwrap();
        let prs = self.raft_group.raft.prs();

        let (_, peers) = transfer_leader
            .get_peers()
            .iter()
            .filter(|peer| peer.id != self.peer.id)
            .fold((0, vec![]), |(max_matched, mut chosen), peer| {
                if let Some(pr) = prs.get(peer.id) {
                    match pr.matched.cmp(&max_matched) {
                        cmp::Ordering::Greater => (pr.matched, vec![peer]),
                        cmp::Ordering::Equal => {
                            chosen.push(peer);
                            (max_matched, chosen)
                        }
                        cmp::Ordering::Less => (max_matched, chosen),
                    }
                } else {
                    (max_matched, chosen)
                }
            });
        let peer = match peers.len() {
            0 => transfer_leader.get_peer(),
            1 => peers.get(0).unwrap(),
            _ => peers.choose(&mut rand::thread_rng()).unwrap(),
        };

        let transferred = if peer.id == self.peer.id {
            false
        } else {
            self.pre_transfer_leader(peer)
        };

        // transfer leader command doesn't need to replicate log and apply, so we
        // return immediately. Note that this command may fail, we can view it just as an advice
        cb.invoke_with_response(make_transfer_leader_response());

        transferred
    }

    // Fails in such cases:
    // 1. A pending conf change has not been applied yet;
    // 2. Removing the leader is not allowed in the configuration;
    // 3. The conf change makes the raft group not healthy;
    // 4. The conf change is dropped by raft group internally.
    /// Returns Ok(Either::Left(index)) means the proposal is proposed successfully and is located on `index` position.
    /// Ok(Either::Right(index)) means the proposal is rejected by `CmdEpochChecker` and the `index` is the position of
    /// the last conflict admin cmd.
    fn propose_conf_change<T>(
        &mut self,
        ctx: &mut PollContext<EK, ER, T>,
        req: &RaftCmdRequest,
    ) -> Result<Either<u64, u64>> {
        if self.pending_merge_state.is_some() {
            return Err(Error::ProposalInMergingMode(self.region_id));
        }
        if self.raft_group.raft.pending_conf_index > self.get_store().applied_index() {
            info!(
                "there is a pending conf change, try later";
                "region_id" => self.region_id,
                "peer_id" => self.peer.get_id(),
            );
            return Err(box_err!(
                "{} there is a pending conf change, try later",
                self.tag
            ));
        }
        // Actually, according to the implementation of conf change in raft-rs, this check must be
        // passed if the previous check that `pending_conf_index` should be less than or equal to
        // `self.get_store().applied_index()` is passed.
        if self.get_store().applied_index_term() != self.term() {
            return Err(box_err!(
                "{} peer has not applied to current term, applied_term {}, current_term {}",
                self.tag,
                self.get_store().applied_index_term(),
                self.term()
            ));
        }
        if let Some(index) = self.cmd_epoch_checker.propose_check_epoch(req, self.term()) {
            return Ok(Either::Right(index));
        }

        let data = req.write_to_bytes()?;
        let admin = req.get_admin_request();
        let res = if admin.has_change_peer() {
            self.propose_conf_change_internal(ctx, admin.get_change_peer(), data)
        } else if admin.has_change_peer_v2() {
            self.propose_conf_change_internal(ctx, admin.get_change_peer_v2(), data)
        } else {
            unreachable!()
        };
        if let Err(ref e) = res {
            warn!("failed to propose confchange"; "error" => ?e);
        }
        res.map(Either::Left)
    }

    // Fails in such cases:
    // 1. A pending conf change has not been applied yet;
    // 2. Removing the leader is not allowed in the configuration;
    // 3. The conf change makes the raft group not healthy;
    // 4. The conf change is dropped by raft group internally.
    fn propose_conf_change_internal<T, CP: ChangePeerI>(
        &mut self,
        ctx: &mut PollContext<EK, ER, T>,
        change_peer: CP,
        data: Vec<u8>,
    ) -> Result<u64> {
        let data_size = data.len();
        let cc = change_peer.to_confchange(data);
        let changes = change_peer.get_change_peers();

        self.check_conf_change(ctx, changes.as_ref(), &cc)?;

        ctx.raft_metrics.propose.conf_change += 1;
        // TODO: use local histogram metrics
        PEER_PROPOSE_LOG_SIZE_HISTOGRAM.observe(data_size as f64);
        info!(
            "propose conf change peer";
            "region_id" => self.region_id,
            "peer_id" => self.peer.get_id(),
            "changes" => ?changes.as_ref(),
            "kind" => ?ConfChangeKind::confchange_kind(changes.as_ref().len()),
        );

        let propose_index = self.next_proposal_index();
        self.raft_group
            .propose_conf_change(ProposalContext::SYNC_LOG.to_vec(), cc)?;
        if self.next_proposal_index() == propose_index {
            // The message is dropped silently, this usually due to leader absence
            // or transferring leader. Both cases can be considered as NotLeader error.
            return Err(Error::NotLeader(self.region_id, None));
        }

        Ok(propose_index)
    }

    fn handle_read<T>(
        &self,
        ctx: &mut PollContext<EK, ER, T>,
        req: RaftCmdRequest,
        check_epoch: bool,
        read_index: Option<u64>,
    ) -> ReadResponse<EK::Snapshot> {
        let region = self.region().clone();
        if check_epoch {
            if let Err(e) = check_region_epoch(&req, &region, true) {
                debug!("epoch not match"; "region_id" => region.get_id(), "err" => ?e);
                let mut response = cmd_resp::new_error(e);
                cmd_resp::bind_term(&mut response, self.term());
                return ReadResponse {
                    response,
                    snapshot: None,
                    txn_extra_op: TxnExtraOp::Noop,
                };
            }
        }
        let flags = WriteBatchFlags::from_bits_check(req.get_header().get_flags());
        if flags.contains(WriteBatchFlags::STALE_READ) {
            let read_ts = decode_u64(&mut req.get_header().get_flag_data()).unwrap();
            let safe_ts = self.read_progress.safe_ts();
            if safe_ts < read_ts {
                warn!(
                    "read rejected by safe timestamp";
                    "safe ts" => safe_ts,
                    "read ts" => read_ts,
                    "tag" => &self.tag
                );
                let mut response = cmd_resp::new_error(Error::DataIsNotReady {
                    region_id: region.get_id(),
                    peer_id: self.peer_id(),
                    safe_ts,
                });
                cmd_resp::bind_term(&mut response, self.term());
                return ReadResponse {
                    response,
                    snapshot: None,
                    txn_extra_op: TxnExtraOp::Noop,
                };
            }
        }

        let mut resp = ctx.execute(&req, &Arc::new(region), read_index, None);
        if let Some(snap) = resp.snapshot.as_mut() {
            snap.txn_ext = Some(self.txn_ext.clone());
        }
        resp.txn_extra_op = self.txn_extra_op.load();
        cmd_resp::bind_term(&mut resp.response, self.term());
        resp
    }

    pub fn term(&self) -> u64 {
        self.raft_group.raft.term
    }

    pub fn stop(&mut self) {
        self.mut_store().cancel_applying_snap();
        self.pending_reads.clear_all(None);
    }

    pub fn maybe_add_want_rollback_merge_peer(&mut self, peer_id: u64, extra_msg: &ExtraMessage) {
        if !self.is_leader() {
            return;
        }
        if let Some(ref state) = self.pending_merge_state {
            if state.get_commit() == extra_msg.get_premerge_commit() {
                self.add_want_rollback_merge_peer(peer_id);
            }
        }
    }

    pub fn add_want_rollback_merge_peer(&mut self, peer_id: u64) {
        assert!(self.pending_merge_state.is_some());
        self.want_rollback_merge_peers.insert(peer_id);
    }

    pub fn clear_disk_full_peers<T>(&mut self, ctx: &PollContext<EK, ER, T>) {
        let disk_full_peers = mem::take(&mut self.disk_full_peers);
        let raft = &mut self.raft_group.raft;
        for peer in disk_full_peers.peers.into_keys() {
            raft.adjust_max_inflight_msgs(peer, ctx.cfg.raft_max_inflight_msgs);
        }
    }

    pub fn refill_disk_full_peers<T>(&mut self, ctx: &PollContext<EK, ER, T>) {
        self.clear_disk_full_peers(ctx);
        debug!(
            "region id {}, peer id {}, store id {}: refill disk full peers when peer disk usage status changed or merge triggered",
            self.region_id,
            self.peer.get_id(),
            self.peer.get_store_id()
        );

        // Collect disk full peers and all peers' `next_idx` to find a potential quorum.
        let peers_len = self.get_store().region().get_peers().len();
        let mut normal_peers = HashSet::default();
        let mut next_idxs = Vec::with_capacity(peers_len);
        let mut min_peer_index = u64::MAX;
        for peer in self.get_store().region().get_peers() {
            let (peer_id, store_id) = (peer.get_id(), peer.get_store_id());
            let usage = ctx.store_disk_usages.get(&store_id);
            if usage.is_none() {
                // Always treat the leader itself as normal.
                normal_peers.insert(peer_id);
            }
            if let Some(pr) = self.raft_group.raft.prs().get(peer_id) {
                // status 3-normal, 2-almostfull, 1-alreadyfull, only for simplying the sort func belowing.
                let mut status = 3;
                if let Some(usg) = usage {
                    status = match usg {
                        DiskUsage::Normal => 3,
                        DiskUsage::AlmostFull => 2,
                        DiskUsage::AlreadyFull => 1,
                    };
                }

                if !self.down_peer_ids.contains(&peer_id) {
                    next_idxs.push((peer_id, pr.next_idx, usage, status));
                    if min_peer_index > pr.next_idx {
                        min_peer_index = pr.next_idx;
                    }
                }
            }
        }
        if self.has_region_merge_proposal {
            debug!(
                "region id {}, peer id {}, store id {} has a merge request, with region_merge_proposal_index {}",
                self.region_id,
                self.peer.get_id(),
                self.peer.get_store_id(),
                self.region_merge_proposal_index
            );
            if min_peer_index > self.region_merge_proposal_index {
                self.has_region_merge_proposal = false;
            }
        }

        if normal_peers.len() == peers_len {
            return;
        }

        // Reverse sort peers based on `next_idx`, `usage` and `store healthy status`, then try to get a potential quorum.
        next_idxs.sort_by(|x, y| {
            if x.3 == y.3 {
                y.1.cmp(&x.1)
            } else {
                y.3.cmp(&x.3)
            }
        });

        let raft = &mut self.raft_group.raft;
        self.disk_full_peers.majority = !raft.prs().has_quorum(&normal_peers);

        // Here set all peers can be sent when merging.
        for &(peer, _, usage, ..) in &next_idxs {
            if let Some(usage) = usage {
                if self.has_region_merge_proposal && !matches!(*usage, DiskUsage::AlreadyFull) {
                    self.disk_full_peers.peers.insert(peer, (*usage, true));
                    raft.adjust_max_inflight_msgs(peer, ctx.cfg.raft_max_inflight_msgs);
                    debug!(
                        "refill disk full peer max inflight to {} on a merging region: region id {}, peer id {}",
                        ctx.cfg.raft_max_inflight_msgs, self.region_id, peer
                    );
                } else {
                    self.disk_full_peers.peers.insert(peer, (*usage, false));
                    raft.adjust_max_inflight_msgs(peer, 0);
                    debug!(
                        "refill disk full peer max inflight to {} on region without merging: region id {}, peer id {}",
                        0, self.region_id, peer
                    );
                }
            }
        }

        if !self.disk_full_peers.majority {
            // Less than majority peers are in disk full status.
            return;
        }

        let (mut potential_quorum, mut quorum_ok) = (HashSet::default(), false);
        let mut has_dangurous_set = false;
        for &(peer_id, _, _, status) in &next_idxs {
            potential_quorum.insert(peer_id);

            if status == 1 {
                // already full peer.
                has_dangurous_set = true;
            }

            if raft.prs().has_quorum(&potential_quorum) {
                quorum_ok = true;
                break;
            }
        }

        self.dangerous_majority_set = has_dangurous_set;

        // For the Peer with AlreadFull in potential quorum set, we still need to send logs to it.
        // To support incoming configure change.
        if quorum_ok {
            for peer in potential_quorum {
                if let Some(x) = self.disk_full_peers.peers.get_mut(&peer) {
                    // It can help to establish a quorum.
                    x.1 = true;
                    // for merge region, all peers have been set to the max.
                    if !self.has_region_merge_proposal {
                        raft.adjust_max_inflight_msgs(peer, 1);
                        debug!(
                            "refill disk full peer max inflight to 1 in potential quorum set: region id {}, peer id {}",
                            self.region_id, peer
                        );
                    }
                }
            }
        }
    }

    // Check disk usages for the peer itself and other peers in the raft group.
    // The return value indicates whether the proposal is allowed or not.
    fn check_proposal_normal_with_disk_usage<T>(
        &mut self,
        ctx: &mut PollContext<EK, ER, T>,
        disk_full_opt: DiskFullOpt,
        disk_full_stores: &mut Vec<u64>,
        maybe_transfer_leader: &mut bool,
    ) -> bool {
        // check self disk status.
        let allowed = match ctx.self_disk_usage {
            DiskUsage::Normal => true,
            DiskUsage::AlmostFull => !matches!(disk_full_opt, DiskFullOpt::NotAllowedOnFull),
            DiskUsage::AlreadyFull => false,
        };

        if !allowed {
            disk_full_stores.push(ctx.store.id);
            *maybe_transfer_leader = true;
            return false;
        }

        // If all followers diskusage normal, then allowed.
        if self.disk_full_peers.is_empty() {
            return true;
        }

        for peer in self.get_store().region().get_peers() {
            let (peer_id, store_id) = (peer.get_id(), peer.get_store_id());
            if self.disk_full_peers.peers.get(&peer_id).is_some() {
                disk_full_stores.push(store_id);
            }
        }

        // if there are some peers with disk already full status in the majority set, should not allowed.
        if self.dangerous_majority_set {
            return false;
        }

        if !self.disk_full_peers.majority {
            return true;
        }

        if matches!(disk_full_opt, DiskFullOpt::AllowedOnAlmostFull)
            && self.disk_full_peers.peers.values().any(|x| x.1)
        {
            // Majority peers are in disk full status but the request carries a special flag.
            return true;
        }
        false
    }

    /// Check if the command will be likely to pass all the check and propose.
    pub fn will_likely_propose(&mut self, cmd: &RaftCmdRequest) -> bool {
        !self.pending_remove
            && self.is_leader()
            && self.pending_merge_state.is_none()
            && self.prepare_merge_fence == 0
            && self.raft_group.raft.lead_transferee.is_none()
            && self.has_applied_to_current_term()
            && self
                .cmd_epoch_checker
                .propose_check_epoch(cmd, self.term())
                .is_none()
    }
}

#[derive(Default, Debug)]
pub struct DiskFullPeers {
    majority: bool,
    // Indicates whether a peer can help to establish a quorum.
    peers: HashMap<u64, (DiskUsage, bool)>,
}

impl DiskFullPeers {
    pub fn is_empty(&self) -> bool {
        self.peers.is_empty()
    }
    pub fn majority(&self) -> bool {
        self.majority
    }
    pub fn has(&self, peer_id: u64) -> bool {
        !self.peers.is_empty() && self.peers.contains_key(&peer_id)
    }
    pub fn get(&self, peer_id: u64) -> Option<DiskUsage> {
        self.peers.get(&peer_id).map(|x| x.0)
    }
}

impl<EK, ER> Peer<EK, ER>
where
    EK: KvEngine,
    ER: RaftEngine,
{
    pub fn insert_peer_cache(&mut self, peer: metapb::Peer) {
        self.peer_cache.borrow_mut().insert(peer.get_id(), peer);
    }

    pub fn remove_peer_from_cache(&mut self, peer_id: u64) {
        self.peer_cache.borrow_mut().remove(&peer_id);
    }

    pub fn get_peer_from_cache(&self, peer_id: u64) -> Option<metapb::Peer> {
        if peer_id == 0 {
            return None;
        }
        fail_point!("stale_peer_cache_2", peer_id == 2, |_| None);
        if let Some(peer) = self.peer_cache.borrow().get(&peer_id) {
            return Some(peer.clone());
        }

        // Try to find in region, if found, set in cache.
        for peer in self.region().get_peers() {
            if peer.get_id() == peer_id {
                self.peer_cache.borrow_mut().insert(peer_id, peer.clone());
                return Some(peer.clone());
            }
        }

        None
    }

    fn region_replication_status(&mut self) -> Option<RegionReplicationStatus> {
        if self.replication_mode_version == 0 {
            return None;
        }
        let mut status = RegionReplicationStatus {
            state_id: self.replication_mode_version,
            ..Default::default()
        };
        let state = if !self.replication_sync {
            if self.dr_auto_sync_state != DrAutoSyncState::Async {
                let res = self.raft_group.raft.check_group_commit_consistent();
                if Some(true) != res {
                    let mut buffer: SmallVec<[(u64, u64, u64); 5]> = SmallVec::new();
                    if self.get_store().applied_index_term() >= self.term() {
                        let progress = self.raft_group.raft.prs();
                        for (id, p) in progress.iter() {
                            if !progress.conf().voters().contains(*id) {
                                continue;
                            }
                            buffer.push((*id, p.commit_group_id, p.matched));
                        }
                    };
                    info!(
                        "still not reach integrity over label";
                        "status" => ?res,
                        "region_id" => self.region_id,
                        "peer_id" => self.peer.id,
                        "progress" => ?buffer
                    );
                } else {
                    self.replication_sync = true;
                }
                match res {
                    Some(true) => RegionReplicationState::IntegrityOverLabel,
                    Some(false) => RegionReplicationState::SimpleMajority,
                    None => RegionReplicationState::Unknown,
                }
            } else {
                RegionReplicationState::SimpleMajority
            }
        } else {
            RegionReplicationState::IntegrityOverLabel
        };
        status.set_state(state);
        Some(status)
    }

    pub fn heartbeat_pd<T>(&mut self, ctx: &PollContext<EK, ER, T>) {
        let task = PdTask::Heartbeat(HeartbeatTask {
            term: self.term(),
            region: self.region().clone(),
            down_peers: self.collect_down_peers(ctx),
            peer: self.peer.clone(),
            pending_peers: self.collect_pending_peers(ctx),
            written_bytes: self.peer_stat.written_bytes,
            written_keys: self.peer_stat.written_keys,
            approximate_size: self.approximate_size,
            approximate_keys: self.approximate_keys,
            replication_status: self.region_replication_status(),
        });
        if let Err(e) = ctx.pd_scheduler.schedule(task) {
            error!(
                "failed to notify pd";
                "region_id" => self.region_id,
                "peer_id" => self.peer.get_id(),
                "err" => ?e,
            );
            return;
        }
        fail_point!("schedule_check_split");
    }

    fn prepare_raft_message(&self) -> RaftMessage {
        let mut send_msg = RaftMessage::default();
        send_msg.set_region_id(self.region_id);
        // set current epoch
        send_msg.set_region_epoch(self.region().get_region_epoch().clone());
        send_msg.set_from_peer(self.peer.clone());
        send_msg
    }

    pub fn send_extra_message<T: Transport>(
        &self,
        msg: ExtraMessage,
        trans: &mut T,
        to: &metapb::Peer,
    ) {
        let mut send_msg = self.prepare_raft_message();
        let ty = msg.get_type();
        debug!("send extra msg";
            "region_id" => self.region_id,
            "peer_id" => self.peer.get_id(),
            "msg_type" => ?ty,
            "to" => to.get_id()
        );
        send_msg.set_extra_msg(msg);
        send_msg.set_to_peer(to.clone());
        if let Err(e) = trans.send(send_msg) {
            error!(?e;
                "failed to send extra message";
                "type" => ?ty,
                "region_id" => self.region_id,
                "peer_id" => self.peer.get_id(),
                "target" => ?to,
            );
        }
    }

    fn build_raft_message(
        &mut self,
        msg: eraftpb::Message,
        disk_usage: DiskUsage,
    ) -> Option<RaftMessage> {
        let mut send_msg = self.prepare_raft_message();

        send_msg.set_disk_usage(disk_usage);

        let to_peer = match self.get_peer_from_cache(msg.get_to()) {
            Some(p) => p,
            None => {
                warn!(
                    "failed to look up recipient peer";
                    "region_id" => self.region_id,
                    "peer_id" => self.peer.get_id(),
                    "to_peer" => msg.get_to(),
                );
                return None;
            }
        };

        send_msg.set_to_peer(to_peer);

        // There could be two cases:
        // 1. Target peer already exists but has not established communication with leader yet
        // 2. Target peer is added newly due to member change or region split, but it's not
        //    created yet
        // For both cases the region start key and end key are attached in RequestVote and
        // Heartbeat message for the store of that peer to check whether to create a new peer
        // when receiving these messages, or just to wait for a pending region split to perform
        // later.
        if self.get_store().is_initialized() && is_initial_msg(&msg) {
            let region = self.region();
            send_msg.set_start_key(region.get_start_key().to_vec());
            send_msg.set_end_key(region.get_end_key().to_vec());
        }

        send_msg.set_message(msg);

        Some(send_msg)
    }

    pub fn bcast_wake_up_message<T: Transport>(&self, ctx: &mut PollContext<EK, ER, T>) {
        for peer in self.region().get_peers() {
            if peer.get_id() == self.peer_id() {
                continue;
            }
            self.send_wake_up_message(ctx, peer);
        }
    }

    pub fn send_wake_up_message<T: Transport>(
        &self,
        ctx: &mut PollContext<EK, ER, T>,
        peer: &metapb::Peer,
    ) {
        let mut msg = ExtraMessage::default();
        msg.set_type(ExtraMessageType::MsgRegionWakeUp);
        self.send_extra_message(msg, &mut ctx.trans, peer);
    }

    pub fn bcast_check_stale_peer_message<T: Transport>(
        &mut self,
        ctx: &mut PollContext<EK, ER, T>,
    ) {
        if self.check_stale_conf_ver < self.region().get_region_epoch().get_conf_ver() {
            self.check_stale_conf_ver = self.region().get_region_epoch().get_conf_ver();
            self.check_stale_peers = self.region().get_peers().to_vec();
        }
        for peer in &self.check_stale_peers {
            if peer.get_id() == self.peer_id() {
                continue;
            }
            let mut extra_msg = ExtraMessage::default();
            extra_msg.set_type(ExtraMessageType::MsgCheckStalePeer);
            self.send_extra_message(extra_msg, &mut ctx.trans, peer);
        }
    }

    pub fn on_check_stale_peer_response(
        &mut self,
        check_conf_ver: u64,
        check_peers: Vec<metapb::Peer>,
    ) {
        if self.check_stale_conf_ver < check_conf_ver {
            self.check_stale_conf_ver = check_conf_ver;
            self.check_stale_peers = check_peers;
        }
    }

    pub fn send_want_rollback_merge<T: Transport>(
        &self,
        premerge_commit: u64,
        ctx: &mut PollContext<EK, ER, T>,
    ) {
        let to_peer = match self.get_peer_from_cache(self.leader_id()) {
            Some(p) => p,
            None => {
                warn!(
                    "failed to look up recipient peer";
                    "region_id" => self.region_id,
                    "peer_id" => self.peer.get_id(),
                    "to_peer" => self.leader_id(),
                );
                return;
            }
        };
        let mut extra_msg = ExtraMessage::default();
        extra_msg.set_type(ExtraMessageType::MsgWantRollbackMerge);
        extra_msg.set_premerge_commit(premerge_commit);
        self.send_extra_message(extra_msg, &mut ctx.trans, &to_peer);
    }

    pub fn require_updating_max_ts(&self, pd_scheduler: &Scheduler<PdTask<EK, ER>>) {
        let epoch = self.region().get_region_epoch();
        let term_low_bits = self.term() & ((1 << 32) - 1); // 32 bits
        let version_lot_bits = epoch.get_version() & ((1 << 31) - 1); // 31 bits
        let initial_status = (term_low_bits << 32) | (version_lot_bits << 1);
        self.txn_ext
            .max_ts_sync_status
            .store(initial_status, Ordering::SeqCst);
        info!(
            "require updating max ts";
            "region_id" => self.region_id,
            "initial_status" => initial_status,
        );
        if let Err(e) = pd_scheduler.schedule(PdTask::UpdateMaxTimestamp {
            region_id: self.region_id,
            initial_status,
            txn_ext: self.txn_ext.clone(),
        }) {
            error!(
                "failed to update max ts";
                "err" => ?e,
            );
        }
    }

    fn activate_in_memory_pessimistic_locks(&mut self) {
        let mut pessimistic_locks = self.txn_ext.pessimistic_locks.write();
        pessimistic_locks.status = LocksStatus::Normal;
        pessimistic_locks.term = self.term();
        pessimistic_locks.version = self.region().get_region_epoch().get_version();
    }

    fn clear_in_memory_pessimistic_locks(&mut self) {
        let mut pessimistic_locks = self.txn_ext.pessimistic_locks.write();
        pessimistic_locks.status = LocksStatus::NotLeader;
        pessimistic_locks.clear();
        pessimistic_locks.term = self.term();
        pessimistic_locks.version = self.region().get_region_epoch().get_version();

        // Also clear merge related states
        self.prepare_merge_fence = 0;
        self.pending_prepare_merge = None;
    }

    pub fn need_renew_lease_at<T>(
        &self,
        ctx: &PollContext<EK, ER, T>,
        current_time: Timespec,
    ) -> bool {
        let renew_bound = match self.leader_lease.need_renew(current_time) {
            Some(ts) => ts,
            None => return false,
        };
        let max_lease = ctx.cfg.raft_store_max_leader_lease();
        let has_overlapped_reads = self.pending_reads.back().map_or(false, |read| {
            // If there is any read index whose lease can cover till next heartbeat
            // then we don't need to propose a new one
            read.propose_time + max_lease > renew_bound
        });
        let has_overlapped_writes = self.proposals.back().map_or(false, |proposal| {
            // If there is any write whose lease can cover till next heartbeat
            // then we don't need to propose a new one
            proposal
                .propose_time
                .map_or(false, |propose_time| propose_time + max_lease > renew_bound)
        });
        !has_overlapped_reads && !has_overlapped_writes
    }

    pub fn adjust_cfg_if_changed<T>(&mut self, ctx: &PollContext<EK, ER, T>) {
        let raft_max_inflight_msgs = ctx.cfg.raft_max_inflight_msgs;
        if self.is_leader() && (raft_max_inflight_msgs != self.raft_max_inflight_msgs) {
            let peers: Vec<_> = self.region().get_peers().into();
            for p in peers {
                if p != self.peer {
                    self.raft_group
                        .raft
                        .adjust_max_inflight_msgs(p.get_id(), raft_max_inflight_msgs);
                }
            }
            self.raft_max_inflight_msgs = raft_max_inflight_msgs;
        }
    }

    fn maybe_inject_propose_error(
        &self,
        #[allow(unused_variables)] req: &RaftCmdRequest,
    ) -> Result<()> {
        // The return value format is {req_type}:{store_id}
        // Request matching the format will fail to be proposed.
        // Empty `req_type` means matching all kinds of requests.
        // ":{store_id}" can be omitted, meaning matching all stores.
        fail_point!("raft_propose", |r| {
            r.map_or(Ok(()), |s| {
                let mut parts = s.splitn(2, ':');
                let cmd_type = parts.next().unwrap();
                let store_id = parts.next().map(|s| s.parse::<u64>().unwrap());
                if let Some(store_id) = store_id {
                    if store_id != self.peer.get_store_id() {
                        return Ok(());
                    }
                }
                let admin_type = req.get_admin_request().get_cmd_type();
                let match_type = cmd_type.is_empty()
                    || (cmd_type == "prepare_merge" && admin_type == AdminCmdType::PrepareMerge)
                    || (cmd_type == "transfer_leader"
                        && admin_type == AdminCmdType::TransferLeader);
                // More matching rules can be added here.
                if match_type {
                    Err(box_err!("injected error"))
                } else {
                    Ok(())
                }
            })
        });
        Ok(())
    }
}

/// `RequestPolicy` decides how we handle a request.
#[derive(Clone, PartialEq, Debug)]
pub enum RequestPolicy {
    // Handle the read request directly without dispatch.
    ReadLocal,
    StaleRead,
    // Handle the read request via raft's SafeReadIndex mechanism.
    ReadIndex,
    ProposeNormal,
    ProposeTransferLeader,
    ProposeConfChange,
}

/// `RequestInspector` makes `RequestPolicy` for requests.
pub trait RequestInspector {
    /// Has the current term been applied?
    fn has_applied_to_current_term(&mut self) -> bool;
    /// Inspects its lease.
    fn inspect_lease(&mut self) -> LeaseState;

    /// Inspect a request, return a policy that tells us how to
    /// handle the request.
    fn inspect(&mut self, req: &RaftCmdRequest) -> Result<RequestPolicy> {
        if req.has_admin_request() {
            if apply::is_conf_change_cmd(req) {
                return Ok(RequestPolicy::ProposeConfChange);
            }
            if get_transfer_leader_cmd(req).is_some()
                && !WriteBatchFlags::from_bits_truncate(req.get_header().get_flags())
                    .contains(WriteBatchFlags::TRANSFER_LEADER_PROPOSAL)
            {
                return Ok(RequestPolicy::ProposeTransferLeader);
            }
            return Ok(RequestPolicy::ProposeNormal);
        }

        let mut has_read = false;
        let mut has_write = false;
        for r in req.get_requests() {
            match r.get_cmd_type() {
                CmdType::Get | CmdType::Snap | CmdType::ReadIndex => has_read = true,
                CmdType::Delete | CmdType::Put | CmdType::DeleteRange | CmdType::IngestSst => {
                    has_write = true
                }
                CmdType::Prewrite | CmdType::Invalid => {
                    return Err(box_err!(
                        "invalid cmd type {:?}, message maybe corrupted",
                        r.get_cmd_type()
                    ));
                }
            }

            if has_read && has_write {
                return Err(box_err!("read and write can't be mixed in one batch"));
            }
        }

        if has_write {
            return Ok(RequestPolicy::ProposeNormal);
        }

        let flags = WriteBatchFlags::from_bits_check(req.get_header().get_flags());
        if flags.contains(WriteBatchFlags::STALE_READ) {
            return Ok(RequestPolicy::StaleRead);
        }

        if req.get_header().get_read_quorum() {
            return Ok(RequestPolicy::ReadIndex);
        }

        // If applied index's term is differ from current raft's term, leader transfer
        // must happened, if read locally, we may read old value.
        if !self.has_applied_to_current_term() {
            return Ok(RequestPolicy::ReadIndex);
        }

        // Local read should be performed, if and only if leader is in lease.
        // None for now.
        match self.inspect_lease() {
            LeaseState::Valid => Ok(RequestPolicy::ReadLocal),
            LeaseState::Expired | LeaseState::Suspect => {
                // Perform a consistent read to Raft quorum and try to renew the leader lease.
                Ok(RequestPolicy::ReadIndex)
            }
        }
    }
}

impl<EK, ER> RequestInspector for Peer<EK, ER>
where
    EK: KvEngine,
    ER: RaftEngine,
{
    fn has_applied_to_current_term(&mut self) -> bool {
        self.get_store().applied_index_term() == self.term()
    }

    fn inspect_lease(&mut self) -> LeaseState {
        if !self.raft_group.raft.in_lease() {
            return LeaseState::Suspect;
        }
        // None means now.
        let state = self.leader_lease.inspect(None);
        if LeaseState::Expired == state {
            debug!(
                "leader lease is expired";
                "region_id" => self.region_id,
                "peer_id" => self.peer.get_id(),
                "lease" => ?self.leader_lease,
            );
            // The lease is expired, call `expire` explicitly.
            self.leader_lease.expire();
        }
        state
    }
}

impl<EK, ER, T> ReadExecutor<EK> for PollContext<EK, ER, T>
where
    EK: KvEngine,
    ER: RaftEngine,
{
    fn get_engine(&self) -> &EK {
        &self.engines.kv
    }

    fn get_snapshot(&mut self, _: Option<ThreadReadId>) -> Arc<EK::Snapshot> {
        Arc::new(self.engines.kv.snapshot())
    }
}

fn get_transfer_leader_cmd(msg: &RaftCmdRequest) -> Option<&TransferLeaderRequest> {
    if !msg.has_admin_request() {
        return None;
    }
    let req = msg.get_admin_request();
    if !req.has_transfer_leader() {
        return None;
    }

    Some(req.get_transfer_leader())
}

fn get_sync_log_from_request(msg: &RaftCmdRequest) -> bool {
    if msg.has_admin_request() {
        let req = msg.get_admin_request();
        return matches!(
            req.get_cmd_type(),
            AdminCmdType::ChangePeer
                | AdminCmdType::ChangePeerV2
                | AdminCmdType::Split
                | AdminCmdType::BatchSplit
                | AdminCmdType::PrepareMerge
                | AdminCmdType::CommitMerge
                | AdminCmdType::RollbackMerge
        );
    }

    msg.get_header().get_sync_log()
}

/// We enable follower lazy commit to get a better performance.
/// But it may not be appropriate for some requests. This function
/// checks whether the request should be committed on all followers
/// as soon as possible.
fn is_request_urgent(req: &RaftCmdRequest) -> bool {
    if !req.has_admin_request() {
        return false;
    }

    matches!(
        req.get_admin_request().get_cmd_type(),
        AdminCmdType::Split
            | AdminCmdType::BatchSplit
            | AdminCmdType::ChangePeer
            | AdminCmdType::ChangePeerV2
            | AdminCmdType::ComputeHash
            | AdminCmdType::VerifyHash
            | AdminCmdType::PrepareMerge
            | AdminCmdType::CommitMerge
            | AdminCmdType::RollbackMerge
    )
}

fn make_transfer_leader_response() -> RaftCmdResponse {
    let mut response = AdminResponse::default();
    response.set_cmd_type(AdminCmdType::TransferLeader);
    response.set_transfer_leader(TransferLeaderResponse::default());
    let mut resp = RaftCmdResponse::default();
    resp.set_admin_response(response);
    resp
}

// The Raft message context for a MsgTransferLeader if it is a reply of a TransferLeader command.
pub const TRANSFER_LEADER_COMMAND_REPLY_CTX: &[u8] = &[1];

/// A poor version of `Peer` to avoid port generic variables everywhere.
pub trait AbstractPeer {
    fn meta_peer(&self) -> &metapb::Peer;
    fn group_state(&self) -> GroupState;
    fn region(&self) -> &metapb::Region;
    fn apply_state(&self) -> &RaftApplyState;
    fn raft_status(&self) -> raft::Status<'_>;
    fn raft_commit_index(&self) -> u64;
    fn pending_merge_state(&self) -> Option<&MergeState>;
}

mod memtrace {
    use super::*;
    use std::mem;
    use tikv_util::memory::HeapSize;

    impl<EK, ER> Peer<EK, ER>
    where
        EK: KvEngine,
        ER: RaftEngine,
    {
        pub fn proposal_size(&self) -> usize {
            let mut heap_size = self.pending_reads.heap_size();
            for prop in &self.proposals.queue {
                heap_size += prop.heap_size();
            }
            heap_size
        }

        pub fn rest_size(&self) -> usize {
            // 2 words for every item in `peer_heartbeats`.
            16 * self.peer_heartbeats.capacity()
            // 2 words for every item in `peers_start_pending_time`.
            + 16 * self.peers_start_pending_time.capacity()
            // 1 word for every item in `down_peer_ids`
            + 8 * self.down_peer_ids.capacity()
            + mem::size_of::<metapb::Peer>() * self.check_stale_peers.capacity()
            // 1 word for every item in `want_rollback_merge_peers`
            + 8 * self.want_rollback_merge_peers.capacity()
            // Ignore more heap content in `raft::eraftpb::Message`.
            + (self.unpersisted_message_count
                + self.apply_snap_ctx.as_ref().map_or(0, |ctx| ctx.msgs.len()))
                * mem::size_of::<eraftpb::Message>()
            + mem::size_of_val(self.pending_request_snapshot_count.as_ref())
        }
    }
}

#[cfg(test)]
mod tests {
    use super::*;
    use crate::store::msg::ExtCallback;
    use crate::store::util::u64_to_timespec;
    use kvproto::raft_cmdpb;
    use protobuf::ProtobufEnum;

    #[test]
    fn test_sync_log() {
        let white_list = [
            AdminCmdType::InvalidAdmin,
            AdminCmdType::CompactLog,
            AdminCmdType::TransferLeader,
            AdminCmdType::ComputeHash,
            AdminCmdType::VerifyHash,
        ];
        for tp in AdminCmdType::values() {
            let mut msg = RaftCmdRequest::default();
            msg.mut_admin_request().set_cmd_type(*tp);
            assert_eq!(
                get_sync_log_from_request(&msg),
                !white_list.contains(tp),
                "{:?}",
                tp
            );
        }
    }

    #[test]
    fn test_urgent() {
        let urgent_types = [
            AdminCmdType::Split,
            AdminCmdType::BatchSplit,
            AdminCmdType::ChangePeer,
            AdminCmdType::ChangePeerV2,
            AdminCmdType::ComputeHash,
            AdminCmdType::VerifyHash,
            AdminCmdType::PrepareMerge,
            AdminCmdType::CommitMerge,
            AdminCmdType::RollbackMerge,
        ];
        for tp in AdminCmdType::values() {
            let mut req = RaftCmdRequest::default();
            req.mut_admin_request().set_cmd_type(*tp);
            assert_eq!(
                is_request_urgent(&req),
                urgent_types.contains(tp),
                "{:?}",
                tp
            );
        }
        assert!(!is_request_urgent(&RaftCmdRequest::default()));
    }

    #[test]
    fn test_entry_context() {
        let tbl: Vec<&[ProposalContext]> = vec![
            &[ProposalContext::SPLIT],
            &[ProposalContext::SYNC_LOG],
            &[ProposalContext::PREPARE_MERGE],
            &[ProposalContext::SPLIT, ProposalContext::SYNC_LOG],
            &[ProposalContext::PREPARE_MERGE, ProposalContext::SYNC_LOG],
        ];

        for flags in tbl {
            let mut ctx = ProposalContext::empty();
            for f in flags {
                ctx.insert(*f);
            }

            let ser = ctx.to_vec();
            let de = ProposalContext::from_bytes(&ser);

            for f in flags {
                assert!(de.contains(*f), "{:?}", de);
            }
        }
    }

    #[test]
    fn test_request_inspector() {
        struct DummyInspector {
            applied_to_index_term: bool,
            lease_state: LeaseState,
        }
        impl RequestInspector for DummyInspector {
            fn has_applied_to_current_term(&mut self) -> bool {
                self.applied_to_index_term
            }
            fn inspect_lease(&mut self) -> LeaseState {
                self.lease_state
            }
        }

        let mut table = vec![];

        // Ok(_)
        let mut req = RaftCmdRequest::default();
        let mut admin_req = raft_cmdpb::AdminRequest::default();

        req.set_admin_request(admin_req.clone());
        table.push((req.clone(), RequestPolicy::ProposeNormal));

        admin_req.set_change_peer(raft_cmdpb::ChangePeerRequest::default());
        req.set_admin_request(admin_req.clone());
        table.push((req.clone(), RequestPolicy::ProposeConfChange));
        admin_req.clear_change_peer();

        admin_req.set_change_peer_v2(raft_cmdpb::ChangePeerV2Request::default());
        req.set_admin_request(admin_req.clone());
        table.push((req.clone(), RequestPolicy::ProposeConfChange));
        admin_req.clear_change_peer_v2();

        admin_req.set_transfer_leader(raft_cmdpb::TransferLeaderRequest::default());
        req.set_admin_request(admin_req.clone());
        table.push((req.clone(), RequestPolicy::ProposeTransferLeader));
        admin_req.clear_transfer_leader();
        req.clear_admin_request();

        for (op, policy) in vec![
            (CmdType::Get, RequestPolicy::ReadLocal),
            (CmdType::Snap, RequestPolicy::ReadLocal),
            (CmdType::Put, RequestPolicy::ProposeNormal),
            (CmdType::Delete, RequestPolicy::ProposeNormal),
            (CmdType::DeleteRange, RequestPolicy::ProposeNormal),
            (CmdType::IngestSst, RequestPolicy::ProposeNormal),
        ] {
            let mut request = raft_cmdpb::Request::default();
            request.set_cmd_type(op);
            req.set_requests(vec![request].into());
            table.push((req.clone(), policy));
        }

        // Stale read
        for op in &[CmdType::Get, CmdType::Snap] {
            let mut req = req.clone();
            let mut request = raft_cmdpb::Request::default();
            request.set_cmd_type(*op);
            req.set_requests(vec![request].into());
            req.mut_header()
                .set_flags(txn_types::WriteBatchFlags::STALE_READ.bits());
            table.push((req, RequestPolicy::StaleRead));
        }

        for &applied_to_index_term in &[true, false] {
            for &lease_state in &[LeaseState::Expired, LeaseState::Suspect, LeaseState::Valid] {
                for (req, mut policy) in table.clone() {
                    let mut inspector = DummyInspector {
                        applied_to_index_term,
                        lease_state,
                    };
                    // Leader can not read local as long as
                    // it has not applied to its term or it does has a valid lease.
                    if policy == RequestPolicy::ReadLocal
                        && (!applied_to_index_term || LeaseState::Valid != inspector.lease_state)
                    {
                        policy = RequestPolicy::ReadIndex;
                    }
                    assert_eq!(inspector.inspect(&req).unwrap(), policy);
                }
            }
        }

        // Read quorum.
        let mut request = raft_cmdpb::Request::default();
        request.set_cmd_type(CmdType::Snap);
        req.set_requests(vec![request].into());
        req.mut_header().set_read_quorum(true);
        let mut inspector = DummyInspector {
            applied_to_index_term: true,
            lease_state: LeaseState::Valid,
        };
        assert_eq!(inspector.inspect(&req).unwrap(), RequestPolicy::ReadIndex);
        req.clear_header();

        // Err(_)
        let mut err_table = vec![];
        for &op in &[CmdType::Prewrite, CmdType::Invalid] {
            let mut request = raft_cmdpb::Request::default();
            request.set_cmd_type(op);
            req.set_requests(vec![request].into());
            err_table.push(req.clone());
        }
        let mut snap = raft_cmdpb::Request::default();
        snap.set_cmd_type(CmdType::Snap);
        let mut put = raft_cmdpb::Request::default();
        put.set_cmd_type(CmdType::Put);
        req.set_requests(vec![snap, put].into());
        err_table.push(req);

        for req in err_table {
            let mut inspector = DummyInspector {
                applied_to_index_term: true,
                lease_state: LeaseState::Valid,
            };
            assert!(inspector.inspect(&req).is_err());
        }
    }

    #[test]
    fn test_propose_queue_find_proposal() {
        let mut pq: ProposalQueue<engine_panic::PanicSnapshot> =
            ProposalQueue::new("tag".to_owned());
        let gen_term = |index: u64| (index / 10) + 1;
        let push_proposal = |pq: &mut ProposalQueue<_>, index: u64| {
            pq.push(Proposal {
                is_conf_change: false,
                index,
                term: gen_term(index),
                cb: Callback::write(Box::new(|_| {})),
                propose_time: Some(u64_to_timespec(index)),
                must_pass_epoch_check: false,
            });
        };
        for index in 1..=100 {
            push_proposal(&mut pq, index);
        }
        let mut pre_remove = 0;
        for remove_i in 1..=100 {
            let index = remove_i + 100;
            // Push more proposal
            push_proposal(&mut pq, index);
            // Find propose time
            for i in 1..=index {
                let pt = pq.find_propose_time(gen_term(i), i);
                if i <= pre_remove {
                    assert!(pt.is_none())
                } else {
                    assert_eq!(pt.unwrap(), u64_to_timespec(i))
                };
            }
            // Find a proposal and remove all previous proposals
            for i in 1..=remove_i {
                let p = pq.find_proposal(gen_term(i), i, 0);
                let must_found_proposal = p.is_some() && (i > pre_remove);
                let proposal_removed_previous = p.is_none() && (i <= pre_remove);
                assert!(must_found_proposal || proposal_removed_previous);
                // `find_proposal` will remove proposal so `pop` must return None
                assert!(pq.pop(gen_term(i), i).is_none());
                assert!(pq.find_propose_time(gen_term(i), i).is_none());
            }
            pre_remove = remove_i;
        }
    }

    #[test]
    fn test_uncommitted_proposals() {
        struct DropPanic(bool);
        impl Drop for DropPanic {
            fn drop(&mut self) {
                if self.0 {
                    unreachable!()
                }
            }
        }
        fn must_call() -> ExtCallback {
            let mut d = DropPanic(true);
            Box::new(move || {
                d.0 = false;
            })
        }
        fn must_not_call() -> ExtCallback {
            Box::new(move || unreachable!())
        }
        let mut pq: ProposalQueue<engine_panic::PanicSnapshot> =
            ProposalQueue::new("tag".to_owned());

        // (1, 4) and (1, 5) is not committed
        let entries = vec![(1, 1), (1, 2), (1, 3), (1, 4), (1, 5), (2, 6), (2, 7)];
        let committed = vec![(1, 1), (1, 2), (1, 3), (2, 6), (2, 7)];
        for (index, term) in entries.clone() {
            if term != 1 {
                continue;
            }
            let cb = if committed.contains(&(index, term)) {
                Callback::write_ext(Box::new(|_| {}), None, Some(must_call()))
            } else {
                Callback::write_ext(Box::new(|_| {}), None, Some(must_not_call()))
            };
            pq.push(Proposal {
                index,
                term,
                cb,
                is_conf_change: false,
                propose_time: None,
                must_pass_epoch_check: false,
            });
        }
        for (index, term) in entries {
            if let Some(mut p) = pq.find_proposal(term, index, 0) {
                p.cb.invoke_committed();
            }
        }
    }

    #[test]
    fn test_cmd_epoch_checker() {
        use engine_test::kv::KvTestSnapshot;
        use std::sync::mpsc;
        fn new_admin_request(cmd_type: AdminCmdType) -> RaftCmdRequest {
            let mut request = RaftCmdRequest::default();
            request.mut_admin_request().set_cmd_type(cmd_type);
            request
        }
        fn new_cb() -> (Callback<KvTestSnapshot>, mpsc::Receiver<()>) {
            let (tx, rx) = mpsc::channel();
            (Callback::write(Box::new(move |_| tx.send(()).unwrap())), rx)
        }

        let region = metapb::Region::default();
        let normal_cmd = RaftCmdRequest::default();
        let split_admin = new_admin_request(AdminCmdType::BatchSplit);
        let prepare_merge_admin = new_admin_request(AdminCmdType::PrepareMerge);
        let change_peer_admin = new_admin_request(AdminCmdType::ChangePeer);

        let mut epoch_checker = CmdEpochChecker::<KvTestSnapshot>::default();

        assert_eq!(epoch_checker.propose_check_epoch(&split_admin, 10), None);
        assert_eq!(epoch_checker.term, 10);
        epoch_checker.post_propose(AdminCmdType::BatchSplit, 5, 10);
        assert_eq!(epoch_checker.proposed_admin_cmd.len(), 1);

        // Both conflict with the split admin cmd
        assert_eq!(epoch_checker.propose_check_epoch(&normal_cmd, 10), Some(5));
        assert_eq!(
            epoch_checker.propose_check_epoch(&prepare_merge_admin, 10),
            Some(5)
        );

        assert_eq!(
            epoch_checker.propose_check_epoch(&change_peer_admin, 10),
            None
        );
        epoch_checker.post_propose(AdminCmdType::ChangePeer, 6, 10);
        assert_eq!(epoch_checker.proposed_admin_cmd.len(), 2);

        assert_eq!(
            epoch_checker.last_cmd_index(AdminCmdType::BatchSplit),
            Some(5)
        );
        assert_eq!(
            epoch_checker.last_cmd_index(AdminCmdType::ChangePeer),
            Some(6)
        );
        assert_eq!(
            epoch_checker.last_cmd_index(AdminCmdType::PrepareMerge),
            None
        );

        // Conflict with the change peer admin cmd
        assert_eq!(
            epoch_checker.propose_check_epoch(&change_peer_admin, 10),
            Some(6)
        );
        // Conflict with the split admin cmd
        assert_eq!(epoch_checker.propose_check_epoch(&normal_cmd, 10), Some(5));
        // Conflict with the change peer admin cmd
        assert_eq!(
            epoch_checker.propose_check_epoch(&prepare_merge_admin, 10),
            Some(6)
        );

        epoch_checker.advance_apply(4, 10, &region);
        // Have no effect on `proposed_admin_cmd`
        assert_eq!(epoch_checker.proposed_admin_cmd.len(), 2);

        epoch_checker.advance_apply(5, 10, &region);
        // Left one change peer admin cmd
        assert_eq!(epoch_checker.proposed_admin_cmd.len(), 1);

        assert_eq!(epoch_checker.propose_check_epoch(&normal_cmd, 10), None);

        assert_eq!(epoch_checker.propose_check_epoch(&split_admin, 10), Some(6));
        // Change term to 11
        assert_eq!(epoch_checker.propose_check_epoch(&split_admin, 11), None);
        assert_eq!(epoch_checker.term, 11);
        // Should be empty
        assert_eq!(epoch_checker.proposed_admin_cmd.len(), 0);

        // Test attaching multiple callbacks.
        epoch_checker.post_propose(AdminCmdType::BatchSplit, 7, 12);
        let mut rxs = vec![];
        for _ in 0..3 {
            let conflict_idx = epoch_checker.propose_check_epoch(&normal_cmd, 12).unwrap();
            let (cb, rx) = new_cb();
            epoch_checker.attach_to_conflict_cmd(conflict_idx, cb);
            rxs.push(rx);
        }
        epoch_checker.advance_apply(7, 12, &region);
        for rx in rxs {
            rx.try_recv().unwrap();
        }

        // Should invoke callbacks when term is increased.
        epoch_checker.post_propose(AdminCmdType::BatchSplit, 8, 12);
        let (cb, rx) = new_cb();
        epoch_checker.attach_to_conflict_cmd(8, cb);
        assert_eq!(epoch_checker.propose_check_epoch(&normal_cmd, 13), None);
        rx.try_recv().unwrap();

        // Should invoke callbacks when it's dropped.
        epoch_checker.post_propose(AdminCmdType::BatchSplit, 9, 13);
        let (cb, rx) = new_cb();
        epoch_checker.attach_to_conflict_cmd(9, cb);
        drop(epoch_checker);
        rx.try_recv().unwrap();
    }
}<|MERGE_RESOLUTION|>--- conflicted
+++ resolved
@@ -607,11 +607,7 @@
     /// The context of applying snapshot.
     apply_snap_ctx: Option<ApplySnapshotContext>,
     /// region buckets.
-<<<<<<< HEAD
     pub buckets: Option<BucketStat>,
-=======
-    pub region_buckets: Buckets,
->>>>>>> 18a119cb
 }
 
 impl<EK, ER> Peer<EK, ER>
@@ -736,11 +732,7 @@
             unpersisted_ready: None,
             persisted_number: 0,
             apply_snap_ctx: None,
-<<<<<<< HEAD
             buckets: None,
-=======
-            region_buckets: Buckets::default(),
->>>>>>> 18a119cb
         };
 
         // If this region has only one peer and I am the one, campaign directly.
