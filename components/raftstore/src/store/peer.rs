--- conflicted
+++ resolved
@@ -607,14 +607,9 @@
     /// The context of applying snapshot.
     apply_snap_ctx: Option<ApplySnapshotContext>,
     /// region buckets.
-<<<<<<< HEAD
-    pub region_buckets: Option<BucketStat>,
-=======
     pub region_buckets: Buckets,
-
     /// lead_transferee if the peer is in a leadership transferring.
     pub lead_transferee: u64,
->>>>>>> 64a14151
 }
 
 impl<EK, ER> Peer<EK, ER>
@@ -739,12 +734,8 @@
             unpersisted_ready: None,
             persisted_number: 0,
             apply_snap_ctx: None,
-<<<<<<< HEAD
             region_buckets: None,
-=======
-            region_buckets: Buckets::default(),
             lead_transferee: raft::INVALID_ID,
->>>>>>> 64a14151
         };
 
         // If this region has only one peer and I am the one, campaign directly.
