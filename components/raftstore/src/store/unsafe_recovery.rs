// Copyright 2023 TiKV Project Authors. Licensed under Apache-2.0.

use std::{
    fmt, mem,
    sync::{mpsc::SyncSender, Arc, Mutex},
    time::Duration,
};

use collections::HashSet;
use crossbeam::channel::SendError;
use engine_traits::{KvEngine, RaftEngine};
use kvproto::{
    metapb,
    pdpb::{ChangePeer, PeerReport, StoreReport},
    raft_cmdpb::RaftCmdRequest,
};
use raft::eraftpb::ConfChangeType;
use tikv_util::{box_err, error, info, time::Instant as TiInstant, warn};

use super::{
    fsm::new_admin_request, worker::new_change_peer_v2_request, PeerMsg, RaftRouter,
    SignificantMsg, SignificantRouter, StoreMsg,
};
use crate::Result;

/// A handle for PD to schedule online unsafe recovery commands back to
/// raftstore.
pub trait UnsafeRecoveryHandle: Sync + Send {
    fn send_enter_force_leader(
        &self,
        region_id: u64,
        syncer: UnsafeRecoveryForceLeaderSyncer,
        failed_stores: HashSet<u64>,
    ) -> Result<()>;

    fn broadcast_exit_force_leader(&self);

    fn send_create_peer(
        &self,
        region: metapb::Region,
        syncer: UnsafeRecoveryExecutePlanSyncer,
    ) -> Result<()>;

    fn send_destroy_peer(
        &self,
        region_id: u64,
        syncer: UnsafeRecoveryExecutePlanSyncer,
    ) -> Result<()>;

    fn send_demote_peers(
        &self,
        region_id: u64,
        failed_voters: Vec<metapb::Peer>,
        syncer: UnsafeRecoveryExecutePlanSyncer,
    ) -> Result<()>;

    fn broadcast_wait_apply(&self, syncer: UnsafeRecoveryWaitApplySyncer);

    fn broadcast_fill_out_report(&self, syncer: UnsafeRecoveryFillOutReportSyncer);

    fn send_report(&self, report: StoreReport) -> Result<()>;
}

impl<EK: KvEngine, ER: RaftEngine> UnsafeRecoveryHandle for Mutex<RaftRouter<EK, ER>> {
    fn send_enter_force_leader(
        &self,
        region_id: u64,
        syncer: UnsafeRecoveryForceLeaderSyncer,
        failed_stores: HashSet<u64>,
    ) -> Result<()> {
        let router = self.lock().unwrap();
        router.significant_send(
            region_id,
            SignificantMsg::EnterForceLeaderState {
                syncer,
                failed_stores,
            },
        )
    }

    fn broadcast_exit_force_leader(&self) {
        let router = self.lock().unwrap();
        router.broadcast_normal(|| PeerMsg::SignificantMsg(SignificantMsg::ExitForceLeaderState));
    }

    fn send_create_peer(
        &self,
        region: metapb::Region,
        syncer: UnsafeRecoveryExecutePlanSyncer,
    ) -> Result<()> {
        let router = self.lock().unwrap();
        match router.force_send_control(StoreMsg::UnsafeRecoveryCreatePeer {
            syncer,
            create: region,
        }) {
            Ok(()) => Ok(()),
            Err(SendError(_)) => Err(box_err!("fail to send unsafe recovery create peer")),
        }
    }

    fn send_destroy_peer(
        &self,
        region_id: u64,
        syncer: UnsafeRecoveryExecutePlanSyncer,
    ) -> Result<()> {
        let router = self.lock().unwrap();
        match router.significant_send(region_id, SignificantMsg::UnsafeRecoveryDestroy(syncer)) {
            // The peer may be destroy already.
            Err(crate::Error::RegionNotFound(_)) => Ok(()),
            res => res,
        }
    }

    fn send_demote_peers(
        &self,
        region_id: u64,
        failed_voters: Vec<metapb::Peer>,
        syncer: UnsafeRecoveryExecutePlanSyncer,
    ) -> Result<()> {
        let router = self.lock().unwrap();
        router.significant_send(
            region_id,
            SignificantMsg::UnsafeRecoveryDemoteFailedVoters {
                syncer,
                failed_voters,
            },
        )
    }

    fn broadcast_wait_apply(&self, syncer: UnsafeRecoveryWaitApplySyncer) {
        let router = self.lock().unwrap();
        router.broadcast_normal(|| {
            PeerMsg::SignificantMsg(SignificantMsg::UnsafeRecoveryWaitApply(syncer.clone()))
        });
    }

    fn broadcast_fill_out_report(&self, syncer: UnsafeRecoveryFillOutReportSyncer) {
        let router = self.lock().unwrap();
        router.broadcast_normal(|| {
            PeerMsg::SignificantMsg(SignificantMsg::UnsafeRecoveryFillOutReport(syncer.clone()))
        });
    }

    fn send_report(&self, report: StoreReport) -> Result<()> {
        let router = self.lock().unwrap();
        match router.force_send_control(StoreMsg::UnsafeRecoveryReport(report)) {
            Ok(()) => Ok(()),
            Err(SendError(_)) => Err(box_err!("fail to send unsafe recovery store report")),
        }
    }
}

#[derive(Debug)]
/// ForceLeader process would be:
/// - If it's hibernated, enter wait ticks state, and wake up the peer
/// - Enter pre force leader state, become candidate and send request vote to
///   all peers
/// - Wait for the responses of the request vote, no reject should be received.
/// - Enter force leader state, become leader without leader lease
/// - Execute recovery plan(some remove-peer commands)
/// - After the plan steps are all applied, exit force leader state
pub enum ForceLeaderState {
    WaitTicks {
        syncer: UnsafeRecoveryForceLeaderSyncer,
        failed_stores: HashSet<u64>,
        ticks: usize,
    },
    PreForceLeader {
        syncer: UnsafeRecoveryForceLeaderSyncer,
        failed_stores: HashSet<u64>,
    },
    ForceLeader {
        time: TiInstant,
        failed_stores: HashSet<u64>,
    },
}

// Following shared states are used while reporting to PD for unsafe recovery
// and shared among all the regions per their life cycle.
// The work flow is like:
// 1. report phase
//   - start_unsafe_recovery_report
//      - broadcast wait-apply commands
//      - wait for all the peers' apply indices meet their targets
//      - broadcast fill out report commands
//      - wait for all the peers fill out the reports for themselves
//      - send a store report (through store heartbeat)
// 2. force leader phase
//   - dispatch force leader commands
//     - wait for all the peers that received the command become force leader
//     - start_unsafe_recovery_report
// 3. plan execution phase
//   - dispatch recovery plans
//     - wait for all the creates, deletes and demotes to finish, for the
//       demotes, procedures are:
//       - exit joint state if it is already in joint state
//       - demote failed voters, and promote self to be a voter if it is a
//         learner
//       - exit joint state
//     - start_unsafe_recovery_report

// A wrapper of a closure that will be invoked when it is dropped.
// This design has two benefits:
//   1. Using a closure (dynamically dispatched), so that it can avoid having
//      generic member fields like RaftRouter, thus avoid having Rust generic
//      type explosion problem.
//   2. Invoke on drop, so that it can be easily and safely used (together with
//      Arc) as a coordinator between all concerning peers. Each of the peers
//      holds a reference to the same structure, and whoever finishes the task
//      drops its reference. Once the last reference is dropped, indicating all
//      the peers have finished their own tasks, the closure is invoked.
pub struct InvokeClosureOnDrop(Option<Box<dyn FnOnce() + Send + Sync>>);

impl fmt::Debug for InvokeClosureOnDrop {
    fn fmt(&self, f: &mut fmt::Formatter<'_>) -> fmt::Result {
        write!(f, "InvokeClosureOnDrop")
    }
}

impl Drop for InvokeClosureOnDrop {
    fn drop(&mut self) {
        if let Some(on_drop) = self.0.take() {
            on_drop();
        }
    }
}

pub fn start_unsafe_recovery_report(
    router: Arc<dyn UnsafeRecoveryHandle>,
    report_id: u64,
    exit_force_leader: bool,
) {
    let wait_apply =
        UnsafeRecoveryWaitApplySyncer::new(report_id, router.clone(), exit_force_leader);
    router.broadcast_wait_apply(wait_apply);
}

#[derive(Clone, Debug)]
pub struct UnsafeRecoveryForceLeaderSyncer(Arc<InvokeClosureOnDrop>);

impl UnsafeRecoveryForceLeaderSyncer {
    pub fn new(report_id: u64, router: Arc<dyn UnsafeRecoveryHandle>) -> Self {
        let inner = InvokeClosureOnDrop(Some(Box::new(move || {
            info!("Unsafe recovery, force leader finished.");
            start_unsafe_recovery_report(router, report_id, false);
        })));
        UnsafeRecoveryForceLeaderSyncer(Arc::new(inner))
    }
}

#[derive(Clone, Debug)]
pub struct UnsafeRecoveryExecutePlanSyncer {
    pub(self) time: TiInstant,
    _closure: Arc<InvokeClosureOnDrop>,
    pub(self) abort: Arc<Mutex<bool>>,
}

impl UnsafeRecoveryExecutePlanSyncer {
    pub fn new(report_id: u64, router: Arc<dyn UnsafeRecoveryHandle>) -> Self {
        let abort = Arc::new(Mutex::new(false));
        let abort_clone = abort.clone();
        let closure = InvokeClosureOnDrop(Some(Box::new(move || {
            info!("Unsafe recovery, plan execution finished");
            if *abort_clone.lock().unwrap() {
                warn!("Unsafe recovery, plan execution aborted");
                return;
            }
            start_unsafe_recovery_report(router, report_id, true);
        })));
        UnsafeRecoveryExecutePlanSyncer {
            time: TiInstant::now(),
            _closure: Arc::new(closure),
            abort,
        }
    }

    pub fn abort(&self) {
        *self.abort.lock().unwrap() = true;
    }
}
// Syncer only send to leader in 2nd BR restore
#[derive(Clone, Debug)]
pub struct SnapshotRecoveryWaitApplySyncer {
    _closure: Arc<InvokeClosureOnDrop>,
    abort: Arc<Mutex<bool>>,
}

impl SnapshotRecoveryWaitApplySyncer {
    pub fn new(region_id: u64, sender: SyncSender<u64>) -> Self {
        let thread_safe_router = Mutex::new(sender);
        let abort = Arc::new(Mutex::new(false));
        let abort_clone = abort.clone();
        let closure = InvokeClosureOnDrop(Some(Box::new(move || {
            info!("region {} wait apply finished", region_id);
            if *abort_clone.lock().unwrap() {
                warn!("wait apply aborted");
                return;
            }
            let router_ptr = thread_safe_router.lock().unwrap();

            _ = router_ptr.send(region_id).map_err(|_| {
                warn!("reply waitapply states failure.");
            });
        })));
        SnapshotRecoveryWaitApplySyncer {
            _closure: Arc::new(closure),
            abort,
        }
    }

    pub fn abort(&self) {
        *self.abort.lock().unwrap() = true;
    }
}

#[derive(Clone, Debug)]
pub struct UnsafeRecoveryWaitApplySyncer {
    pub(self) time: TiInstant,
    _closure: Arc<InvokeClosureOnDrop>,
    pub(self) abort: Arc<Mutex<bool>>,
}

impl UnsafeRecoveryWaitApplySyncer {
    pub fn new(
        report_id: u64,
        router: Arc<dyn UnsafeRecoveryHandle>,
        exit_force_leader: bool,
    ) -> Self {
        let abort = Arc::new(Mutex::new(false));
        let abort_clone = abort.clone();
        let closure = InvokeClosureOnDrop(Some(Box::new(move || {
            if *abort_clone.lock().unwrap() {
                warn!("Unsafe recovery, wait apply aborted");
                return;
            }
            info!("Unsafe recovery, wait apply finished");
            if exit_force_leader {
                router.broadcast_exit_force_leader();
            }
            let fill_out_report = UnsafeRecoveryFillOutReportSyncer::new(report_id, router.clone());
            router.broadcast_fill_out_report(fill_out_report);
        })));
        UnsafeRecoveryWaitApplySyncer {
            time: TiInstant::now(),
            _closure: Arc::new(closure),
            abort,
        }
    }

    pub fn abort(&self) {
        *self.abort.lock().unwrap() = true;
    }
}

#[derive(Clone, Debug)]
pub struct UnsafeRecoveryFillOutReportSyncer {
    _closure: Arc<InvokeClosureOnDrop>,
    reports: Arc<Mutex<Vec<PeerReport>>>,
}

impl UnsafeRecoveryFillOutReportSyncer {
    pub fn new(report_id: u64, router: Arc<dyn UnsafeRecoveryHandle>) -> Self {
        let reports = Arc::new(Mutex::new(vec![]));
        let reports_clone = reports.clone();
        let closure = InvokeClosureOnDrop(Some(Box::new(move || {
            info!("Unsafe recovery, peer reports collected");
            let mut store_report = StoreReport::default();
            {
                let mut reports_ptr = reports_clone.lock().unwrap();
                store_report.set_peer_reports(mem::take(&mut *reports_ptr).into());
            }
            store_report.set_step(report_id);
            if let Err(e) = router.send_report(store_report) {
                error!("Unsafe recovery, fail to schedule reporting"; "err" => ?e);
            }
        })));
        UnsafeRecoveryFillOutReportSyncer {
            _closure: Arc::new(closure),
            reports,
        }
    }

    pub fn report_for_self(&self, report: PeerReport) {
        let mut reports_ptr = self.reports.lock().unwrap();
        (*reports_ptr).push(report);
    }
}

#[derive(Debug)]
pub enum SnapshotRecoveryState {
    // This state is set by the leader peer fsm. Once set, it sync and check leader commit index
    // and force forward to last index once follower appended and then it also is checked
    // every time this peer applies a the last index, if the last index is met, this state is
    // reset / droppeds. The syncer is droped and send the response to the invoker, triggers
    // the next step of recovery process.
    WaitLogApplyToLast {
        target_index: u64,
        syncer: SnapshotRecoveryWaitApplySyncer,
    },
}

#[derive(Debug)]
pub enum UnsafeRecoveryState {
    // Stores the state that is necessary for the wait apply stage of unsafe recovery process.
    // This state is set by the peer fsm. Once set, it is checked every time this peer applies a
    // new entry or a snapshot, if the target index is met, this state is reset / droppeds. The
    // syncer holds a reference counted inner object that is shared among all the peers, whose
    // destructor triggers the next step of unsafe recovery report process.
    WaitApply {
        target_index: u64,
        syncer: UnsafeRecoveryWaitApplySyncer,
    },
    DemoteFailedVoters {
        syncer: UnsafeRecoveryExecutePlanSyncer,
        failed_voters: Vec<metapb::Peer>,
        target_index: u64,
        // Failed regions may be stuck in joint state, if that is the case, we need to ask the
        // region to exit joint state before proposing the demotion.
        demote_after_exit: bool,
    },
    Destroy(UnsafeRecoveryExecutePlanSyncer),
    WaitInitialize(UnsafeRecoveryExecutePlanSyncer),
}

<<<<<<< HEAD
impl UnsafeRecoveryState {
    pub fn check_timeout(&self, timeout: Duration) -> bool {
        let time = match self {
            UnsafeRecoveryState::WaitApply { syncer, .. } => syncer.time,
            UnsafeRecoveryState::DemoteFailedVoters { syncer, .. }
            | UnsafeRecoveryState::Destroy(syncer)
            | UnsafeRecoveryState::WaitInitialize(syncer) => syncer.time,
        };
        time.saturating_elapsed() >= timeout
    }

    pub fn is_abort(&self) -> bool {
        let abort = match &self {
            UnsafeRecoveryState::WaitApply { syncer, .. } => &syncer.abort,
            UnsafeRecoveryState::DemoteFailedVoters { syncer, .. }
            | UnsafeRecoveryState::Destroy(syncer)
            | UnsafeRecoveryState::WaitInitialize(syncer) => &syncer.abort,
        };
        *abort.lock().unwrap()
    }

    pub fn abort(&mut self) {
        match self {
            UnsafeRecoveryState::WaitApply { syncer, .. } => syncer.abort(),
            UnsafeRecoveryState::DemoteFailedVoters { syncer, .. }
            | UnsafeRecoveryState::Destroy(syncer)
            | UnsafeRecoveryState::WaitInitialize(syncer) => syncer.abort(),
        }
    }
=======
pub fn exit_joint_request(region: &metapb::Region, peer: &metapb::Peer) -> RaftCmdRequest {
    let mut req = new_admin_request(region.get_id(), peer.clone());
    req.mut_header()
        .set_region_epoch(region.get_region_epoch().clone());
    req.set_admin_request(new_change_peer_v2_request(vec![]));
    req
}

pub fn demote_failed_voters_request(
    region: &metapb::Region,
    peer: &metapb::Peer,
    failed_voters: Vec<metapb::Peer>,
) -> Option<RaftCmdRequest> {
    let failed_voter_ids = HashSet::from_iter(failed_voters.iter().map(|voter| voter.get_id()));
    let mut req = new_admin_request(region.get_id(), peer.clone());
    req.mut_header()
        .set_region_epoch(region.get_region_epoch().clone());
    let mut change_peer_reqs: Vec<ChangePeer> = region
        .get_peers()
        .iter()
        .filter_map(|peer| {
            if failed_voter_ids.contains(&peer.get_id())
                && peer.get_role() == metapb::PeerRole::Voter
            {
                let mut peer_clone = peer.clone();
                peer_clone.set_role(metapb::PeerRole::Learner);
                let mut cp = ChangePeer::default();
                cp.set_change_type(ConfChangeType::AddLearnerNode);
                cp.set_peer(peer_clone);
                return Some(cp);
            }
            None
        })
        .collect();

    // Promote self if it is a learner.
    if peer.get_role() == metapb::PeerRole::Learner {
        let mut cp = ChangePeer::default();
        cp.set_change_type(ConfChangeType::AddNode);
        let mut promote = peer.clone();
        promote.set_role(metapb::PeerRole::Voter);
        cp.set_peer(promote);
        change_peer_reqs.push(cp);
    }
    if change_peer_reqs.is_empty() {
        return None;
    }
    req.set_admin_request(new_change_peer_v2_request(change_peer_reqs));
    Some(req)
>>>>>>> b9e5e376
}<|MERGE_RESOLUTION|>--- conflicted
+++ resolved
@@ -422,7 +422,6 @@
     WaitInitialize(UnsafeRecoveryExecutePlanSyncer),
 }
 
-<<<<<<< HEAD
 impl UnsafeRecoveryState {
     pub fn check_timeout(&self, timeout: Duration) -> bool {
         let time = match self {
@@ -452,7 +451,8 @@
             | UnsafeRecoveryState::WaitInitialize(syncer) => syncer.abort(),
         }
     }
-=======
+}
+
 pub fn exit_joint_request(region: &metapb::Region, peer: &metapb::Peer) -> RaftCmdRequest {
     let mut req = new_admin_request(region.get_id(), peer.clone());
     req.mut_header()
@@ -502,5 +502,4 @@
     }
     req.set_admin_request(new_change_peer_v2_request(change_peer_reqs));
     Some(req)
->>>>>>> b9e5e376
 }