--- conflicted
+++ resolved
@@ -716,6 +716,10 @@
                 self.mgr.rename_tmp_cf_file_for_send(cf_file)?;
             } else {
                 delete_file_if_exist(&cf_file.tmp_path).unwrap();
+                if let Some(ref mgr) = self.mgr.encryption_key_manager {
+                    let src = cf_file.tmp_path.to_str().unwrap();
+                    mgr.delete_file(src)?;
+                }
             }
 
             SNAPSHOT_CF_KV_COUNT
@@ -758,13 +762,10 @@
 
             // Delete cf files.
             delete_file_if_exist(&cf_file.path).unwrap();
-<<<<<<< HEAD
             if let Some(ref mgr) = self.mgr.encryption_key_manager {
                 let path = cf_file.path.to_str().unwrap();
                 mgr.delete_file(path).unwrap();
             }
-=======
->>>>>>> 7cb899b8
         }
         delete_file_if_exist(&self.meta_file.path).unwrap();
         if self.hold_tmp_files {
@@ -1206,8 +1207,11 @@
         self.core.registry.rl().contains_key(key)
     }
 
-    // NOTE: it calculates snapshot size by scanning the base directory.
-    // Don't call it in raftstore thread until the size limitation mechanism gets refactored.
+    /// Get a `Snapshot` can be used for `build`. Concurrent calls are allowed
+    /// because only one caller can lock temporary disk files.
+    ///
+    /// NOTE: it calculates snapshot size by scanning the base directory.
+    /// Don't call it in raftstore thread until the size limitation mechanism gets refactored.
     pub fn get_snapshot_for_building(&self, key: &SnapKey) -> RaftStoreResult<Box<Snapshot>> {
         let mut old_snaps = None;
         while self.get_total_snap_size()? > self.max_total_snap_size() {
@@ -1270,6 +1274,8 @@
         Ok(Box::new(s))
     }
 
+    /// Get a `Snapshot` can be used for writting and then `save`. Concurrent calls
+    /// are allowed because only one caller can lock temporary disk files.
     pub fn get_snapshot_for_receiving(
         &self,
         key: &SnapKey,
@@ -1448,7 +1454,6 @@
             return false;
         }
         snap.delete();
-        // FIXME: clean `EncryptionKeyManager` correctly.
         true
     }
 
