--- conflicted
+++ resolved
@@ -1,26 +1,4 @@
 // Copyright 2017 TiKV Project Authors. Licensed under Apache-2.0.
-
-<<<<<<< HEAD
-use std::borrow::Cow;
-use std::cmp::{self, Ordering as CmpOrdering, Reverse};
-use std::fmt::{self, Display, Formatter};
-use std::io::{self, ErrorKind, Read, Write};
-use std::path::Path;
-use std::path::PathBuf;
-use std::sync::atomic::{AtomicBool, AtomicU64, AtomicUsize, Ordering};
-use std::sync::{Arc, RwLock};
-use std::{error::Error as StdError, result, str, thread, time, u64};
-
-use fail::fail_point;
-use kvproto::encryptionpb::EncryptionMethod;
-use kvproto::metapb::Region;
-use kvproto::raft_serverpb::RaftSnapshotData;
-use kvproto::raft_serverpb::{SnapshotCfFile, SnapshotMeta};
-use openssl::symm::{Cipher, Crypter, Mode};
-use protobuf::Message;
-use raft::eraftpb::Snapshot as RaftSnapshot;
-use thiserror::Error;
-=======
 use std::{
     borrow::Cow,
     cmp::{self, Ordering as CmpOrdering, Reverse},
@@ -30,12 +8,11 @@
     path::{Path, PathBuf},
     result, str,
     sync::{
-        atomic::{AtomicU64, AtomicUsize, Ordering},
+        atomic::{AtomicBool, AtomicU64, AtomicUsize, Ordering},
         Arc, RwLock,
     },
     thread, time, u64,
 };
->>>>>>> 6d24c605
 
 use collections::{HashMap, HashMapEntry as Entry};
 use encryption::{
@@ -1899,38 +1876,14 @@
 
 #[cfg(test)]
 pub mod tests {
-<<<<<<< HEAD
-    use file_system::{self, File, OpenOptions};
-    use std::cmp;
-    use std::io::{self, Read, Seek, SeekFrom, Write};
-    use std::path::{Path, PathBuf};
-    use std::sync::atomic::{AtomicBool, AtomicU64, AtomicUsize};
-    use std::sync::Arc;
-
-    use encryption::{EncryptionConfig, FileConfig, MasterKeyConfig};
-    use encryption_export::data_key_manager_from_config;
-    use engine_test::ctor::{CFOptions, ColumnFamilyOptions, DBOptions, EngineConstructorExt};
-    use engine_test::kv::KvTestEngine;
-    use engine_test::raft::RaftTestEngine;
-    use engine_traits::Engines;
-    use engine_traits::SyncMutable;
-    use engine_traits::{ExternalSstFileInfo, SstExt, SstWriter, SstWriterBuilder};
-    use engine_traits::{KvEngine, Snapshot as EngineSnapshot};
-    use engine_traits::{ALL_CFS, CF_DEFAULT, CF_LOCK, CF_RAFT, CF_WRITE};
-    use kvproto::encryptionpb::EncryptionMethod;
-    use kvproto::metapb::{Peer, Region};
-    use kvproto::raft_serverpb::{
-        RaftApplyState, RaftSnapshotData, RegionLocalState, SnapshotMeta,
-=======
     use std::{
         cmp,
         io::{self, Read, Seek, SeekFrom, Write},
         path::{Path, PathBuf},
         sync::{
-            atomic::{AtomicU64, AtomicUsize},
+            atomic::{AtomicBool, AtomicU64, AtomicUsize},
             Arc,
         },
->>>>>>> 6d24c605
     };
 
     use encryption::{DataKeyManager, EncryptionConfig, FileConfig, MasterKeyConfig};
@@ -2223,54 +2176,24 @@
 
     #[test]
     fn test_empty_snap_file() {
-<<<<<<< HEAD
-        test_snap_file(open_test_empty_db, None, u64::MAX);
-        test_snap_file(
-            open_test_empty_db,
-            Some(gen_db_options_with_encryption()),
-            u64::MAX,
-        );
-
-        test_snap_file(open_test_empty_db, None, 100);
-        test_snap_file(
-            open_test_empty_db,
-            Some(gen_db_options_with_encryption()),
-            100,
-        );
-=======
-        test_snap_file(open_test_empty_db);
->>>>>>> 6d24c605
+        test_snap_file(open_test_empty_db, u64::MAX);
+        test_snap_file(open_test_empty_db, 100);
     }
 
     #[test]
     fn test_non_empty_snap_file() {
-<<<<<<< HEAD
-        test_snap_file(open_test_db, None, u64::MAX);
-        test_snap_file(
-            open_test_db,
-            Some(gen_db_options_with_encryption()),
-            u64::MAX,
-        );
-
-        test_snap_file(open_test_db_with_100keys, None, 100);
+        test_snap_file(open_test_db, u64::MAX);
+        test_snap_file(open_test_db_with_100keys, 100);
         test_snap_file(
             open_test_db_with_100keys,
-            Some(gen_db_options_with_encryption()),
             500,
         );
     }
 
     fn test_snap_file(
         get_db: DBBuilder<KvTestEngine>,
-        db_opt: Option<DBOptions>,
         max_file_size: u64,
     ) {
-=======
-        test_snap_file(open_test_db);
-    }
-
-    fn test_snap_file(get_db: DBBuilder<KvTestEngine>) {
->>>>>>> 6d24c605
         let region_id = 1;
         let region = gen_test_region(region_id, 1, 1);
         let src_db_dir = Builder::new()
