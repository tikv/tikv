// Copyright 2017 TiKV Project Authors. Licensed under Apache-2.0.
use std::{
    borrow::Cow,
    cmp::{self, Ordering as CmpOrdering, Reverse},
    error::Error as StdError,
    fmt::{self, Display, Formatter},
    io::{self, ErrorKind, Read, Write},
    path::{Path, PathBuf},
    result, str,
    sync::{
        atomic::{AtomicBool, AtomicU64, AtomicUsize, Ordering},
        Arc, RwLock,
    },
    thread, time, u64,
};

use collections::{HashMap, HashMapEntry as Entry};
use encryption::{create_aes_ctr_crypter, from_engine_encryption_method, DataKeyManager, Iv};
use engine_traits::{CfName, EncryptionKeyManager, KvEngine, CF_DEFAULT, CF_LOCK, CF_WRITE};
use error_code::{self, ErrorCode, ErrorCodeExt};
use fail::fail_point;
use file_system::{
    calc_crc32, calc_crc32_and_size, delete_file_if_exist, file_exists, get_file_size, sync_dir,
    File, Metadata, OpenOptions,
};
use keys::{enc_end_key, enc_start_key};
use kvproto::{
    encryptionpb::EncryptionMethod,
    metapb::Region,
    raft_serverpb::{RaftSnapshotData, SnapshotCfFile, SnapshotMeta},
};
use openssl::symm::{Cipher, Crypter, Mode};
use protobuf::Message;
use raft::eraftpb::Snapshot as RaftSnapshot;
use thiserror::Error;
use tikv_util::{
    box_err, box_try, debug, error, info,
    time::{duration_to_sec, Instant, Limiter},
    warn, HandyRwLock,
};

use crate::{
    coprocessor::CoprocessorHost,
    store::{metrics::*, peer_storage::JOB_STATUS_CANCELLING},
    Error as RaftStoreError, Result as RaftStoreResult,
};

#[path = "snap/io.rs"]
pub mod snap_io;

// Data in CF_RAFT should be excluded for a snapshot.
pub const SNAPSHOT_CFS: &[CfName] = &[CF_DEFAULT, CF_LOCK, CF_WRITE];
pub const SNAPSHOT_CFS_ENUM_PAIR: &[(CfNames, CfName)] = &[
    (CfNames::default, CF_DEFAULT),
    (CfNames::lock, CF_LOCK),
    (CfNames::write, CF_WRITE),
];
pub const SNAPSHOT_VERSION: u64 = 2;
pub const SNAPSHOT_VERSION_V2: u64 = 3;
pub const IO_LIMITER_CHUNK_SIZE: usize = 4 * 1024;

/// Name prefix for the self-generated snapshot file.
const SNAP_GEN_PREFIX: &str = "gen";
/// Name prefix for the received snapshot file.
const SNAP_REV_PREFIX: &str = "rev";
const DEL_RANGE_PREFIX: &str = "del_range";

const TMP_FILE_SUFFIX: &str = ".tmp";
const SST_FILE_SUFFIX: &str = ".sst";
const CLONE_FILE_SUFFIX: &str = ".clone";
const META_FILE_SUFFIX: &str = ".meta";

const DELETE_RETRY_MAX_TIMES: u32 = 6;
const DELETE_RETRY_TIME_MILLIS: u64 = 500;

#[derive(Debug, Error)]
pub enum Error {
    #[error("abort")]
    Abort,

    #[error("too many snapshots")]
    TooManySnapshots,

    #[error("snap failed {0:?}")]
    Other(#[from] Box<dyn StdError + Sync + Send>),
}

impl From<io::Error> for Error {
    fn from(e: io::Error) -> Self {
        Error::Other(Box::new(e))
    }
}

pub type Result<T> = result::Result<T, Error>;

impl ErrorCodeExt for Error {
    fn error_code(&self) -> ErrorCode {
        match self {
            Error::Abort => error_code::raftstore::SNAP_ABORT,
            Error::TooManySnapshots => error_code::raftstore::SNAP_TOO_MANY,
            Error::Other(_) => error_code::raftstore::SNAP_UNKNOWN,
        }
    }
}

// CF_LOCK is relatively small, so we use plain file for performance issue.
#[inline]
pub fn plain_file_used(cf: &str) -> bool {
    cf == CF_LOCK
}

#[inline]
pub fn check_abort(status: &AtomicUsize) -> Result<()> {
    if status.load(Ordering::Relaxed) == JOB_STATUS_CANCELLING {
        return Err(Error::Abort);
    }
    Ok(())
}

#[derive(Clone, Hash, PartialEq, Eq, PartialOrd, Ord, Debug)]
pub struct SnapKey {
    pub region_id: u64,
    pub term: u64,
    pub idx: u64,
}

impl SnapKey {
    #[inline]
    pub fn new(region_id: u64, term: u64, idx: u64) -> SnapKey {
        SnapKey {
            region_id,
            term,
            idx,
        }
    }

    pub fn from_region_snap(region_id: u64, snap: &RaftSnapshot) -> SnapKey {
        let index = snap.get_metadata().get_index();
        let term = snap.get_metadata().get_term();
        SnapKey::new(region_id, term, index)
    }

    pub fn from_snap(snap: &RaftSnapshot) -> io::Result<SnapKey> {
        let mut snap_data = RaftSnapshotData::default();
        if let Err(e) = snap_data.merge_from_bytes(snap.get_data()) {
            return Err(io::Error::new(ErrorKind::Other, e));
        }

        Ok(SnapKey::from_region_snap(
            snap_data.get_region().get_id(),
            snap,
        ))
    }
}

impl Display for SnapKey {
    fn fmt(&self, f: &mut Formatter<'_>) -> fmt::Result {
        write!(f, "{}_{}_{}", self.region_id, self.term, self.idx)
    }
}

#[derive(Default)]
pub struct SnapshotStatistics {
    pub size: u64,
    pub kv_count: usize,
}

impl SnapshotStatistics {
    pub fn new() -> SnapshotStatistics {
        SnapshotStatistics {
            ..Default::default()
        }
    }
}

pub struct ApplyOptions<EK>
where
    EK: KvEngine,
{
    pub db: EK,
    pub region: Region,
    pub abort: Arc<AtomicUsize>,
    pub write_batch_size: usize,
    pub coprocessor_host: CoprocessorHost<EK>,
}

// A helper function to copy snapshot.
// Only used in tests.
pub fn copy_snapshot(mut from: Box<Snapshot>, mut to: Box<Snapshot>) -> io::Result<()> {
    if !to.exists() {
        io::copy(&mut from, &mut to)?;
        to.save()?;
    }
    Ok(())
}

// Try to delete the specified snapshot, return true if the deletion is done.
fn retry_delete_snapshot(mgr: &SnapManagerCore, key: &SnapKey, snap: &Snapshot) -> bool {
    let d = time::Duration::from_millis(DELETE_RETRY_TIME_MILLIS);
    for _ in 0..DELETE_RETRY_MAX_TIMES {
        if mgr.delete_snapshot(key, snap, true) {
            return true;
        }
        thread::sleep(d);
    }
    false
}

fn gen_snapshot_meta(cf_files: &[CfFile], for_balance: bool) -> RaftStoreResult<SnapshotMeta> {
    let mut meta = Vec::with_capacity(cf_files.len());
    for cf_file in cf_files {
        if !SNAPSHOT_CFS.iter().any(|cf| cf_file.cf == *cf) {
            return Err(box_err!(
                "failed to encode invalid snapshot cf {}",
                cf_file.cf
            ));
        }
        let size_vec = &cf_file.size;
        if !size_vec.is_empty() {
            for (i, size) in size_vec.iter().enumerate() {
                let mut cf_file_meta = SnapshotCfFile::new();
                cf_file_meta.set_cf(cf_file.cf.to_string());
                cf_file_meta.set_size(*size);
                cf_file_meta.set_checksum(cf_file.checksum[i]);
                meta.push(cf_file_meta);
            }
        } else {
            let mut cf_file_meta = SnapshotCfFile::new();
            cf_file_meta.set_cf(cf_file.cf.to_string());
            cf_file_meta.set_size(0);
            cf_file_meta.set_checksum(0);
            meta.push(cf_file_meta);
        }
    }
    let mut snapshot_meta = SnapshotMeta::default();
    snapshot_meta.set_cf_files(meta.into());
    snapshot_meta.set_for_balance(for_balance);
    Ok(snapshot_meta)
}

fn calc_checksum_and_size(
    path: &Path,
    encryption_key_manager: Option<&Arc<DataKeyManager>>,
) -> RaftStoreResult<(u32, u64)> {
    let (checksum, size) = if let Some(mgr) = encryption_key_manager {
        // Crc32 and file size need to be calculated based on decrypted contents.
        let file_name = path.to_str().unwrap();
        let mut r = snap_io::get_decrypter_reader(file_name, mgr)?;
        calc_crc32_and_size(&mut r)?
    } else {
        (calc_crc32(path)?, get_file_size(path)?)
    };
    Ok((checksum, size))
}

fn check_file_size(got_size: u64, expected_size: u64, path: &Path) -> RaftStoreResult<()> {
    if got_size != expected_size {
        return Err(box_err!(
            "invalid size {} for snapshot cf file {}, expected {}",
            got_size,
            path.display(),
            expected_size
        ));
    }
    Ok(())
}

fn check_file_checksum(
    got_checksum: u32,
    expected_checksum: u32,
    path: &Path,
) -> RaftStoreResult<()> {
    if got_checksum != expected_checksum {
        return Err(box_err!(
            "invalid checksum {} for snapshot cf file {}, expected {}",
            got_checksum,
            path.display(),
            expected_checksum
        ));
    }
    Ok(())
}

fn check_file_size_and_checksum(
    path: &Path,
    expected_size: u64,
    expected_checksum: u32,
    encryption_key_manager: Option<&Arc<DataKeyManager>>,
) -> RaftStoreResult<()> {
    let (checksum, size) = calc_checksum_and_size(path, encryption_key_manager)?;
    check_file_size(size, expected_size, path)?;
    check_file_checksum(checksum, expected_checksum, path)?;
    Ok(())
}

struct CfFileForRecving {
    file: File,
    encrypter: Option<(Cipher, Crypter)>,
    written_size: u64,
    write_digest: crc32fast::Hasher,
}

#[derive(Default)]
pub struct CfFile {
    pub cf: CfName,
    pub path: PathBuf,
    pub file_prefix: String,
    pub file_suffix: String,
    file_for_sending: Vec<Box<dyn Read + Send>>,
    file_for_recving: Vec<CfFileForRecving>,
    file_names: Vec<String>,
    pub kv_count: u64,
    pub size: Vec<u64>,
    pub checksum: Vec<u32>,
}

impl CfFile {
    pub fn new(cf: CfName, path: PathBuf, file_prefix: String, file_suffix: String) -> Self {
        CfFile {
            cf,
            path,
            file_prefix,
            file_suffix,
            ..Default::default()
        }
    }
    pub fn tmp_file_paths(&self) -> Vec<String> {
        self.file_names
            .iter()
            .map(|file_name| {
                self.path
                    .join(format!("{}{}", file_name, TMP_FILE_SUFFIX))
                    .to_str()
                    .unwrap()
                    .to_string()
            })
            .collect::<Vec<String>>()
    }

    pub fn clone_file_paths(&self) -> Vec<String> {
        self.file_names
            .iter()
            .map(|file_name| {
                self.path
                    .join(format!("{}{}", file_name, CLONE_FILE_SUFFIX))
                    .to_str()
                    .unwrap()
                    .to_string()
            })
            .collect::<Vec<String>>()
    }

    pub fn file_paths(&self) -> Vec<String> {
        self.file_names
            .iter()
            .map(|file_name| self.path.join(file_name).to_str().unwrap().to_string())
            .collect::<Vec<String>>()
    }

    pub fn add_file(&mut self, idx: usize) -> String {
        self.add_file_with_size_checksum(idx, 0, 0)
    }

    pub fn add_file_with_size_checksum(&mut self, idx: usize, size: u64, checksum: u32) -> String {
        assert!(self.size.len() >= idx);
        let file_name = self.gen_file_name(idx);
        if self.size.len() > idx {
            // Any logic similar to test_snap_corruption_on_size_or_checksum will trigger
            // this branch
            self.size[idx] = size;
            self.checksum[idx] = checksum;
            self.file_names[idx] = file_name.clone();
        } else {
            self.size.push(size);
            self.checksum.push(checksum);
            self.file_names.push(file_name.clone());
        }
        self.path.join(file_name).to_str().unwrap().to_string()
    }

    pub fn gen_file_name(&self, file_id: usize) -> String {
        if file_id == 0 {
            // for backward compatibility
            format!("{}{}", self.file_prefix, self.file_suffix)
        } else {
            format!("{}_{:04}{}", self.file_prefix, file_id, self.file_suffix)
        }
    }

    pub fn gen_clone_file_name(&self, file_id: usize) -> String {
        if file_id == 0 {
            // for backward compatibility
            format!(
                "{}{}{}",
                self.file_prefix, self.file_suffix, CLONE_FILE_SUFFIX
            )
        } else {
            format!(
                "{}_{:04}{}{}",
                self.file_prefix, file_id, self.file_suffix, CLONE_FILE_SUFFIX
            )
        }
    }

    pub fn gen_tmp_file_name(&self, file_id: usize) -> String {
        if file_id == 0 {
            // for backward compatibility
            format!(
                "{}{}{}",
                self.file_prefix, self.file_suffix, TMP_FILE_SUFFIX
            )
        } else {
            format!(
                "{}_{:04}{}{}",
                self.file_prefix, file_id, self.file_suffix, TMP_FILE_SUFFIX
            )
        }
    }
}

#[derive(Default)]
struct MetaFile {
    pub meta: Option<SnapshotMeta>,
    pub path: PathBuf,
    pub file: Option<File>,

    // for writing snapshot
    pub tmp_path: PathBuf,
}

pub struct Snapshot {
    key: SnapKey,
    display_path: String,
    dir_path: PathBuf,
    cf_files: Vec<CfFile>,
    cf_index: usize,
    cf_file_index: usize,
    meta_file: MetaFile,
    hold_tmp_files: bool,

    mgr: SnapManagerCore,
}

#[derive(PartialEq, Clone, Copy)]
enum CheckPolicy {
    ErrAllowed,
    ErrNotAllowed,
    None,
}

impl Snapshot {
    fn new<T: Into<PathBuf>>(
        dir: T,
        key: &SnapKey,
        is_sending: bool,
        check_policy: CheckPolicy,
        mgr: &SnapManagerCore,
    ) -> RaftStoreResult<Self> {
        let dir_path = dir.into();
        if !dir_path.exists() {
            file_system::create_dir_all(dir_path.as_path())?;
        }
        let snap_prefix = if is_sending {
            SNAP_GEN_PREFIX
        } else {
            SNAP_REV_PREFIX
        };
        let prefix = format!("{}_{}", snap_prefix, key);
        let display_path = Self::get_display_path(&dir_path, &prefix);

        let mut cf_files = Vec::with_capacity(SNAPSHOT_CFS.len());
        for cf in SNAPSHOT_CFS {
            let file_prefix = format!("{}_{}", prefix, cf);
            let cf_file = CfFile {
                cf,
                path: dir_path.clone(),
                file_prefix,
                file_suffix: SST_FILE_SUFFIX.to_string(),
                ..Default::default()
            };
            cf_files.push(cf_file);
        }

        let meta_filename = format!("{}{}", prefix, META_FILE_SUFFIX);
        let meta_path = dir_path.join(&meta_filename);
        let meta_tmp_path = dir_path.join(format!("{}{}", meta_filename, TMP_FILE_SUFFIX));
        let meta_file = MetaFile {
            path: meta_path,
            tmp_path: meta_tmp_path,
            ..Default::default()
        };

        let mut s = Snapshot {
            key: key.clone(),
            display_path,
            dir_path,
            cf_files,
            cf_index: 0,
            cf_file_index: 0,
            meta_file,
            hold_tmp_files: false,
            mgr: mgr.clone(),
        };

        if check_policy == CheckPolicy::None {
            return Ok(s);
        }

        // load snapshot meta if meta_file exists
        if file_exists(&s.meta_file.path) {
            if let Err(e) = s.load_snapshot_meta() {
                if check_policy == CheckPolicy::ErrNotAllowed {
                    return Err(e);
                }
                warn!(
                    "failed to load existent snapshot meta when try to build snapshot";
                    "snapshot" => %s.path(),
                    "err" => ?e,
                    "error_code" => %e.error_code(),
                );
                if !retry_delete_snapshot(mgr, key, &s) {
                    warn!(
                        "failed to delete snapshot because it's already registered elsewhere";
                        "snapshot" => %s.path(),
                    );
                    return Err(e);
                }
            }
        }
        Ok(s)
    }

    fn new_for_building<T: Into<PathBuf>>(
        dir: T,
        key: &SnapKey,
        mgr: &SnapManagerCore,
    ) -> RaftStoreResult<Self> {
        let mut s = Self::new(dir, key, true, CheckPolicy::ErrAllowed, mgr)?;
        s.init_for_building()?;
        Ok(s)
    }

    fn new_for_sending<T: Into<PathBuf>>(
        dir: T,
        key: &SnapKey,
        mgr: &SnapManagerCore,
    ) -> RaftStoreResult<Self> {
        let mut s = Self::new(dir, key, true, CheckPolicy::ErrNotAllowed, mgr)?;
        s.mgr.limiter = Limiter::new(f64::INFINITY);

        if !s.exists() {
            // Skip the initialization below if it doesn't exists.
            return Ok(s);
        }
        for cf_file in &mut s.cf_files {
            // initialize cf file size and reader
            let file_paths = cf_file.file_paths();
            for (i, file_path) in file_paths.iter().enumerate() {
                if cf_file.size[i] > 0 {
                    let path = Path::new(file_path);
                    let file = File::open(&path)?;
                    cf_file
                        .file_for_sending
                        .push(Box::new(file) as Box<dyn Read + Send>);
                }
            }
        }
        Ok(s)
    }

    fn new_for_receiving<T: Into<PathBuf>>(
        dir: T,
        key: &SnapKey,
        mgr: &SnapManagerCore,
        snapshot_meta: SnapshotMeta,
    ) -> RaftStoreResult<Self> {
        let mut s = Self::new(dir, key, false, CheckPolicy::ErrNotAllowed, mgr)?;
        s.set_snapshot_meta(snapshot_meta)?;
        if s.exists() {
            return Ok(s);
        }

        let f = OpenOptions::new()
            .write(true)
            .create_new(true)
            .open(&s.meta_file.tmp_path)?;
        s.meta_file.file = Some(f);
        s.hold_tmp_files = true;

        for cf_file in &mut s.cf_files {
            if cf_file.size.is_empty() {
                continue;
            }
            let tmp_file_paths = cf_file.tmp_file_paths();
            let file_paths = cf_file.file_paths();
            for (idx, _) in tmp_file_paths.iter().enumerate() {
                if cf_file.size[idx] == 0 {
                    continue;
                }
                let file_path = Path::new(&tmp_file_paths[idx]);
                let f = OpenOptions::new()
                    .write(true)
                    .create_new(true)
                    .open(&file_path)?;
                cf_file.file_for_recving.push(CfFileForRecving {
                    file: f,
                    encrypter: None,
                    written_size: 0,
                    write_digest: crc32fast::Hasher::new(),
                });

                if let Some(mgr) = &s.mgr.encryption_key_manager {
                    let enc_info = mgr.new_file(&file_paths[idx])?;
                    let mthd = from_engine_encryption_method(enc_info.method);
                    if mthd != EncryptionMethod::Plaintext {
                        let file_for_recving = cf_file.file_for_recving.last_mut().unwrap();
                        file_for_recving.encrypter = Some(
                            create_aes_ctr_crypter(
                                mthd,
                                &enc_info.key,
                                Mode::Encrypt,
                                Iv::from_slice(&enc_info.iv)?,
                            )
                            .map_err(|e| RaftStoreError::Snapshot(box_err!(e)))?,
                        );
                    }
                }
            }
        }
        Ok(s)
    }

    fn new_for_applying<T: Into<PathBuf>>(
        dir: T,
        key: &SnapKey,
        mgr: &SnapManagerCore,
    ) -> RaftStoreResult<Self> {
        let mut s = Self::new(dir, key, false, CheckPolicy::ErrNotAllowed, mgr)?;
        s.mgr.limiter = Limiter::new(f64::INFINITY);
        Ok(s)
    }

    // If all files of the snapshot exist, return `Ok` directly. Otherwise create a
    // new file at the temporary meta file path, so that all other try will fail.
    fn init_for_building(&mut self) -> RaftStoreResult<()> {
        if self.exists() {
            return Ok(());
        }
        let file = OpenOptions::new()
            .write(true)
            .create_new(true)
            .open(&self.meta_file.tmp_path)?;
        self.meta_file.file = Some(file);
        self.hold_tmp_files = true;
        Ok(())
    }

    fn read_snapshot_meta(&mut self) -> RaftStoreResult<SnapshotMeta> {
        let buf = file_system::read(&self.meta_file.path)?;
        let mut snapshot_meta = SnapshotMeta::default();
        snapshot_meta.merge_from_bytes(&buf)?;
        Ok(snapshot_meta)
    }

    fn set_snapshot_meta(&mut self, snapshot_meta: SnapshotMeta) -> RaftStoreResult<()> {
        let mut cf_file_count_from_meta: Vec<usize> = vec![];
        let mut file_count = 0;
        let mut current_cf = "";
        info!(
            "set_snapshot_meta total cf files count: {}",
            snapshot_meta.get_cf_files().len()
        );
        for cf_file in snapshot_meta.get_cf_files() {
            if current_cf.is_empty() {
                current_cf = cf_file.get_cf();
                file_count = 1;
                continue;
            }

            if current_cf != cf_file.get_cf() {
                cf_file_count_from_meta.push(file_count);
                current_cf = cf_file.get_cf();
                file_count = 1;
            } else {
                file_count += 1;
            }
        }
        cf_file_count_from_meta.push(file_count);

        if cf_file_count_from_meta.len() != self.cf_files.len() {
            return Err(box_err!(
                "invalid cf number of snapshot meta, expect {}, got {}",
                SNAPSHOT_CFS.len(),
                cf_file_count_from_meta.len()
            ));
        }
        let mut file_idx = 0;
        let mut cf_idx = 0;
        for meta in snapshot_meta.get_cf_files() {
            if cf_idx < cf_file_count_from_meta.len() && file_idx < cf_file_count_from_meta[cf_idx]
            {
                if meta.get_cf() != self.cf_files[cf_idx].cf {
                    return Err(box_err!(
                        "invalid {} cf in snapshot meta, expect {}, got {}",
                        cf_idx,
                        self.cf_files[cf_idx].cf,
                        meta.get_cf()
                    ));
                }
                if meta.get_size() != 0 {
                    let file_path = self.cf_files[cf_idx].add_file_with_size_checksum(
                        file_idx,
                        meta.get_size(),
                        meta.get_checksum(),
                    );
                    if file_exists(&file_path) {
                        let mgr = self.mgr.encryption_key_manager.as_ref();
                        let file_path = Path::new(&file_path);
                        let (_, size) = calc_checksum_and_size(file_path, mgr)?;
                        check_file_size(
                            size,
                            *(self.cf_files[cf_idx].size.last().unwrap()),
                            file_path,
                        )?;
                    }
                }
                file_idx += 1;
                if file_idx >= cf_file_count_from_meta[cf_idx] {
                    cf_idx += 1;
                    file_idx = 0;
                }
            }
        }
        self.meta_file.meta = Some(snapshot_meta);
        Ok(())
    }

    fn load_snapshot_meta(&mut self) -> RaftStoreResult<()> {
        let snapshot_meta = self.read_snapshot_meta()?;
        self.set_snapshot_meta(snapshot_meta)?;
        // check if there is a data corruption when the meta file exists
        // but cf files are deleted.
        if !self.exists() {
            return Err(box_err!(
                "snapshot {} is corrupted, some cf file is missing",
                self.path()
            ));
        }
        Ok(())
    }

    pub fn load_snapshot_meta_if_necessary(&mut self) -> RaftStoreResult<()> {
        if self.meta_file.meta.is_none() && file_exists(&self.meta_file.path) {
            return self.load_snapshot_meta();
        }
        Ok(())
    }

    fn get_display_path(dir_path: impl AsRef<Path>, prefix: &str) -> String {
        let cf_names = "(".to_owned() + SNAPSHOT_CFS.join("|").as_str() + ")";
        format!(
            "{}/{}_{}{}",
            dir_path.as_ref().display(),
            prefix,
            cf_names,
            SST_FILE_SUFFIX
        )
    }

    fn validate(&self, for_send: bool) -> RaftStoreResult<()> {
        for cf_file in &self.cf_files {
            let file_paths = cf_file.file_paths();
            let clone_file_paths = cf_file.clone_file_paths();
            for (i, file_path) in file_paths.iter().enumerate() {
                if cf_file.size[i] == 0 {
                    // Skip empty file. The checksum of this cf file should be 0 and
                    // this is checked when loading the snapshot meta.
                    continue;
                }

                let file_path = Path::new(file_path);
                check_file_size_and_checksum(
                    file_path,
                    cf_file.size[i],
                    cf_file.checksum[i],
                    self.mgr.encryption_key_manager.as_ref(),
                )?;

                if !for_send && !plain_file_used(cf_file.cf) {
                    sst_importer::prepare_sst_for_ingestion(
                        file_path,
                        &Path::new(&clone_file_paths[i]),
                        self.mgr.encryption_key_manager.as_deref(),
                    )?;
                }
            }
        }
        Ok(())
    }

    fn switch_to_cf_file(&mut self, cf: &str) -> io::Result<()> {
        match self.cf_files.iter().position(|x| x.cf == cf) {
            Some(index) => {
                self.cf_index = index;
                Ok(())
            }
            None => Err(io::Error::new(
                ErrorKind::Other,
                format!("fail to find cf {}", cf),
            )),
        }
    }

    // Only called in `do_build`.
    fn save_meta_file(&mut self) -> RaftStoreResult<()> {
        let v = box_try!(self.meta_file.meta.as_ref().unwrap().write_to_bytes());
        if let Some(mut f) = self.meta_file.file.take() {
            // `meta_file` could be None for this case: in `init_for_building` the snapshot
            // exists so no temporary meta file is created, and this field is
            // None. However in `do_build` it's deleted so we build it again,
            // and then call `save_meta_file` with `meta_file` as None.
            // FIXME: We can fix it later by introducing a better snapshot delete mechanism.
            f.write_all(&v[..])?;
            f.flush()?;
            f.sync_all()?;
            file_system::rename(&self.meta_file.tmp_path, &self.meta_file.path)?;
            self.hold_tmp_files = false;
            Ok(())
        } else {
            Err(box_err!(
                "save meta file without metadata for {:?}",
                self.key
            ))
        }
    }

    fn do_build<EK: KvEngine>(
        &mut self,
        engine: &EK,
        kv_snap: &EK::Snapshot,
        region: &Region,
        allow_multi_files_snapshot: bool,
        for_balance: bool,
    ) -> RaftStoreResult<()>
    where
        EK: KvEngine,
    {
        fail_point!("snapshot_enter_do_build");
        if self.exists() {
            match self.validate(true) {
                Ok(()) => return Ok(()),
                Err(e) => {
                    error!(?e;
                        "snapshot is corrupted, will rebuild";
                        "region_id" => region.get_id(),
                        "snapshot" => %self.path(),
                    );
                    if !retry_delete_snapshot(&self.mgr, &self.key, self) {
                        error!(
                            "failed to delete corrupted snapshot because it's \
                             already registered elsewhere";
                            "region_id" => region.get_id(),
                            "snapshot" => %self.path(),
                        );
                        return Err(e);
                    }
                    self.init_for_building()?;
                }
            }
        }

        let (begin_key, end_key) = (enc_start_key(region), enc_end_key(region));
        for (cf_enum, cf) in SNAPSHOT_CFS_ENUM_PAIR {
            self.switch_to_cf_file(cf)?;
            let cf_file = &mut self.cf_files[self.cf_index];
            let cf_stat = if plain_file_used(cf_file.cf) {
                let key_mgr = self.mgr.encryption_key_manager.as_ref();
                snap_io::build_plain_cf_file::<EK>(cf_file, key_mgr, kv_snap, &begin_key, &end_key)?
            } else {
                snap_io::build_sst_cf_file_list::<EK>(
                    cf_file,
                    engine,
                    kv_snap,
                    &begin_key,
                    &end_key,
                    self.mgr
                        .get_actual_max_per_file_size(allow_multi_files_snapshot),
                    &self.mgr.limiter,
                )?
            };
            SNAPSHOT_LIMIT_GENERATE_BYTES.inc_by(cf_stat.total_size as u64);
            cf_file.kv_count = cf_stat.key_count as u64;
            if cf_file.kv_count > 0 {
                // Use `kv_count` instead of file size to check empty files because encrypted
                // sst files contain some metadata so their sizes will never be 0.
                self.mgr.rename_tmp_cf_file_for_send(cf_file)?;
            } else {
                for tmp_file_path in cf_file.tmp_file_paths() {
                    let tmp_file_path = Path::new(&tmp_file_path);
                    delete_file_if_exist(tmp_file_path)?;
                }
                if let Some(ref mgr) = self.mgr.encryption_key_manager {
                    for tmp_file_path in cf_file.tmp_file_paths() {
                        mgr.delete_file(&tmp_file_path)?;
                    }
                }
            }

            SNAPSHOT_CF_KV_COUNT
                .get(*cf_enum)
                .observe(cf_stat.key_count as f64);
            SNAPSHOT_CF_SIZE
                .get(*cf_enum)
                .observe(cf_stat.total_size as f64);
            info!(
                "scan snapshot of one cf";
                "region_id" => region.get_id(),
                "snapshot" => self.path(),
                "cf" => cf,
                "key_count" => cf_stat.key_count,
                "size" => cf_stat.total_size,
            );
        }

        // save snapshot meta to meta file
        self.meta_file.meta = Some(gen_snapshot_meta(&self.cf_files[..], for_balance)?);
        self.save_meta_file()?;
        Ok(())
    }

    fn delete(&self) {
        macro_rules! try_delete_snapshot_files {
            ($cf_file:ident, $file_name_func:ident) => {
                let mut file_id = 0;
                loop {
                    let file_path = $cf_file.path.join($cf_file.$file_name_func(file_id));
                    if file_exists(&file_path) {
                        delete_file_if_exist(&file_path).unwrap();
                        file_id += 1;
                    } else {
                        break;
                    }
                }
            };
            ($cf_file:ident) => {
                let mut file_id = 0;
                loop {
                    let file_path = $cf_file.path.join($cf_file.gen_file_name(file_id));
                    if file_exists(&file_path) {
                        delete_file_if_exist(&file_path).unwrap();
                        if let Some(ref mgr) = self.mgr.encryption_key_manager {
                            mgr.delete_file(file_path.to_str().unwrap()).unwrap();
                        }
                        file_id += 1;
                    } else {
                        break;
                    }
                }
            };
        }

        debug!(
            "deleting snapshot file";
            "snapshot" => %self.path(),
        );
        for cf_file in &self.cf_files {
            // Delete cloned files.
            let clone_file_paths = cf_file.clone_file_paths();
            // in case the meta file is corrupted or deleted, delete snapshot files with
            // best effort
            if clone_file_paths.is_empty() {
                try_delete_snapshot_files!(cf_file, gen_clone_file_name);
            } else {
                // delete snapshot files according to meta file
                for clone_file_path in clone_file_paths {
                    delete_file_if_exist(&clone_file_path).unwrap();
                }
            }

            // Delete temp files.
            if self.hold_tmp_files {
                let tmp_file_paths = cf_file.tmp_file_paths();
                if tmp_file_paths.is_empty() {
                    try_delete_snapshot_files!(cf_file, gen_tmp_file_name);
                } else {
                    for tmp_file_path in tmp_file_paths {
                        delete_file_if_exist(&tmp_file_path).unwrap();
                    }
                }
            }

            // Delete cf files.
            let file_paths = cf_file.file_paths();
            if file_paths.is_empty() {
                try_delete_snapshot_files!(cf_file);
            } else {
                for file_path in &file_paths {
                    delete_file_if_exist(&file_path).unwrap();
                }
                if let Some(ref mgr) = self.mgr.encryption_key_manager {
                    for file_path in &file_paths {
                        mgr.delete_file(file_path).unwrap();
                    }
                }
            }
        }
        delete_file_if_exist(&self.meta_file.path).unwrap();
        if self.hold_tmp_files {
            delete_file_if_exist(&self.meta_file.tmp_path).unwrap();
        }
    }
}

impl fmt::Debug for Snapshot {
    fn fmt(&self, f: &mut Formatter<'_>) -> fmt::Result {
        f.debug_struct("Snapshot")
            .field("key", &self.key)
            .field("display_path", &self.display_path)
            .finish()
    }
}

impl Snapshot {
    pub fn build<EK: KvEngine>(
        &mut self,
        engine: &EK,
        kv_snap: &EK::Snapshot,
        region: &Region,
        allow_multi_files_snapshot: bool,
        for_balance: bool,
    ) -> RaftStoreResult<RaftSnapshotData> {
        let mut snap_data = RaftSnapshotData::default();
        snap_data.set_region(region.clone());

        let t = Instant::now();
        self.do_build::<EK>(
            engine,
            kv_snap,
            region,
            allow_multi_files_snapshot,
            for_balance,
        )?;

        let total_size = self.total_size();
        let total_count = self.total_count();
        // set snapshot meta data
        snap_data.set_file_size(total_size);
        snap_data.set_version(SNAPSHOT_VERSION);
        snap_data.set_meta(self.meta_file.meta.as_ref().unwrap().clone());

        SNAPSHOT_BUILD_TIME_HISTOGRAM.observe(duration_to_sec(t.saturating_elapsed()) as f64);
        SNAPSHOT_KV_COUNT_HISTOGRAM.observe(total_count as f64);
        SNAPSHOT_SIZE_HISTOGRAM.observe(total_size as f64);
        info!(
            "scan snapshot";
            "region_id" => region.get_id(),
            "snapshot" => self.path(),
            "key_count" => total_count,
            "size" => total_size,
            "takes" => ?t.saturating_elapsed(),
        );

        Ok(snap_data)
    }

    pub fn apply<EK: KvEngine>(&mut self, options: ApplyOptions<EK>) -> Result<()> {
        box_try!(self.validate(false));

        let abort_checker = ApplyAbortChecker(options.abort);
        let coprocessor_host = options.coprocessor_host;
        let region = options.region;
        let key_mgr = self.mgr.encryption_key_manager.as_ref();
        for cf_file in &mut self.cf_files {
            if cf_file.size.is_empty() {
                // Skip empty cf file.
                continue;
            }
            let cf = cf_file.cf;
            if plain_file_used(cf_file.cf) {
                let path = &cf_file.file_paths()[0];
                let batch_size = options.write_batch_size;
                let cb = |kv: &[(Vec<u8>, Vec<u8>)]| {
                    coprocessor_host.post_apply_plain_kvs_from_snapshot(&region, cf, kv)
                };
                snap_io::apply_plain_cf_file(
                    path,
                    key_mgr,
                    &abort_checker,
                    &options.db,
                    cf,
                    batch_size,
                    cb,
                )?;
            } else {
                let _timer = INGEST_SST_DURATION_SECONDS.start_coarse_timer();
                let path = cf_file.path.to_str().unwrap(); // path is not used at all
                let clone_file_paths = cf_file.clone_file_paths();
                let clone_files = clone_file_paths
                    .iter()
                    .map(|s| s.as_str())
                    .collect::<Vec<&str>>();
                snap_io::apply_sst_cf_file(clone_files.as_slice(), &options.db, cf)?;
                coprocessor_host.post_apply_sst_from_snapshot(&region, cf, path);
            }
        }
        Ok(())
    }

    pub fn path(&self) -> &str {
        &self.display_path
    }

    pub fn exists(&self) -> bool {
        self.cf_files.iter().all(|cf_file| {
            cf_file.size.is_empty()
                || (cf_file
                    .file_paths()
                    .iter()
                    .all(|file_path| file_exists(&Path::new(file_path))))
        }) && file_exists(&self.meta_file.path)
    }

    pub fn meta(&self) -> io::Result<Metadata> {
        file_system::metadata(&self.meta_file.path)
    }

    pub fn total_size(&self) -> u64 {
        self.cf_files
            .iter()
            .map(|cf| cf.size.iter().sum::<u64>())
            .sum()
    }

    pub fn total_count(&self) -> u64 {
        self.cf_files.iter().map(|cf| cf.kv_count).sum()
    }

    pub fn save(&mut self) -> io::Result<()> {
        debug!(
            "saving to snapshot file";
            "snapshot" => %self.path(),
        );
        for cf_file in &mut self.cf_files {
            if cf_file.size.is_empty() {
                // Skip empty cf file.
                continue;
            }

            // Check each cf file has been fully written, and the checksum matches.
            for (i, mut file_for_recving) in cf_file.file_for_recving.drain(..).enumerate() {
                file_for_recving.file.flush()?;
                file_for_recving.file.sync_all()?;

                if file_for_recving.written_size != cf_file.size[i] {
                    return Err(io::Error::new(
                        ErrorKind::Other,
                        format!(
                            "snapshot file {} for cf {} size mismatches, \
                            real size {}, expected size {}",
                            cf_file.path.display(),
                            cf_file.cf,
                            file_for_recving.written_size,
                            cf_file.size[i]
                        ),
                    ));
                }

                let checksum = file_for_recving.write_digest.finalize();
                if checksum != cf_file.checksum[i] {
                    return Err(io::Error::new(
                        ErrorKind::Other,
                        format!(
                            "snapshot file {} for cf {} checksum \
                            mismatches, real checksum {}, expected \
                            checksum {}",
                            cf_file.path.display(),
                            cf_file.cf,
                            checksum,
                            cf_file.checksum[i]
                        ),
                    ));
                }
            }

            let tmp_paths = cf_file.tmp_file_paths();
            let paths = cf_file.file_paths();
            for (i, tmp_path) in tmp_paths.iter().enumerate() {
                file_system::rename(&tmp_path, &paths[i])?;
            }
        }
        sync_dir(&self.dir_path)?;

        // write meta file
        let v = self.meta_file.meta.as_ref().unwrap().write_to_bytes()?;
        {
            let mut meta_file = self.meta_file.file.take().unwrap();
            meta_file.write_all(&v[..])?;
            meta_file.sync_all()?;
        }
        file_system::rename(&self.meta_file.tmp_path, &self.meta_file.path)?;
        sync_dir(&self.dir_path)?;
        self.hold_tmp_files = false;
        Ok(())
    }

    pub fn cf_files(&self) -> &[CfFile] {
        &self.cf_files
    }
}

// To check whether a procedure about apply snapshot aborts or not.
struct ApplyAbortChecker(Arc<AtomicUsize>);
impl snap_io::StaleDetector for ApplyAbortChecker {
    fn is_stale(&self) -> bool {
        self.0.load(Ordering::Relaxed) == JOB_STATUS_CANCELLING
    }
}

impl Read for Snapshot {
    fn read(&mut self, buf: &mut [u8]) -> io::Result<usize> {
        if buf.is_empty() {
            return Ok(0);
        }
        while self.cf_index < self.cf_files.len() {
            let cf_file = &mut self.cf_files[self.cf_index];
            if self.cf_file_index >= cf_file.size.len() || cf_file.size[self.cf_file_index] == 0 {
                self.cf_index += 1;
                self.cf_file_index = 0;
                continue;
            }
            let reader = cf_file
                .file_for_sending
                .get_mut(self.cf_file_index)
                .unwrap();
            match reader.read(buf) {
                Ok(0) => {
                    // EOF. Switch to next file.
                    self.cf_file_index += 1;
                    if self.cf_file_index == cf_file.size.len() {
                        self.cf_index += 1;
                        self.cf_file_index = 0;
                    }
                }
                Ok(n) => return Ok(n),
                e => return e,
            }
        }
        Ok(0)
    }
}

impl Write for Snapshot {
    fn write(&mut self, buf: &[u8]) -> io::Result<usize> {
        if buf.is_empty() {
            return Ok(0);
        }

        let (mut next_buf, mut written_bytes) = (buf, 0);
        while self.cf_index < self.cf_files.len() {
            let cf_file = &mut self.cf_files[self.cf_index];
            if cf_file.size.is_empty() {
                self.cf_index += 1;
                continue;
            }

            assert!(cf_file.size[self.cf_file_index] != 0);
            let mut file_for_recving = cf_file
                .file_for_recving
                .get_mut(self.cf_file_index)
                .unwrap();
            let left = (cf_file.size.get(self.cf_file_index).unwrap()
                - file_for_recving.written_size) as usize;
            assert!(left > 0 && !next_buf.is_empty());
            let (write_len, switch, finished) = match next_buf.len().cmp(&left) {
                CmpOrdering::Greater => (left, true, false),
                CmpOrdering::Equal => (left, true, true),
                CmpOrdering::Less => (next_buf.len(), false, true),
            };

            file_for_recving
                .write_digest
                .update(&next_buf[0..write_len]);
            file_for_recving.written_size += write_len as u64;
            written_bytes += write_len;

            let file = &mut file_for_recving.file;
            let encrypt_buffer = if file_for_recving.encrypter.is_none() {
                Cow::Borrowed(&next_buf[0..write_len])
            } else {
                let (cipher, crypter) = file_for_recving.encrypter.as_mut().unwrap();
                let mut encrypt_buffer = vec![0; write_len + cipher.block_size()];
                let mut bytes = crypter.update(&next_buf[0..write_len], &mut encrypt_buffer)?;
                if switch {
                    bytes += crypter.finalize(&mut encrypt_buffer)?;
                }
                encrypt_buffer.truncate(bytes);
                Cow::Owned(encrypt_buffer)
            };
            let encrypt_len = encrypt_buffer.len();

            let mut start = 0;
            loop {
                let acquire = cmp::min(IO_LIMITER_CHUNK_SIZE, encrypt_len - start);
                self.mgr.limiter.blocking_consume(acquire);
                file.write_all(&encrypt_buffer[start..start + acquire])?;
                if start + acquire == encrypt_len {
                    break;
                }
                start += acquire;
            }
            if switch {
                next_buf = &next_buf[write_len..];
                self.cf_file_index += 1;
                if self.cf_file_index >= cf_file.size.len() {
                    self.cf_file_index = 0;
                    self.cf_index += 1;
                }
            }
            if finished {
                break;
            }
        }
        Ok(written_bytes)
    }

    fn flush(&mut self) -> io::Result<()> {
        if let Some(cf_file) = self.cf_files.get_mut(self.cf_index) {
            for file_for_recving in &mut cf_file.file_for_recving {
                file_for_recving.file.flush()?;
            }
        }
        Ok(())
    }
}

impl Drop for Snapshot {
    fn drop(&mut self) {
        // Cleanup if the snapshot is not built or received successfully.
        if self.hold_tmp_files {
            self.delete();
        }
    }
}

#[derive(PartialEq, Debug)]
pub enum SnapEntry {
    Generating = 1,
    Sending = 2,
    Receiving = 3,
    Applying = 4,
}

/// `SnapStats` is for snapshot statistics.
pub struct SnapStats {
    pub sending_count: usize,
    pub receiving_count: usize,
}

#[derive(Clone)]
struct SnapManagerCore {
    // directory to store snapfile.
    base: String,

    registry: Arc<RwLock<HashMap<SnapKey, Vec<SnapEntry>>>>,
    limiter: Limiter,
    temp_sst_id: Arc<AtomicU64>,
    encryption_key_manager: Option<Arc<DataKeyManager>>,
    max_per_file_size: Arc<AtomicU64>,
    enable_multi_snapshot_files: Arc<AtomicBool>,
}

/// `SnapManagerCore` trace all current processing snapshots.
pub struct SnapManager {
    core: SnapManagerCore,
    max_total_size: Arc<AtomicU64>,
}

impl Clone for SnapManager {
    fn clone(&self) -> Self {
        SnapManager {
            core: self.core.clone(),
            max_total_size: self.max_total_size.clone(),
        }
    }
}

impl SnapManager {
    pub fn new<T: Into<String>>(path: T) -> Self {
        SnapManagerBuilder::default().build(path)
    }

    pub fn init(&self) -> io::Result<()> {
        let enc_enabled = self.core.encryption_key_manager.is_some();
        info!(
            "Initializing SnapManager, encryption is enabled: {}",
            enc_enabled
        );

        // Use write lock so only one thread initialize the directory at a time.
        let _lock = self.core.registry.wl();
        let path = Path::new(&self.core.base);
        if !path.exists() {
            file_system::create_dir_all(path)?;
            return Ok(());
        }
        if !path.is_dir() {
            return Err(io::Error::new(
                ErrorKind::Other,
                format!("{} should be a directory", path.display()),
            ));
        }
        for f in file_system::read_dir(path)? {
            let p = f?;
            if p.file_type()?.is_file() {
                if let Some(s) = p.file_name().to_str() {
                    if s.ends_with(TMP_FILE_SUFFIX) {
                        file_system::remove_file(p.path())?;
                    }
                }
            }
        }
        Ok(())
    }

    // [PerformanceCriticalPath]?? I/O involved API should be called in background
    // thread Return all snapshots which is idle not being used.
    pub fn list_idle_snap(&self) -> io::Result<Vec<(SnapKey, bool)>> {
        // Use a lock to protect the directory when scanning.
        let registry = self.core.registry.rl();
        let read_dir = file_system::read_dir(Path::new(&self.core.base))?;
        // Remove the duplicate snap keys.
        let mut v: Vec<_> = read_dir
            .filter_map(|p| {
                let p = match p {
                    Err(e) => {
                        error!(
                            "failed to list content of directory";
                            "directory" => %&self.core.base,
                            "err" => ?e,
                        );
                        return None;
                    }
                    Ok(p) => p,
                };
                match p.file_type() {
                    Ok(t) if t.is_file() => {}
                    _ => return None,
                }
                let file_name = p.file_name();
                let name = match file_name.to_str() {
                    None => return None,
                    Some(n) => n,
                };
                if name.starts_with(DEL_RANGE_PREFIX) {
                    // This is a temp file to store delete keys and ingest them into Engine.
                    return None;
                }

                let is_sending = name.starts_with(SNAP_GEN_PREFIX);
                let numbers: Vec<u64> = name.split('.').next().map_or_else(Vec::new, |s| {
                    s.split('_')
                        .skip(1)
                        .filter_map(|s| s.parse().ok())
                        .collect()
                });
                if numbers.len() < 3 {
                    error!(
                        "failed to parse snapkey";
                        "snap_key" => %name,
                    );
                    return None;
                }
                let snap_key = SnapKey::new(numbers[0], numbers[1], numbers[2]);
                if registry.contains_key(&snap_key) {
                    // Skip those registered snapshot.
                    return None;
                }
                Some((snap_key, is_sending))
            })
            .collect();
        v.sort();
        v.dedup();
        Ok(v)
    }

    pub fn get_temp_path_for_build(&self, region_id: u64) -> PathBuf {
        let sst_id = self.core.temp_sst_id.fetch_add(1, Ordering::SeqCst);
        let filename = format!(
            "{}_{}_{}{}",
            SNAP_GEN_PREFIX, region_id, sst_id, TMP_FILE_SUFFIX
        );
        PathBuf::from(&self.core.base).join(&filename)
    }

    pub fn get_final_name_for_recv(&self, key: &SnapKey) -> PathBuf {
        let prefix = format!("{}_{}", SNAP_REV_PREFIX, key);
        PathBuf::from(&self.core.base).join(&prefix)
    }

    pub fn io_limiter(&self) -> &Limiter {
        &self.core.limiter
    }

    pub fn get_final_name_for_build(&self, key: &SnapKey) -> PathBuf {
        let prefix = format!("{}_{}", SNAP_GEN_PREFIX, key);
        PathBuf::from(&self.core.base).join(&prefix)
    }

    pub fn get_temp_path_for_ingest(&self) -> String {
        let sst_id = self.core.temp_sst_id.fetch_add(1, Ordering::SeqCst);
        let filename = format!(
            "{}_{}{}{}",
            DEL_RANGE_PREFIX, sst_id, SST_FILE_SUFFIX, TMP_FILE_SUFFIX
        );
        let path = PathBuf::from(&self.core.base).join(&filename);
        path.to_str().unwrap().to_string()
    }

<<<<<<< HEAD
    pub fn get_path_for_tablet_checkpoint(&self, key: &SnapKey) -> PathBuf {
=======
    pub fn get_tablet_checkpointer_path(&self, key: &SnapKey) -> PathBuf {
>>>>>>> f66f768b
        let prefix = format!("{}_{}", SNAP_GEN_PREFIX, key);
        PathBuf::from(&self.core.base).join(&prefix)
    }

    #[inline]
    pub fn has_registered(&self, key: &SnapKey) -> bool {
        self.core.registry.rl().contains_key(key)
    }

    /// Get a `Snapshot` can be used for `build`. Concurrent calls are allowed
    /// because only one caller can lock temporary disk files.
    ///
    /// NOTE: it calculates snapshot size by scanning the base directory.
    /// Don't call it in raftstore thread until the size limitation mechanism
    /// gets refactored.
    pub fn get_snapshot_for_building(&self, key: &SnapKey) -> RaftStoreResult<Box<Snapshot>> {
        let mut old_snaps = None;
        while self.get_total_snap_size()? > self.max_total_snap_size() {
            if old_snaps.is_none() {
                let snaps = self.list_idle_snap()?;
                let mut key_and_snaps = Vec::with_capacity(snaps.len());
                for (key, is_sending) in snaps {
                    if !is_sending {
                        continue;
                    }
                    let snap = match self.get_snapshot_for_sending(&key) {
                        Ok(snap) => snap,
                        Err(_) => continue,
                    };
                    if let Ok(modified) = snap.meta().and_then(|m| m.modified()) {
                        key_and_snaps.push((key, snap, modified));
                    }
                }
                key_and_snaps.sort_by_key(|&(_, _, modified)| Reverse(modified));
                old_snaps = Some(key_and_snaps);
            }
            match old_snaps.as_mut().unwrap().pop() {
                Some((key, snap, _)) => self.delete_snapshot(&key, snap.as_ref(), false),
                None => return Err(RaftStoreError::Snapshot(Error::TooManySnapshots)),
            };
        }

        let base = &self.core.base;
        let f = Snapshot::new_for_building(base, key, &self.core)?;
        Ok(Box::new(f))
    }

    pub fn get_snapshot_for_gc(
        &self,
        key: &SnapKey,
        is_sending: bool,
    ) -> RaftStoreResult<Box<Snapshot>> {
        let _lock = self.core.registry.rl();
        let base = &self.core.base;
        let s = Snapshot::new(base, key, is_sending, CheckPolicy::None, &self.core)?;
        fail_point!(
            "get_snapshot_for_gc",
            key.region_id == 2 && key.idx == 1,
            |_| { Err(box_err!("invalid cf number of snapshot meta")) }
        );
        Ok(Box::new(s))
    }

    pub fn get_snapshot_for_sending(&self, key: &SnapKey) -> RaftStoreResult<Box<Snapshot>> {
        let _lock = self.core.registry.rl();
        let base = &self.core.base;
        let mut s = Snapshot::new_for_sending(base, key, &self.core)?;
        let key_manager = match self.core.encryption_key_manager.as_ref() {
            Some(m) => m,
            None => return Ok(Box::new(s)),
        };
        for cf_file in &mut s.cf_files {
            let file_paths = cf_file.file_paths();
            for (i, file_path) in file_paths.iter().enumerate() {
                if cf_file.size[i] == 0 {
                    continue;
                }
                let reader = snap_io::get_decrypter_reader(file_path, key_manager)?;
                cf_file.file_for_sending[i] = reader;
            }
        }
        Ok(Box::new(s))
    }

    /// Get a `Snapshot` can be used for writing and then `save`. Concurrent
    /// calls are allowed because only one caller can lock temporary disk
    /// files.
    pub fn get_snapshot_for_receiving(
        &self,
        key: &SnapKey,
        snapshot_meta: SnapshotMeta,
    ) -> RaftStoreResult<Box<Snapshot>> {
        let _lock = self.core.registry.rl();
        let base = &self.core.base;
        let f = Snapshot::new_for_receiving(base, key, &self.core, snapshot_meta)?;
        Ok(Box::new(f))
    }

    pub fn get_snapshot_for_applying(&self, key: &SnapKey) -> RaftStoreResult<Box<Snapshot>> {
        let _lock = self.core.registry.rl();
        let base = &self.core.base;
        let s = Snapshot::new_for_applying(base, key, &self.core)?;
        if !s.exists() {
            return Err(RaftStoreError::Other(From::from(format!(
                "snapshot of {:?} not exists.",
                key
            ))));
        }
        Ok(Box::new(s))
    }

    /// Get the approximate size of snap file exists in snap directory.
    ///
    /// Return value is not guaranteed to be accurate.
    ///
    /// NOTE: don't call it in raftstore thread.
    pub fn get_total_snap_size(&self) -> Result<u64> {
        self.core.get_total_snap_size()
    }

    pub fn max_total_snap_size(&self) -> u64 {
        self.max_total_size.load(Ordering::Acquire)
    }

    pub fn set_max_total_snap_size(&self, max_total_size: u64) {
        self.max_total_size.store(max_total_size, Ordering::Release);
    }

    pub fn set_max_per_file_size(&mut self, max_per_file_size: u64) {
        if max_per_file_size == 0 {
            self.core
                .max_per_file_size
                .store(u64::MAX, Ordering::Release);
        } else {
            self.core
                .max_per_file_size
                .store(max_per_file_size, Ordering::Release);
        }
    }

    pub fn get_actual_max_per_file_size(&self, allow_multi_files_snapshot: bool) -> u64 {
        self.core
            .get_actual_max_per_file_size(allow_multi_files_snapshot)
    }

    pub fn set_enable_multi_snapshot_files(&mut self, enable_multi_snapshot_files: bool) {
        self.core
            .enable_multi_snapshot_files
            .store(enable_multi_snapshot_files, Ordering::Release);
    }

    pub fn set_speed_limit(&self, bytes_per_sec: f64) {
        self.core.limiter.set_speed_limit(bytes_per_sec);
    }

    pub fn get_speed_limit(&self) -> f64 {
        self.core.limiter.speed_limit()
    }

    pub fn register(&self, key: SnapKey, entry: SnapEntry) {
        debug!(
            "register snapshot";
            "key" => %key,
            "entry" => ?entry,
        );
        match self.core.registry.wl().entry(key) {
            Entry::Occupied(mut e) => {
                if e.get().contains(&entry) {
                    warn!(
                        "snap key is registered more than once!";
                        "key" => %e.key(),
                    );
                    return;
                }
                e.get_mut().push(entry);
            }
            Entry::Vacant(e) => {
                e.insert(vec![entry]);
            }
        }
    }

    pub fn deregister(&self, key: &SnapKey, entry: &SnapEntry) {
        debug!(
            "deregister snapshot";
            "key" => %key,
            "entry" => ?entry,
        );
        let mut need_clean = false;
        let mut handled = false;
        let registry = &mut self.core.registry.wl();
        if let Some(e) = registry.get_mut(key) {
            let last_len = e.len();
            e.retain(|e| e != entry);
            need_clean = e.is_empty();
            handled = last_len > e.len();
        }
        if need_clean {
            registry.remove(key);
        }
        if handled {
            return;
        }
        warn!(
            "stale deregister snapshot";
            "key" => %key,
            "entry" => ?entry,
        );
    }

    pub fn stats(&self) -> SnapStats {
        // send_count, generating_count, receiving_count, applying_count
        let (mut sending_cnt, mut receiving_cnt) = (0, 0);
        for v in self.core.registry.rl().values() {
            let (mut is_sending, mut is_receiving) = (false, false);
            for s in v {
                match *s {
                    SnapEntry::Sending | SnapEntry::Generating => is_sending = true,
                    SnapEntry::Receiving | SnapEntry::Applying => is_receiving = true,
                }
            }
            if is_sending {
                sending_cnt += 1;
            }
            if is_receiving {
                receiving_cnt += 1;
            }
        }

        SnapStats {
            sending_count: sending_cnt,
            receiving_count: receiving_cnt,
        }
    }

    pub fn delete_snapshot(&self, key: &SnapKey, snap: &Snapshot, check_entry: bool) -> bool {
        self.core.delete_snapshot(key, snap, check_entry)
    }
}

impl SnapManagerCore {
    fn get_total_snap_size(&self) -> Result<u64> {
        let mut total_size = 0;
        for entry in file_system::read_dir(&self.base)? {
            let (entry, metadata) = match entry.and_then(|e| e.metadata().map(|m| (e, m))) {
                Ok((e, m)) => (e, m),
                Err(e) if e.kind() == ErrorKind::NotFound => continue,
                Err(e) => return Err(Error::from(e)),
            };

            let path = entry.path();
            let path_s = path.to_str().unwrap();
            if !metadata.is_file()
                // Ignore cloned files as they are hard links on posix systems.
                || path_s.ends_with(CLONE_FILE_SUFFIX)
                || path_s.ends_with(META_FILE_SUFFIX)
            {
                continue;
            }
            total_size += metadata.len();
        }
        Ok(total_size)
    }

    // Return true if it successfully delete the specified snapshot.
    fn delete_snapshot(&self, key: &SnapKey, snap: &Snapshot, check_entry: bool) -> bool {
        let registry = self.registry.rl();
        if check_entry {
            if let Some(e) = registry.get(key) {
                if e.len() > 1 {
                    info!(
                        "skip to delete snapshot since it's registered more than once";
                        "snapshot" => %snap.path(),
                        "registered_entries" => ?e,
                    );
                    return false;
                }
            }
        } else if registry.contains_key(key) {
            info!(
                "skip to delete snapshot since it's registered";
                "snapshot" => %snap.path(),
            );
            return false;
        }
        snap.delete();
        true
    }

    fn rename_tmp_cf_file_for_send(&self, cf_file: &mut CfFile) -> RaftStoreResult<()> {
        let tmp_file_paths = cf_file.tmp_file_paths();
        let file_paths = cf_file.file_paths();
        for (i, tmp_file_path) in tmp_file_paths.iter().enumerate() {
            let mgr = self.encryption_key_manager.as_ref();
            if let Some(mgr) = &mgr {
                let src = &tmp_file_path;
                let dst = &file_paths[i];
                // It's ok that the cf file is moved but machine fails before `mgr.rename_file`
                // because without metadata file, saved cf files are nothing.
                while let Err(e) = mgr.link_file(src, dst) {
                    if e.kind() == ErrorKind::AlreadyExists {
                        mgr.delete_file(dst)?;
                        continue;
                    }
                    return Err(e.into());
                }
                let r = file_system::rename(src, dst);
                let del_file = if r.is_ok() { src } else { dst };
                if let Err(e) = mgr.delete_file(del_file) {
                    warn!("fail to remove encryption metadata during 'rename_tmp_cf_file_for_send'";
                          "err" => ?e);
                }
                r?;
            } else {
                file_system::rename(&tmp_file_path, &file_paths[i])?;
            }
            let file = Path::new(&file_paths[i]);
            let (checksum, size) = calc_checksum_and_size(file, mgr)?;
            cf_file.add_file_with_size_checksum(i, size, checksum);
        }
        Ok(())
    }

    pub fn get_actual_max_per_file_size(&self, allow_multi_files_snapshot: bool) -> u64 {
        if !allow_multi_files_snapshot {
            return u64::MAX;
        }

        if self.enable_multi_snapshot_files.load(Ordering::Relaxed) {
            return self.max_per_file_size.load(Ordering::Relaxed);
        }
        u64::MAX
    }
}

#[derive(Clone, Default)]
pub struct SnapManagerBuilder {
    max_write_bytes_per_sec: i64,
    max_total_size: u64,
    max_per_file_size: u64,
    enable_multi_snapshot_files: bool,
    key_manager: Option<Arc<DataKeyManager>>,
}

impl SnapManagerBuilder {
    #[must_use]
    pub fn max_write_bytes_per_sec(mut self, bytes: i64) -> SnapManagerBuilder {
        self.max_write_bytes_per_sec = bytes;
        self
    }
    #[must_use]
    pub fn max_total_size(mut self, bytes: u64) -> SnapManagerBuilder {
        self.max_total_size = bytes;
        self
    }
    pub fn max_per_file_size(mut self, bytes: u64) -> SnapManagerBuilder {
        self.max_per_file_size = bytes;
        self
    }
    pub fn enable_multi_snapshot_files(mut self, enabled: bool) -> SnapManagerBuilder {
        self.enable_multi_snapshot_files = enabled;
        self
    }
    #[must_use]
    pub fn encryption_key_manager(mut self, m: Option<Arc<DataKeyManager>>) -> SnapManagerBuilder {
        self.key_manager = m;
        self
    }
    pub fn build<T: Into<String>>(self, path: T) -> SnapManager {
        let limiter = Limiter::new(if self.max_write_bytes_per_sec > 0 {
            self.max_write_bytes_per_sec as f64
        } else {
            f64::INFINITY
        });
        let max_total_size = if self.max_total_size > 0 {
            self.max_total_size
        } else {
            u64::MAX
        };
        let mut snapshot = SnapManager {
            core: SnapManagerCore {
                base: path.into(),
                registry: Default::default(),
                limiter,
                temp_sst_id: Arc::new(AtomicU64::new(0)),
                encryption_key_manager: self.key_manager,
                max_per_file_size: Arc::new(AtomicU64::new(u64::MAX)),
                enable_multi_snapshot_files: Arc::new(AtomicBool::new(
                    self.enable_multi_snapshot_files,
                )),
            },
            max_total_size: Arc::new(AtomicU64::new(max_total_size)),
        };
        snapshot.set_max_per_file_size(self.max_per_file_size); // set actual max_per_file_size
        snapshot
    }
}

/// `TabletSnapManager` manager tablet snapshot and shared between raftstore v2.
/// It's similar `SnapManager`, but simpler in tablet version.
///
///  TODO:
///     - add Limiter to control send/recv speed
///     - clean up expired tablet checkpointer
#[derive(Clone)]
pub struct TabletSnapManager {
    // directory to store snapfile.
    base: String,
}

impl TabletSnapManager {
    pub fn new<T: Into<String>>(path: T) -> Self {
        Self { base: path.into() }
    }

    pub fn init(&self) -> io::Result<()> {
        // Initialize the directory if it doesn't exist.
        let path = Path::new(&self.base);
        if !path.exists() {
            file_system::create_dir_all(path)?;
            return Ok(());
        }
        if !path.is_dir() {
            return Err(io::Error::new(
                ErrorKind::Other,
                format!("{} should be a directory", path.display()),
            ));
        }
        Ok(())
    }

    pub fn get_tablet_checkpointer_path(&self, key: &SnapKey) -> PathBuf {
        let prefix = format!("{}_{}", SNAP_GEN_PREFIX, key);
        PathBuf::from(&self.base).join(&prefix)
    }
}

#[cfg(test)]
pub mod tests {
    use std::{
        cmp,
        io::{self, Read, Seek, SeekFrom, Write},
        path::{Path, PathBuf},
        sync::{
            atomic::{AtomicBool, AtomicU64, AtomicUsize},
            Arc,
        },
    };

    use encryption::{DataKeyManager, EncryptionConfig, FileConfig, MasterKeyConfig};
    use encryption_export::data_key_manager_from_config;
    use engine_test::{
        ctor::{CfOptions, DbOptions, KvEngineConstructorExt, RaftDbOptions},
        kv::KvTestEngine,
        raft::RaftTestEngine,
    };
    use engine_traits::{
        Engines, ExternalSstFileInfo, KvEngine, RaftEngine, Snapshot as EngineSnapshot, SstExt,
        SstWriter, SstWriterBuilder, SyncMutable, ALL_CFS, CF_DEFAULT, CF_LOCK, CF_RAFT, CF_WRITE,
    };
    use kvproto::{
        encryptionpb::EncryptionMethod,
        metapb::{Peer, Region},
        raft_serverpb::{RaftApplyState, RegionLocalState, SnapshotMeta},
    };
    use protobuf::Message;
    use raft::eraftpb::Entry;
    use tempfile::{Builder, TempDir};
    use tikv_util::time::Limiter;

    use super::*;
    // ApplyOptions, SnapEntry, SnapKey, SnapManager, SnapManagerBuilder, SnapManagerCore,
    // Snapshot, SnapshotStatistics, META_FILE_SUFFIX, SNAPSHOT_CFS, SNAP_GEN_PREFIX,
    // };
    use crate::{
        coprocessor::CoprocessorHost,
        store::{peer_storage::JOB_STATUS_RUNNING, INIT_EPOCH_CONF_VER, INIT_EPOCH_VER},
        Result,
    };

    const TEST_STORE_ID: u64 = 1;
    const TEST_KEY: &[u8] = b"akey";
    const TEST_WRITE_BATCH_SIZE: usize = 10 * 1024 * 1024;
    const TEST_META_FILE_BUFFER_SIZE: usize = 1000;
    const BYTE_SIZE: usize = 1;

    type DbBuilder<E> = fn(
        p: &Path,
        db_opt: Option<DbOptions>,
        cf_opts: Option<Vec<(&'static str, CfOptions)>>,
    ) -> Result<E>;

    pub fn open_test_empty_db<E>(
        path: &Path,
        db_opt: Option<DbOptions>,
        cf_opts: Option<Vec<(&'static str, CfOptions)>>,
    ) -> Result<E>
    where
        E: KvEngine + KvEngineConstructorExt,
    {
        let p = path.to_str().unwrap();
        let db_opt = db_opt.unwrap_or_default();
        let cf_opts = cf_opts.unwrap_or_else(|| {
            ALL_CFS
                .iter()
                .map(|cf| (*cf, CfOptions::default()))
                .collect()
        });
        let db = E::new_kv_engine_opt(p, db_opt, cf_opts).unwrap();
        Ok(db)
    }

    pub fn open_test_db<E>(
        path: &Path,
        db_opt: Option<DbOptions>,
        cf_opts: Option<Vec<(&'static str, CfOptions)>>,
    ) -> Result<E>
    where
        E: KvEngine + KvEngineConstructorExt,
    {
        let db = open_test_empty_db::<E>(path, db_opt, cf_opts).unwrap();
        let key = keys::data_key(TEST_KEY);
        // write some data into each cf
        for (i, cf) in db.cf_names().into_iter().enumerate() {
            let mut p = Peer::default();
            p.set_store_id(TEST_STORE_ID);
            p.set_id((i + 1) as u64);
            db.put_msg_cf(cf, &key[..], &p)?;
        }
        Ok(db)
    }

    pub fn open_test_db_with_100keys<E>(
        path: &Path,
        db_opt: Option<DbOptions>,
        cf_opts: Option<Vec<(&'static str, CfOptions)>>,
    ) -> Result<E>
    where
        E: KvEngine + KvEngineConstructorExt,
    {
        let db = open_test_empty_db::<E>(path, db_opt, cf_opts).unwrap();
        // write some data into each cf
        for (i, cf) in db.cf_names().into_iter().enumerate() {
            let mut p = Peer::default();
            p.set_store_id(TEST_STORE_ID);
            p.set_id((i + 1) as u64);
            for k in 0..100 {
                let key = keys::data_key(format!("akey{}", k).as_bytes());
                db.put_msg_cf(cf, &key[..], &p)?;
            }
        }
        Ok(db)
    }

    pub fn get_test_db_for_regions(
        path: &TempDir,
        raft_db_opt: Option<RaftDbOptions>,
        kv_db_opt: Option<DbOptions>,
        kv_cf_opts: Option<Vec<(&'static str, CfOptions)>>,
        regions: &[u64],
    ) -> Result<Engines<KvTestEngine, RaftTestEngine>> {
        let p = path.path();
        let kv: KvTestEngine = open_test_db(p.join("kv").as_path(), kv_db_opt, kv_cf_opts)?;
        let raft: RaftTestEngine =
            engine_test::raft::new_engine(p.join("raft").to_str().unwrap(), raft_db_opt)?;
        for &region_id in regions {
            // Put apply state into kv engine.
            let mut apply_state = RaftApplyState::default();
            let mut apply_entry = Entry::default();
            apply_state.set_applied_index(10);
            apply_entry.set_index(10);
            apply_entry.set_term(0);
            apply_state.mut_truncated_state().set_index(10);
            kv.put_msg_cf(CF_RAFT, &keys::apply_state_key(region_id), &apply_state)?;
            raft.append(region_id, vec![apply_entry])?;

            // Put region info into kv engine.
            let region = gen_test_region(region_id, 1, 1);
            let mut region_state = RegionLocalState::default();
            region_state.set_region(region);
            kv.put_msg_cf(CF_RAFT, &keys::region_state_key(region_id), &region_state)?;
        }
        Ok(Engines::new(kv, raft))
    }

    pub fn get_kv_count(snap: &impl EngineSnapshot) -> u64 {
        let mut kv_count = 0;
        for cf in SNAPSHOT_CFS {
            snap.scan(
                cf,
                &keys::data_key(b"a"),
                &keys::data_key(b"z"),
                false,
                |_, _| {
                    kv_count += 1;
                    Ok(true)
                },
            )
            .unwrap();
        }
        kv_count
    }

    pub fn gen_test_region(region_id: u64, store_id: u64, peer_id: u64) -> Region {
        let mut peer = Peer::default();
        peer.set_store_id(store_id);
        peer.set_id(peer_id);
        let mut region = Region::default();
        region.set_id(region_id);
        region.set_start_key(b"a".to_vec());
        region.set_end_key(b"z".to_vec());
        region.mut_region_epoch().set_version(INIT_EPOCH_VER);
        region.mut_region_epoch().set_conf_ver(INIT_EPOCH_CONF_VER);
        region.mut_peers().push(peer);
        region
    }

    pub fn assert_eq_db(expected_db: &impl KvEngine, db: &impl KvEngine) {
        let key = keys::data_key(TEST_KEY);
        for cf in SNAPSHOT_CFS {
            let p1: Option<Peer> = expected_db.get_msg_cf(cf, &key[..]).unwrap();
            if let Some(p1) = p1 {
                let p2: Option<Peer> = db.get_msg_cf(cf, &key[..]).unwrap();
                if let Some(p2) = p2 {
                    if p2 != p1 {
                        panic!(
                            "cf {}: key {:?}, value {:?}, expected {:?}",
                            cf, key, p2, p1
                        );
                    }
                } else {
                    panic!("cf {}: expect key {:?} has value", cf, key);
                }
            }
        }
    }

    fn create_manager_core(path: &str, max_per_file_size: u64) -> SnapManagerCore {
        SnapManagerCore {
            base: path.to_owned(),
            registry: Default::default(),
            limiter: Limiter::new(f64::INFINITY),
            temp_sst_id: Arc::new(AtomicU64::new(0)),
            encryption_key_manager: None,
            max_per_file_size: Arc::new(AtomicU64::new(max_per_file_size)),
            enable_multi_snapshot_files: Arc::new(AtomicBool::new(true)),
        }
    }

    fn create_encryption_key_manager(prefix: &str) -> (TempDir, Arc<DataKeyManager>) {
        let dir = Builder::new().prefix(prefix).tempdir().unwrap();
        let master_path = dir.path().join("master_key");

        let mut f = OpenOptions::new()
            .create_new(true)
            .append(true)
            .open(&master_path)
            .unwrap();
        // A 32 bytes key (in hex) followed by one '\n'.
        f.write_all(&[b'A'; 64]).unwrap();
        f.write_all(&[b'\n'; 1]).unwrap();

        let dict_path = dir.path().join("dict");
        file_system::create_dir_all(&dict_path).unwrap();

        let key_path = master_path.to_str().unwrap().to_owned();
        let dict_path = dict_path.to_str().unwrap().to_owned();

        let enc_cfg = EncryptionConfig {
            data_encryption_method: EncryptionMethod::Aes128Ctr,
            master_key: MasterKeyConfig::File {
                config: FileConfig { path: key_path },
            },
            ..Default::default()
        };
        let key_manager = data_key_manager_from_config(&enc_cfg, &dict_path)
            .unwrap()
            .map(|x| Arc::new(x));
        (dir, key_manager.unwrap())
    }

    pub fn gen_db_options_with_encryption(prefix: &str) -> (TempDir, DbOptions) {
        let (_enc_dir, key_manager) = create_encryption_key_manager(prefix);
        let mut db_opts = DbOptions::default();
        db_opts.set_key_manager(Some(key_manager));
        (_enc_dir, db_opts)
    }

    #[test]
    fn test_gen_snapshot_meta() {
        let mut cf_file = Vec::with_capacity(super::SNAPSHOT_CFS.len());
        for (i, cf) in super::SNAPSHOT_CFS.iter().enumerate() {
            let f = super::CfFile {
                cf,
                size: vec![100 * (i + 1) as u64, 100 * (i + 2) as u64],
                checksum: vec![1000 * (i + 1) as u32, 1000 * (i + 2) as u32],
                ..Default::default()
            };
            cf_file.push(f);
        }
        let meta = super::gen_snapshot_meta(&cf_file, false).unwrap();
        let cf_files = meta.get_cf_files();
        assert_eq!(cf_files.len(), super::SNAPSHOT_CFS.len() * 2); // each CF has two snapshot files;
        for (i, cf_file_meta) in meta.get_cf_files().iter().enumerate() {
            let cf_file_idx = i / 2;
            let size_idx = i % 2;
            if cf_file_meta.get_cf() != cf_file[cf_file_idx].cf {
                panic!(
                    "{}: expect cf {}, got {}",
                    i,
                    cf_file[cf_file_idx].cf,
                    cf_file_meta.get_cf()
                );
            }
            if cf_file_meta.get_size() != cf_file[cf_file_idx].size[size_idx] {
                panic!(
                    "{}: expect cf size {}, got {}",
                    i,
                    cf_file[cf_file_idx].size[size_idx],
                    cf_file_meta.get_size()
                );
            }
            if cf_file_meta.get_checksum() != cf_file[cf_file_idx].checksum[size_idx] {
                panic!(
                    "{}: expect cf checksum {}, got {}",
                    i,
                    cf_file[cf_file_idx].checksum[size_idx],
                    cf_file_meta.get_checksum()
                );
            }
        }
    }

    #[test]
    fn test_display_path() {
        let dir = Builder::new()
            .prefix("test-display-path")
            .tempdir()
            .unwrap();
        let key = SnapKey::new(1, 1, 1);
        let prefix = format!("{}_{}", SNAP_GEN_PREFIX, key);
        let display_path = Snapshot::get_display_path(dir.path(), &prefix);
        assert_ne!(display_path, "");
    }

    #[test]
    fn test_empty_snap_file() {
        test_snap_file(open_test_empty_db, u64::MAX);
        test_snap_file(open_test_empty_db, 100);
    }

    #[test]
    fn test_non_empty_snap_file() {
        test_snap_file(open_test_db, u64::MAX);
        test_snap_file(open_test_db_with_100keys, 100);
        test_snap_file(open_test_db_with_100keys, 500);
    }

    fn test_snap_file(get_db: DbBuilder<KvTestEngine>, max_file_size: u64) {
        let region_id = 1;
        let region = gen_test_region(region_id, 1, 1);
        let src_db_dir = Builder::new()
            .prefix("test-snap-file-db-src")
            .tempdir()
            .unwrap();
        let db = get_db(src_db_dir.path(), None, None).unwrap();
        let snapshot = db.snapshot();

        let src_dir = Builder::new()
            .prefix("test-snap-file-db-src")
            .tempdir()
            .unwrap();

        let key = SnapKey::new(region_id, 1, 1);

        let mgr_core = create_manager_core(src_dir.path().to_str().unwrap(), max_file_size);
        let mut s1 = Snapshot::new_for_building(src_dir.path(), &key, &mgr_core).unwrap();

        // Ensure that this snapshot file doesn't exist before being built.
        assert!(!s1.exists());
        assert_eq!(mgr_core.get_total_snap_size().unwrap(), 0);

        let mut snap_data = s1.build(&db, &snapshot, &region, true, false).unwrap();

        // Ensure that this snapshot file does exist after being built.
        assert!(s1.exists());
        let size = s1.total_size();
        // Ensure the `size_track` is modified correctly.
        assert_eq!(size, mgr_core.get_total_snap_size().unwrap());
        assert_eq!(s1.total_count(), get_kv_count(&snapshot));

        // Ensure this snapshot could be read for sending.
        let mut s2 = Snapshot::new_for_sending(src_dir.path(), &key, &mgr_core).unwrap();
        assert!(s2.exists());

        // TODO check meta data correct.
        let _ = s2.meta().unwrap();

        let mut s3 =
            Snapshot::new_for_receiving(src_dir.path(), &key, &mgr_core, snap_data.take_meta())
                .unwrap();
        assert!(!s3.exists());

        // Ensure snapshot data could be read out of `s2`, and write into `s3`.
        let copy_size = io::copy(&mut s2, &mut s3).unwrap();
        assert_eq!(copy_size, size);
        assert!(!s3.exists());
        s3.save().unwrap();
        assert!(s3.exists());

        // Ensure the tracked size is handled correctly after receiving a snapshot.
        assert_eq!(mgr_core.get_total_snap_size().unwrap(), size * 2);

        // Ensure `delete()` works to delete the source snapshot.
        s2.delete();
        assert!(!s2.exists());
        assert!(!s1.exists());
        assert_eq!(mgr_core.get_total_snap_size().unwrap(), size);

        // Ensure a snapshot could be applied to DB.
        let mut s4 = Snapshot::new_for_applying(src_dir.path(), &key, &mgr_core).unwrap();
        assert!(s4.exists());

        let dst_db_dir = Builder::new()
            .prefix("test-snap-file-dst")
            .tempdir()
            .unwrap();
        let dst_db_path = dst_db_dir.path().to_str().unwrap();
        // Change arbitrarily the cf order of ALL_CFS at destination db.
        let dst_cfs = [CF_WRITE, CF_DEFAULT, CF_LOCK, CF_RAFT];
        let dst_db = engine_test::kv::new_engine(dst_db_path, &dst_cfs).unwrap();
        let options = ApplyOptions {
            db: dst_db.clone(),
            region,
            abort: Arc::new(AtomicUsize::new(JOB_STATUS_RUNNING)),
            write_batch_size: TEST_WRITE_BATCH_SIZE,
            coprocessor_host: CoprocessorHost::<KvTestEngine>::default(),
        };
        // Verify the snapshot applying is ok.
        s4.apply(options).unwrap();

        // Ensure `delete()` works to delete the dest snapshot.
        s4.delete();
        assert!(!s4.exists());
        assert!(!s3.exists());
        assert_eq!(mgr_core.get_total_snap_size().unwrap(), 0);

        // Verify the data is correct after applying snapshot.
        assert_eq_db(&db, &dst_db);
    }

    #[test]
    fn test_empty_snap_validation() {
        test_snap_validation(open_test_empty_db, u64::MAX);
        test_snap_validation(open_test_empty_db, 100);
    }

    #[test]
    fn test_non_empty_snap_validation() {
        test_snap_validation(open_test_db, u64::MAX);
        test_snap_validation(open_test_db_with_100keys, 500);
    }

    fn test_snap_validation(get_db: DbBuilder<KvTestEngine>, max_file_size: u64) {
        let region_id = 1;
        let region = gen_test_region(region_id, 1, 1);
        let db_dir = Builder::new()
            .prefix("test-snap-validation-db")
            .tempdir()
            .unwrap();
        let db = get_db(db_dir.path(), None, None).unwrap();
        let snapshot = db.snapshot();

        let dir = Builder::new()
            .prefix("test-snap-validation")
            .tempdir()
            .unwrap();
        let key = SnapKey::new(region_id, 1, 1);
        let mgr_core = create_manager_core(dir.path().to_str().unwrap(), max_file_size);
        let mut s1 = Snapshot::new_for_building(dir.path(), &key, &mgr_core).unwrap();
        assert!(!s1.exists());

        let _ = s1.build(&db, &snapshot, &region, true, false).unwrap();
        assert!(s1.exists());

        let mut s2 = Snapshot::new_for_building(dir.path(), &key, &mgr_core).unwrap();
        assert!(s2.exists());

        let _ = s2.build(&db, &snapshot, &region, true, false).unwrap();
        assert!(s2.exists());
    }

    // Make all the snapshot in the specified dir corrupted to have incorrect size.
    fn corrupt_snapshot_size_in<T: Into<PathBuf>>(dir: T) {
        let dir_path = dir.into();
        let read_dir = file_system::read_dir(dir_path).unwrap();
        for p in read_dir {
            if p.is_ok() {
                let e = p.as_ref().unwrap();
                if !e
                    .file_name()
                    .into_string()
                    .unwrap()
                    .ends_with(META_FILE_SUFFIX)
                {
                    let mut f = OpenOptions::new().append(true).open(e.path()).unwrap();
                    f.write_all(b"xxxxx").unwrap();
                }
            }
        }
    }

    // Make all the snapshot in the specified dir corrupted to have incorrect
    // checksum.
    fn corrupt_snapshot_checksum_in<T: Into<PathBuf>>(dir: T) -> Vec<SnapshotMeta> {
        let dir_path = dir.into();
        let mut res = Vec::new();
        let read_dir = file_system::read_dir(dir_path).unwrap();
        for p in read_dir {
            if p.is_ok() {
                let e = p.as_ref().unwrap();
                if e.file_name()
                    .into_string()
                    .unwrap()
                    .ends_with(META_FILE_SUFFIX)
                {
                    let mut snapshot_meta = SnapshotMeta::default();
                    let mut buf = Vec::with_capacity(TEST_META_FILE_BUFFER_SIZE);
                    {
                        let mut f = OpenOptions::new().read(true).open(e.path()).unwrap();
                        f.read_to_end(&mut buf).unwrap();
                    }

                    snapshot_meta.merge_from_bytes(&buf).unwrap();

                    for cf in snapshot_meta.mut_cf_files().iter_mut() {
                        let corrupted_checksum = cf.get_checksum() + 100;
                        cf.set_checksum(corrupted_checksum);
                    }

                    let buf = snapshot_meta.write_to_bytes().unwrap();
                    {
                        let mut f = OpenOptions::new()
                            .write(true)
                            .truncate(true)
                            .open(e.path())
                            .unwrap();
                        f.write_all(&buf[..]).unwrap();
                        f.flush().unwrap();
                    }

                    res.push(snapshot_meta);
                }
            }
        }
        res
    }

    // Make all the snapshot meta files in the specified corrupted to have incorrect
    // content.
    fn corrupt_snapshot_meta_file<T: Into<PathBuf>>(dir: T) -> usize {
        let mut total = 0;
        let dir_path = dir.into();
        let read_dir = file_system::read_dir(dir_path).unwrap();
        for p in read_dir {
            if p.is_ok() {
                let e = p.as_ref().unwrap();
                if e.file_name()
                    .into_string()
                    .unwrap()
                    .ends_with(META_FILE_SUFFIX)
                {
                    let mut f = OpenOptions::new()
                        .read(true)
                        .write(true)
                        .open(e.path())
                        .unwrap();
                    // Make the last byte of the meta file corrupted
                    // by turning over all bits of it
                    let pos = SeekFrom::End(-(BYTE_SIZE as i64));
                    f.seek(pos).unwrap();
                    let mut buf = [0; BYTE_SIZE];
                    f.read_exact(&mut buf[..]).unwrap();
                    buf[0] ^= u8::max_value();
                    f.seek(pos).unwrap();
                    f.write_all(&buf[..]).unwrap();
                    total += 1;
                }
            }
        }
        total
    }

    fn copy_snapshot(
        from_dir: &TempDir,
        to_dir: &TempDir,
        key: &SnapKey,
        mgr: &SnapManagerCore,
        snapshot_meta: SnapshotMeta,
    ) {
        let mut from = Snapshot::new_for_sending(from_dir.path(), key, mgr).unwrap();
        assert!(from.exists());

        let mut to = Snapshot::new_for_receiving(to_dir.path(), key, mgr, snapshot_meta).unwrap();

        assert!(!to.exists());
        let _ = io::copy(&mut from, &mut to).unwrap();
        to.save().unwrap();
        assert!(to.exists());
    }

    #[test]
    fn test_snap_corruption_on_size_or_checksum() {
        let region_id = 1;
        let region = gen_test_region(region_id, 1, 1);
        let db_dir = Builder::new()
            .prefix("test-snap-corruption-db")
            .tempdir()
            .unwrap();
        let db: KvTestEngine = open_test_db(db_dir.path(), None, None).unwrap();
        let snapshot = db.snapshot();

        let dir = Builder::new()
            .prefix("test-snap-corruption")
            .tempdir()
            .unwrap();
        let key = SnapKey::new(region_id, 1, 1);
        let mgr_core = create_manager_core(dir.path().to_str().unwrap(), u64::MAX);
        let mut s1 = Snapshot::new_for_building(dir.path(), &key, &mgr_core).unwrap();
        assert!(!s1.exists());

        let _ = s1.build(&db, &snapshot, &region, true, false).unwrap();
        assert!(s1.exists());

        corrupt_snapshot_size_in(dir.path());

        Snapshot::new_for_sending(dir.path(), &key, &mgr_core).unwrap_err();

        let mut s2 = Snapshot::new_for_building(dir.path(), &key, &mgr_core).unwrap();
        assert!(!s2.exists());
        let snap_data = s2.build(&db, &snapshot, &region, true, false).unwrap();
        assert!(s2.exists());

        let dst_dir = Builder::new()
            .prefix("test-snap-corruption-dst")
            .tempdir()
            .unwrap();
        copy_snapshot(
            &dir,
            &dst_dir,
            &key,
            &mgr_core,
            snap_data.get_meta().clone(),
        );

        let mut metas = corrupt_snapshot_checksum_in(dst_dir.path());
        assert_eq!(1, metas.len());
        let snap_meta = metas.pop().unwrap();

        let mut s5 = Snapshot::new_for_applying(dst_dir.path(), &key, &mgr_core).unwrap();
        assert!(s5.exists());

        let dst_db_dir = Builder::new()
            .prefix("test-snap-corruption-dst-db")
            .tempdir()
            .unwrap();
        let dst_db: KvTestEngine = open_test_empty_db(dst_db_dir.path(), None, None).unwrap();
        let options = ApplyOptions {
            db: dst_db,
            region,
            abort: Arc::new(AtomicUsize::new(JOB_STATUS_RUNNING)),
            write_batch_size: TEST_WRITE_BATCH_SIZE,
            coprocessor_host: CoprocessorHost::<KvTestEngine>::default(),
        };
        s5.apply(options).unwrap_err();

        corrupt_snapshot_size_in(dst_dir.path());
        Snapshot::new_for_receiving(dst_dir.path(), &key, &mgr_core, snap_meta).unwrap_err();
        Snapshot::new_for_applying(dst_dir.path(), &key, &mgr_core).unwrap_err();
    }

    #[test]
    fn test_snap_corruption_on_meta_file() {
        let region_id = 1;
        let region = gen_test_region(region_id, 1, 1);
        let db_dir = Builder::new()
            .prefix("test-snapshot-corruption-meta-db")
            .tempdir()
            .unwrap();
        let db: KvTestEngine = open_test_db_with_100keys(db_dir.path(), None, None).unwrap();
        let snapshot = db.snapshot();

        let dir = Builder::new()
            .prefix("test-snap-corruption-meta")
            .tempdir()
            .unwrap();
        let key = SnapKey::new(region_id, 1, 1);
        let mgr_core = create_manager_core(dir.path().to_str().unwrap(), 500);
        let mut s1 = Snapshot::new_for_building(dir.path(), &key, &mgr_core).unwrap();
        assert!(!s1.exists());

        let _ = s1.build(&db, &snapshot, &region, true, false).unwrap();
        assert!(s1.exists());

        assert_eq!(1, corrupt_snapshot_meta_file(dir.path()));

        Snapshot::new_for_sending(dir.path(), &key, &mgr_core).unwrap_err();

        let mut s2 = Snapshot::new_for_building(dir.path(), &key, &mgr_core).unwrap();
        assert!(!s2.exists());
        let mut snap_data = s2.build(&db, &snapshot, &region, true, false).unwrap();
        assert!(s2.exists());

        let dst_dir = Builder::new()
            .prefix("test-snap-corruption-meta-dst")
            .tempdir()
            .unwrap();
        copy_snapshot(
            &dir,
            &dst_dir,
            &key,
            &mgr_core,
            snap_data.get_meta().clone(),
        );

        assert_eq!(1, corrupt_snapshot_meta_file(dst_dir.path()));

        Snapshot::new_for_applying(dst_dir.path(), &key, &mgr_core).unwrap_err();
        Snapshot::new_for_receiving(dst_dir.path(), &key, &mgr_core, snap_data.take_meta())
            .unwrap_err();
    }

    #[test]
    fn test_snap_mgr_create_dir() {
        // Ensure `mgr` creates the specified directory when it does not exist.
        let temp_dir = Builder::new()
            .prefix("test-snap-mgr-create-dir")
            .tempdir()
            .unwrap();
        let temp_path = temp_dir.path().join("snap1");
        let path = temp_path.to_str().unwrap().to_owned();
        assert!(!temp_path.exists());
        let mut mgr = SnapManager::new(path);
        mgr.init().unwrap();
        assert!(temp_path.exists());

        // Ensure `init()` will return an error if specified target is a file.
        let temp_path2 = temp_dir.path().join("snap2");
        let path2 = temp_path2.to_str().unwrap().to_owned();
        File::create(temp_path2).unwrap();
        mgr = SnapManager::new(path2);
        mgr.init().unwrap_err();
    }

    #[test]
    fn test_snap_mgr_v2() {
        let temp_dir = Builder::new().prefix("test-snap-mgr-v2").tempdir().unwrap();
        let path = temp_dir.path().to_str().unwrap().to_owned();
        let mgr = SnapManager::new(path.clone());
        mgr.init().unwrap();
        assert_eq!(mgr.get_total_snap_size().unwrap(), 0);

        let db_dir = Builder::new()
            .prefix("test-snap-mgr-delete-temp-files-v2-db")
            .tempdir()
            .unwrap();
        let db: KvTestEngine = open_test_db(db_dir.path(), None, None).unwrap();
        let snapshot = db.snapshot();
        let key1 = SnapKey::new(1, 1, 1);
        let mgr_core = create_manager_core(&path, u64::MAX);
        let mut s1 = Snapshot::new_for_building(&path, &key1, &mgr_core).unwrap();
        let mut region = gen_test_region(1, 1, 1);
        let mut snap_data = s1.build(&db, &snapshot, &region, true, false).unwrap();
        let mut s = Snapshot::new_for_sending(&path, &key1, &mgr_core).unwrap();
        let expected_size = s.total_size();
        let mut s2 =
            Snapshot::new_for_receiving(&path, &key1, &mgr_core, snap_data.get_meta().clone())
                .unwrap();
        let n = io::copy(&mut s, &mut s2).unwrap();
        assert_eq!(n, expected_size);
        s2.save().unwrap();

        let key2 = SnapKey::new(2, 1, 1);
        region.set_id(2);
        snap_data.set_region(region);
        let s3 = Snapshot::new_for_building(&path, &key2, &mgr_core).unwrap();
        let s4 =
            Snapshot::new_for_receiving(&path, &key2, &mgr_core, snap_data.take_meta()).unwrap();

        assert!(s1.exists());
        assert!(s2.exists());
        assert!(!s3.exists());
        assert!(!s4.exists());

        let mgr = SnapManager::new(path);
        mgr.init().unwrap();
        assert_eq!(mgr.get_total_snap_size().unwrap(), expected_size * 2);

        assert!(s1.exists());
        assert!(s2.exists());
        assert!(!s3.exists());
        assert!(!s4.exists());

        mgr.get_snapshot_for_sending(&key1).unwrap().delete();
        assert_eq!(mgr.get_total_snap_size().unwrap(), expected_size);
        mgr.get_snapshot_for_applying(&key1).unwrap().delete();
        assert_eq!(mgr.get_total_snap_size().unwrap(), 0);
    }

    fn check_registry_around_deregister(mgr: &SnapManager, key: &SnapKey, entry: &SnapEntry) {
        let snap_keys = mgr.list_idle_snap().unwrap();
        assert!(snap_keys.is_empty());
        assert!(mgr.has_registered(key));
        mgr.deregister(key, entry);
        let mut snap_keys = mgr.list_idle_snap().unwrap();
        assert_eq!(snap_keys.len(), 1);
        let snap_key = snap_keys.pop().unwrap().0;
        assert_eq!(snap_key, *key);
        assert!(!mgr.has_registered(&snap_key));
    }

    #[test]
    fn test_snap_deletion_on_registry() {
        let src_temp_dir = Builder::new()
            .prefix("test-snap-deletion-on-registry-src")
            .tempdir()
            .unwrap();
        let src_path = src_temp_dir.path().to_str().unwrap().to_owned();
        let src_mgr = SnapManager::new(src_path);
        src_mgr.init().unwrap();

        let src_db_dir = Builder::new()
            .prefix("test-snap-deletion-on-registry-src-db")
            .tempdir()
            .unwrap();
        let db: KvTestEngine = open_test_db(src_db_dir.path(), None, None).unwrap();
        let snapshot = db.snapshot();

        let key = SnapKey::new(1, 1, 1);
        let region = gen_test_region(1, 1, 1);

        // Ensure the snapshot being built will not be deleted on GC.
        src_mgr.register(key.clone(), SnapEntry::Generating);
        let mut s1 = src_mgr.get_snapshot_for_building(&key).unwrap();
        let mut snap_data = s1.build(&db, &snapshot, &region, true, false).unwrap();

        check_registry_around_deregister(&src_mgr, &key, &SnapEntry::Generating);

        // Ensure the snapshot being sent will not be deleted on GC.
        src_mgr.register(key.clone(), SnapEntry::Sending);
        let mut s2 = src_mgr.get_snapshot_for_sending(&key).unwrap();
        let expected_size = s2.total_size();

        let dst_temp_dir = Builder::new()
            .prefix("test-snap-deletion-on-registry-dst")
            .tempdir()
            .unwrap();
        let dst_path = dst_temp_dir.path().to_str().unwrap().to_owned();
        let dst_mgr = SnapManager::new(dst_path);
        dst_mgr.init().unwrap();

        // Ensure the snapshot being received will not be deleted on GC.
        dst_mgr.register(key.clone(), SnapEntry::Receiving);
        let mut s3 = dst_mgr
            .get_snapshot_for_receiving(&key, snap_data.take_meta())
            .unwrap();
        let n = io::copy(&mut s2, &mut s3).unwrap();
        assert_eq!(n, expected_size);
        s3.save().unwrap();

        check_registry_around_deregister(&src_mgr, &key, &SnapEntry::Sending);
        check_registry_around_deregister(&dst_mgr, &key, &SnapEntry::Receiving);

        // Ensure the snapshot to be applied will not be deleted on GC.
        let mut snap_keys = dst_mgr.list_idle_snap().unwrap();
        assert_eq!(snap_keys.len(), 1);
        let snap_key = snap_keys.pop().unwrap().0;
        assert_eq!(snap_key, key);
        assert!(!dst_mgr.has_registered(&snap_key));
        dst_mgr.register(key.clone(), SnapEntry::Applying);
        let s4 = dst_mgr.get_snapshot_for_applying(&key).unwrap();
        let s5 = dst_mgr.get_snapshot_for_applying(&key).unwrap();
        dst_mgr.delete_snapshot(&key, s4.as_ref(), false);
        assert!(s5.exists());
    }

    #[test]
    fn test_snapshot_max_total_size() {
        let regions: Vec<u64> = (0..20).collect();
        let kv_path = Builder::new()
            .prefix("test-snapshot-max-total-size-db")
            .tempdir()
            .unwrap();
        // Disable property collection so that the total snapshot size
        // isn't dependent on them.
        let kv_cf_opts = ALL_CFS
            .iter()
            .map(|cf| {
                let mut cf_opts = CfOptions::new();
                cf_opts.set_no_range_properties(true);
                cf_opts.set_no_table_properties(true);
                (*cf, cf_opts)
            })
            .collect();
        let engine =
            get_test_db_for_regions(&kv_path, None, None, Some(kv_cf_opts), &regions).unwrap();

        let snapfiles_path = Builder::new()
            .prefix("test-snapshot-max-total-size-snapshots")
            .tempdir()
            .unwrap();
        let max_total_size = 10240;
        let snap_mgr = SnapManagerBuilder::default()
            .max_total_size(max_total_size)
            .build::<_>(snapfiles_path.path().to_str().unwrap());
        let snapshot = engine.kv.snapshot();

        // Add an oldest snapshot for receiving.
        let recv_key = SnapKey::new(100, 100, 100);
        let mut recv_head = {
            let mut s = snap_mgr.get_snapshot_for_building(&recv_key).unwrap();
            s.build(
                &engine.kv,
                &snapshot,
                &gen_test_region(100, 1, 1),
                true,
                false,
            )
            .unwrap()
        };
        let recv_remain = {
            let mut data = Vec::with_capacity(1024);
            let mut s = snap_mgr.get_snapshot_for_sending(&recv_key).unwrap();
            s.read_to_end(&mut data).unwrap();
            assert!(snap_mgr.delete_snapshot(&recv_key, s.as_ref(), true));
            data
        };
        let mut s = snap_mgr
            .get_snapshot_for_receiving(&recv_key, recv_head.take_meta())
            .unwrap();
        s.write_all(&recv_remain).unwrap();
        s.save().unwrap();

        let snap_size = snap_mgr.get_total_snap_size().unwrap();
        let max_snap_count = (max_total_size + snap_size - 1) / snap_size;
        for (i, region_id) in regions.into_iter().enumerate() {
            let key = SnapKey::new(region_id, 1, 1);
            let region = gen_test_region(region_id, 1, 1);
            let mut s = snap_mgr.get_snapshot_for_building(&key).unwrap();
            let _ = s
                .build(&engine.kv, &snapshot, &region, true, false)
                .unwrap();

            // The first snap_size is for region 100.
            // That snapshot won't be deleted because it's not for generating.
            assert_eq!(
                snap_mgr.get_total_snap_size().unwrap(),
                snap_size * cmp::min(max_snap_count, (i + 2) as u64)
            );
        }
    }

    #[test]
    fn test_snap_temp_file_delete() {
        let src_temp_dir = Builder::new()
            .prefix("test_snap_temp_file_delete_snap")
            .tempdir()
            .unwrap();
        let mgr_path = src_temp_dir.path().to_str().unwrap();
        let src_mgr = SnapManager::new(mgr_path.to_owned());
        src_mgr.init().unwrap();
        let kv_temp_dir = Builder::new()
            .prefix("test_snap_temp_file_delete_kv")
            .tempdir()
            .unwrap();
        let engine = open_test_db(kv_temp_dir.path(), None, None).unwrap();
        let sst_path = src_mgr.get_temp_path_for_ingest();
        let mut writer = <KvTestEngine as SstExt>::SstWriterBuilder::new()
            .set_db(&engine)
            .build(&sst_path)
            .unwrap();
        writer.put(b"a", b"a").unwrap();
        let r = writer.finish().unwrap();
        assert!(file_system::file_exists(&sst_path));
        assert_eq!(r.file_path().to_str().unwrap(), sst_path.as_str());
        drop(src_mgr);
        let src_mgr = SnapManager::new(mgr_path.to_owned());
        src_mgr.init().unwrap();
        // The sst_path will be deleted by SnapManager because it is a temp filet.
        assert!(!file_system::file_exists(&sst_path));
    }

    #[test]
    fn test_build_with_encryption() {
        let (_enc_dir, key_manager) =
            create_encryption_key_manager("test_build_with_encryption_enc");

        let snap_dir = Builder::new()
            .prefix("test_build_with_encryption_snap")
            .tempdir()
            .unwrap();
        let _mgr_path = snap_dir.path().to_str().unwrap();
        let snap_mgr = SnapManagerBuilder::default()
            .encryption_key_manager(Some(key_manager))
            .build(snap_dir.path().to_str().unwrap());
        snap_mgr.init().unwrap();

        let kv_dir = Builder::new()
            .prefix("test_build_with_encryption_kv")
            .tempdir()
            .unwrap();
        let db: KvTestEngine = open_test_db(kv_dir.path(), None, None).unwrap();
        let snapshot = db.snapshot();
        let key = SnapKey::new(1, 1, 1);
        let region = gen_test_region(1, 1, 1);

        // Test one snapshot can be built multi times. DataKeyManager should be handled
        // correctly.
        for _ in 0..2 {
            let mut s1 = snap_mgr.get_snapshot_for_building(&key).unwrap();
            let _ = s1.build(&db, &snapshot, &region, true, false).unwrap();
            assert!(snap_mgr.delete_snapshot(&key, &s1, false));
        }
    }
}<|MERGE_RESOLUTION|>--- conflicted
+++ resolved
@@ -1516,11 +1516,7 @@
         path.to_str().unwrap().to_string()
     }
 
-<<<<<<< HEAD
-    pub fn get_path_for_tablet_checkpoint(&self, key: &SnapKey) -> PathBuf {
-=======
     pub fn get_tablet_checkpointer_path(&self, key: &SnapKey) -> PathBuf {
->>>>>>> f66f768b
         let prefix = format!("{}_{}", SNAP_GEN_PREFIX, key);
         PathBuf::from(&self.core.base).join(&prefix)
     }
