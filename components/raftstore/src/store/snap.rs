// Copyright 2017 TiKV Project Authors. Licensed under Apache-2.0.
use std::{
    borrow::Cow,
    cmp::{self, Ordering as CmpOrdering, Reverse},
    error::Error as StdError,
    fmt::{self, Display, Formatter},
    io::{self, ErrorKind, Read, Write},
    path::{Path, PathBuf},
    result, str,
    sync::{
        atomic::{AtomicBool, AtomicU64, AtomicUsize, Ordering},
        Arc, Mutex, RwLock,
    },
    thread, time, u64,
};

use collections::{HashMap, HashMapEntry as Entry};
use encryption::{create_aes_ctr_crypter, from_engine_encryption_method, DataKeyManager, Iv};
use engine_traits::{CfName, EncryptionKeyManager, KvEngine, CF_DEFAULT, CF_LOCK, CF_WRITE};
use error_code::{self, ErrorCode, ErrorCodeExt};
use fail::fail_point;
use file_system::{
    calc_crc32, calc_crc32_and_size, delete_file_if_exist, file_exists, get_file_size, sync_dir,
    File, Metadata, OpenOptions,
};
use keys::{enc_end_key, enc_start_key};
use kvproto::{
    encryptionpb::EncryptionMethod,
    metapb::Region,
    pdpb::SnapshotStat,
    raft_serverpb::{RaftSnapshotData, SnapshotCfFile, SnapshotMeta},
};
use openssl::symm::{Cipher, Crypter, Mode};
use protobuf::Message;
use raft::eraftpb::Snapshot as RaftSnapshot;
use thiserror::Error;
use tikv_util::{
    box_err, box_try, debug, error, info,
    time::{duration_to_sec, Instant, Limiter, UnixSecs},
    warn, HandyRwLock,
};

use crate::{
    coprocessor::CoprocessorHost,
    store::{metrics::*, peer_storage::JOB_STATUS_CANCELLING},
    Error as RaftStoreError, Result as RaftStoreResult,
};

#[path = "snap/io.rs"]
pub mod snap_io;

// Data in CF_RAFT should be excluded for a snapshot.
pub const SNAPSHOT_CFS: &[CfName] = &[CF_DEFAULT, CF_LOCK, CF_WRITE];
pub const SNAPSHOT_CFS_ENUM_PAIR: &[(CfNames, CfName)] = &[
    (CfNames::default, CF_DEFAULT),
    (CfNames::lock, CF_LOCK),
    (CfNames::write, CF_WRITE),
];
pub const SNAPSHOT_VERSION: u64 = 2;
pub const TABLET_SNAPSHOT_VERSION: u64 = 3;
pub const IO_LIMITER_CHUNK_SIZE: usize = 4 * 1024;

/// Name prefix for the self-generated snapshot file.
const SNAP_GEN_PREFIX: &str = "gen";
/// Name prefix for the received snapshot file.
const SNAP_REV_PREFIX: &str = "rev";
const DEL_RANGE_PREFIX: &str = "del_range";

const TMP_FILE_SUFFIX: &str = ".tmp";
const SST_FILE_SUFFIX: &str = ".sst";
const CLONE_FILE_SUFFIX: &str = ".clone";
const META_FILE_SUFFIX: &str = ".meta";

const DELETE_RETRY_MAX_TIMES: u32 = 6;
const DELETE_RETRY_TIME_MILLIS: u64 = 500;

#[derive(Debug, Error)]
pub enum Error {
    #[error("abort")]
    Abort,

    #[error("too many snapshots")]
    TooManySnapshots,

    #[error("snap failed {0:?}")]
    Other(#[from] Box<dyn StdError + Sync + Send>),
}

impl From<io::Error> for Error {
    fn from(e: io::Error) -> Self {
        Error::Other(Box::new(e))
    }
}

pub type Result<T> = result::Result<T, Error>;

impl ErrorCodeExt for Error {
    fn error_code(&self) -> ErrorCode {
        match self {
            Error::Abort => error_code::raftstore::SNAP_ABORT,
            Error::TooManySnapshots => error_code::raftstore::SNAP_TOO_MANY,
            Error::Other(_) => error_code::raftstore::SNAP_UNKNOWN,
        }
    }
}

// CF_LOCK is relatively small, so we use plain file for performance issue.
#[inline]
pub fn plain_file_used(cf: &str) -> bool {
    cf == CF_LOCK
}

#[inline]
pub fn check_abort(status: &AtomicUsize) -> Result<()> {
    if status.load(Ordering::Relaxed) == JOB_STATUS_CANCELLING {
        return Err(Error::Abort);
    }
    Ok(())
}

#[derive(Clone, Hash, PartialEq, Eq, PartialOrd, Ord, Debug)]
pub struct SnapKey {
    pub region_id: u64,
    pub term: u64,
    pub idx: u64,
}

impl SnapKey {
    #[inline]
    pub fn new(region_id: u64, term: u64, idx: u64) -> SnapKey {
        SnapKey {
            region_id,
            term,
            idx,
        }
    }

    pub fn from_region_snap(region_id: u64, snap: &RaftSnapshot) -> SnapKey {
        let index = snap.get_metadata().get_index();
        let term = snap.get_metadata().get_term();
        SnapKey::new(region_id, term, index)
    }

    pub fn from_snap(snap: &RaftSnapshot) -> io::Result<SnapKey> {
        let mut snap_data = RaftSnapshotData::default();
        if let Err(e) = snap_data.merge_from_bytes(snap.get_data()) {
            return Err(io::Error::new(ErrorKind::Other, e));
        }
        Ok(SnapKey::from_region_snap(
            snap_data.get_region().get_id(),
            snap,
        ))
    }
}

impl Display for SnapKey {
    fn fmt(&self, f: &mut Formatter<'_>) -> fmt::Result {
        write!(f, "{}_{}_{}", self.region_id, self.term, self.idx)
    }
}

#[derive(Default)]
pub struct SnapshotStatistics {
    pub size: u64,
    pub kv_count: usize,
}

impl SnapshotStatistics {
    pub fn new() -> SnapshotStatistics {
        SnapshotStatistics {
            ..Default::default()
        }
    }
}

pub struct ApplyOptions<EK>
where
    EK: KvEngine,
{
    pub db: EK,
    pub region: Region,
    pub abort: Arc<AtomicUsize>,
    pub write_batch_size: usize,
    pub coprocessor_host: CoprocessorHost<EK>,
}

// A helper function to copy snapshot.
// Only used in tests.
pub fn copy_snapshot(mut from: Box<Snapshot>, mut to: Box<Snapshot>) -> io::Result<()> {
    if !to.exists() {
        io::copy(&mut from, &mut to)?;
        to.save()?;
    }
    Ok(())
}

// Try to delete the specified snapshot, return true if the deletion is done.
fn retry_delete_snapshot(mgr: &SnapManagerCore, key: &SnapKey, snap: &Snapshot) -> bool {
    let d = time::Duration::from_millis(DELETE_RETRY_TIME_MILLIS);
    for _ in 0..DELETE_RETRY_MAX_TIMES {
        if mgr.delete_snapshot(key, snap, true) {
            return true;
        }
        thread::sleep(d);
    }
    false
}

// Create a SnapshotMeta that can be later put into RaftSnapshotData or written
// into file.
pub fn gen_snapshot_meta(cf_files: &[CfFile], for_balance: bool) -> RaftStoreResult<SnapshotMeta> {
    let mut meta = Vec::with_capacity(cf_files.len());
    for cf_file in cf_files {
        if !SNAPSHOT_CFS.iter().any(|cf| cf_file.cf == *cf) {
            return Err(box_err!(
                "failed to encode invalid snapshot cf {}",
                cf_file.cf
            ));
        }
        let size_vec = &cf_file.size;
        if !size_vec.is_empty() {
            for (i, size) in size_vec.iter().enumerate() {
                let mut cf_file_meta = SnapshotCfFile::new();
                cf_file_meta.set_cf(cf_file.cf.to_string());
                cf_file_meta.set_size(*size);
                cf_file_meta.set_checksum(cf_file.checksum[i]);
                meta.push(cf_file_meta);
            }
        } else {
            let mut cf_file_meta = SnapshotCfFile::new();
            cf_file_meta.set_cf(cf_file.cf.to_string());
            cf_file_meta.set_size(0);
            cf_file_meta.set_checksum(0);
            meta.push(cf_file_meta);
        }
    }
    let mut snapshot_meta = SnapshotMeta::default();
    snapshot_meta.set_cf_files(meta.into());
    snapshot_meta.set_for_balance(for_balance);
    Ok(snapshot_meta)
}

fn calc_checksum_and_size(
    path: &Path,
    encryption_key_manager: Option<&Arc<DataKeyManager>>,
) -> RaftStoreResult<(u32, u64)> {
    let (checksum, size) = if let Some(mgr) = encryption_key_manager {
        // Crc32 and file size need to be calculated based on decrypted contents.
        let file_name = path.to_str().unwrap();
        let mut r = snap_io::get_decrypter_reader(file_name, mgr)?;
        calc_crc32_and_size(&mut r)?
    } else {
        (calc_crc32(path)?, get_file_size(path)?)
    };
    Ok((checksum, size))
}

fn check_file_size(got_size: u64, expected_size: u64, path: &Path) -> RaftStoreResult<()> {
    if got_size != expected_size {
        return Err(box_err!(
            "invalid size {} for snapshot cf file {}, expected {}",
            got_size,
            path.display(),
            expected_size
        ));
    }
    Ok(())
}

fn check_file_checksum(
    got_checksum: u32,
    expected_checksum: u32,
    path: &Path,
) -> RaftStoreResult<()> {
    if got_checksum != expected_checksum {
        return Err(box_err!(
            "invalid checksum {} for snapshot cf file {}, expected {}",
            got_checksum,
            path.display(),
            expected_checksum
        ));
    }
    Ok(())
}

fn check_file_size_and_checksum(
    path: &Path,
    expected_size: u64,
    expected_checksum: u32,
    encryption_key_manager: Option<&Arc<DataKeyManager>>,
) -> RaftStoreResult<()> {
    let (checksum, size) = calc_checksum_and_size(path, encryption_key_manager)?;
    check_file_size(size, expected_size, path)?;
    check_file_checksum(checksum, expected_checksum, path)?;
    Ok(())
}

struct CfFileForRecving {
    file: File,
    encrypter: Option<(Cipher, Crypter)>,
    written_size: u64,
    write_digest: crc32fast::Hasher,
}

#[derive(Default)]
pub struct CfFile {
    pub cf: CfName,
    pub path: PathBuf,
    pub file_prefix: String,
    pub file_suffix: String,
    file_for_sending: Vec<Box<dyn Read + Send>>,
    file_for_recving: Vec<CfFileForRecving>,
    file_names: Vec<String>,
    pub kv_count: u64,
    pub size: Vec<u64>,
    pub checksum: Vec<u32>,
}

impl CfFile {
    pub fn new(cf: CfName, path: PathBuf, file_prefix: String, file_suffix: String) -> Self {
        CfFile {
            cf,
            path,
            file_prefix,
            file_suffix,
            ..Default::default()
        }
    }
    pub fn tmp_file_paths(&self) -> Vec<String> {
        self.file_names
            .iter()
            .map(|file_name| {
                self.path
                    .join(format!("{}{}", file_name, TMP_FILE_SUFFIX))
                    .to_str()
                    .unwrap()
                    .to_string()
            })
            .collect::<Vec<String>>()
    }

    pub fn clone_file_paths(&self) -> Vec<String> {
        self.file_names
            .iter()
            .map(|file_name| {
                self.path
                    .join(format!("{}{}", file_name, CLONE_FILE_SUFFIX))
                    .to_str()
                    .unwrap()
                    .to_string()
            })
            .collect::<Vec<String>>()
    }

    pub fn file_paths(&self) -> Vec<String> {
        self.file_names
            .iter()
            .map(|file_name| self.path.join(file_name).to_str().unwrap().to_string())
            .collect::<Vec<String>>()
    }

    pub fn add_file(&mut self, idx: usize) -> String {
        self.add_file_with_size_checksum(idx, 0, 0)
    }

    pub fn add_file_with_size_checksum(&mut self, idx: usize, size: u64, checksum: u32) -> String {
        assert!(self.size.len() >= idx);
        let file_name = self.gen_file_name(idx);
        if self.size.len() > idx {
            // Any logic similar to test_snap_corruption_on_size_or_checksum will trigger
            // this branch
            self.size[idx] = size;
            self.checksum[idx] = checksum;
            self.file_names[idx] = file_name.clone();
        } else {
            self.size.push(size);
            self.checksum.push(checksum);
            self.file_names.push(file_name.clone());
        }
        self.path.join(file_name).to_str().unwrap().to_string()
    }

    pub fn gen_file_name(&self, file_id: usize) -> String {
        if file_id == 0 {
            // for backward compatibility
            format!("{}{}", self.file_prefix, self.file_suffix)
        } else {
            format!("{}_{:04}{}", self.file_prefix, file_id, self.file_suffix)
        }
    }

    pub fn gen_clone_file_name(&self, file_id: usize) -> String {
        if file_id == 0 {
            // for backward compatibility
            format!(
                "{}{}{}",
                self.file_prefix, self.file_suffix, CLONE_FILE_SUFFIX
            )
        } else {
            format!(
                "{}_{:04}{}{}",
                self.file_prefix, file_id, self.file_suffix, CLONE_FILE_SUFFIX
            )
        }
    }

    pub fn gen_tmp_file_name(&self, file_id: usize) -> String {
        if file_id == 0 {
            // for backward compatibility
            format!(
                "{}{}{}",
                self.file_prefix, self.file_suffix, TMP_FILE_SUFFIX
            )
        } else {
            format!(
                "{}_{:04}{}{}",
                self.file_prefix, file_id, self.file_suffix, TMP_FILE_SUFFIX
            )
        }
    }
}

#[derive(Default)]
struct MetaFile {
    pub meta: Option<SnapshotMeta>,
    pub path: PathBuf,
    pub file: Option<File>,

    // for writing snapshot
    pub tmp_path: PathBuf,
}

pub struct Snapshot {
    key: SnapKey,
    display_path: String,
    dir_path: PathBuf,
    cf_files: Vec<CfFile>,
    cf_index: usize,
    cf_file_index: usize,
    meta_file: MetaFile,
    hold_tmp_files: bool,

    mgr: SnapManagerCore,
}

#[derive(PartialEq, Clone, Copy)]
enum CheckPolicy {
    ErrAllowed,
    ErrNotAllowed,
    None,
}

impl Snapshot {
    fn new<T: Into<PathBuf>>(
        dir: T,
        key: &SnapKey,
        is_sending: bool,
        check_policy: CheckPolicy,
        mgr: &SnapManagerCore,
    ) -> RaftStoreResult<Self> {
        let dir_path = dir.into();
        if !dir_path.exists() {
            file_system::create_dir_all(dir_path.as_path())?;
        }
        let snap_prefix = if is_sending {
            SNAP_GEN_PREFIX
        } else {
            SNAP_REV_PREFIX
        };
        let prefix = format!("{}_{}", snap_prefix, key);
        let display_path = Self::get_display_path(&dir_path, &prefix);

        let mut cf_files = Vec::with_capacity(SNAPSHOT_CFS.len());
        for cf in SNAPSHOT_CFS {
            let file_prefix = format!("{}_{}", prefix, cf);
            let cf_file = CfFile {
                cf,
                path: dir_path.clone(),
                file_prefix,
                file_suffix: SST_FILE_SUFFIX.to_string(),
                ..Default::default()
            };
            cf_files.push(cf_file);
        }

        let meta_filename = format!("{}{}", prefix, META_FILE_SUFFIX);
        let meta_path = dir_path.join(&meta_filename);
        let meta_tmp_path = dir_path.join(format!("{}{}", meta_filename, TMP_FILE_SUFFIX));
        let meta_file = MetaFile {
            path: meta_path,
            tmp_path: meta_tmp_path,
            ..Default::default()
        };

        let mut s = Snapshot {
            key: key.clone(),
            display_path,
            dir_path,
            cf_files,
            cf_index: 0,
            cf_file_index: 0,
            meta_file,
            hold_tmp_files: false,
            mgr: mgr.clone(),
        };

        if check_policy == CheckPolicy::None {
            return Ok(s);
        }

        // load snapshot meta if meta_file exists
        if file_exists(&s.meta_file.path) {
            if let Err(e) = s.load_snapshot_meta() {
                if check_policy == CheckPolicy::ErrNotAllowed {
                    return Err(e);
                }
                warn!(
                    "failed to load existent snapshot meta when try to build snapshot";
                    "snapshot" => %s.path(),
                    "err" => ?e,
                    "error_code" => %e.error_code(),
                );
                if !retry_delete_snapshot(mgr, key, &s) {
                    warn!(
                        "failed to delete snapshot because it's already registered elsewhere";
                        "snapshot" => %s.path(),
                    );
                    return Err(e);
                }
            }
        }
        Ok(s)
    }

    fn new_for_building<T: Into<PathBuf>>(
        dir: T,
        key: &SnapKey,
        mgr: &SnapManagerCore,
    ) -> RaftStoreResult<Self> {
        let mut s = Self::new(dir, key, true, CheckPolicy::ErrAllowed, mgr)?;
        s.init_for_building()?;
        Ok(s)
    }

    fn new_for_sending<T: Into<PathBuf>>(
        dir: T,
        key: &SnapKey,
        mgr: &SnapManagerCore,
    ) -> RaftStoreResult<Self> {
        let mut s = Self::new(dir, key, true, CheckPolicy::ErrNotAllowed, mgr)?;
        s.mgr.limiter = Limiter::new(f64::INFINITY);

        if !s.exists() {
            // Skip the initialization below if it doesn't exists.
            return Ok(s);
        }
        for cf_file in &mut s.cf_files {
            // initialize cf file size and reader
            let file_paths = cf_file.file_paths();
            for (i, file_path) in file_paths.iter().enumerate() {
                if cf_file.size[i] > 0 {
                    let path = Path::new(file_path);
                    let file = File::open(path)?;
                    cf_file
                        .file_for_sending
                        .push(Box::new(file) as Box<dyn Read + Send>);
                }
            }
        }
        Ok(s)
    }

    fn new_for_receiving<T: Into<PathBuf>>(
        dir: T,
        key: &SnapKey,
        mgr: &SnapManagerCore,
        snapshot_meta: SnapshotMeta,
    ) -> RaftStoreResult<Self> {
        let mut s = Self::new(dir, key, false, CheckPolicy::ErrNotAllowed, mgr)?;
        s.set_snapshot_meta(snapshot_meta)?;
        if s.exists() {
            return Ok(s);
        }

        let f = OpenOptions::new()
            .write(true)
            .create_new(true)
            .open(&s.meta_file.tmp_path)?;
        s.meta_file.file = Some(f);
        s.hold_tmp_files = true;

        for cf_file in &mut s.cf_files {
            if cf_file.size.is_empty() {
                continue;
            }
            let tmp_file_paths = cf_file.tmp_file_paths();
            let file_paths = cf_file.file_paths();
            for (idx, _) in tmp_file_paths.iter().enumerate() {
                if cf_file.size[idx] == 0 {
                    continue;
                }
                let file_path = Path::new(&tmp_file_paths[idx]);
                let f = OpenOptions::new()
                    .write(true)
                    .create_new(true)
                    .open(file_path)?;
                cf_file.file_for_recving.push(CfFileForRecving {
                    file: f,
                    encrypter: None,
                    written_size: 0,
                    write_digest: crc32fast::Hasher::new(),
                });

                if let Some(mgr) = &s.mgr.encryption_key_manager {
                    let enc_info = mgr.new_file(&file_paths[idx])?;
                    let mthd = from_engine_encryption_method(enc_info.method);
                    if mthd != EncryptionMethod::Plaintext {
                        let file_for_recving = cf_file.file_for_recving.last_mut().unwrap();
                        file_for_recving.encrypter = Some(
                            create_aes_ctr_crypter(
                                mthd,
                                &enc_info.key,
                                Mode::Encrypt,
                                Iv::from_slice(&enc_info.iv)?,
                            )
                            .map_err(|e| RaftStoreError::Snapshot(box_err!(e)))?,
                        );
                    }
                }
            }
        }
        Ok(s)
    }

    fn new_for_applying<T: Into<PathBuf>>(
        dir: T,
        key: &SnapKey,
        mgr: &SnapManagerCore,
    ) -> RaftStoreResult<Self> {
        let mut s = Self::new(dir, key, false, CheckPolicy::ErrNotAllowed, mgr)?;
        s.mgr.limiter = Limiter::new(f64::INFINITY);
        Ok(s)
    }

    // If all files of the snapshot exist, return `Ok` directly. Otherwise create a
    // new file at the temporary meta file path, so that all other try will fail.
    fn init_for_building(&mut self) -> RaftStoreResult<()> {
        if self.exists() {
            return Ok(());
        }
        let file = OpenOptions::new()
            .write(true)
            .create_new(true)
            .open(&self.meta_file.tmp_path)?;
        self.meta_file.file = Some(file);
        self.hold_tmp_files = true;
        Ok(())
    }

    fn read_snapshot_meta(&mut self) -> RaftStoreResult<SnapshotMeta> {
        let buf = file_system::read(&self.meta_file.path)?;
        let mut snapshot_meta = SnapshotMeta::default();
        snapshot_meta.merge_from_bytes(&buf)?;
        Ok(snapshot_meta)
    }

    // Validate and set SnapshotMeta of this Snapshot.
    pub fn set_snapshot_meta(&mut self, snapshot_meta: SnapshotMeta) -> RaftStoreResult<()> {
        let mut cf_file_count_from_meta: Vec<usize> = vec![];
        let mut file_count = 0;
        let mut current_cf = "";
        info!(
            "set_snapshot_meta total cf files count: {}",
            snapshot_meta.get_cf_files().len()
        );
        for cf_file in snapshot_meta.get_cf_files() {
            if current_cf.is_empty() {
                current_cf = cf_file.get_cf();
                file_count = 1;
                continue;
            }

            if current_cf != cf_file.get_cf() {
                cf_file_count_from_meta.push(file_count);
                current_cf = cf_file.get_cf();
                file_count = 1;
            } else {
                file_count += 1;
            }
        }
        cf_file_count_from_meta.push(file_count);

        if cf_file_count_from_meta.len() != self.cf_files.len() {
            return Err(box_err!(
                "invalid cf number of snapshot meta, expect {}, got {}",
                SNAPSHOT_CFS.len(),
                cf_file_count_from_meta.len()
            ));
        }
        let mut file_idx = 0;
        let mut cf_idx = 0;
        for meta in snapshot_meta.get_cf_files() {
            if cf_idx < cf_file_count_from_meta.len() && file_idx < cf_file_count_from_meta[cf_idx]
            {
                if meta.get_cf() != self.cf_files[cf_idx].cf {
                    return Err(box_err!(
                        "invalid {} cf in snapshot meta, expect {}, got {}",
                        cf_idx,
                        self.cf_files[cf_idx].cf,
                        meta.get_cf()
                    ));
                }
                if meta.get_size() != 0 {
                    let file_path = self.cf_files[cf_idx].add_file_with_size_checksum(
                        file_idx,
                        meta.get_size(),
                        meta.get_checksum(),
                    );
                    if file_exists(&file_path) {
                        let mgr = self.mgr.encryption_key_manager.as_ref();
                        let file_path = Path::new(&file_path);
                        let (_, size) = calc_checksum_and_size(file_path, mgr)?;
                        check_file_size(
                            size,
                            *(self.cf_files[cf_idx].size.last().unwrap()),
                            file_path,
                        )?;
                    }
                }
                file_idx += 1;
                if file_idx >= cf_file_count_from_meta[cf_idx] {
                    cf_idx += 1;
                    file_idx = 0;
                }
            }
        }
        self.meta_file.meta = Some(snapshot_meta);
        Ok(())
    }

    fn load_snapshot_meta(&mut self) -> RaftStoreResult<()> {
        let snapshot_meta = self.read_snapshot_meta()?;
        self.set_snapshot_meta(snapshot_meta)?;
        // check if there is a data corruption when the meta file exists
        // but cf files are deleted.
        if !self.exists() {
            return Err(box_err!(
                "snapshot {} is corrupted, some cf file is missing",
                self.path()
            ));
        }
        Ok(())
    }

    pub fn load_snapshot_meta_if_necessary(&mut self) -> RaftStoreResult<()> {
        if self.meta_file.meta.is_none() && file_exists(&self.meta_file.path) {
            return self.load_snapshot_meta();
        }
        Ok(())
    }

    fn get_display_path(dir_path: impl AsRef<Path>, prefix: &str) -> String {
        let cf_names = "(".to_owned() + SNAPSHOT_CFS.join("|").as_str() + ")";
        format!(
            "{}/{}_{}{}",
            dir_path.as_ref().display(),
            prefix,
            cf_names,
            SST_FILE_SUFFIX
        )
    }

    fn validate(&self, for_send: bool) -> RaftStoreResult<()> {
        for cf_file in &self.cf_files {
            let file_paths = cf_file.file_paths();
            let clone_file_paths = cf_file.clone_file_paths();
            for (i, file_path) in file_paths.iter().enumerate() {
                if cf_file.size[i] == 0 {
                    // Skip empty file. The checksum of this cf file should be 0 and
                    // this is checked when loading the snapshot meta.
                    continue;
                }

                let file_path = Path::new(file_path);
                check_file_size_and_checksum(
                    file_path,
                    cf_file.size[i],
                    cf_file.checksum[i],
                    self.mgr.encryption_key_manager.as_ref(),
                )?;

                if !for_send && !plain_file_used(cf_file.cf) {
                    sst_importer::prepare_sst_for_ingestion(
                        file_path,
                        Path::new(&clone_file_paths[i]),
                        self.mgr.encryption_key_manager.as_deref(),
                    )?;
                }
            }
        }
        Ok(())
    }

    fn switch_to_cf_file(&mut self, cf: &str) -> io::Result<()> {
        match self.cf_files.iter().position(|x| x.cf == cf) {
            Some(index) => {
                self.cf_index = index;
                Ok(())
            }
            None => Err(io::Error::new(
                ErrorKind::Other,
                format!("fail to find cf {}", cf),
            )),
        }
    }

    // Save `SnapshotMeta` to file.
    // Used in `do_build` and by external crates.
    pub fn save_meta_file(&mut self) -> RaftStoreResult<()> {
        let v = box_try!(self.meta_file.meta.as_ref().unwrap().write_to_bytes());
        if let Some(mut f) = self.meta_file.file.take() {
            // `meta_file` could be None for this case: in `init_for_building` the snapshot
            // exists so no temporary meta file is created, and this field is
            // None. However in `do_build` it's deleted so we build it again,
            // and then call `save_meta_file` with `meta_file` as None.
            // FIXME: We can fix it later by introducing a better snapshot delete mechanism.
            f.write_all(&v[..])?;
            f.flush()?;
            f.sync_all()?;
            file_system::rename(&self.meta_file.tmp_path, &self.meta_file.path)?;
            self.hold_tmp_files = false;
            Ok(())
        } else {
            Err(box_err!(
                "save meta file without metadata for {:?}",
                self.key
            ))
        }
    }

    fn do_build<EK: KvEngine>(
        &mut self,
        engine: &EK,
        kv_snap: &EK::Snapshot,
        region: &Region,
        allow_multi_files_snapshot: bool,
        for_balance: bool,
    ) -> RaftStoreResult<()>
    where
        EK: KvEngine,
    {
        fail_point!("snapshot_enter_do_build");
        if self.exists() {
            match self.validate(true) {
                Ok(()) => return Ok(()),
                Err(e) => {
                    error!(?e;
                        "snapshot is corrupted, will rebuild";
                        "region_id" => region.get_id(),
                        "snapshot" => %self.path(),
                    );
                    if !retry_delete_snapshot(&self.mgr, &self.key, self) {
                        error!(
                            "failed to delete corrupted snapshot because it's \
                             already registered elsewhere";
                            "region_id" => region.get_id(),
                            "snapshot" => %self.path(),
                        );
                        return Err(e);
                    }
                    self.init_for_building()?;
                }
            }
        }

        let (begin_key, end_key) = (enc_start_key(region), enc_end_key(region));
        for (cf_enum, cf) in SNAPSHOT_CFS_ENUM_PAIR {
            self.switch_to_cf_file(cf)?;
            let cf_file = &mut self.cf_files[self.cf_index];
            let cf_stat = if plain_file_used(cf_file.cf) {
                let key_mgr = self.mgr.encryption_key_manager.as_ref();
                snap_io::build_plain_cf_file::<EK>(cf_file, key_mgr, kv_snap, &begin_key, &end_key)?
            } else {
                snap_io::build_sst_cf_file_list::<EK>(
                    cf_file,
                    engine,
                    kv_snap,
                    &begin_key,
                    &end_key,
                    self.mgr
                        .get_actual_max_per_file_size(allow_multi_files_snapshot),
                    &self.mgr.limiter,
                )?
            };
            SNAPSHOT_LIMIT_GENERATE_BYTES.inc_by(cf_stat.total_size as u64);
            cf_file.kv_count = cf_stat.key_count as u64;
            if cf_file.kv_count > 0 {
                // Use `kv_count` instead of file size to check empty files because encrypted
                // sst files contain some metadata so their sizes will never be 0.
                self.mgr.rename_tmp_cf_file_for_send(cf_file)?;
            } else {
                for tmp_file_path in cf_file.tmp_file_paths() {
                    let tmp_file_path = Path::new(&tmp_file_path);
                    delete_file_if_exist(tmp_file_path)?;
                }
                if let Some(ref mgr) = self.mgr.encryption_key_manager {
                    for tmp_file_path in cf_file.tmp_file_paths() {
                        mgr.delete_file(&tmp_file_path)?;
                    }
                }
            }

            SNAPSHOT_CF_KV_COUNT
                .get(*cf_enum)
                .observe(cf_stat.key_count as f64);
            SNAPSHOT_CF_SIZE
                .get(*cf_enum)
                .observe(cf_stat.total_size as f64);
            info!(
                "scan snapshot of one cf";
                "region_id" => region.get_id(),
                "snapshot" => self.path(),
                "cf" => cf,
                "key_count" => cf_stat.key_count,
                "size" => cf_stat.total_size,
            );
        }

        // save snapshot meta to meta file
        self.meta_file.meta = Some(gen_snapshot_meta(&self.cf_files[..], for_balance)?);
        self.save_meta_file()?;
        Ok(())
    }

    fn delete(&self) {
        macro_rules! try_delete_snapshot_files {
            ($cf_file:ident, $file_name_func:ident) => {
                let mut file_id = 0;
                loop {
                    let file_path = $cf_file.path.join($cf_file.$file_name_func(file_id));
                    if file_exists(&file_path) {
                        delete_file_if_exist(&file_path).unwrap();
                        file_id += 1;
                    } else {
                        break;
                    }
                }
            };
            ($cf_file:ident) => {
                let mut file_id = 0;
                loop {
                    let file_path = $cf_file.path.join($cf_file.gen_file_name(file_id));
                    if file_exists(&file_path) {
                        delete_file_if_exist(&file_path).unwrap();
                        if let Some(ref mgr) = self.mgr.encryption_key_manager {
                            mgr.delete_file(file_path.to_str().unwrap()).unwrap();
                        }
                        file_id += 1;
                    } else {
                        break;
                    }
                }
            };
        }

        debug!(
            "deleting snapshot file";
            "snapshot" => %self.path(),
        );
        for cf_file in &self.cf_files {
            // Delete cloned files.
            let clone_file_paths = cf_file.clone_file_paths();
            // in case the meta file is corrupted or deleted, delete snapshot files with
            // best effort
            if clone_file_paths.is_empty() {
                try_delete_snapshot_files!(cf_file, gen_clone_file_name);
            } else {
                // delete snapshot files according to meta file
                for clone_file_path in clone_file_paths {
                    delete_file_if_exist(clone_file_path).unwrap();
                }
            }

            // Delete temp files.
            if self.hold_tmp_files {
                let tmp_file_paths = cf_file.tmp_file_paths();
                if tmp_file_paths.is_empty() {
                    try_delete_snapshot_files!(cf_file, gen_tmp_file_name);
                } else {
                    for tmp_file_path in tmp_file_paths {
                        delete_file_if_exist(tmp_file_path).unwrap();
                    }
                }
            }

            // Delete cf files.
            let file_paths = cf_file.file_paths();
            if file_paths.is_empty() {
                try_delete_snapshot_files!(cf_file);
            } else {
                for file_path in &file_paths {
                    delete_file_if_exist(file_path).unwrap();
                }
                if let Some(ref mgr) = self.mgr.encryption_key_manager {
                    for file_path in &file_paths {
                        mgr.delete_file(file_path).unwrap();
                    }
                }
            }
        }
        delete_file_if_exist(&self.meta_file.path).unwrap();
        if self.hold_tmp_files {
            delete_file_if_exist(&self.meta_file.tmp_path).unwrap();
        }
    }
}

impl fmt::Debug for Snapshot {
    fn fmt(&self, f: &mut Formatter<'_>) -> fmt::Result {
        f.debug_struct("Snapshot")
            .field("key", &self.key)
            .field("display_path", &self.display_path)
            .finish()
    }
}

impl Snapshot {
    pub fn build<EK: KvEngine>(
        &mut self,
        engine: &EK,
        kv_snap: &EK::Snapshot,
        region: &Region,
        allow_multi_files_snapshot: bool,
        for_balance: bool,
        start: UnixSecs,
    ) -> RaftStoreResult<RaftSnapshotData> {
        let mut snap_data = RaftSnapshotData::default();
        snap_data.set_region(region.clone());

        let t = Instant::now();
        self.do_build::<EK>(
            engine,
            kv_snap,
            region,
            allow_multi_files_snapshot,
            for_balance,
        )?;

        let total_size = self.total_size();
        let total_count = self.total_count();
        // set snapshot meta data
        snap_data.set_file_size(total_size);
        snap_data.set_version(SNAPSHOT_VERSION);
        let meta = self.meta_file.meta.as_mut().unwrap();
        meta.set_start(start.into_inner());
        meta.set_generate_duration_sec(t.saturating_elapsed().as_secs());
        snap_data.set_meta(meta.clone());

        SNAPSHOT_BUILD_TIME_HISTOGRAM.observe(duration_to_sec(t.saturating_elapsed()));
        SNAPSHOT_KV_COUNT_HISTOGRAM.observe(total_count as f64);
        SNAPSHOT_SIZE_HISTOGRAM.observe(total_size as f64);
        info!(
            "scan snapshot";
            "region_id" => region.get_id(),
            "snapshot" => self.path(),
            "key_count" => total_count,
            "size" => total_size,
            "takes" => ?t.saturating_elapsed(),
        );

        Ok(snap_data)
    }

    pub fn apply<EK: KvEngine>(&mut self, options: ApplyOptions<EK>) -> Result<()> {
        box_try!(self.validate(false));

        let abort_checker = ApplyAbortChecker(options.abort);
        let coprocessor_host = options.coprocessor_host;
        let region = options.region;
        let key_mgr = self.mgr.encryption_key_manager.as_ref();
        for cf_file in &mut self.cf_files {
            if cf_file.size.is_empty() {
                // Skip empty cf file.
                continue;
            }
            let cf = cf_file.cf;
            if plain_file_used(cf_file.cf) {
                let path = &cf_file.file_paths()[0];
                let batch_size = options.write_batch_size;
                let cb = |kv: &[(Vec<u8>, Vec<u8>)]| {
                    coprocessor_host.post_apply_plain_kvs_from_snapshot(&region, cf, kv)
                };
                snap_io::apply_plain_cf_file(
                    path,
                    key_mgr,
                    &abort_checker,
                    &options.db,
                    cf,
                    batch_size,
                    cb,
                )?;
            } else {
                let _timer = INGEST_SST_DURATION_SECONDS.start_coarse_timer();
                let path = cf_file.path.to_str().unwrap(); // path is not used at all
                let clone_file_paths = cf_file.clone_file_paths();
                let clone_files = clone_file_paths
                    .iter()
                    .map(|s| s.as_str())
                    .collect::<Vec<&str>>();
                snap_io::apply_sst_cf_file(clone_files.as_slice(), &options.db, cf)?;
                coprocessor_host.post_apply_sst_from_snapshot(&region, cf, path);
            }
        }
        Ok(())
    }

    pub fn path(&self) -> &str {
        &self.display_path
    }

    pub fn exists(&self) -> bool {
        self.cf_files.iter().all(|cf_file| {
            cf_file.size.is_empty()
                || (cf_file
                    .file_paths()
                    .iter()
                    .all(|file_path| file_exists(Path::new(file_path))))
        }) && file_exists(&self.meta_file.path)
    }

    pub fn meta(&self) -> io::Result<Metadata> {
        file_system::metadata(&self.meta_file.path)
    }

    pub fn meta_path(&self) -> &PathBuf {
        &self.meta_file.path
    }

    pub fn total_size(&self) -> u64 {
        self.cf_files
            .iter()
            .map(|cf| cf.size.iter().sum::<u64>())
            .sum()
    }

    pub fn total_count(&self) -> u64 {
        self.cf_files.iter().map(|cf| cf.kv_count).sum()
    }

    pub fn save(&mut self) -> io::Result<()> {
        debug!(
            "saving to snapshot file";
            "snapshot" => %self.path(),
        );
        for cf_file in &mut self.cf_files {
            if cf_file.size.is_empty() {
                // Skip empty cf file.
                continue;
            }

            // Check each cf file has been fully written, and the checksum matches.
            for (i, mut file_for_recving) in cf_file.file_for_recving.drain(..).enumerate() {
                file_for_recving.file.flush()?;
                file_for_recving.file.sync_all()?;

                if file_for_recving.written_size != cf_file.size[i] {
                    return Err(io::Error::new(
                        ErrorKind::Other,
                        format!(
                            "snapshot file {} for cf {} size mismatches, \
                            real size {}, expected size {}",
                            cf_file.path.display(),
                            cf_file.cf,
                            file_for_recving.written_size,
                            cf_file.size[i]
                        ),
                    ));
                }

                let checksum = file_for_recving.write_digest.finalize();
                if checksum != cf_file.checksum[i] {
                    return Err(io::Error::new(
                        ErrorKind::Other,
                        format!(
                            "snapshot file {} for cf {} checksum \
                            mismatches, real checksum {}, expected \
                            checksum {}",
                            cf_file.path.display(),
                            cf_file.cf,
                            checksum,
                            cf_file.checksum[i]
                        ),
                    ));
                }
            }

            let tmp_paths = cf_file.tmp_file_paths();
            let paths = cf_file.file_paths();
            for (i, tmp_path) in tmp_paths.iter().enumerate() {
                file_system::rename(tmp_path, &paths[i])?;
            }
        }
        sync_dir(&self.dir_path)?;

        // write meta file
        let v = self.meta_file.meta.as_ref().unwrap().write_to_bytes()?;
        {
            let mut meta_file = self.meta_file.file.take().unwrap();
            meta_file.write_all(&v[..])?;
            meta_file.sync_all()?;
        }
        file_system::rename(&self.meta_file.tmp_path, &self.meta_file.path)?;
        sync_dir(&self.dir_path)?;
        self.hold_tmp_files = false;
        Ok(())
    }

    pub fn cf_files(&self) -> &[CfFile] {
        &self.cf_files
    }
}

// To check whether a procedure about apply snapshot aborts or not.
struct ApplyAbortChecker(Arc<AtomicUsize>);
impl snap_io::StaleDetector for ApplyAbortChecker {
    fn is_stale(&self) -> bool {
        self.0.load(Ordering::Relaxed) == JOB_STATUS_CANCELLING
    }
}

impl Read for Snapshot {
    fn read(&mut self, buf: &mut [u8]) -> io::Result<usize> {
        if buf.is_empty() {
            return Ok(0);
        }
        while self.cf_index < self.cf_files.len() {
            let cf_file = &mut self.cf_files[self.cf_index];
            if self.cf_file_index >= cf_file.size.len() || cf_file.size[self.cf_file_index] == 0 {
                self.cf_index += 1;
                self.cf_file_index = 0;
                continue;
            }
            let reader = cf_file
                .file_for_sending
                .get_mut(self.cf_file_index)
                .unwrap();
            match reader.read(buf) {
                Ok(0) => {
                    // EOF. Switch to next file.
                    self.cf_file_index += 1;
                    if self.cf_file_index == cf_file.size.len() {
                        self.cf_index += 1;
                        self.cf_file_index = 0;
                    }
                }
                Ok(n) => return Ok(n),
                e => return e,
            }
        }
        Ok(0)
    }
}

impl Write for Snapshot {
    fn write(&mut self, buf: &[u8]) -> io::Result<usize> {
        if buf.is_empty() {
            return Ok(0);
        }

        let (mut next_buf, mut written_bytes) = (buf, 0);
        while self.cf_index < self.cf_files.len() {
            let cf_file = &mut self.cf_files[self.cf_index];
            if cf_file.size.is_empty() {
                self.cf_index += 1;
                continue;
            }

            assert!(cf_file.size[self.cf_file_index] != 0);
            let mut file_for_recving = cf_file
                .file_for_recving
                .get_mut(self.cf_file_index)
                .unwrap();
            let left = (cf_file.size.get(self.cf_file_index).unwrap()
                - file_for_recving.written_size) as usize;
            assert!(left > 0 && !next_buf.is_empty());
            let (write_len, switch, finished) = match next_buf.len().cmp(&left) {
                CmpOrdering::Greater => (left, true, false),
                CmpOrdering::Equal => (left, true, true),
                CmpOrdering::Less => (next_buf.len(), false, true),
            };

            file_for_recving
                .write_digest
                .update(&next_buf[0..write_len]);
            file_for_recving.written_size += write_len as u64;
            written_bytes += write_len;

            let file = &mut file_for_recving.file;
            let encrypt_buffer = if file_for_recving.encrypter.is_none() {
                Cow::Borrowed(&next_buf[0..write_len])
            } else {
                let (cipher, crypter) = file_for_recving.encrypter.as_mut().unwrap();
                let mut encrypt_buffer = vec![0; write_len + cipher.block_size()];
                let mut bytes = crypter.update(&next_buf[0..write_len], &mut encrypt_buffer)?;
                if switch {
                    bytes += crypter.finalize(&mut encrypt_buffer)?;
                }
                encrypt_buffer.truncate(bytes);
                Cow::Owned(encrypt_buffer)
            };
            let encrypt_len = encrypt_buffer.len();

            let mut start = 0;
            loop {
                let acquire = cmp::min(IO_LIMITER_CHUNK_SIZE, encrypt_len - start);
                self.mgr.limiter.blocking_consume(acquire);
                file.write_all(&encrypt_buffer[start..start + acquire])?;
                if start + acquire == encrypt_len {
                    break;
                }
                start += acquire;
            }
            if switch {
                next_buf = &next_buf[write_len..];
                self.cf_file_index += 1;
                if self.cf_file_index >= cf_file.size.len() {
                    self.cf_file_index = 0;
                    self.cf_index += 1;
                }
            }
            if finished {
                break;
            }
        }
        Ok(written_bytes)
    }

    fn flush(&mut self) -> io::Result<()> {
        if let Some(cf_file) = self.cf_files.get_mut(self.cf_index) {
            for file_for_recving in &mut cf_file.file_for_recving {
                file_for_recving.file.flush()?;
            }
        }
        Ok(())
    }
}

impl Drop for Snapshot {
    fn drop(&mut self) {
        // Cleanup if the snapshot is not built or received successfully.
        if self.hold_tmp_files {
            self.delete();
        }
    }
}

#[derive(PartialEq, Debug)]
pub enum SnapEntry {
    Generating = 1,
    Sending = 2,
    Receiving = 3,
    Applying = 4,
}

/// `SnapStats` is for snapshot statistics.
pub struct SnapStats {
    pub sending_count: usize,
    pub receiving_count: usize,
    pub stats: Vec<SnapshotStat>,
}

#[derive(Clone)]
struct SnapManagerCore {
    // directory to store snapfile.
    base: String,

    registry: Arc<RwLock<HashMap<SnapKey, Vec<SnapEntry>>>>,
    limiter: Limiter,
    temp_sst_id: Arc<AtomicU64>,
    encryption_key_manager: Option<Arc<DataKeyManager>>,
    max_per_file_size: Arc<AtomicU64>,
    enable_multi_snapshot_files: Arc<AtomicBool>,
    stats: Arc<Mutex<Vec<SnapshotStat>>>,
}

/// `SnapManagerCore` trace all current processing snapshots.
pub struct SnapManager {
    core: SnapManagerCore,
    max_total_size: Arc<AtomicU64>,

    // only used to receive snapshot from v2
    tablet_snap_manager: TabletSnapManager,
}

impl Clone for SnapManager {
    fn clone(&self) -> Self {
        SnapManager {
            core: self.core.clone(),
            max_total_size: self.max_total_size.clone(),
            tablet_snap_manager: self.tablet_snap_manager.clone(),
        }
    }
}

impl SnapManager {
    pub fn new<T: Into<String>>(path: T) -> Self {
        SnapManagerBuilder::default().build(path)
    }

    pub fn init(&self) -> io::Result<()> {
        let enc_enabled = self.core.encryption_key_manager.is_some();
        info!(
            "Initializing SnapManager, encryption is enabled: {}",
            enc_enabled
        );

        // Use write lock so only one thread initialize the directory at a time.
        let _lock = self.core.registry.wl();
        let path = Path::new(&self.core.base);
        if !path.exists() {
            file_system::create_dir_all(path)?;
            return Ok(());
        }
        if !path.is_dir() {
            return Err(io::Error::new(
                ErrorKind::Other,
                format!("{} should be a directory", path.display()),
            ));
        }
        for f in file_system::read_dir(path)? {
            let p = f?;
            if p.file_type()?.is_file() {
                if let Some(s) = p.file_name().to_str() {
                    if s.ends_with(TMP_FILE_SUFFIX) {
                        file_system::remove_file(p.path())?;
                    }
                }
            }
        }

        Ok(())
    }

    // [PerformanceCriticalPath]?? I/O involved API should be called in background
    // thread Return all snapshots which is idle not being used.
    pub fn list_idle_snap(&self) -> io::Result<Vec<(SnapKey, bool)>> {
        // Use a lock to protect the directory when scanning.
        let registry = self.core.registry.rl();
        let read_dir = file_system::read_dir(Path::new(&self.core.base))?;
        // Remove the duplicate snap keys.
        let mut v: Vec<_> = read_dir
            .filter_map(|p| {
                let p = match p {
                    Err(e) => {
                        error!(
                            "failed to list content of directory";
                            "directory" => %&self.core.base,
                            "err" => ?e,
                        );
                        return None;
                    }
                    Ok(p) => p,
                };
                match p.file_type() {
                    Ok(t) if t.is_file() => {}
                    _ => return None,
                }
                let file_name = p.file_name();
                let name = match file_name.to_str() {
                    None => return None,
                    Some(n) => n,
                };
                if name.starts_with(DEL_RANGE_PREFIX) {
                    // This is a temp file to store delete keys and ingest them into Engine.
                    return None;
                }

                let is_sending = name.starts_with(SNAP_GEN_PREFIX);
                let numbers: Vec<u64> = name.split('.').next().map_or_else(Vec::new, |s| {
                    s.split('_')
                        .skip(1)
                        .filter_map(|s| s.parse().ok())
                        .collect()
                });
                if numbers.len() < 3 {
                    error!(
                        "failed to parse snapkey";
                        "snap_key" => %name,
                    );
                    return None;
                }
                let snap_key = SnapKey::new(numbers[0], numbers[1], numbers[2]);
                if registry.contains_key(&snap_key) {
                    // Skip those registered snapshot.
                    return None;
                }
                Some((snap_key, is_sending))
            })
            .collect();
        v.sort();
        v.dedup();
        Ok(v)
    }

    pub fn get_temp_path_for_ingest(&self) -> String {
        let sst_id = self.core.temp_sst_id.fetch_add(1, Ordering::SeqCst);
        let filename = format!(
            "{}_{}{}{}",
            DEL_RANGE_PREFIX, sst_id, SST_FILE_SUFFIX, TMP_FILE_SUFFIX
        );
        let path = PathBuf::from(&self.core.base).join(filename);
        path.to_str().unwrap().to_string()
    }

    #[inline]
    pub fn has_registered(&self, key: &SnapKey) -> bool {
        self.core.registry.rl().contains_key(key)
    }

    /// Get a `Snapshot` can be used for `build`. Concurrent calls are allowed
    /// because only one caller can lock temporary disk files.
    ///
    /// NOTE: it calculates snapshot size by scanning the base directory.
    /// Don't call it in raftstore thread until the size limitation mechanism
    /// gets refactored.
    pub fn get_snapshot_for_building(&self, key: &SnapKey) -> RaftStoreResult<Box<Snapshot>> {
        let mut old_snaps = None;
        while self.get_total_snap_size()? > self.max_total_snap_size() {
            if old_snaps.is_none() {
                let snaps = self.list_idle_snap()?;
                let mut key_and_snaps = Vec::with_capacity(snaps.len());
                for (key, is_sending) in snaps {
                    if !is_sending {
                        continue;
                    }
                    let snap = match self.get_snapshot_for_sending(&key) {
                        Ok(snap) => snap,
                        Err(_) => continue,
                    };
                    if let Ok(modified) = snap.meta().and_then(|m| m.modified()) {
                        key_and_snaps.push((key, snap, modified));
                    }
                }
                key_and_snaps.sort_by_key(|&(_, _, modified)| Reverse(modified));
                old_snaps = Some(key_and_snaps);
            }
            match old_snaps.as_mut().unwrap().pop() {
                Some((key, snap, _)) => self.delete_snapshot(&key, snap.as_ref(), false),
                None => return Err(RaftStoreError::Snapshot(Error::TooManySnapshots)),
            };
        }

        let base = &self.core.base;
        let f = Snapshot::new_for_building(base, key, &self.core)?;
        Ok(Box::new(f))
    }

    pub fn get_snapshot_for_gc(
        &self,
        key: &SnapKey,
        is_sending: bool,
    ) -> RaftStoreResult<Box<Snapshot>> {
        let _lock = self.core.registry.rl();
        let base = &self.core.base;
        let s = Snapshot::new(base, key, is_sending, CheckPolicy::None, &self.core)?;
        fail_point!(
            "get_snapshot_for_gc",
            key.region_id == 2 && key.idx == 1,
            |_| { Err(box_err!("invalid cf number of snapshot meta")) }
        );
        Ok(Box::new(s))
    }

    pub fn get_snapshot_for_sending(&self, key: &SnapKey) -> RaftStoreResult<Box<Snapshot>> {
        let _lock = self.core.registry.rl();
        let base = &self.core.base;
        let mut s = Snapshot::new_for_sending(base, key, &self.core)?;
        let key_manager = match self.core.encryption_key_manager.as_ref() {
            Some(m) => m,
            None => return Ok(Box::new(s)),
        };
        for cf_file in &mut s.cf_files {
            let file_paths = cf_file.file_paths();
            for (i, file_path) in file_paths.iter().enumerate() {
                if cf_file.size[i] == 0 {
                    continue;
                }
                let reader = snap_io::get_decrypter_reader(file_path, key_manager)?;
                cf_file.file_for_sending[i] = reader;
            }
        }
        Ok(Box::new(s))
    }

    /// Get a `Snapshot` can be used for writing and then `save`. Concurrent
    /// calls are allowed because only one caller can lock temporary disk
    /// files.
    pub fn get_snapshot_for_receiving(
        &self,
        key: &SnapKey,
        snapshot_meta: SnapshotMeta,
    ) -> RaftStoreResult<Box<Snapshot>> {
        let _lock = self.core.registry.rl();
        let base = &self.core.base;
        let f = Snapshot::new_for_receiving(base, key, &self.core, snapshot_meta)?;
        Ok(Box::new(f))
    }

    pub fn get_snapshot_for_applying(&self, key: &SnapKey) -> RaftStoreResult<Box<Snapshot>> {
        let _lock = self.core.registry.rl();
        let base = &self.core.base;
        let s = Snapshot::new_for_applying(base, key, &self.core)?;
        if !s.exists() {
            return Err(RaftStoreError::Other(From::from(format!(
                "snapshot of {:?} not exists.",
                key
            ))));
        }
        Ok(Box::new(s))
    }

    /// Get the approximate size of snap file exists in snap directory.
    ///
    /// Return value is not guaranteed to be accurate.
    ///
    /// NOTE: don't call it in raftstore thread.
    pub fn get_total_snap_size(&self) -> Result<u64> {
        let size_v1 = self.core.get_total_snap_size()?;
        let size_v2 = self.tablet_snap_manager.total_snap_size().unwrap_or(0);
        Ok(size_v1 + size_v2)
    }

    pub fn max_total_snap_size(&self) -> u64 {
        self.max_total_size.load(Ordering::Acquire)
    }

    pub fn set_max_total_snap_size(&self, max_total_size: u64) {
        self.max_total_size.store(max_total_size, Ordering::Release);
    }

    pub fn set_max_per_file_size(&mut self, max_per_file_size: u64) {
        if max_per_file_size == 0 {
            self.core
                .max_per_file_size
                .store(u64::MAX, Ordering::Release);
        } else {
            self.core
                .max_per_file_size
                .store(max_per_file_size, Ordering::Release);
        }
    }

    pub fn get_actual_max_per_file_size(&self, allow_multi_files_snapshot: bool) -> u64 {
        self.core
            .get_actual_max_per_file_size(allow_multi_files_snapshot)
    }

    pub fn set_enable_multi_snapshot_files(&mut self, enable_multi_snapshot_files: bool) {
        self.core
            .enable_multi_snapshot_files
            .store(enable_multi_snapshot_files, Ordering::Release);
    }

    pub fn set_speed_limit(&self, bytes_per_sec: f64) {
        self.core.limiter.set_speed_limit(bytes_per_sec);
    }

    pub fn get_speed_limit(&self) -> f64 {
        self.core.limiter.speed_limit()
    }

    pub fn collect_stat(&self, snap: SnapshotStat) {
        debug!(
            "collect snapshot stat";
            "region_id" => snap.region_id,
            "total_size" => snap.get_transport_size(),
            "total_duration_sec" => snap.get_total_duration_sec(),
            "generate_duration_sec" => snap.get_generate_duration_sec(),
            "send_duration_sec" => snap.get_generate_duration_sec(),
        );
        self.core.stats.lock().unwrap().push(snap);
    }

    pub fn register(&self, key: SnapKey, entry: SnapEntry) {
        debug!(
            "register snapshot";
            "key" => %key,
            "entry" => ?entry,
        );
        match self.core.registry.wl().entry(key) {
            Entry::Occupied(mut e) => {
                if e.get().contains(&entry) {
                    warn!(
                        "snap key is registered more than once!";
                        "key" => %e.key(),
                    );
                    return;
                }
                e.get_mut().push(entry);
            }
            Entry::Vacant(e) => {
                e.insert(vec![entry]);
            }
        }
    }

    pub fn deregister(&self, key: &SnapKey, entry: &SnapEntry) {
        debug!(
            "deregister snapshot";
            "key" => %key,
            "entry" => ?entry,
        );
        let mut need_clean = false;
        let mut handled = false;
        let registry = &mut self.core.registry.wl();
        if let Some(e) = registry.get_mut(key) {
            let last_len = e.len();
            e.retain(|e| e != entry);
            need_clean = e.is_empty();
            handled = last_len > e.len();
        }
        if need_clean {
            registry.remove(key);
        }
        if handled {
            return;
        }
        warn!(
            "stale deregister snapshot";
            "key" => %key,
            "entry" => ?entry,
        );
    }

    pub fn stats(&self) -> SnapStats {
        // send_count, generating_count, receiving_count, applying_count
        let (mut sending_cnt, mut receiving_cnt) = (0, 0);
        for v in self.core.registry.rl().values() {
            let (mut is_sending, mut is_receiving) = (false, false);
            for s in v {
                match *s {
                    SnapEntry::Sending | SnapEntry::Generating => is_sending = true,
                    SnapEntry::Receiving | SnapEntry::Applying => is_receiving = true,
                }
            }
            if is_sending {
                sending_cnt += 1;
            }
            if is_receiving {
                receiving_cnt += 1;
            }
        }

        let stats = std::mem::take(self.core.stats.lock().unwrap().as_mut());
        SnapStats {
            sending_count: sending_cnt,
            receiving_count: receiving_cnt,
            stats,
        }
    }

    pub fn delete_snapshot(&self, key: &SnapKey, snap: &Snapshot, check_entry: bool) -> bool {
        self.core.delete_snapshot(key, snap, check_entry)
    }

    pub fn tablet_snap_manager(&self) -> &TabletSnapManager {
        &self.tablet_snap_manager
    }

    pub fn limiter(&self) -> &Limiter {
        &self.core.limiter
    }
}

impl SnapManagerCore {
    fn get_total_snap_size(&self) -> Result<u64> {
        let mut total_size = 0;
        for entry in file_system::read_dir(&self.base)? {
            let (entry, metadata) = match entry.and_then(|e| e.metadata().map(|m| (e, m))) {
                Ok((e, m)) => (e, m),
                Err(e) if e.kind() == ErrorKind::NotFound => continue,
                Err(e) => return Err(Error::from(e)),
            };

            let path = entry.path();
            let path_s = path.to_str().unwrap();
            if !metadata.is_file()
                // Ignore cloned files as they are hard links on posix systems.
                || path_s.ends_with(CLONE_FILE_SUFFIX)
                || path_s.ends_with(META_FILE_SUFFIX)
            {
                continue;
            }
            total_size += metadata.len();
        }
        Ok(total_size)
    }

    // Return true if it successfully delete the specified snapshot.
    fn delete_snapshot(&self, key: &SnapKey, snap: &Snapshot, check_entry: bool) -> bool {
        let registry = self.registry.rl();
        if check_entry {
            if let Some(e) = registry.get(key) {
                if e.len() > 1 {
                    info!(
                        "skip to delete snapshot since it's registered more than once";
                        "snapshot" => %snap.path(),
                        "registered_entries" => ?e,
                    );
                    return false;
                }
            }
        } else if registry.contains_key(key) {
            info!(
                "skip to delete snapshot since it's registered";
                "snapshot" => %snap.path(),
            );
            return false;
        }
        snap.delete();
        true
    }

    fn rename_tmp_cf_file_for_send(&self, cf_file: &mut CfFile) -> RaftStoreResult<()> {
        let tmp_file_paths = cf_file.tmp_file_paths();
        let file_paths = cf_file.file_paths();
        for (i, tmp_file_path) in tmp_file_paths.iter().enumerate() {
            let mgr = self.encryption_key_manager.as_ref();
            if let Some(mgr) = &mgr {
                let src = &tmp_file_path;
                let dst = &file_paths[i];
                // It's ok that the cf file is moved but machine fails before `mgr.rename_file`
                // because without metadata file, saved cf files are nothing.
                while let Err(e) = mgr.link_file(src, dst) {
                    if e.kind() == ErrorKind::AlreadyExists {
                        mgr.delete_file(dst)?;
                        continue;
                    }
                    return Err(e.into());
                }
                let r = file_system::rename(src, dst);
                let del_file = if r.is_ok() { src } else { dst };
                if let Err(e) = mgr.delete_file(del_file) {
                    warn!("fail to remove encryption metadata during 'rename_tmp_cf_file_for_send'";
                          "err" => ?e);
                }
                r?;
            } else {
                file_system::rename(tmp_file_path, &file_paths[i])?;
            }
            let file = Path::new(&file_paths[i]);
            let (checksum, size) = calc_checksum_and_size(file, mgr)?;
            cf_file.add_file_with_size_checksum(i, size, checksum);
        }
        Ok(())
    }

    pub fn get_actual_max_per_file_size(&self, allow_multi_files_snapshot: bool) -> u64 {
        if !allow_multi_files_snapshot {
            return u64::MAX;
        }

        if self.enable_multi_snapshot_files.load(Ordering::Relaxed) {
            return self.max_per_file_size.load(Ordering::Relaxed);
        }
        u64::MAX
    }
}

#[derive(Clone, Default)]
pub struct SnapManagerBuilder {
    max_write_bytes_per_sec: i64,
    max_total_size: u64,
    max_per_file_size: u64,
    enable_multi_snapshot_files: bool,
    key_manager: Option<Arc<DataKeyManager>>,
}

impl SnapManagerBuilder {
    #[must_use]
    pub fn max_write_bytes_per_sec(mut self, bytes: i64) -> SnapManagerBuilder {
        self.max_write_bytes_per_sec = bytes;
        self
    }
    #[must_use]
    pub fn max_total_size(mut self, bytes: u64) -> SnapManagerBuilder {
        self.max_total_size = bytes;
        self
    }
    pub fn max_per_file_size(mut self, bytes: u64) -> SnapManagerBuilder {
        self.max_per_file_size = bytes;
        self
    }
    pub fn enable_multi_snapshot_files(mut self, enabled: bool) -> SnapManagerBuilder {
        self.enable_multi_snapshot_files = enabled;
        self
    }
    #[must_use]
    pub fn encryption_key_manager(mut self, m: Option<Arc<DataKeyManager>>) -> SnapManagerBuilder {
        self.key_manager = m;
        self
    }
    pub fn build<T: Into<String>>(self, path: T) -> SnapManager {
        let limiter = Limiter::new(if self.max_write_bytes_per_sec > 0 {
            self.max_write_bytes_per_sec as f64
        } else {
            f64::INFINITY
        });
        let max_total_size = if self.max_total_size > 0 {
            self.max_total_size
        } else {
            u64::MAX
        };
        let path = path.into();
        assert!(!path.is_empty());
        let mut path_v2 = path.clone();
        path_v2.push_str("_v2");
        let tablet_snap_mgr = TabletSnapManager::new(&path_v2, self.key_manager.clone()).unwrap();

        let mut snapshot = SnapManager {
            core: SnapManagerCore {
                base: path,
                registry: Default::default(),
                limiter,
                temp_sst_id: Arc::new(AtomicU64::new(0)),
                encryption_key_manager: self.key_manager,
                max_per_file_size: Arc::new(AtomicU64::new(u64::MAX)),
                enable_multi_snapshot_files: Arc::new(AtomicBool::new(
                    self.enable_multi_snapshot_files,
                )),
                stats: Default::default(),
            },
            max_total_size: Arc::new(AtomicU64::new(max_total_size)),
            tablet_snap_manager: tablet_snap_mgr,
        };
        snapshot.set_max_per_file_size(self.max_per_file_size); // set actual max_per_file_size
        snapshot
    }
}

#[derive(Clone, Hash, PartialEq, Eq, PartialOrd, Ord, Debug)]
pub struct TabletSnapKey {
    pub region_id: u64,
    pub to_peer: u64,
    pub term: u64,
    pub idx: u64,
}

impl TabletSnapKey {
    #[inline]
    pub fn new(region_id: u64, to_peer: u64, term: u64, idx: u64) -> TabletSnapKey {
        TabletSnapKey {
            region_id,
            to_peer,
            term,
            idx,
        }
    }

    pub fn from_region_snap(region_id: u64, to_peer: u64, snap: &RaftSnapshot) -> TabletSnapKey {
        let index = snap.get_metadata().get_index();
        let term = snap.get_metadata().get_term();
        TabletSnapKey::new(region_id, to_peer, term, index)
    }
}

impl Display for TabletSnapKey {
    fn fmt(&self, f: &mut Formatter<'_>) -> fmt::Result {
        write!(
            f,
            "{}_{}_{}_{}",
            self.region_id, self.to_peer, self.term, self.idx
        )
    }
}

pub struct ReceivingGuard<'a> {
    receiving: &'a Mutex<Vec<TabletSnapKey>>,
    key: TabletSnapKey,
}

impl Drop for ReceivingGuard<'_> {
    fn drop(&mut self) {
        let mut receiving = self.receiving.lock().unwrap();
        let pos = receiving.iter().position(|k| k == &self.key).unwrap();
        receiving.swap_remove(pos);
    }
}

/// `TabletSnapManager` manager tablet snapshot and shared between raftstore v2.
/// It's similar `SnapManager`, but simpler in tablet version.
///
///  TODO:
///     - clean up expired tablet checkpointer
#[derive(Clone)]
pub struct TabletSnapManager {
    // directory to store snapfile.
    base: PathBuf,
    key_manager: Option<Arc<DataKeyManager>>,
    receiving: Arc<Mutex<Vec<TabletSnapKey>>>,
    stats: Arc<Mutex<HashMap<TabletSnapKey, (Instant, SnapshotStat)>>>,
    sending_count: Arc<AtomicUsize>,
    recving_count: Arc<AtomicUsize>,
}

impl TabletSnapManager {
    pub fn new<T: Into<PathBuf>>(
        path: T,
        key_manager: Option<Arc<DataKeyManager>>,
    ) -> io::Result<Self> {
        let path = path.into();
        if !path.exists() {
            file_system::create_dir_all(&path)?;
        }
        if !path.is_dir() {
            return Err(io::Error::new(
                ErrorKind::Other,
                format!("{} should be a directory", path.display()),
            ));
        }
        encryption::clean_up_dir(&path, SNAP_GEN_PREFIX, key_manager.as_deref())?;
        encryption::clean_up_trash(&path, key_manager.as_deref())?;
        Ok(Self {
            base: path,
            key_manager,
            receiving: Arc::default(),
            stats: Arc::default(),
            sending_count: Arc::default(),
            recving_count: Arc::default(),
        })
    }

    pub fn begin_snapshot(&self, key: TabletSnapKey, start: Instant, generate_duration_sec: u64) {
        let mut stat = SnapshotStat::default();
        stat.set_generate_duration_sec(generate_duration_sec);
        self.stats.lock().unwrap().insert(key, (start, stat));
    }

    pub fn finish_snapshot(&self, key: TabletSnapKey, send: Instant) {
        let region_id = key.region_id;
        self.stats
            .lock()
            .unwrap()
            .entry(key)
            .and_modify(|(start, stat)| {
                stat.set_send_duration_sec(send.saturating_elapsed().as_secs());
                stat.set_total_duration_sec(start.saturating_elapsed().as_secs());
                stat.set_region_id(region_id);
            });
    }

    pub fn stats(&self) -> SnapStats {
        let stats: Vec<SnapshotStat> = self
            .stats
            .lock()
            .unwrap()
            .drain_filter(|_, (_, stat)| stat.get_region_id() > 0)
            .map(|(_, (_, stat))| stat)
            .filter(|stat| stat.get_total_duration_sec() > 1)
            .collect();
        SnapStats {
            sending_count: self.sending_count.load(Ordering::SeqCst),
            receiving_count: self.recving_count.load(Ordering::SeqCst),
            stats,
        }
    }

    pub fn tablet_gen_path(&self, key: &TabletSnapKey) -> PathBuf {
        let prefix = format!("{}_{}", SNAP_GEN_PREFIX, key);
        PathBuf::from(&self.base).join(prefix)
    }

    pub fn final_recv_path(&self, key: &TabletSnapKey) -> PathBuf {
        let prefix = format!("{}_{}", SNAP_REV_PREFIX, key);
        PathBuf::from(&self.base).join(prefix)
    }

    pub fn tmp_recv_path(&self, key: &TabletSnapKey) -> PathBuf {
        let prefix = format!("{}_{}{}", SNAP_REV_PREFIX, key, TMP_FILE_SUFFIX);
        PathBuf::from(&self.base).join(prefix)
    }

    pub fn delete_snapshot(&self, key: &TabletSnapKey) -> bool {
        let path = self.tablet_gen_path(key);
        if path.exists() {
            if let Err(e) = encryption::trash_dir_all(&path, self.key_manager.as_deref()) {
                error!(
                    "delete snapshot failed";
                    "path" => %path.display(),
                    "err" => ?e,
                );
                return false;
            }
        }
        true
    }

    pub fn total_snap_size(&self) -> Result<u64> {
        let mut total_size = 0;
        for entry in file_system::read_dir(&self.base)? {
            let entry = match entry {
                Ok(e) => e,
                Err(e) if e.kind() == ErrorKind::NotFound => continue,
                Err(e) => return Err(Error::from(e)),
            };

            let path = entry.path();
            // Generated snapshots are just checkpoints, only counts received snapshots.
            if !path
                .file_name()
                .and_then(|n| n.to_str())
                .map_or(true, |n| n.starts_with(SNAP_REV_PREFIX))
            {
                continue;
            }
            let entries = match file_system::read_dir(path) {
                Ok(entries) => entries,
                Err(e) if e.kind() == ErrorKind::NotFound => continue,
                Err(e) => return Err(Error::from(e)),
            };
            for e in entries {
                match e.and_then(|e| e.metadata()) {
                    Ok(m) => total_size += m.len(),
                    Err(e) if e.kind() == ErrorKind::NotFound => continue,
                    Err(e) => return Err(Error::from(e)),
                }
            }
        }
        Ok(total_size)
    }

    #[inline]
    pub fn root_path(&self) -> &Path {
        self.base.as_path()
    }

    pub fn start_receive(&self, key: TabletSnapKey) -> Option<ReceivingGuard<'_>> {
        let mut receiving = self.receiving.lock().unwrap();
        if receiving.iter().any(|k| k == &key) {
            return None;
        }
        receiving.push(key.clone());
        Some(ReceivingGuard {
            receiving: &self.receiving,
            key,
        })
    }

<<<<<<< HEAD
    pub fn sending_count(&self) -> &Arc<AtomicUsize> {
        &self.sending_count
    }

    pub fn recving_count(&self) -> &Arc<AtomicUsize> {
        &self.recving_count
=======
    #[inline]
    pub fn key_manager(&self) -> &Option<Arc<DataKeyManager>> {
        &self.key_manager
>>>>>>> ac7f1481
    }
}

#[cfg(test)]
pub mod tests {
    use std::{
        cmp, fs,
        io::{self, Read, Seek, SeekFrom, Write},
        path::{Path, PathBuf},
        sync::{
            atomic::{AtomicBool, AtomicU64, AtomicUsize},
            Arc,
        },
    };

    use encryption::{DataKeyManager, EncryptionConfig, FileConfig, MasterKeyConfig};
    use encryption_export::data_key_manager_from_config;
    use engine_test::{
        ctor::{CfOptions, DbOptions, KvEngineConstructorExt, RaftDbOptions},
        kv::KvTestEngine,
        raft::RaftTestEngine,
    };
    use engine_traits::{
        Engines, ExternalSstFileInfo, KvEngine, RaftEngine, RaftLogBatch,
        Snapshot as EngineSnapshot, SstExt, SstWriter, SstWriterBuilder, SyncMutable, ALL_CFS,
        CF_DEFAULT, CF_LOCK, CF_RAFT, CF_WRITE,
    };
    use kvproto::{
        encryptionpb::EncryptionMethod,
        metapb::{Peer, Region},
        raft_serverpb::{RaftApplyState, RegionLocalState, SnapshotMeta},
    };
    use protobuf::Message;
    use raft::eraftpb::Entry;
    use tempfile::{Builder, TempDir};
    use tikv_util::time::Limiter;

    use super::*;
    // ApplyOptions, SnapEntry, SnapKey, SnapManager, SnapManagerBuilder, SnapManagerCore,
    // Snapshot, SnapshotStatistics, META_FILE_SUFFIX, SNAPSHOT_CFS, SNAP_GEN_PREFIX,
    // };
    use crate::{
        coprocessor::CoprocessorHost,
        store::{peer_storage::JOB_STATUS_RUNNING, INIT_EPOCH_CONF_VER, INIT_EPOCH_VER},
        Result,
    };

    const TEST_STORE_ID: u64 = 1;
    const TEST_KEY: &[u8] = b"akey";
    const TEST_WRITE_BATCH_SIZE: usize = 10 * 1024 * 1024;
    const TEST_META_FILE_BUFFER_SIZE: usize = 1000;
    const BYTE_SIZE: usize = 1;

    type DbBuilder<E> = fn(
        p: &Path,
        db_opt: Option<DbOptions>,
        cf_opts: Option<Vec<(&'static str, CfOptions)>>,
    ) -> Result<E>;

    pub fn open_test_empty_db<E>(
        path: &Path,
        db_opt: Option<DbOptions>,
        cf_opts: Option<Vec<(&'static str, CfOptions)>>,
    ) -> Result<E>
    where
        E: KvEngine + KvEngineConstructorExt,
    {
        let p = path.to_str().unwrap();
        let db_opt = db_opt.unwrap_or_default();
        let cf_opts = cf_opts.unwrap_or_else(|| {
            ALL_CFS
                .iter()
                .map(|cf| (*cf, CfOptions::default()))
                .collect()
        });
        let db = E::new_kv_engine_opt(p, db_opt, cf_opts).unwrap();
        Ok(db)
    }

    pub fn open_test_db<E>(
        path: &Path,
        db_opt: Option<DbOptions>,
        cf_opts: Option<Vec<(&'static str, CfOptions)>>,
    ) -> Result<E>
    where
        E: KvEngine + KvEngineConstructorExt,
    {
        let db = open_test_empty_db::<E>(path, db_opt, cf_opts).unwrap();
        let key = keys::data_key(TEST_KEY);
        // write some data into each cf
        for (i, cf) in db.cf_names().into_iter().enumerate() {
            let mut p = Peer::default();
            p.set_store_id(TEST_STORE_ID);
            p.set_id((i + 1) as u64);
            db.put_msg_cf(cf, &key[..], &p)?;
        }
        Ok(db)
    }

    pub fn open_test_db_with_100keys<E>(
        path: &Path,
        db_opt: Option<DbOptions>,
        cf_opts: Option<Vec<(&'static str, CfOptions)>>,
    ) -> Result<E>
    where
        E: KvEngine + KvEngineConstructorExt,
    {
        let db = open_test_empty_db::<E>(path, db_opt, cf_opts).unwrap();
        // write some data into each cf
        for (i, cf) in db.cf_names().into_iter().enumerate() {
            let mut p = Peer::default();
            p.set_store_id(TEST_STORE_ID);
            p.set_id((i + 1) as u64);
            for k in 0..100 {
                let key = keys::data_key(format!("akey{}", k).as_bytes());
                db.put_msg_cf(cf, &key[..], &p)?;
            }
        }
        Ok(db)
    }

    pub fn get_test_db_for_regions(
        path: &TempDir,
        raft_db_opt: Option<RaftDbOptions>,
        kv_db_opt: Option<DbOptions>,
        kv_cf_opts: Option<Vec<(&'static str, CfOptions)>>,
        regions: &[u64],
    ) -> Result<Engines<KvTestEngine, RaftTestEngine>> {
        let p = path.path();
        let kv: KvTestEngine = open_test_db(p.join("kv").as_path(), kv_db_opt, kv_cf_opts)?;
        let raft: RaftTestEngine =
            engine_test::raft::new_engine(p.join("raft").to_str().unwrap(), raft_db_opt)?;
        let mut lb = raft.log_batch(regions.len() * 128);
        for &region_id in regions {
            // Put apply state into kv engine.
            let mut apply_state = RaftApplyState::default();
            let mut apply_entry = Entry::default();
            apply_state.set_applied_index(10);
            apply_entry.set_index(10);
            apply_entry.set_term(0);
            apply_state.mut_truncated_state().set_index(10);
            kv.put_msg_cf(CF_RAFT, &keys::apply_state_key(region_id), &apply_state)?;
            lb.append(region_id, None, vec![apply_entry])?;

            // Put region info into kv engine.
            let region = gen_test_region(region_id, 1, 1);
            let mut region_state = RegionLocalState::default();
            region_state.set_region(region);
            kv.put_msg_cf(CF_RAFT, &keys::region_state_key(region_id), &region_state)?;
        }
        raft.consume(&mut lb, false).unwrap();
        Ok(Engines::new(kv, raft))
    }

    pub fn get_kv_count(snap: &impl EngineSnapshot) -> u64 {
        let mut kv_count = 0;
        for cf in SNAPSHOT_CFS {
            snap.scan(
                cf,
                &keys::data_key(b"a"),
                &keys::data_key(b"z"),
                false,
                |_, _| {
                    kv_count += 1;
                    Ok(true)
                },
            )
            .unwrap();
        }
        kv_count
    }

    pub fn gen_test_region(region_id: u64, store_id: u64, peer_id: u64) -> Region {
        let mut peer = Peer::default();
        peer.set_store_id(store_id);
        peer.set_id(peer_id);
        let mut region = Region::default();
        region.set_id(region_id);
        region.set_start_key(b"a".to_vec());
        region.set_end_key(b"z".to_vec());
        region.mut_region_epoch().set_version(INIT_EPOCH_VER);
        region.mut_region_epoch().set_conf_ver(INIT_EPOCH_CONF_VER);
        region.mut_peers().push(peer);
        region
    }

    pub fn assert_eq_db(expected_db: &impl KvEngine, db: &impl KvEngine) {
        let key = keys::data_key(TEST_KEY);
        for cf in SNAPSHOT_CFS {
            let p1: Option<Peer> = expected_db.get_msg_cf(cf, &key[..]).unwrap();
            if let Some(p1) = p1 {
                let p2: Option<Peer> = db.get_msg_cf(cf, &key[..]).unwrap();
                if let Some(p2) = p2 {
                    if p2 != p1 {
                        panic!(
                            "cf {}: key {:?}, value {:?}, expected {:?}",
                            cf, key, p2, p1
                        );
                    }
                } else {
                    panic!("cf {}: expect key {:?} has value", cf, key);
                }
            }
        }
    }

    fn create_manager_core(path: &str, max_per_file_size: u64) -> SnapManagerCore {
        SnapManagerCore {
            base: path.to_owned(),
            registry: Default::default(),
            limiter: Limiter::new(f64::INFINITY),
            temp_sst_id: Arc::new(AtomicU64::new(0)),
            encryption_key_manager: None,
            max_per_file_size: Arc::new(AtomicU64::new(max_per_file_size)),
            enable_multi_snapshot_files: Arc::new(AtomicBool::new(true)),
            stats: Default::default(),
        }
    }

    fn create_encryption_key_manager(prefix: &str) -> (TempDir, Arc<DataKeyManager>) {
        let dir = Builder::new().prefix(prefix).tempdir().unwrap();
        let master_path = dir.path().join("master_key");

        let mut f = OpenOptions::new()
            .create_new(true)
            .append(true)
            .open(&master_path)
            .unwrap();
        // A 32 bytes key (in hex) followed by one '\n'.
        f.write_all(&[b'A'; 64]).unwrap();
        f.write_all(&[b'\n'; 1]).unwrap();

        let dict_path = dir.path().join("dict");
        file_system::create_dir_all(&dict_path).unwrap();

        let key_path = master_path.to_str().unwrap().to_owned();
        let dict_path = dict_path.to_str().unwrap().to_owned();

        let enc_cfg = EncryptionConfig {
            data_encryption_method: EncryptionMethod::Aes128Ctr,
            master_key: MasterKeyConfig::File {
                config: FileConfig { path: key_path },
            },
            ..Default::default()
        };
        let key_manager = data_key_manager_from_config(&enc_cfg, &dict_path)
            .unwrap()
            .map(|x| Arc::new(x));
        (dir, key_manager.unwrap())
    }

    pub fn gen_db_options_with_encryption(prefix: &str) -> (TempDir, DbOptions) {
        let (_enc_dir, key_manager) = create_encryption_key_manager(prefix);
        let mut db_opts = DbOptions::default();
        db_opts.set_key_manager(Some(key_manager));
        (_enc_dir, db_opts)
    }

    #[test]
    fn test_gen_snapshot_meta() {
        let mut cf_file = Vec::with_capacity(super::SNAPSHOT_CFS.len());
        for (i, cf) in super::SNAPSHOT_CFS.iter().enumerate() {
            let f = super::CfFile {
                cf,
                size: vec![100 * (i + 1) as u64, 100 * (i + 2) as u64],
                checksum: vec![1000 * (i + 1) as u32, 1000 * (i + 2) as u32],
                ..Default::default()
            };
            cf_file.push(f);
        }
        let meta = super::gen_snapshot_meta(&cf_file, false).unwrap();
        let cf_files = meta.get_cf_files();
        assert_eq!(cf_files.len(), super::SNAPSHOT_CFS.len() * 2); // each CF has two snapshot files;
        for (i, cf_file_meta) in meta.get_cf_files().iter().enumerate() {
            let cf_file_idx = i / 2;
            let size_idx = i % 2;
            if cf_file_meta.get_cf() != cf_file[cf_file_idx].cf {
                panic!(
                    "{}: expect cf {}, got {}",
                    i,
                    cf_file[cf_file_idx].cf,
                    cf_file_meta.get_cf()
                );
            }
            if cf_file_meta.get_size() != cf_file[cf_file_idx].size[size_idx] {
                panic!(
                    "{}: expect cf size {}, got {}",
                    i,
                    cf_file[cf_file_idx].size[size_idx],
                    cf_file_meta.get_size()
                );
            }
            if cf_file_meta.get_checksum() != cf_file[cf_file_idx].checksum[size_idx] {
                panic!(
                    "{}: expect cf checksum {}, got {}",
                    i,
                    cf_file[cf_file_idx].checksum[size_idx],
                    cf_file_meta.get_checksum()
                );
            }
        }
    }

    #[test]
    fn test_display_path() {
        let dir = Builder::new()
            .prefix("test-display-path")
            .tempdir()
            .unwrap();
        let key = SnapKey::new(1, 1, 1);
        let prefix = format!("{}_{}", SNAP_GEN_PREFIX, key);
        let display_path = Snapshot::get_display_path(dir.path(), &prefix);
        assert_ne!(display_path, "");
    }

    #[test]
    fn test_empty_snap_file() {
        test_snap_file(open_test_empty_db, u64::MAX);
        test_snap_file(open_test_empty_db, 100);
    }

    #[test]
    fn test_non_empty_snap_file() {
        test_snap_file(open_test_db, u64::MAX);
        test_snap_file(open_test_db_with_100keys, 100);
        test_snap_file(open_test_db_with_100keys, 500);
    }

    fn test_snap_file(get_db: DbBuilder<KvTestEngine>, max_file_size: u64) {
        let region_id = 1;
        let region = gen_test_region(region_id, 1, 1);
        let src_db_dir = Builder::new()
            .prefix("test-snap-file-db-src")
            .tempdir()
            .unwrap();
        let db = get_db(src_db_dir.path(), None, None).unwrap();
        let snapshot = db.snapshot();

        let src_dir = Builder::new()
            .prefix("test-snap-file-db-src")
            .tempdir()
            .unwrap();

        let key = SnapKey::new(region_id, 1, 1);

        let mgr_core = create_manager_core(src_dir.path().to_str().unwrap(), max_file_size);
        let mut s1 = Snapshot::new_for_building(src_dir.path(), &key, &mgr_core).unwrap();

        // Ensure that this snapshot file doesn't exist before being built.
        assert!(!s1.exists());
        assert_eq!(mgr_core.get_total_snap_size().unwrap(), 0);

        let mut snap_data = s1
            .build(&db, &snapshot, &region, true, false, UnixSecs::now())
            .unwrap();

        // Ensure that this snapshot file does exist after being built.
        assert!(s1.exists());
        let size = s1.total_size();
        // Ensure the `size_track` is modified correctly.
        assert_eq!(size, mgr_core.get_total_snap_size().unwrap());
        assert_eq!(s1.total_count(), get_kv_count(&snapshot));

        // Ensure this snapshot could be read for sending.
        let mut s2 = Snapshot::new_for_sending(src_dir.path(), &key, &mgr_core).unwrap();
        assert!(s2.exists());

        // TODO check meta data correct.
        let _ = s2.meta().unwrap();

        let mut s3 =
            Snapshot::new_for_receiving(src_dir.path(), &key, &mgr_core, snap_data.take_meta())
                .unwrap();
        assert!(!s3.exists());

        // Ensure snapshot data could be read out of `s2`, and write into `s3`.
        let copy_size = io::copy(&mut s2, &mut s3).unwrap();
        assert_eq!(copy_size, size);
        assert!(!s3.exists());
        s3.save().unwrap();
        assert!(s3.exists());

        // Ensure the tracked size is handled correctly after receiving a snapshot.
        assert_eq!(mgr_core.get_total_snap_size().unwrap(), size * 2);

        // Ensure `delete()` works to delete the source snapshot.
        s2.delete();
        assert!(!s2.exists());
        assert!(!s1.exists());
        assert_eq!(mgr_core.get_total_snap_size().unwrap(), size);

        // Ensure a snapshot could be applied to DB.
        let mut s4 = Snapshot::new_for_applying(src_dir.path(), &key, &mgr_core).unwrap();
        assert!(s4.exists());

        let dst_db_dir = Builder::new()
            .prefix("test-snap-file-dst")
            .tempdir()
            .unwrap();
        let dst_db_path = dst_db_dir.path().to_str().unwrap();
        // Change arbitrarily the cf order of ALL_CFS at destination db.
        let dst_cfs = [CF_WRITE, CF_DEFAULT, CF_LOCK, CF_RAFT];
        let dst_db = engine_test::kv::new_engine(dst_db_path, &dst_cfs).unwrap();
        let options = ApplyOptions {
            db: dst_db.clone(),
            region,
            abort: Arc::new(AtomicUsize::new(JOB_STATUS_RUNNING)),
            write_batch_size: TEST_WRITE_BATCH_SIZE,
            coprocessor_host: CoprocessorHost::<KvTestEngine>::default(),
        };
        // Verify the snapshot applying is ok.
        s4.apply(options).unwrap();

        // Ensure `delete()` works to delete the dest snapshot.
        s4.delete();
        assert!(!s4.exists());
        assert!(!s3.exists());
        assert_eq!(mgr_core.get_total_snap_size().unwrap(), 0);

        // Verify the data is correct after applying snapshot.
        assert_eq_db(&db, &dst_db);
    }

    #[test]
    fn test_empty_snap_validation() {
        test_snap_validation(open_test_empty_db, u64::MAX);
        test_snap_validation(open_test_empty_db, 100);
    }

    #[test]
    fn test_non_empty_snap_validation() {
        test_snap_validation(open_test_db, u64::MAX);
        test_snap_validation(open_test_db_with_100keys, 500);
    }

    fn test_snap_validation(get_db: DbBuilder<KvTestEngine>, max_file_size: u64) {
        let region_id = 1;
        let region = gen_test_region(region_id, 1, 1);
        let db_dir = Builder::new()
            .prefix("test-snap-validation-db")
            .tempdir()
            .unwrap();
        let db = get_db(db_dir.path(), None, None).unwrap();
        let snapshot = db.snapshot();

        let dir = Builder::new()
            .prefix("test-snap-validation")
            .tempdir()
            .unwrap();
        let key = SnapKey::new(region_id, 1, 1);
        let mgr_core = create_manager_core(dir.path().to_str().unwrap(), max_file_size);
        let mut s1 = Snapshot::new_for_building(dir.path(), &key, &mgr_core).unwrap();
        assert!(!s1.exists());

        let _ = s1
            .build(&db, &snapshot, &region, true, false, UnixSecs::now())
            .unwrap();
        assert!(s1.exists());

        let mut s2 = Snapshot::new_for_building(dir.path(), &key, &mgr_core).unwrap();
        assert!(s2.exists());

        let _ = s2
            .build(&db, &snapshot, &region, true, false, UnixSecs::now())
            .unwrap();
        assert!(s2.exists());
    }

    // Make all the snapshot in the specified dir corrupted to have incorrect size.
    fn corrupt_snapshot_size_in<T: Into<PathBuf>>(dir: T) {
        let dir_path = dir.into();
        let read_dir = file_system::read_dir(dir_path).unwrap();
        for p in read_dir {
            if p.is_ok() {
                let e = p.as_ref().unwrap();
                if !e
                    .file_name()
                    .into_string()
                    .unwrap()
                    .ends_with(META_FILE_SUFFIX)
                {
                    let mut f = OpenOptions::new().append(true).open(e.path()).unwrap();
                    f.write_all(b"xxxxx").unwrap();
                }
            }
        }
    }

    // Make all the snapshot in the specified dir corrupted to have incorrect
    // checksum.
    fn corrupt_snapshot_checksum_in<T: Into<PathBuf>>(dir: T) -> Vec<SnapshotMeta> {
        let dir_path = dir.into();
        let mut res = Vec::new();
        let read_dir = file_system::read_dir(dir_path).unwrap();
        for p in read_dir {
            if p.is_ok() {
                let e = p.as_ref().unwrap();
                if e.file_name()
                    .into_string()
                    .unwrap()
                    .ends_with(META_FILE_SUFFIX)
                {
                    let mut snapshot_meta = SnapshotMeta::default();
                    let mut buf = Vec::with_capacity(TEST_META_FILE_BUFFER_SIZE);
                    {
                        let mut f = OpenOptions::new().read(true).open(e.path()).unwrap();
                        f.read_to_end(&mut buf).unwrap();
                    }

                    snapshot_meta.merge_from_bytes(&buf).unwrap();

                    for cf in snapshot_meta.mut_cf_files().iter_mut() {
                        let corrupted_checksum = cf.get_checksum() + 100;
                        cf.set_checksum(corrupted_checksum);
                    }

                    let buf = snapshot_meta.write_to_bytes().unwrap();
                    {
                        let mut f = OpenOptions::new()
                            .write(true)
                            .truncate(true)
                            .open(e.path())
                            .unwrap();
                        f.write_all(&buf[..]).unwrap();
                        f.flush().unwrap();
                    }

                    res.push(snapshot_meta);
                }
            }
        }
        res
    }

    // Make all the snapshot meta files in the specified corrupted to have incorrect
    // content.
    fn corrupt_snapshot_meta_file<T: Into<PathBuf>>(dir: T) -> usize {
        let mut total = 0;
        let dir_path = dir.into();
        let read_dir = file_system::read_dir(dir_path).unwrap();
        for p in read_dir {
            if p.is_ok() {
                let e = p.as_ref().unwrap();
                if e.file_name()
                    .into_string()
                    .unwrap()
                    .ends_with(META_FILE_SUFFIX)
                {
                    let mut f = OpenOptions::new()
                        .read(true)
                        .write(true)
                        .open(e.path())
                        .unwrap();
                    // Make the last byte of the meta file corrupted
                    // by turning over all bits of it
                    let pos = SeekFrom::End(-(BYTE_SIZE as i64));
                    f.seek(pos).unwrap();
                    let mut buf = [0; BYTE_SIZE];
                    f.read_exact(&mut buf[..]).unwrap();
                    buf[0] ^= u8::max_value();
                    f.seek(pos).unwrap();
                    f.write_all(&buf[..]).unwrap();
                    total += 1;
                }
            }
        }
        total
    }

    fn copy_snapshot(
        from_dir: &TempDir,
        to_dir: &TempDir,
        key: &SnapKey,
        mgr: &SnapManagerCore,
        snapshot_meta: SnapshotMeta,
    ) {
        let mut from = Snapshot::new_for_sending(from_dir.path(), key, mgr).unwrap();
        assert!(from.exists());

        let mut to = Snapshot::new_for_receiving(to_dir.path(), key, mgr, snapshot_meta).unwrap();

        assert!(!to.exists());
        let _ = io::copy(&mut from, &mut to).unwrap();
        to.save().unwrap();
        assert!(to.exists());
    }

    #[test]
    fn test_snap_corruption_on_size_or_checksum() {
        let region_id = 1;
        let region = gen_test_region(region_id, 1, 1);
        let db_dir = Builder::new()
            .prefix("test-snap-corruption-db")
            .tempdir()
            .unwrap();
        let db: KvTestEngine = open_test_db(db_dir.path(), None, None).unwrap();
        let snapshot = db.snapshot();

        let dir = Builder::new()
            .prefix("test-snap-corruption")
            .tempdir()
            .unwrap();
        let key = SnapKey::new(region_id, 1, 1);
        let mgr_core = create_manager_core(dir.path().to_str().unwrap(), u64::MAX);
        let mut s1 = Snapshot::new_for_building(dir.path(), &key, &mgr_core).unwrap();
        assert!(!s1.exists());

        let _ = s1
            .build(&db, &snapshot, &region, true, false, UnixSecs::now())
            .unwrap();
        assert!(s1.exists());

        corrupt_snapshot_size_in(dir.path());

        Snapshot::new_for_sending(dir.path(), &key, &mgr_core).unwrap_err();

        let mut s2 = Snapshot::new_for_building(dir.path(), &key, &mgr_core).unwrap();
        assert!(!s2.exists());
        let snap_data = s2
            .build(&db, &snapshot, &region, true, false, UnixSecs::now())
            .unwrap();
        assert!(s2.exists());

        let dst_dir = Builder::new()
            .prefix("test-snap-corruption-dst")
            .tempdir()
            .unwrap();
        copy_snapshot(
            &dir,
            &dst_dir,
            &key,
            &mgr_core,
            snap_data.get_meta().clone(),
        );

        let mut metas = corrupt_snapshot_checksum_in(dst_dir.path());
        assert_eq!(1, metas.len());
        let snap_meta = metas.pop().unwrap();

        let mut s5 = Snapshot::new_for_applying(dst_dir.path(), &key, &mgr_core).unwrap();
        assert!(s5.exists());

        let dst_db_dir = Builder::new()
            .prefix("test-snap-corruption-dst-db")
            .tempdir()
            .unwrap();
        let dst_db: KvTestEngine = open_test_empty_db(dst_db_dir.path(), None, None).unwrap();
        let options = ApplyOptions {
            db: dst_db,
            region,
            abort: Arc::new(AtomicUsize::new(JOB_STATUS_RUNNING)),
            write_batch_size: TEST_WRITE_BATCH_SIZE,
            coprocessor_host: CoprocessorHost::<KvTestEngine>::default(),
        };
        s5.apply(options).unwrap_err();

        corrupt_snapshot_size_in(dst_dir.path());
        Snapshot::new_for_receiving(dst_dir.path(), &key, &mgr_core, snap_meta).unwrap_err();
        Snapshot::new_for_applying(dst_dir.path(), &key, &mgr_core).unwrap_err();
    }

    #[test]
    fn test_snap_corruption_on_meta_file() {
        let region_id = 1;
        let region = gen_test_region(region_id, 1, 1);
        let db_dir = Builder::new()
            .prefix("test-snapshot-corruption-meta-db")
            .tempdir()
            .unwrap();
        let db: KvTestEngine = open_test_db_with_100keys(db_dir.path(), None, None).unwrap();
        let snapshot = db.snapshot();

        let dir = Builder::new()
            .prefix("test-snap-corruption-meta")
            .tempdir()
            .unwrap();
        let key = SnapKey::new(region_id, 1, 1);
        let mgr_core = create_manager_core(dir.path().to_str().unwrap(), 500);
        let mut s1 = Snapshot::new_for_building(dir.path(), &key, &mgr_core).unwrap();
        assert!(!s1.exists());

        let _ = s1
            .build(&db, &snapshot, &region, true, false, UnixSecs::now())
            .unwrap();
        assert!(s1.exists());

        assert_eq!(1, corrupt_snapshot_meta_file(dir.path()));

        Snapshot::new_for_sending(dir.path(), &key, &mgr_core).unwrap_err();

        let mut s2 = Snapshot::new_for_building(dir.path(), &key, &mgr_core).unwrap();
        assert!(!s2.exists());
        let mut snap_data = s2
            .build(&db, &snapshot, &region, true, false, UnixSecs::now())
            .unwrap();
        assert!(s2.exists());

        let dst_dir = Builder::new()
            .prefix("test-snap-corruption-meta-dst")
            .tempdir()
            .unwrap();
        copy_snapshot(
            &dir,
            &dst_dir,
            &key,
            &mgr_core,
            snap_data.get_meta().clone(),
        );

        assert_eq!(1, corrupt_snapshot_meta_file(dst_dir.path()));

        Snapshot::new_for_applying(dst_dir.path(), &key, &mgr_core).unwrap_err();
        Snapshot::new_for_receiving(dst_dir.path(), &key, &mgr_core, snap_data.take_meta())
            .unwrap_err();
    }

    #[test]
    fn test_snap_mgr_create_dir() {
        // Ensure `mgr` creates the specified directory when it does not exist.
        let temp_dir = Builder::new()
            .prefix("test-snap-mgr-create-dir")
            .tempdir()
            .unwrap();
        let temp_path = temp_dir.path().join("snap1");
        let path = temp_path.to_str().unwrap().to_owned();
        assert!(!temp_path.exists());
        let mut mgr = SnapManager::new(path);
        mgr.init().unwrap();
        assert!(temp_path.exists());

        // Ensure `init()` will return an error if specified target is a file.
        let temp_path2 = temp_dir.path().join("snap2");
        let path2 = temp_path2.to_str().unwrap().to_owned();
        File::create(temp_path2).unwrap();
        mgr = SnapManager::new(path2);
        mgr.init().unwrap_err();
    }

    #[test]
    fn test_snap_mgr_v2() {
        let temp_dir = Builder::new().prefix("test-snap-mgr-v2").tempdir().unwrap();
        let path = temp_dir.path().to_str().unwrap().to_owned();
        let mgr = SnapManager::new(path.clone());
        mgr.init().unwrap();
        assert_eq!(mgr.get_total_snap_size().unwrap(), 0);

        let db_dir = Builder::new()
            .prefix("test-snap-mgr-delete-temp-files-v2-db")
            .tempdir()
            .unwrap();
        let db: KvTestEngine = open_test_db(db_dir.path(), None, None).unwrap();
        let snapshot = db.snapshot();
        let key1 = SnapKey::new(1, 1, 1);
        let mgr_core = create_manager_core(&path, u64::MAX);
        let mut s1 = Snapshot::new_for_building(&path, &key1, &mgr_core).unwrap();
        let mut region = gen_test_region(1, 1, 1);
        let mut snap_data = s1
            .build(&db, &snapshot, &region, true, false, UnixSecs::now())
            .unwrap();
        let mut s = Snapshot::new_for_sending(&path, &key1, &mgr_core).unwrap();
        let expected_size = s.total_size();
        let mut s2 =
            Snapshot::new_for_receiving(&path, &key1, &mgr_core, snap_data.get_meta().clone())
                .unwrap();
        let n = io::copy(&mut s, &mut s2).unwrap();
        assert_eq!(n, expected_size);
        s2.save().unwrap();

        let key2 = SnapKey::new(2, 1, 1);
        region.set_id(2);
        snap_data.set_region(region);
        let s3 = Snapshot::new_for_building(&path, &key2, &mgr_core).unwrap();
        let s4 =
            Snapshot::new_for_receiving(&path, &key2, &mgr_core, snap_data.take_meta()).unwrap();

        assert!(s1.exists());
        assert!(s2.exists());
        assert!(!s3.exists());
        assert!(!s4.exists());

        let mgr = SnapManager::new(path);
        mgr.init().unwrap();
        assert_eq!(mgr.get_total_snap_size().unwrap(), expected_size * 2);

        assert!(s1.exists());
        assert!(s2.exists());
        assert!(!s3.exists());
        assert!(!s4.exists());

        mgr.get_snapshot_for_sending(&key1).unwrap().delete();
        assert_eq!(mgr.get_total_snap_size().unwrap(), expected_size);
        mgr.get_snapshot_for_applying(&key1).unwrap().delete();
        assert_eq!(mgr.get_total_snap_size().unwrap(), 0);
    }

    fn check_registry_around_deregister(mgr: &SnapManager, key: &SnapKey, entry: &SnapEntry) {
        let snap_keys = mgr.list_idle_snap().unwrap();
        assert!(snap_keys.is_empty());
        assert!(mgr.has_registered(key));
        mgr.deregister(key, entry);
        let mut snap_keys = mgr.list_idle_snap().unwrap();
        assert_eq!(snap_keys.len(), 1);
        let snap_key = snap_keys.pop().unwrap().0;
        assert_eq!(snap_key, *key);
        assert!(!mgr.has_registered(&snap_key));
    }

    #[test]
    fn test_snap_deletion_on_registry() {
        let src_temp_dir = Builder::new()
            .prefix("test-snap-deletion-on-registry-src")
            .tempdir()
            .unwrap();
        let src_path = src_temp_dir.path().to_str().unwrap().to_owned();
        let src_mgr = SnapManager::new(src_path);
        src_mgr.init().unwrap();

        let src_db_dir = Builder::new()
            .prefix("test-snap-deletion-on-registry-src-db")
            .tempdir()
            .unwrap();
        let db: KvTestEngine = open_test_db(src_db_dir.path(), None, None).unwrap();
        let snapshot = db.snapshot();

        let key = SnapKey::new(1, 1, 1);
        let region = gen_test_region(1, 1, 1);

        // Ensure the snapshot being built will not be deleted on GC.
        src_mgr.register(key.clone(), SnapEntry::Generating);
        let mut s1 = src_mgr.get_snapshot_for_building(&key).unwrap();
        let mut snap_data = s1
            .build(&db, &snapshot, &region, true, false, UnixSecs::now())
            .unwrap();

        check_registry_around_deregister(&src_mgr, &key, &SnapEntry::Generating);

        // Ensure the snapshot being sent will not be deleted on GC.
        src_mgr.register(key.clone(), SnapEntry::Sending);
        let mut s2 = src_mgr.get_snapshot_for_sending(&key).unwrap();
        let expected_size = s2.total_size();

        let dst_temp_dir = Builder::new()
            .prefix("test-snap-deletion-on-registry-dst")
            .tempdir()
            .unwrap();
        let dst_path = dst_temp_dir.path().to_str().unwrap().to_owned();
        let dst_mgr = SnapManager::new(dst_path);
        dst_mgr.init().unwrap();

        // Ensure the snapshot being received will not be deleted on GC.
        dst_mgr.register(key.clone(), SnapEntry::Receiving);
        let mut s3 = dst_mgr
            .get_snapshot_for_receiving(&key, snap_data.take_meta())
            .unwrap();
        let n = io::copy(&mut s2, &mut s3).unwrap();
        assert_eq!(n, expected_size);
        s3.save().unwrap();

        check_registry_around_deregister(&src_mgr, &key, &SnapEntry::Sending);
        check_registry_around_deregister(&dst_mgr, &key, &SnapEntry::Receiving);

        // Ensure the snapshot to be applied will not be deleted on GC.
        let mut snap_keys = dst_mgr.list_idle_snap().unwrap();
        assert_eq!(snap_keys.len(), 1);
        let snap_key = snap_keys.pop().unwrap().0;
        assert_eq!(snap_key, key);
        assert!(!dst_mgr.has_registered(&snap_key));
        dst_mgr.register(key.clone(), SnapEntry::Applying);
        let s4 = dst_mgr.get_snapshot_for_applying(&key).unwrap();
        let s5 = dst_mgr.get_snapshot_for_applying(&key).unwrap();
        dst_mgr.delete_snapshot(&key, s4.as_ref(), false);
        assert!(s5.exists());
    }

    #[test]
    fn test_snapshot_max_total_size() {
        let regions: Vec<u64> = (0..20).collect();
        let kv_path = Builder::new()
            .prefix("test-snapshot-max-total-size-db")
            .tempdir()
            .unwrap();
        // Disable property collection so that the total snapshot size
        // isn't dependent on them.
        let kv_cf_opts = ALL_CFS
            .iter()
            .map(|cf| {
                let mut cf_opts = CfOptions::new();
                cf_opts.set_no_range_properties(true);
                cf_opts.set_no_table_properties(true);
                (*cf, cf_opts)
            })
            .collect();
        let engine =
            get_test_db_for_regions(&kv_path, None, None, Some(kv_cf_opts), &regions).unwrap();

        let snapfiles_path = Builder::new()
            .prefix("test-snapshot-max-total-size-snapshots")
            .tempdir()
            .unwrap();
        let max_total_size = 10240;
        let snap_mgr = SnapManagerBuilder::default()
            .max_total_size(max_total_size)
            .build::<_>(snapfiles_path.path().to_str().unwrap());
        snap_mgr.init().unwrap();
        let snapshot = engine.kv.snapshot();

        // Add an oldest snapshot for receiving.
        let recv_key = SnapKey::new(100, 100, 100);
        let mut recv_head = {
            let mut s = snap_mgr.get_snapshot_for_building(&recv_key).unwrap();
            s.build(
                &engine.kv,
                &snapshot,
                &gen_test_region(100, 1, 1),
                true,
                false,
                UnixSecs::now(),
            )
            .unwrap()
        };
        let recv_remain = {
            let mut data = Vec::with_capacity(1024);
            let mut s = snap_mgr.get_snapshot_for_sending(&recv_key).unwrap();
            s.read_to_end(&mut data).unwrap();
            assert!(snap_mgr.delete_snapshot(&recv_key, s.as_ref(), true));
            data
        };
        let mut s = snap_mgr
            .get_snapshot_for_receiving(&recv_key, recv_head.take_meta())
            .unwrap();
        s.write_all(&recv_remain).unwrap();
        s.save().unwrap();

        let snap_size = snap_mgr.get_total_snap_size().unwrap();
        let max_snap_count = (max_total_size + snap_size - 1) / snap_size;
        for (i, region_id) in regions.into_iter().enumerate() {
            let key = SnapKey::new(region_id, 1, 1);
            let region = gen_test_region(region_id, 1, 1);
            let mut s = snap_mgr.get_snapshot_for_building(&key).unwrap();
            let _ = s
                .build(&engine.kv, &snapshot, &region, true, false, UnixSecs::now())
                .unwrap();

            // The first snap_size is for region 100.
            // That snapshot won't be deleted because it's not for generating.
            assert_eq!(
                snap_mgr.get_total_snap_size().unwrap(),
                snap_size * cmp::min(max_snap_count, (i + 2) as u64)
            );
        }
    }

    #[test]
    fn test_snap_temp_file_delete() {
        let src_temp_dir = Builder::new()
            .prefix("test_snap_temp_file_delete_snap")
            .tempdir()
            .unwrap();
        let mgr_path = src_temp_dir.path().to_str().unwrap();
        let src_mgr = SnapManager::new(mgr_path.to_owned());
        src_mgr.init().unwrap();
        let kv_temp_dir = Builder::new()
            .prefix("test_snap_temp_file_delete_kv")
            .tempdir()
            .unwrap();
        let engine = open_test_db(kv_temp_dir.path(), None, None).unwrap();
        let sst_path = src_mgr.get_temp_path_for_ingest();
        let mut writer = <KvTestEngine as SstExt>::SstWriterBuilder::new()
            .set_db(&engine)
            .build(&sst_path)
            .unwrap();
        writer.put(b"a", b"a").unwrap();
        let r = writer.finish().unwrap();
        assert!(file_system::file_exists(&sst_path));
        assert_eq!(r.file_path().to_str().unwrap(), sst_path.as_str());
        drop(src_mgr);
        let src_mgr = SnapManager::new(mgr_path.to_owned());
        src_mgr.init().unwrap();
        // The sst_path will be deleted by SnapManager because it is a temp filet.
        assert!(!file_system::file_exists(&sst_path));
    }

    #[test]
    fn test_snapshot_stats() {
        let snap_dir = Builder::new()
            .prefix("test_snapshot_stats")
            .tempdir()
            .unwrap();
        let start = Instant::now();
        let mgr = TabletSnapManager::new(snap_dir.path(), None).unwrap();
        let key = TabletSnapKey::new(1, 1, 1, 1);
        mgr.begin_snapshot(key.clone(), start - time::Duration::from_secs(2), 1);
        // filter out the snapshot that is not finished
        assert!(mgr.stats().stats.is_empty());
        mgr.finish_snapshot(key.clone(), start - time::Duration::from_secs(1));
        let stats = mgr.stats().stats;
        assert_eq!(stats.len(), 1);
        assert_eq!(stats[0].get_total_duration_sec(), 2);
        assert!(mgr.stats().stats.is_empty());

        // filter out the total duration seconds less than one sencond.
        let path = mgr.tablet_gen_path(&key);
        std::fs::create_dir_all(&path).unwrap();
        assert!(path.exists());
        mgr.delete_snapshot(&key);
        assert_eq!(mgr.stats().stats.len(), 0);
        assert!(!path.exists());
    }

    #[test]
    fn test_build_with_encryption() {
        let (_enc_dir, key_manager) =
            create_encryption_key_manager("test_build_with_encryption_enc");

        let snap_dir = Builder::new()
            .prefix("test_build_with_encryption_snap")
            .tempdir()
            .unwrap();
        let _mgr_path = snap_dir.path().to_str().unwrap();
        let snap_mgr = SnapManagerBuilder::default()
            .encryption_key_manager(Some(key_manager))
            .build(snap_dir.path().to_str().unwrap());
        snap_mgr.init().unwrap();

        let kv_dir = Builder::new()
            .prefix("test_build_with_encryption_kv")
            .tempdir()
            .unwrap();
        let db: KvTestEngine = open_test_db(kv_dir.path(), None, None).unwrap();
        let snapshot = db.snapshot();
        let key = SnapKey::new(1, 1, 1);
        let region = gen_test_region(1, 1, 1);

        // Test one snapshot can be built multi times. DataKeyManager should be handled
        // correctly.
        for _ in 0..2 {
            let mut s1 = snap_mgr.get_snapshot_for_building(&key).unwrap();
            let _ = s1
                .build(&db, &snapshot, &region, true, false, UnixSecs::now())
                .unwrap();
            assert!(snap_mgr.delete_snapshot(&key, &s1, false));
        }
    }

    #[test]
    fn test_init() {
        let builder = SnapManagerBuilder::default();
        let snap_dir = Builder::new()
            .prefix("test_snap_path_does_not_exist")
            .tempdir()
            .unwrap();
        let path = snap_dir.path().join("snap");
        let snap_mgr = builder.build(path.as_path().to_str().unwrap());
        snap_mgr.init().unwrap();

        assert!(path.exists());
        let mut path = path.as_path().to_str().unwrap().to_string();
        path.push_str("_v2");
        assert!(Path::new(&path).exists());

        let builder = SnapManagerBuilder::default();
        let snap_dir = Builder::new()
            .prefix("test_snap_path_exist")
            .tempdir()
            .unwrap();
        let path = snap_dir.path();
        let snap_mgr = builder.build(path.to_str().unwrap());
        snap_mgr.init().unwrap();

        let mut path = path.to_str().unwrap().to_string();
        path.push_str("_v2");
        assert!(Path::new(&path).exists());

        let builder = SnapManagerBuilder::default();
        let snap_dir = Builder::new()
            .prefix("test_tablet_snap_path_exist")
            .tempdir()
            .unwrap();
        let path = snap_dir.path().join("snap/v2");
        fs::create_dir_all(path).unwrap();
        let path = snap_dir.path().join("snap");
        let snap_mgr = builder.build(path.to_str().unwrap());
        snap_mgr.init().unwrap();
        assert!(path.exists());
    }
}<|MERGE_RESOLUTION|>--- conflicted
+++ resolved
@@ -2146,18 +2146,17 @@
         })
     }
 
-<<<<<<< HEAD
     pub fn sending_count(&self) -> &Arc<AtomicUsize> {
         &self.sending_count
     }
 
     pub fn recving_count(&self) -> &Arc<AtomicUsize> {
         &self.recving_count
-=======
+    }
+
     #[inline]
     pub fn key_manager(&self) -> &Option<Arc<DataKeyManager>> {
         &self.key_manager
->>>>>>> ac7f1481
     }
 }
 
