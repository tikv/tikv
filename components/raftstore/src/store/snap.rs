// Copyright 2017 TiKV Project Authors. Licensed under Apache-2.0.
use std::{
    borrow::Cow,
    cmp::{self, Ordering as CmpOrdering, Reverse},
    error::Error as StdError,
    fmt::{self, Display, Formatter},
    io::{self, ErrorKind, Read, Write},
    path::{Path, PathBuf},
    result, str,
    sync::{
        atomic::{AtomicBool, AtomicU64, AtomicUsize, Ordering},
        Arc, RwLock,
    },
    thread, time, u64,
};

use collections::{HashMap, HashMapEntry as Entry};
use encryption::{create_aes_ctr_crypter, from_engine_encryption_method, DataKeyManager, Iv};
use engine_traits::{CfName, EncryptionKeyManager, KvEngine, CF_DEFAULT, CF_LOCK, CF_WRITE};
use error_code::{self, ErrorCode, ErrorCodeExt};
use fail::fail_point;
use file_system::{
    calc_crc32, calc_crc32_and_size, delete_file_if_exist, file_exists, get_file_size, sync_dir,
    File, Metadata, OpenOptions,
};
use keys::{enc_end_key, enc_start_key};
use kvproto::{
    encryptionpb::EncryptionMethod,
    metapb::Region,
    raft_serverpb::{RaftSnapshotData, SnapshotCfFile, SnapshotMeta},
};
use openssl::symm::{Cipher, Crypter, Mode};
use protobuf::Message;
use raft::eraftpb::Snapshot as RaftSnapshot;
use thiserror::Error;
use tikv_util::{
    box_err, box_try, debug, error, info,
    time::{duration_to_sec, Instant, Limiter},
    warn, HandyRwLock,
};

use crate::{
    coprocessor::CoprocessorHost,
    store::{
        metrics::{
            CfNames, INGEST_SST_DURATION_SECONDS, SNAPSHOT_BUILD_TIME_HISTOGRAM,
            SNAPSHOT_CF_KV_COUNT, SNAPSHOT_CF_SIZE,
        },
        peer_storage::JOB_STATUS_CANCELLING,
    },
    Error as RaftStoreError, Result as RaftStoreResult,
};

#[path = "snap/io.rs"]
pub mod snap_io;

// Data in CF_RAFT should be excluded for a snapshot.
pub const SNAPSHOT_CFS: &[CfName] = &[CF_DEFAULT, CF_LOCK, CF_WRITE];
pub const SNAPSHOT_CFS_ENUM_PAIR: &[(CfNames, CfName)] = &[
    (CfNames::default, CF_DEFAULT),
    (CfNames::lock, CF_LOCK),
    (CfNames::write, CF_WRITE),
];
pub const SNAPSHOT_VERSION: u64 = 2;
pub const IO_LIMITER_CHUNK_SIZE: usize = 4 * 1024;

/// Name prefix for the self-generated snapshot file.
const SNAP_GEN_PREFIX: &str = "gen";
/// Name prefix for the received snapshot file.
const SNAP_REV_PREFIX: &str = "rev";
const DEL_RANGE_PREFIX: &str = "del_range";

const TMP_FILE_SUFFIX: &str = ".tmp";
const SST_FILE_SUFFIX: &str = ".sst";
const CLONE_FILE_SUFFIX: &str = ".clone";
const META_FILE_SUFFIX: &str = ".meta";

const DELETE_RETRY_MAX_TIMES: u32 = 6;
const DELETE_RETRY_TIME_MILLIS: u64 = 500;

#[derive(Debug, Error)]
pub enum Error {
    #[error("abort")]
    Abort,

    #[error("too many snapshots")]
    TooManySnapshots,

    #[error("snap failed {0:?}")]
    Other(#[from] Box<dyn StdError + Sync + Send>),
}

impl From<io::Error> for Error {
    fn from(e: io::Error) -> Self {
        Error::Other(Box::new(e))
    }
}

pub type Result<T> = result::Result<T, Error>;

impl ErrorCodeExt for Error {
    fn error_code(&self) -> ErrorCode {
        match self {
            Error::Abort => error_code::raftstore::SNAP_ABORT,
            Error::TooManySnapshots => error_code::raftstore::SNAP_TOO_MANY,
            Error::Other(_) => error_code::raftstore::SNAP_UNKNOWN,
        }
    }
}

// CF_LOCK is relatively small, so we use plain file for performance issue.
#[inline]
pub fn plain_file_used(cf: &str) -> bool {
    cf == CF_LOCK
}

#[inline]
pub fn check_abort(status: &AtomicUsize) -> Result<()> {
    if status.load(Ordering::Relaxed) == JOB_STATUS_CANCELLING {
        return Err(Error::Abort);
    }
    Ok(())
}

#[derive(Clone, Hash, PartialEq, Eq, PartialOrd, Ord, Debug)]
pub struct SnapKey {
    pub region_id: u64,
    pub term: u64,
    pub idx: u64,
}

impl SnapKey {
    #[inline]
    pub fn new(region_id: u64, term: u64, idx: u64) -> SnapKey {
        SnapKey {
            region_id,
            term,
            idx,
        }
    }

    pub fn from_region_snap(region_id: u64, snap: &RaftSnapshot) -> SnapKey {
        let index = snap.get_metadata().get_index();
        let term = snap.get_metadata().get_term();
        SnapKey::new(region_id, term, index)
    }

    pub fn from_snap(snap: &RaftSnapshot) -> io::Result<SnapKey> {
        let mut snap_data = RaftSnapshotData::default();
        if let Err(e) = snap_data.merge_from_bytes(snap.get_data()) {
            return Err(io::Error::new(ErrorKind::Other, e));
        }

        Ok(SnapKey::from_region_snap(
            snap_data.get_region().get_id(),
            snap,
        ))
    }
}

impl Display for SnapKey {
    fn fmt(&self, f: &mut Formatter<'_>) -> fmt::Result {
        write!(f, "{}_{}_{}", self.region_id, self.term, self.idx)
    }
}

#[derive(Default)]
pub struct SnapshotStatistics {
    pub size: u64,
    pub kv_count: usize,
}

impl SnapshotStatistics {
    pub fn new() -> SnapshotStatistics {
        SnapshotStatistics {
            ..Default::default()
        }
    }
}

pub struct ApplyOptions<EK>
where
    EK: KvEngine,
{
    pub db: EK,
    pub region: Region,
    pub abort: Arc<AtomicUsize>,
    pub write_batch_size: usize,
    pub coprocessor_host: CoprocessorHost<EK>,
}

// A helper function to copy snapshot.
// Only used in tests.
pub fn copy_snapshot(mut from: Box<Snapshot>, mut to: Box<Snapshot>) -> io::Result<()> {
    if !to.exists() {
        io::copy(&mut from, &mut to)?;
        to.save()?;
    }
    Ok(())
}

// Try to delete the specified snapshot, return true if the deletion is done.
fn retry_delete_snapshot(mgr: &SnapManagerCore, key: &SnapKey, snap: &Snapshot) -> bool {
    let d = time::Duration::from_millis(DELETE_RETRY_TIME_MILLIS);
    for _ in 0..DELETE_RETRY_MAX_TIMES {
        if mgr.delete_snapshot(key, snap, true) {
            return true;
        }
        thread::sleep(d);
    }
    false
}

fn gen_snapshot_meta(cf_files: &[CfFile]) -> RaftStoreResult<SnapshotMeta> {
    let mut meta = Vec::with_capacity(cf_files.len());
    for cf_file in cf_files {
        if !SNAPSHOT_CFS.iter().any(|cf| cf_file.cf == *cf) {
            return Err(box_err!(
                "failed to encode invalid snapshot cf {}",
                cf_file.cf
            ));
        }
        let size_vec = &cf_file.size;
        if !size_vec.is_empty() {
            for (i, size) in size_vec.iter().enumerate() {
                let mut cf_file_meta = SnapshotCfFile::new();
                cf_file_meta.set_cf(cf_file.cf.to_string());
                cf_file_meta.set_size(*size);
                cf_file_meta.set_checksum(cf_file.checksum[i]);
                meta.push(cf_file_meta);
            }
        } else {
            let mut cf_file_meta = SnapshotCfFile::new();
            cf_file_meta.set_cf(cf_file.cf.to_string());
            cf_file_meta.set_size(0);
            cf_file_meta.set_checksum(0);
            meta.push(cf_file_meta);
        }
    }
    let mut snapshot_meta = SnapshotMeta::default();
    snapshot_meta.set_cf_files(meta.into());
    Ok(snapshot_meta)
}

fn calc_checksum_and_size(
    path: &Path,
    encryption_key_manager: Option<&Arc<DataKeyManager>>,
) -> RaftStoreResult<(u32, u64)> {
    let (checksum, size) = if let Some(mgr) = encryption_key_manager {
        // Crc32 and file size need to be calculated based on decrypted contents.
        let file_name = path.to_str().unwrap();
        let mut r = snap_io::get_decrypter_reader(file_name, mgr)?;
        calc_crc32_and_size(&mut r)?
    } else {
        (calc_crc32(path)?, get_file_size(path)?)
    };
    Ok((checksum, size))
}

fn check_file_size(got_size: u64, expected_size: u64, path: &Path) -> RaftStoreResult<()> {
    if got_size != expected_size {
        return Err(box_err!(
            "invalid size {} for snapshot cf file {}, expected {}",
            got_size,
            path.display(),
            expected_size
        ));
    }
    Ok(())
}

fn check_file_checksum(
    got_checksum: u32,
    expected_checksum: u32,
    path: &Path,
) -> RaftStoreResult<()> {
    if got_checksum != expected_checksum {
        return Err(box_err!(
            "invalid checksum {} for snapshot cf file {}, expected {}",
            got_checksum,
            path.display(),
            expected_checksum
        ));
    }
    Ok(())
}

fn check_file_size_and_checksum(
    path: &Path,
    expected_size: u64,
    expected_checksum: u32,
    encryption_key_manager: Option<&Arc<DataKeyManager>>,
) -> RaftStoreResult<()> {
    let (checksum, size) = calc_checksum_and_size(path, encryption_key_manager)?;
    check_file_size(size, expected_size, path)?;
    check_file_checksum(checksum, expected_checksum, path)?;
    Ok(())
}

struct CfFileForRecving {
    file: File,
    encrypter: Option<(Cipher, Crypter)>,
    written_size: u64,
    write_digest: crc32fast::Hasher,
}

#[derive(Default)]
pub struct CfFile {
    pub cf: CfName,
    pub path: PathBuf,
    pub file_prefix: String,
    pub file_suffix: String,
    file_for_sending: Vec<Box<dyn Read + Send>>,
    file_for_recving: Vec<CfFileForRecving>,
    file_names: Vec<String>,
    pub kv_count: u64,
    pub size: Vec<u64>,
    pub checksum: Vec<u32>,
}

impl CfFile {
    pub fn new(cf: CfName, path: PathBuf, file_prefix: String, file_suffix: String) -> Self {
        CfFile {
            cf,
            path,
            file_prefix,
            file_suffix,
            ..Default::default()
        }
    }
    pub fn tmp_file_paths(&self) -> Vec<String> {
        self.file_names
            .iter()
            .map(|file_name| {
                self.path
                    .join(format!("{}{}", file_name, TMP_FILE_SUFFIX))
                    .to_str()
                    .unwrap()
                    .to_string()
            })
            .collect::<Vec<String>>()
    }

    pub fn clone_file_paths(&self) -> Vec<String> {
        self.file_names
            .iter()
            .map(|file_name| {
                self.path
                    .join(format!("{}{}", file_name, CLONE_FILE_SUFFIX))
                    .to_str()
                    .unwrap()
                    .to_string()
            })
            .collect::<Vec<String>>()
    }

    pub fn file_paths(&self) -> Vec<String> {
        self.file_names
            .iter()
            .map(|file_name| self.path.join(file_name).to_str().unwrap().to_string())
            .collect::<Vec<String>>()
    }

    pub fn add_file(&mut self, idx: usize) -> String {
        self.add_file_with_size_checksum(idx, 0, 0)
    }

    pub fn add_file_with_size_checksum(&mut self, idx: usize, size: u64, checksum: u32) -> String {
        assert!(self.size.len() >= idx);
        let file_name = self.gen_file_name(idx);
        if self.size.len() > idx {
            // Any logic similar to test_snap_corruption_on_size_or_checksum will trigger
            // this branch
            self.size[idx] = size;
            self.checksum[idx] = checksum;
            self.file_names[idx] = file_name.clone();
        } else {
            self.size.push(size);
            self.checksum.push(checksum);
            self.file_names.push(file_name.clone());
        }
        self.path.join(file_name).to_str().unwrap().to_string()
    }

    pub fn gen_file_name(&self, file_id: usize) -> String {
        if file_id == 0 {
            // for backward compatibility
            format!("{}{}", self.file_prefix, self.file_suffix)
        } else {
            format!("{}_{:04}{}", self.file_prefix, file_id, self.file_suffix)
        }
    }

    pub fn gen_clone_file_name(&self, file_id: usize) -> String {
        if file_id == 0 {
            // for backward compatibility
            format!(
                "{}{}{}",
                self.file_prefix, self.file_suffix, CLONE_FILE_SUFFIX
            )
        } else {
            format!(
                "{}_{:04}{}{}",
                self.file_prefix, file_id, self.file_suffix, CLONE_FILE_SUFFIX
            )
        }
    }

    pub fn gen_tmp_file_name(&self, file_id: usize) -> String {
        if file_id == 0 {
            // for backward compatibility
            format!(
                "{}{}{}",
                self.file_prefix, self.file_suffix, TMP_FILE_SUFFIX
            )
        } else {
            format!(
                "{}_{:04}{}{}",
                self.file_prefix, file_id, self.file_suffix, TMP_FILE_SUFFIX
            )
        }
    }
}

#[derive(Default)]
struct MetaFile {
    pub meta: SnapshotMeta,
    pub path: PathBuf,
    pub file: Option<File>,

    // for writing snapshot
    pub tmp_path: PathBuf,
}

pub struct Snapshot {
    key: SnapKey,
    display_path: String,
    dir_path: PathBuf,
    cf_files: Vec<CfFile>,
    cf_index: usize,
    cf_file_index: usize,
    meta_file: MetaFile,
    hold_tmp_files: bool,

    mgr: SnapManagerCore,
}

#[derive(PartialEq, Eq, Clone, Copy)]
enum CheckPolicy {
    ErrAllowed,
    ErrNotAllowed,
    None,
}

impl Snapshot {
    fn new<T: Into<PathBuf>>(
        dir: T,
        key: &SnapKey,
        is_sending: bool,
        check_policy: CheckPolicy,
        mgr: &SnapManagerCore,
    ) -> RaftStoreResult<Self> {
        let dir_path = dir.into();
        if !dir_path.exists() {
            file_system::create_dir_all(dir_path.as_path())?;
        }
        let snap_prefix = if is_sending {
            SNAP_GEN_PREFIX
        } else {
            SNAP_REV_PREFIX
        };
        let prefix = format!("{}_{}", snap_prefix, key);
        let display_path = Self::get_display_path(&dir_path, &prefix);

        let mut cf_files = Vec::with_capacity(SNAPSHOT_CFS.len());
        for cf in SNAPSHOT_CFS {
            let file_prefix = format!("{}_{}", prefix, cf);
            let cf_file = CfFile {
                cf,
                path: dir_path.clone(),
                file_prefix,
                file_suffix: SST_FILE_SUFFIX.to_string(),
                ..Default::default()
            };
            cf_files.push(cf_file);
        }

        let meta_filename = format!("{}{}", prefix, META_FILE_SUFFIX);
        let meta_path = dir_path.join(&meta_filename);
        let meta_tmp_path = dir_path.join(format!("{}{}", meta_filename, TMP_FILE_SUFFIX));
        let meta_file = MetaFile {
            path: meta_path,
            tmp_path: meta_tmp_path,
            ..Default::default()
        };

        let mut s = Snapshot {
            key: key.clone(),
            display_path,
            dir_path,
            cf_files,
            cf_index: 0,
            cf_file_index: 0,
            meta_file,
            hold_tmp_files: false,
            mgr: mgr.clone(),
        };

        if check_policy == CheckPolicy::None {
            return Ok(s);
        }

        // load snapshot meta if meta_file exists
        if file_exists(&s.meta_file.path) {
            if let Err(e) = s.load_snapshot_meta() {
                if check_policy == CheckPolicy::ErrNotAllowed {
                    return Err(e);
                }
                warn!(
                    "failed to load existent snapshot meta when try to build snapshot";
                    "snapshot" => %s.path(),
                    "err" => ?e,
                    "error_code" => %e.error_code(),
                );
                if !retry_delete_snapshot(mgr, key, &s) {
                    warn!(
                        "failed to delete snapshot because it's already registered elsewhere";
                        "snapshot" => %s.path(),
                    );
                    return Err(e);
                }
            }
        }
        Ok(s)
    }

    fn new_for_building<T: Into<PathBuf>>(
        dir: T,
        key: &SnapKey,
        mgr: &SnapManagerCore,
    ) -> RaftStoreResult<Self> {
        let mut s = Self::new(dir, key, true, CheckPolicy::ErrAllowed, mgr)?;
        s.init_for_building()?;
        Ok(s)
    }

    fn new_for_sending<T: Into<PathBuf>>(
        dir: T,
        key: &SnapKey,
        mgr: &SnapManagerCore,
    ) -> RaftStoreResult<Self> {
        let mut s = Self::new(dir, key, true, CheckPolicy::ErrNotAllowed, mgr)?;
        s.mgr.limiter = Limiter::new(f64::INFINITY);

        if !s.exists() {
            // Skip the initialization below if it doesn't exists.
            return Ok(s);
        }
        for cf_file in &mut s.cf_files {
            // initialize cf file size and reader
            let file_paths = cf_file.file_paths();
            for (i, file_path) in file_paths.iter().enumerate() {
                if cf_file.size[i] > 0 {
                    let path = Path::new(file_path);
                    let file = File::open(&path)?;
                    cf_file
                        .file_for_sending
                        .push(Box::new(file) as Box<dyn Read + Send>);
                }
            }
        }
        Ok(s)
    }

    fn new_for_receiving<T: Into<PathBuf>>(
        dir: T,
        key: &SnapKey,
        mgr: &SnapManagerCore,
        snapshot_meta: SnapshotMeta,
    ) -> RaftStoreResult<Self> {
        let mut s = Self::new(dir, key, false, CheckPolicy::ErrNotAllowed, mgr)?;
        s.set_snapshot_meta(snapshot_meta)?;
        if s.exists() {
            return Ok(s);
        }

        let f = OpenOptions::new()
            .write(true)
            .create_new(true)
            .open(&s.meta_file.tmp_path)?;
        s.meta_file.file = Some(f);
        s.hold_tmp_files = true;

        for cf_file in &mut s.cf_files {
            if cf_file.size.is_empty() {
                continue;
            }
            let tmp_file_paths = cf_file.tmp_file_paths();
            let file_paths = cf_file.file_paths();
            for (idx, _) in tmp_file_paths.iter().enumerate() {
                if cf_file.size[idx] == 0 {
                    continue;
                }
                let file_path = Path::new(&tmp_file_paths[idx]);
                let f = OpenOptions::new()
                    .write(true)
                    .create_new(true)
                    .open(&file_path)?;
                cf_file.file_for_recving.push(CfFileForRecving {
                    file: f,
                    encrypter: None,
                    written_size: 0,
                    write_digest: crc32fast::Hasher::new(),
                });

                if let Some(mgr) = &s.mgr.encryption_key_manager {
                    let enc_info = mgr.new_file(&file_paths[idx])?;
                    let mthd = from_engine_encryption_method(enc_info.method);
                    if mthd != EncryptionMethod::Plaintext {
                        let file_for_recving = cf_file.file_for_recving.last_mut().unwrap();
                        file_for_recving.encrypter = Some(
                            create_aes_ctr_crypter(
                                mthd,
                                &enc_info.key,
                                Mode::Encrypt,
                                Iv::from_slice(&enc_info.iv)?,
                            )
                            .map_err(|e| RaftStoreError::Snapshot(box_err!(e)))?,
                        );
                    }
                }
            }
        }
        Ok(s)
    }

    fn new_for_applying<T: Into<PathBuf>>(
        dir: T,
        key: &SnapKey,
        mgr: &SnapManagerCore,
    ) -> RaftStoreResult<Self> {
        let mut s = Self::new(dir, key, false, CheckPolicy::ErrNotAllowed, mgr)?;
        s.mgr.limiter = Limiter::new(f64::INFINITY);
        Ok(s)
    }

    // If all files of the snapshot exist, return `Ok` directly. Otherwise create a
    // new file at the temporary meta file path, so that all other try will fail.
    fn init_for_building(&mut self) -> RaftStoreResult<()> {
        if self.exists() {
            return Ok(());
        }
        let file = OpenOptions::new()
            .write(true)
            .create_new(true)
            .open(&self.meta_file.tmp_path)?;
        self.meta_file.file = Some(file);
        self.hold_tmp_files = true;
        Ok(())
    }

    fn read_snapshot_meta(&mut self) -> RaftStoreResult<SnapshotMeta> {
        let buf = file_system::read(&self.meta_file.path)?;
        let mut snapshot_meta = SnapshotMeta::default();
        snapshot_meta.merge_from_bytes(&buf)?;
        Ok(snapshot_meta)
    }

    fn set_snapshot_meta(&mut self, snapshot_meta: SnapshotMeta) -> RaftStoreResult<()> {
        let mut cf_file_count_from_meta: Vec<usize> = vec![];
        let mut file_count = 0;
        let mut current_cf = "";
        info!(
            "set_snapshot_meta total cf files count: {}",
            snapshot_meta.get_cf_files().len()
        );
        for cf_file in snapshot_meta.get_cf_files() {
            if current_cf.is_empty() {
                current_cf = cf_file.get_cf();
                file_count = 1;
                continue;
            }

            if current_cf != cf_file.get_cf() {
                cf_file_count_from_meta.push(file_count);
                current_cf = cf_file.get_cf();
                file_count = 1;
            } else {
                file_count += 1;
            }
        }
        cf_file_count_from_meta.push(file_count);

        if cf_file_count_from_meta.len() != self.cf_files.len() {
            return Err(box_err!(
                "invalid cf number of snapshot meta, expect {}, got {}",
                SNAPSHOT_CFS.len(),
                cf_file_count_from_meta.len()
            ));
        }
        let mut file_idx = 0;
        let mut cf_idx = 0;
        for meta in snapshot_meta.get_cf_files() {
            if cf_idx < cf_file_count_from_meta.len() && file_idx < cf_file_count_from_meta[cf_idx]
            {
                if meta.get_cf() != self.cf_files[cf_idx].cf {
                    return Err(box_err!(
                        "invalid {} cf in snapshot meta, expect {}, got {}",
                        cf_idx,
                        self.cf_files[cf_idx].cf,
                        meta.get_cf()
                    ));
                }
                if meta.get_size() != 0 {
                    let file_path = self.cf_files[cf_idx].add_file_with_size_checksum(
                        file_idx,
                        meta.get_size(),
                        meta.get_checksum(),
                    );
                    if file_exists(&file_path) {
                        let mgr = self.mgr.encryption_key_manager.as_ref();
                        let file_path = Path::new(&file_path);
                        let (_, size) = calc_checksum_and_size(file_path, mgr)?;
                        check_file_size(
                            size,
                            *(self.cf_files[cf_idx].size.last().unwrap()),
                            file_path,
                        )?;
                    }
                }
                file_idx += 1;
                if file_idx >= cf_file_count_from_meta[cf_idx] {
                    cf_idx += 1;
                    file_idx = 0;
                }
            }
        }
        self.meta_file.meta = snapshot_meta;
        Ok(())
    }

    fn load_snapshot_meta(&mut self) -> RaftStoreResult<()> {
        let snapshot_meta = self.read_snapshot_meta()?;
        self.set_snapshot_meta(snapshot_meta)?;
        // check if there is a data corruption when the meta file exists
        // but cf files are deleted.
        if !self.exists() {
            return Err(box_err!(
                "snapshot {} is corrupted, some cf file is missing",
                self.path()
            ));
        }
        Ok(())
    }

    pub fn load_snapshot_meta_if_necessary(&mut self) -> RaftStoreResult<()> {
        if self.meta_file.meta.get_cf_files().is_empty() && file_exists(&self.meta_file.path) {
            return self.load_snapshot_meta();
        }
        Ok(())
    }

    fn get_display_path(dir_path: impl AsRef<Path>, prefix: &str) -> String {
        let cf_names = "(".to_owned() + SNAPSHOT_CFS.join("|").as_str() + ")";
        format!(
            "{}/{}_{}{}",
            dir_path.as_ref().display(),
            prefix,
            cf_names,
            SST_FILE_SUFFIX
        )
    }

    fn validate(&self, for_send: bool) -> RaftStoreResult<()> {
        for cf_file in &self.cf_files {
            let file_paths = cf_file.file_paths();
            let clone_file_paths = cf_file.clone_file_paths();
            for (i, file_path) in file_paths.iter().enumerate() {
                if cf_file.size[i] == 0 {
                    // Skip empty file. The checksum of this cf file should be 0 and
                    // this is checked when loading the snapshot meta.
                    continue;
                }

                let file_path = Path::new(file_path);
                check_file_size_and_checksum(
                    file_path,
                    cf_file.size[i],
                    cf_file.checksum[i],
                    self.mgr.encryption_key_manager.as_ref(),
                )?;

                if !for_send && !plain_file_used(cf_file.cf) {
                    sst_importer::prepare_sst_for_ingestion(
                        file_path,
                        &Path::new(&clone_file_paths[i]),
                        self.mgr.encryption_key_manager.as_deref(),
                    )?;
                }
            }
        }
        Ok(())
    }

    fn switch_to_cf_file(&mut self, cf: &str) -> io::Result<()> {
        match self.cf_files.iter().position(|x| x.cf == cf) {
            Some(index) => {
                self.cf_index = index;
                Ok(())
            }
            None => Err(io::Error::new(
                ErrorKind::Other,
                format!("fail to find cf {}", cf),
            )),
        }
    }

    // Only called in `do_build`.
    fn save_meta_file(&mut self) -> RaftStoreResult<()> {
        let v = box_try!(self.meta_file.meta.write_to_bytes());
        if let Some(mut f) = self.meta_file.file.take() {
            // `meta_file` could be None for this case: in `init_for_building` the snapshot
            // exists so no temporary meta file is created, and this field is
            // None. However in `do_build` it's deleted so we build it again,
            // and then call `save_meta_file` with `meta_file` as None.
            // FIXME: We can fix it later by introducing a better snapshot delete mechanism.
            f.write_all(&v[..])?;
            f.flush()?;
            f.sync_all()?;
            file_system::rename(&self.meta_file.tmp_path, &self.meta_file.path)?;
            self.hold_tmp_files = false;
            Ok(())
        } else {
            Err(box_err!(
                "save meta file without metadata for {:?}",
                self.key
            ))
        }
    }

    fn do_build<EK: KvEngine>(
        &mut self,
        engine: &EK,
        kv_snap: &EK::Snapshot,
        region: &Region,
        stat: &mut SnapshotStatistics,
        allow_multi_files_snapshot: bool,
        for_witness: bool,
    ) -> RaftStoreResult<()>
    where
        EK: KvEngine,
    {
        fail_point!("snapshot_enter_do_build");
        if self.exists() {
            match self.validate(true) {
                Ok(()) => return Ok(()),
                Err(e) => {
                    error!(?e;
                        "snapshot is corrupted, will rebuild";
                        "region_id" => region.get_id(),
                        "snapshot" => %self.path(),
                    );
                    if !retry_delete_snapshot(&self.mgr, &self.key, self) {
                        error!(
                            "failed to delete corrupted snapshot because it's \
                             already registered elsewhere";
                            "region_id" => region.get_id(),
                            "snapshot" => %self.path(),
                        );
                        return Err(e);
                    }
                    self.init_for_building()?;
                }
            }
        }

        let (begin_key, end_key) = (enc_start_key(region), enc_end_key(region));
<<<<<<< HEAD
        if !for_witness {
            for (cf_enum, cf) in SNAPSHOT_CFS_ENUM_PAIR {
                self.switch_to_cf_file(cf)?;
                let cf_file = &mut self.cf_files[self.cf_index];
                let cf_stat = if plain_file_used(cf_file.cf) {
                    let key_mgr = self.mgr.encryption_key_manager.as_ref();
                    snap_io::build_plain_cf_file::<EK>(
                        cf_file, key_mgr, kv_snap, &begin_key, &end_key,
                    )?
                } else {
                    snap_io::build_sst_cf_file_list::<EK>(
                        cf_file,
                        engine,
                        kv_snap,
                        &begin_key,
                        &end_key,
                        self.mgr
                            .get_actual_max_per_file_size(allow_multi_files_snapshot),
                        &self.mgr.limiter,
                    )?
                };
                cf_file.kv_count = cf_stat.key_count as u64;
                if cf_file.kv_count > 0 {
                    // Use `kv_count` instead of file size to check empty files because encrypted sst files
                    // contain some metadata so their sizes will never be 0.
                    self.mgr.rename_tmp_cf_file_for_send(cf_file)?;
                } else {
=======
        for (cf_enum, cf) in SNAPSHOT_CFS_ENUM_PAIR {
            self.switch_to_cf_file(cf)?;
            let cf_file = &mut self.cf_files[self.cf_index];
            let cf_stat = if plain_file_used(cf_file.cf) {
                let key_mgr = self.mgr.encryption_key_manager.as_ref();
                snap_io::build_plain_cf_file::<EK>(cf_file, key_mgr, kv_snap, &begin_key, &end_key)?
            } else {
                snap_io::build_sst_cf_file_list::<EK>(
                    cf_file,
                    engine,
                    kv_snap,
                    &begin_key,
                    &end_key,
                    self.mgr
                        .get_actual_max_per_file_size(allow_multi_files_snapshot),
                    &self.mgr.limiter,
                )?
            };
            cf_file.kv_count = cf_stat.key_count as u64;
            if cf_file.kv_count > 0 {
                // Use `kv_count` instead of file size to check empty files because encrypted
                // sst files contain some metadata so their sizes will never be 0.
                self.mgr.rename_tmp_cf_file_for_send(cf_file)?;
            } else {
                for tmp_file_path in cf_file.tmp_file_paths() {
                    let tmp_file_path = Path::new(&tmp_file_path);
                    delete_file_if_exist(tmp_file_path)?;
                }
                if let Some(ref mgr) = self.mgr.encryption_key_manager {
>>>>>>> 5c866c46
                    for tmp_file_path in cf_file.tmp_file_paths() {
                        let tmp_file_path = Path::new(&tmp_file_path);
                        delete_file_if_exist(tmp_file_path)?;
                    }
                    if let Some(ref mgr) = self.mgr.encryption_key_manager {
                        for tmp_file_path in cf_file.tmp_file_paths() {
                            mgr.delete_file(&tmp_file_path)?;
                        }
                    }
                }

                SNAPSHOT_CF_KV_COUNT
                    .get(*cf_enum)
                    .observe(cf_stat.key_count as f64);
                SNAPSHOT_CF_SIZE
                    .get(*cf_enum)
                    .observe(cf_stat.total_size as f64);
                info!(
                    "scan snapshot of one cf";
                    "region_id" => region.get_id(),
                    "snapshot" => self.path(),
                    "cf" => cf,
                    "key_count" => cf_stat.key_count,
                    "size" => cf_stat.total_size,
                );
            }
        }

        stat.kv_count = self.cf_files.iter().map(|cf| cf.kv_count as usize).sum();
        // save snapshot meta to meta file
        let snapshot_meta = gen_snapshot_meta(&self.cf_files[..])?;
        self.meta_file.meta = snapshot_meta;
        self.save_meta_file()?;
        Ok(())
    }

    fn delete(&self) {
        macro_rules! try_delete_snapshot_files {
            ($cf_file:ident, $file_name_func:ident) => {
                let mut file_id = 0;
                loop {
                    let file_path = $cf_file.path.join($cf_file.$file_name_func(file_id));
                    if file_exists(&file_path) {
                        delete_file_if_exist(&file_path).unwrap();
                        file_id += 1;
                    } else {
                        break;
                    }
                }
            };
            ($cf_file:ident) => {
                let mut file_id = 0;
                loop {
                    let file_path = $cf_file.path.join($cf_file.gen_file_name(file_id));
                    if file_exists(&file_path) {
                        delete_file_if_exist(&file_path).unwrap();
                        if let Some(ref mgr) = self.mgr.encryption_key_manager {
                            mgr.delete_file(file_path.to_str().unwrap()).unwrap();
                        }
                        file_id += 1;
                    } else {
                        break;
                    }
                }
            };
        }

        debug!(
            "deleting snapshot file";
            "snapshot" => %self.path(),
        );
        for cf_file in &self.cf_files {
            // Delete cloned files.
            let clone_file_paths = cf_file.clone_file_paths();
            // in case the meta file is corrupted or deleted, delete snapshot files with
            // best effort
            if clone_file_paths.is_empty() {
                try_delete_snapshot_files!(cf_file, gen_clone_file_name);
            } else {
                // delete snapshot files according to meta file
                for clone_file_path in clone_file_paths {
                    delete_file_if_exist(&clone_file_path).unwrap();
                }
            }

            // Delete temp files.
            if self.hold_tmp_files {
                let tmp_file_paths = cf_file.tmp_file_paths();
                if tmp_file_paths.is_empty() {
                    try_delete_snapshot_files!(cf_file, gen_tmp_file_name);
                } else {
                    for tmp_file_path in tmp_file_paths {
                        delete_file_if_exist(&tmp_file_path).unwrap();
                    }
                }
            }

            // Delete cf files.
            let file_paths = cf_file.file_paths();
            if file_paths.is_empty() {
                try_delete_snapshot_files!(cf_file);
            } else {
                for file_path in &file_paths {
                    delete_file_if_exist(&file_path).unwrap();
                }
                if let Some(ref mgr) = self.mgr.encryption_key_manager {
                    for file_path in &file_paths {
                        mgr.delete_file(file_path).unwrap();
                    }
                }
            }
        }
        delete_file_if_exist(&self.meta_file.path).unwrap();
        if self.hold_tmp_files {
            delete_file_if_exist(&self.meta_file.tmp_path).unwrap();
        }
    }
}

impl fmt::Debug for Snapshot {
    fn fmt(&self, f: &mut Formatter<'_>) -> fmt::Result {
        f.debug_struct("Snapshot")
            .field("key", &self.key)
            .field("display_path", &self.display_path)
            .finish()
    }
}

impl Snapshot {
    pub fn build<EK: KvEngine>(
        &mut self,
        engine: &EK,
        kv_snap: &EK::Snapshot,
        region: &Region,
        snap_data: &mut RaftSnapshotData,
        stat: &mut SnapshotStatistics,
        allow_multi_files_snapshot: bool,
        for_witness: bool,
    ) -> RaftStoreResult<()> {
        let t = Instant::now();
        self.do_build::<EK>(
            engine,
            kv_snap,
            region,
            stat,
            allow_multi_files_snapshot,
            for_witness,
        )?;

        let total_size = self.total_size()?;
        stat.size = total_size;
        // set snapshot meta data
        snap_data.set_file_size(total_size);
        snap_data.set_version(SNAPSHOT_VERSION);
        snap_data.set_meta(self.meta_file.meta.clone());

        SNAPSHOT_BUILD_TIME_HISTOGRAM.observe(duration_to_sec(t.saturating_elapsed()) as f64);
        info!(
            "scan snapshot";
            "region_id" => region.get_id(),
            "snapshot" => self.path(),
            "key_count" => stat.kv_count,
            "size" => total_size,
            "takes" => ?t.saturating_elapsed(),
        );

        Ok(())
    }

    pub fn apply<EK: KvEngine>(&mut self, options: ApplyOptions<EK>) -> Result<()> {
        box_try!(self.validate(false));

        let abort_checker = ApplyAbortChecker(options.abort);
        let coprocessor_host = options.coprocessor_host;
        let region = options.region;
        let key_mgr = self.mgr.encryption_key_manager.as_ref();
        for cf_file in &mut self.cf_files {
            if cf_file.size.is_empty() {
                // Skip empty cf file.
                continue;
            }
            let cf = cf_file.cf;
            if plain_file_used(cf_file.cf) {
                let path = &cf_file.file_paths()[0];
                let batch_size = options.write_batch_size;
                let cb = |kv: &[(Vec<u8>, Vec<u8>)]| {
                    coprocessor_host.post_apply_plain_kvs_from_snapshot(&region, cf, kv)
                };
                snap_io::apply_plain_cf_file(
                    path,
                    key_mgr,
                    &abort_checker,
                    &options.db,
                    cf,
                    batch_size,
                    cb,
                )?;
            } else {
                let _timer = INGEST_SST_DURATION_SECONDS.start_coarse_timer();
                let path = cf_file.path.to_str().unwrap(); // path is not used at all
                let clone_file_paths = cf_file.clone_file_paths();
                let clone_files = clone_file_paths
                    .iter()
                    .map(|s| s.as_str())
                    .collect::<Vec<&str>>();
                snap_io::apply_sst_cf_file(clone_files.as_slice(), &options.db, cf)?;
                coprocessor_host.post_apply_sst_from_snapshot(&region, cf, path);
            }
        }
        Ok(())
    }

    pub fn path(&self) -> &str {
        &self.display_path
    }

    pub fn exists(&self) -> bool {
        self.cf_files.iter().all(|cf_file| {
            cf_file.size.is_empty()
                || (cf_file
                    .file_paths()
                    .iter()
                    .all(|file_path| file_exists(&Path::new(file_path))))
        }) && file_exists(&self.meta_file.path)
    }

    pub fn meta(&self) -> io::Result<Metadata> {
        file_system::metadata(&self.meta_file.path)
    }

    pub fn total_size(&self) -> io::Result<u64> {
        Ok(self
            .cf_files
            .iter()
            .fold(0, |acc, x| acc + x.size.iter().sum::<u64>()))
    }

    pub fn save(&mut self) -> io::Result<()> {
        debug!(
            "saving to snapshot file";
            "snapshot" => %self.path(),
        );
        for cf_file in &mut self.cf_files {
            if cf_file.size.is_empty() {
                // Skip empty cf file.
                continue;
            }

            // Check each cf file has been fully written, and the checksum matches.
            for (i, mut file_for_recving) in cf_file.file_for_recving.drain(..).enumerate() {
                file_for_recving.file.flush()?;
                file_for_recving.file.sync_all()?;

                if file_for_recving.written_size != cf_file.size[i] {
                    return Err(io::Error::new(
                        ErrorKind::Other,
                        format!(
                            "snapshot file {} for cf {} size mismatches, \
                            real size {}, expected size {}",
                            cf_file.path.display(),
                            cf_file.cf,
                            file_for_recving.written_size,
                            cf_file.size[i]
                        ),
                    ));
                }

                let checksum = file_for_recving.write_digest.finalize();
                if checksum != cf_file.checksum[i] {
                    return Err(io::Error::new(
                        ErrorKind::Other,
                        format!(
                            "snapshot file {} for cf {} checksum \
                            mismatches, real checksum {}, expected \
                            checksum {}",
                            cf_file.path.display(),
                            cf_file.cf,
                            checksum,
                            cf_file.checksum[i]
                        ),
                    ));
                }
            }

            let tmp_paths = cf_file.tmp_file_paths();
            let paths = cf_file.file_paths();
            for (i, tmp_path) in tmp_paths.iter().enumerate() {
                file_system::rename(&tmp_path, &paths[i])?;
            }
        }
        sync_dir(&self.dir_path)?;

        // write meta file
        let v = self.meta_file.meta.write_to_bytes()?;
        {
            let mut meta_file = self.meta_file.file.take().unwrap();
            meta_file.write_all(&v[..])?;
            meta_file.sync_all()?;
        }
        file_system::rename(&self.meta_file.tmp_path, &self.meta_file.path)?;
        sync_dir(&self.dir_path)?;
        self.hold_tmp_files = false;
        Ok(())
    }
}

// To check whether a procedure about apply snapshot aborts or not.
struct ApplyAbortChecker(Arc<AtomicUsize>);
impl snap_io::StaleDetector for ApplyAbortChecker {
    fn is_stale(&self) -> bool {
        self.0.load(Ordering::Relaxed) == JOB_STATUS_CANCELLING
    }
}

impl Read for Snapshot {
    fn read(&mut self, buf: &mut [u8]) -> io::Result<usize> {
        if buf.is_empty() {
            return Ok(0);
        }
        while self.cf_index < self.cf_files.len() {
            let cf_file = &mut self.cf_files[self.cf_index];
            if self.cf_file_index >= cf_file.size.len() || cf_file.size[self.cf_file_index] == 0 {
                self.cf_index += 1;
                self.cf_file_index = 0;
                continue;
            }
            let reader = cf_file
                .file_for_sending
                .get_mut(self.cf_file_index)
                .unwrap();
            match reader.read(buf) {
                Ok(0) => {
                    // EOF. Switch to next file.
                    self.cf_file_index += 1;
                    if self.cf_file_index == cf_file.size.len() {
                        self.cf_index += 1;
                        self.cf_file_index = 0;
                    }
                }
                Ok(n) => return Ok(n),
                e => return e,
            }
        }
        Ok(0)
    }
}

impl Write for Snapshot {
    fn write(&mut self, buf: &[u8]) -> io::Result<usize> {
        if buf.is_empty() {
            return Ok(0);
        }

        let (mut next_buf, mut written_bytes) = (buf, 0);
        while self.cf_index < self.cf_files.len() {
            let cf_file = &mut self.cf_files[self.cf_index];
            if cf_file.size.is_empty() {
                self.cf_index += 1;
                continue;
            }

            assert!(cf_file.size[self.cf_file_index] != 0);
            let mut file_for_recving = cf_file
                .file_for_recving
                .get_mut(self.cf_file_index)
                .unwrap();
            let left = (cf_file.size.get(self.cf_file_index).unwrap()
                - file_for_recving.written_size) as usize;
            assert!(left > 0 && !next_buf.is_empty());
            let (write_len, switch, finished) = match next_buf.len().cmp(&left) {
                CmpOrdering::Greater => (left, true, false),
                CmpOrdering::Equal => (left, true, true),
                CmpOrdering::Less => (next_buf.len(), false, true),
            };

            file_for_recving
                .write_digest
                .update(&next_buf[0..write_len]);
            file_for_recving.written_size += write_len as u64;
            written_bytes += write_len;

            let file = &mut file_for_recving.file;
            let encrypt_buffer = if file_for_recving.encrypter.is_none() {
                Cow::Borrowed(&next_buf[0..write_len])
            } else {
                let (cipher, crypter) = file_for_recving.encrypter.as_mut().unwrap();
                let mut encrypt_buffer = vec![0; write_len + cipher.block_size()];
                let mut bytes = crypter.update(&next_buf[0..write_len], &mut encrypt_buffer)?;
                if switch {
                    bytes += crypter.finalize(&mut encrypt_buffer)?;
                }
                encrypt_buffer.truncate(bytes);
                Cow::Owned(encrypt_buffer)
            };
            let encrypt_len = encrypt_buffer.len();

            let mut start = 0;
            loop {
                let acquire = cmp::min(IO_LIMITER_CHUNK_SIZE, encrypt_len - start);
                self.mgr.limiter.blocking_consume(acquire);
                file.write_all(&encrypt_buffer[start..start + acquire])?;
                if start + acquire == encrypt_len {
                    break;
                }
                start += acquire;
            }
            if switch {
                next_buf = &next_buf[write_len..];
                self.cf_file_index += 1;
                if self.cf_file_index >= cf_file.size.len() {
                    self.cf_file_index = 0;
                    self.cf_index += 1;
                }
            }
            if finished {
                break;
            }
        }
        Ok(written_bytes)
    }

    fn flush(&mut self) -> io::Result<()> {
        if let Some(cf_file) = self.cf_files.get_mut(self.cf_index) {
            for file_for_recving in &mut cf_file.file_for_recving {
                file_for_recving.file.flush()?;
            }
        }
        Ok(())
    }
}

impl Drop for Snapshot {
    fn drop(&mut self) {
        // Cleanup if the snapshot is not built or received successfully.
        if self.hold_tmp_files {
            self.delete();
        }
    }
}

#[derive(PartialEq, Debug)]
pub enum SnapEntry {
    Generating = 1,
    Sending = 2,
    Receiving = 3,
    Applying = 4,
}

/// `SnapStats` is for snapshot statistics.
pub struct SnapStats {
    pub sending_count: usize,
    pub receiving_count: usize,
}

#[derive(Clone)]
struct SnapManagerCore {
    // directory to store snapfile.
    base: String,

    registry: Arc<RwLock<HashMap<SnapKey, Vec<SnapEntry>>>>,
    limiter: Limiter,
    temp_sst_id: Arc<AtomicU64>,
    encryption_key_manager: Option<Arc<DataKeyManager>>,
    max_per_file_size: Arc<AtomicU64>,
    enable_multi_snapshot_files: Arc<AtomicBool>,
}

/// `SnapManagerCore` trace all current processing snapshots.
pub struct SnapManager {
    core: SnapManagerCore,
    max_total_size: Arc<AtomicU64>,
}

impl Clone for SnapManager {
    fn clone(&self) -> Self {
        SnapManager {
            core: self.core.clone(),
            max_total_size: self.max_total_size.clone(),
        }
    }
}

impl SnapManager {
    pub fn new<T: Into<String>>(path: T) -> Self {
        SnapManagerBuilder::default().build(path)
    }

    pub fn init(&self) -> io::Result<()> {
        let enc_enabled = self.core.encryption_key_manager.is_some();
        info!(
            "Initializing SnapManager, encryption is enabled: {}",
            enc_enabled
        );

        // Use write lock so only one thread initialize the directory at a time.
        let _lock = self.core.registry.wl();
        let path = Path::new(&self.core.base);
        if !path.exists() {
            file_system::create_dir_all(path)?;
            return Ok(());
        }
        if !path.is_dir() {
            return Err(io::Error::new(
                ErrorKind::Other,
                format!("{} should be a directory", path.display()),
            ));
        }
        for f in file_system::read_dir(path)? {
            let p = f?;
            if p.file_type()?.is_file() {
                if let Some(s) = p.file_name().to_str() {
                    if s.ends_with(TMP_FILE_SUFFIX) {
                        file_system::remove_file(p.path())?;
                    }
                }
            }
        }
        Ok(())
    }

    // [PerformanceCriticalPath]?? I/O involved API should be called in background
    // thread Return all snapshots which is idle not being used.
    pub fn list_idle_snap(&self) -> io::Result<Vec<(SnapKey, bool)>> {
        // Use a lock to protect the directory when scanning.
        let registry = self.core.registry.rl();
        let read_dir = file_system::read_dir(Path::new(&self.core.base))?;
        // Remove the duplicate snap keys.
        let mut v: Vec<_> = read_dir
            .filter_map(|p| {
                let p = match p {
                    Err(e) => {
                        error!(
                            "failed to list content of directory";
                            "directory" => %&self.core.base,
                            "err" => ?e,
                        );
                        return None;
                    }
                    Ok(p) => p,
                };
                match p.file_type() {
                    Ok(t) if t.is_file() => {}
                    _ => return None,
                }
                let file_name = p.file_name();
                let name = match file_name.to_str() {
                    None => return None,
                    Some(n) => n,
                };
                if name.starts_with(DEL_RANGE_PREFIX) {
                    // This is a temp file to store delete keys and ingest them into Engine.
                    return None;
                }

                let is_sending = name.starts_with(SNAP_GEN_PREFIX);
                let numbers: Vec<u64> = name.split('.').next().map_or_else(Vec::new, |s| {
                    s.split('_')
                        .skip(1)
                        .filter_map(|s| s.parse().ok())
                        .collect()
                });
                if numbers.len() < 3 {
                    error!(
                        "failed to parse snapkey";
                        "snap_key" => %name,
                    );
                    return None;
                }
                let snap_key = SnapKey::new(numbers[0], numbers[1], numbers[2]);
                if registry.contains_key(&snap_key) {
                    // Skip those registered snapshot.
                    return None;
                }
                Some((snap_key, is_sending))
            })
            .collect();
        v.sort();
        v.dedup();
        Ok(v)
    }

    pub fn get_temp_path_for_ingest(&self) -> String {
        let sst_id = self.core.temp_sst_id.fetch_add(1, Ordering::SeqCst);
        let filename = format!(
            "{}_{}{}{}",
            DEL_RANGE_PREFIX, sst_id, SST_FILE_SUFFIX, TMP_FILE_SUFFIX
        );
        let path = PathBuf::from(&self.core.base).join(&filename);
        path.to_str().unwrap().to_string()
    }

    #[inline]
    pub fn has_registered(&self, key: &SnapKey) -> bool {
        self.core.registry.rl().contains_key(key)
    }

    /// Get a `Snapshot` can be used for `build`. Concurrent calls are allowed
    /// because only one caller can lock temporary disk files.
    ///
    /// NOTE: it calculates snapshot size by scanning the base directory.
    /// Don't call it in raftstore thread until the size limitation mechanism
    /// gets refactored.
    pub fn get_snapshot_for_building(&self, key: &SnapKey) -> RaftStoreResult<Box<Snapshot>> {
        let mut old_snaps = None;
        while self.get_total_snap_size()? > self.max_total_snap_size() {
            if old_snaps.is_none() {
                let snaps = self.list_idle_snap()?;
                let mut key_and_snaps = Vec::with_capacity(snaps.len());
                for (key, is_sending) in snaps {
                    if !is_sending {
                        continue;
                    }
                    let snap = match self.get_snapshot_for_sending(&key) {
                        Ok(snap) => snap,
                        Err(_) => continue,
                    };
                    if let Ok(modified) = snap.meta().and_then(|m| m.modified()) {
                        key_and_snaps.push((key, snap, modified));
                    }
                }
                key_and_snaps.sort_by_key(|&(_, _, modified)| Reverse(modified));
                old_snaps = Some(key_and_snaps);
            }
            match old_snaps.as_mut().unwrap().pop() {
                Some((key, snap, _)) => self.delete_snapshot(&key, snap.as_ref(), false),
                None => return Err(RaftStoreError::Snapshot(Error::TooManySnapshots)),
            };
        }

        let base = &self.core.base;
        let f = Snapshot::new_for_building(base, key, &self.core)?;
        Ok(Box::new(f))
    }

    pub fn get_snapshot_for_gc(
        &self,
        key: &SnapKey,
        is_sending: bool,
    ) -> RaftStoreResult<Box<Snapshot>> {
        let _lock = self.core.registry.rl();
        let base = &self.core.base;
        let s = Snapshot::new(base, key, is_sending, CheckPolicy::None, &self.core)?;
        fail_point!(
            "get_snapshot_for_gc",
            key.region_id == 2 && key.idx == 1,
            |_| { Err(box_err!("invalid cf number of snapshot meta")) }
        );
        Ok(Box::new(s))
    }

    pub fn get_snapshot_for_sending(&self, key: &SnapKey) -> RaftStoreResult<Box<Snapshot>> {
        let _lock = self.core.registry.rl();
        let base = &self.core.base;
        let mut s = Snapshot::new_for_sending(base, key, &self.core)?;
        let key_manager = match self.core.encryption_key_manager.as_ref() {
            Some(m) => m,
            None => return Ok(Box::new(s)),
        };
        for cf_file in &mut s.cf_files {
            let file_paths = cf_file.file_paths();
            for (i, file_path) in file_paths.iter().enumerate() {
                if cf_file.size[i] == 0 {
                    continue;
                }
                let reader = snap_io::get_decrypter_reader(file_path, key_manager)?;
                cf_file.file_for_sending[i] = reader;
            }
        }
        Ok(Box::new(s))
    }

<<<<<<< HEAD
    /// Get a `Snapshot` can be used for writing and then `save`. Concurrent calls are allowed because only one caller can lock temporary disk files.
=======
    /// Get a `Snapshot` can be used for writting and then `save`. Concurrent
    /// calls are allowed because only one caller can lock temporary disk
    /// files.
>>>>>>> 5c866c46
    pub fn get_snapshot_for_receiving(
        &self,
        key: &SnapKey,
        snapshot_meta: SnapshotMeta,
    ) -> RaftStoreResult<Box<Snapshot>> {
        let _lock = self.core.registry.rl();
        let base = &self.core.base;
        let f = Snapshot::new_for_receiving(base, key, &self.core, snapshot_meta)?;
        Ok(Box::new(f))
    }

    pub fn get_snapshot_for_applying(&self, key: &SnapKey) -> RaftStoreResult<Box<Snapshot>> {
        let _lock = self.core.registry.rl();
        let base = &self.core.base;
        let s = Snapshot::new_for_applying(base, key, &self.core)?;
        if !s.exists() {
            return Err(RaftStoreError::Other(From::from(format!(
                "snapshot of {:?} not exists.",
                key
            ))));
        }
        Ok(Box::new(s))
    }

    /// Get the approximate size of snap file exists in snap directory.
    ///
    /// Return value is not guaranteed to be accurate.
    ///
    /// NOTE: don't call it in raftstore thread.
    pub fn get_total_snap_size(&self) -> Result<u64> {
        self.core.get_total_snap_size()
    }

    pub fn max_total_snap_size(&self) -> u64 {
        self.max_total_size.load(Ordering::Acquire)
    }

    pub fn set_max_total_snap_size(&self, max_total_size: u64) {
        self.max_total_size.store(max_total_size, Ordering::Release);
    }

    pub fn set_max_per_file_size(&mut self, max_per_file_size: u64) {
        if max_per_file_size == 0 {
            self.core
                .max_per_file_size
                .store(u64::MAX, Ordering::Release);
        } else {
            self.core
                .max_per_file_size
                .store(max_per_file_size, Ordering::Release);
        }
    }

    pub fn get_actual_max_per_file_size(&self, allow_multi_files_snapshot: bool) -> u64 {
        self.core
            .get_actual_max_per_file_size(allow_multi_files_snapshot)
    }

    pub fn set_enable_multi_snapshot_files(&mut self, enable_multi_snapshot_files: bool) {
        self.core
            .enable_multi_snapshot_files
            .store(enable_multi_snapshot_files, Ordering::Release);
    }

    pub fn set_speed_limit(&self, bytes_per_sec: f64) {
        self.core.limiter.set_speed_limit(bytes_per_sec);
    }

    pub fn get_speed_limit(&self) -> f64 {
        self.core.limiter.speed_limit()
    }

    pub fn register(&self, key: SnapKey, entry: SnapEntry) {
        debug!(
            "register snapshot";
            "key" => %key,
            "entry" => ?entry,
        );
        match self.core.registry.wl().entry(key) {
            Entry::Occupied(mut e) => {
                if e.get().contains(&entry) {
                    warn!(
                        "snap key is registered more than once!";
                        "key" => %e.key(),
                    );
                    return;
                }
                e.get_mut().push(entry);
            }
            Entry::Vacant(e) => {
                e.insert(vec![entry]);
            }
        }
    }

    pub fn deregister(&self, key: &SnapKey, entry: &SnapEntry) {
        debug!(
            "deregister snapshot";
            "key" => %key,
            "entry" => ?entry,
        );
        let mut need_clean = false;
        let mut handled = false;
        let registry = &mut self.core.registry.wl();
        if let Some(e) = registry.get_mut(key) {
            let last_len = e.len();
            e.retain(|e| e != entry);
            need_clean = e.is_empty();
            handled = last_len > e.len();
        }
        if need_clean {
            registry.remove(key);
        }
        if handled {
            return;
        }
        warn!(
            "stale deregister snapshot";
            "key" => %key,
            "entry" => ?entry,
        );
    }

    pub fn stats(&self) -> SnapStats {
        // send_count, generating_count, receiving_count, applying_count
        let (mut sending_cnt, mut receiving_cnt) = (0, 0);
        for v in self.core.registry.rl().values() {
            let (mut is_sending, mut is_receiving) = (false, false);
            for s in v {
                match *s {
                    SnapEntry::Sending | SnapEntry::Generating => is_sending = true,
                    SnapEntry::Receiving | SnapEntry::Applying => is_receiving = true,
                }
            }
            if is_sending {
                sending_cnt += 1;
            }
            if is_receiving {
                receiving_cnt += 1;
            }
        }

        SnapStats {
            sending_count: sending_cnt,
            receiving_count: receiving_cnt,
        }
    }

    pub fn delete_snapshot(&self, key: &SnapKey, snap: &Snapshot, check_entry: bool) -> bool {
        self.core.delete_snapshot(key, snap, check_entry)
    }
}

impl SnapManagerCore {
    fn get_total_snap_size(&self) -> Result<u64> {
        let mut total_size = 0;
        for entry in file_system::read_dir(&self.base)? {
            let (entry, metadata) = match entry.and_then(|e| e.metadata().map(|m| (e, m))) {
                Ok((e, m)) => (e, m),
                Err(e) if e.kind() == ErrorKind::NotFound => continue,
                Err(e) => return Err(Error::from(e)),
            };

            let path = entry.path();
            let path_s = path.to_str().unwrap();
            if !metadata.is_file()
                // Ignore cloned files as they are hard links on posix systems.
                || path_s.ends_with(CLONE_FILE_SUFFIX)
                || path_s.ends_with(META_FILE_SUFFIX)
            {
                continue;
            }
            total_size += metadata.len();
        }
        Ok(total_size)
    }

    // Return true if it successfully delete the specified snapshot.
    fn delete_snapshot(&self, key: &SnapKey, snap: &Snapshot, check_entry: bool) -> bool {
        let registry = self.registry.rl();
        if check_entry {
            if let Some(e) = registry.get(key) {
                if e.len() > 1 {
                    info!(
                        "skip to delete snapshot since it's registered more than once";
                        "snapshot" => %snap.path(),
                        "registered_entries" => ?e,
                    );
                    return false;
                }
            }
        } else if registry.contains_key(key) {
            info!(
                "skip to delete snapshot since it's registered";
                "snapshot" => %snap.path(),
            );
            return false;
        }
        snap.delete();
        true
    }

    fn rename_tmp_cf_file_for_send(&self, cf_file: &mut CfFile) -> RaftStoreResult<()> {
        let tmp_file_paths = cf_file.tmp_file_paths();
        let file_paths = cf_file.file_paths();
        for (i, tmp_file_path) in tmp_file_paths.iter().enumerate() {
            file_system::rename(&tmp_file_path, &file_paths[i])?;

            let mgr = self.encryption_key_manager.as_ref();
            if let Some(mgr) = &mgr {
                let src = &tmp_file_path;
                let dst = &file_paths[i];
                // It's ok that the cf file is moved but machine fails before `mgr.rename_file`
                // because without metadata file, saved cf files are nothing.
                while let Err(e) = mgr.link_file(src, dst) {
                    if e.kind() == ErrorKind::AlreadyExists {
                        mgr.delete_file(dst)?;
                        continue;
                    }
                    return Err(e.into());
                }
                mgr.delete_file(src)?;
            }
            let file = Path::new(&file_paths[i]);
            let (checksum, size) = calc_checksum_and_size(file, mgr)?;
            cf_file.add_file_with_size_checksum(i, size, checksum);
        }
        Ok(())
    }

    pub fn get_actual_max_per_file_size(&self, allow_multi_files_snapshot: bool) -> u64 {
        if !allow_multi_files_snapshot {
            return u64::MAX;
        }

        if self.enable_multi_snapshot_files.load(Ordering::Relaxed) {
            return self.max_per_file_size.load(Ordering::Relaxed);
        }
        u64::MAX
    }
}

#[derive(Clone, Default)]
pub struct SnapManagerBuilder {
    max_write_bytes_per_sec: i64,
    max_total_size: u64,
    max_per_file_size: u64,
    enable_multi_snapshot_files: bool,
    key_manager: Option<Arc<DataKeyManager>>,
}

impl SnapManagerBuilder {
    #[must_use]
    pub fn max_write_bytes_per_sec(mut self, bytes: i64) -> SnapManagerBuilder {
        self.max_write_bytes_per_sec = bytes;
        self
    }
    #[must_use]
    pub fn max_total_size(mut self, bytes: u64) -> SnapManagerBuilder {
        self.max_total_size = bytes;
        self
    }
    pub fn max_per_file_size(mut self, bytes: u64) -> SnapManagerBuilder {
        self.max_per_file_size = bytes;
        self
    }
    pub fn enable_multi_snapshot_files(mut self, enabled: bool) -> SnapManagerBuilder {
        self.enable_multi_snapshot_files = enabled;
        self
    }
    #[must_use]
    pub fn encryption_key_manager(mut self, m: Option<Arc<DataKeyManager>>) -> SnapManagerBuilder {
        self.key_manager = m;
        self
    }
    pub fn build<T: Into<String>>(self, path: T) -> SnapManager {
        let limiter = Limiter::new(if self.max_write_bytes_per_sec > 0 {
            self.max_write_bytes_per_sec as f64
        } else {
            f64::INFINITY
        });
        let max_total_size = if self.max_total_size > 0 {
            self.max_total_size
        } else {
            u64::MAX
        };
        let mut snapshot = SnapManager {
            core: SnapManagerCore {
                base: path.into(),
                registry: Default::default(),
                limiter,
                temp_sst_id: Arc::new(AtomicU64::new(0)),
                encryption_key_manager: self.key_manager,
                max_per_file_size: Arc::new(AtomicU64::new(u64::MAX)),
                enable_multi_snapshot_files: Arc::new(AtomicBool::new(
                    self.enable_multi_snapshot_files,
                )),
            },
            max_total_size: Arc::new(AtomicU64::new(max_total_size)),
        };
        snapshot.set_max_per_file_size(self.max_per_file_size); // set actual max_per_file_size
        snapshot
    }
}

#[cfg(test)]
pub mod tests {
    use std::{
        cmp,
        io::{self, Read, Seek, SeekFrom, Write},
        path::{Path, PathBuf},
        sync::{
            atomic::{AtomicBool, AtomicU64, AtomicUsize},
            Arc,
        },
    };

    use encryption::{DataKeyManager, EncryptionConfig, FileConfig, MasterKeyConfig};
    use encryption_export::data_key_manager_from_config;
    use engine_test::{
        ctor::{CfOptions, DbOptions, KvEngineConstructorExt, RaftDbOptions},
        kv::KvTestEngine,
        raft::RaftTestEngine,
    };
    use engine_traits::{
        Engines, ExternalSstFileInfo, KvEngine, RaftEngine, Snapshot as EngineSnapshot, SstExt,
        SstWriter, SstWriterBuilder, SyncMutable, ALL_CFS, CF_DEFAULT, CF_LOCK, CF_RAFT, CF_WRITE,
    };
    use kvproto::{
        encryptionpb::EncryptionMethod,
        metapb::{Peer, Region},
        raft_serverpb::{RaftApplyState, RaftSnapshotData, RegionLocalState, SnapshotMeta},
    };
    use protobuf::Message;
    use raft::eraftpb::Entry;
    use tempfile::{Builder, TempDir};
    use tikv_util::time::Limiter;

    use super::*;
    // ApplyOptions, SnapEntry, SnapKey, SnapManager, SnapManagerBuilder, SnapManagerCore,
    // Snapshot, SnapshotStatistics, META_FILE_SUFFIX, SNAPSHOT_CFS, SNAP_GEN_PREFIX,
    // };
    use crate::{
        coprocessor::CoprocessorHost,
        store::{peer_storage::JOB_STATUS_RUNNING, INIT_EPOCH_CONF_VER, INIT_EPOCH_VER},
        Result,
    };

    const TEST_STORE_ID: u64 = 1;
    const TEST_KEY: &[u8] = b"akey";
    const TEST_WRITE_BATCH_SIZE: usize = 10 * 1024 * 1024;
    const TEST_META_FILE_BUFFER_SIZE: usize = 1000;
    const BYTE_SIZE: usize = 1;

    type DbBuilder<E> = fn(
        p: &Path,
        db_opt: Option<DbOptions>,
        cf_opts: Option<Vec<(&'static str, CfOptions)>>,
    ) -> Result<E>;

    pub fn open_test_empty_db<E>(
        path: &Path,
        db_opt: Option<DbOptions>,
        cf_opts: Option<Vec<(&'static str, CfOptions)>>,
    ) -> Result<E>
    where
        E: KvEngine + KvEngineConstructorExt,
    {
        let p = path.to_str().unwrap();
        let db_opt = db_opt.unwrap_or_default();
        let cf_opts = cf_opts.unwrap_or_else(|| {
            ALL_CFS
                .iter()
                .map(|cf| (*cf, CfOptions::default()))
                .collect()
        });
        let db = E::new_kv_engine_opt(p, db_opt, cf_opts).unwrap();
        Ok(db)
    }

    pub fn open_test_db<E>(
        path: &Path,
        db_opt: Option<DbOptions>,
        cf_opts: Option<Vec<(&'static str, CfOptions)>>,
    ) -> Result<E>
    where
        E: KvEngine + KvEngineConstructorExt,
    {
        let db = open_test_empty_db::<E>(path, db_opt, cf_opts).unwrap();
        let key = keys::data_key(TEST_KEY);
        // write some data into each cf
        for (i, cf) in db.cf_names().into_iter().enumerate() {
            let mut p = Peer::default();
            p.set_store_id(TEST_STORE_ID);
            p.set_id((i + 1) as u64);
            db.put_msg_cf(cf, &key[..], &p)?;
        }
        Ok(db)
    }

    pub fn open_test_db_with_100keys<E>(
        path: &Path,
        db_opt: Option<DbOptions>,
        cf_opts: Option<Vec<(&'static str, CfOptions)>>,
    ) -> Result<E>
    where
        E: KvEngine + KvEngineConstructorExt,
    {
        let db = open_test_empty_db::<E>(path, db_opt, cf_opts).unwrap();
        // write some data into each cf
        for (i, cf) in db.cf_names().into_iter().enumerate() {
            let mut p = Peer::default();
            p.set_store_id(TEST_STORE_ID);
            p.set_id((i + 1) as u64);
            for k in 0..100 {
                let key = keys::data_key(format!("akey{}", k).as_bytes());
                db.put_msg_cf(cf, &key[..], &p)?;
            }
        }
        Ok(db)
    }

    pub fn get_test_db_for_regions(
        path: &TempDir,
        raft_db_opt: Option<RaftDbOptions>,
        kv_db_opt: Option<DbOptions>,
        kv_cf_opts: Option<Vec<(&'static str, CfOptions)>>,
        regions: &[u64],
    ) -> Result<Engines<KvTestEngine, RaftTestEngine>> {
        let p = path.path();
        let kv: KvTestEngine = open_test_db(p.join("kv").as_path(), kv_db_opt, kv_cf_opts)?;
        let raft: RaftTestEngine =
            engine_test::raft::new_engine(p.join("raft").to_str().unwrap(), raft_db_opt)?;
        for &region_id in regions {
            // Put apply state into kv engine.
            let mut apply_state = RaftApplyState::default();
            let mut apply_entry = Entry::default();
            apply_state.set_applied_index(10);
            apply_entry.set_index(10);
            apply_entry.set_term(0);
            apply_state.mut_truncated_state().set_index(10);
            kv.put_msg_cf(CF_RAFT, &keys::apply_state_key(region_id), &apply_state)?;
            raft.append(region_id, vec![apply_entry])?;

            // Put region info into kv engine.
            let region = gen_test_region(region_id, 1, 1);
            let mut region_state = RegionLocalState::default();
            region_state.set_region(region);
            kv.put_msg_cf(CF_RAFT, &keys::region_state_key(region_id), &region_state)?;
        }
        Ok(Engines::new(kv, raft))
    }

    pub fn get_kv_count(snap: &impl EngineSnapshot) -> usize {
        let mut kv_count = 0;
        for cf in SNAPSHOT_CFS {
            snap.scan(
                cf,
                &keys::data_key(b"a"),
                &keys::data_key(b"z"),
                false,
                |_, _| {
                    kv_count += 1;
                    Ok(true)
                },
            )
            .unwrap();
        }
        kv_count
    }

    pub fn gen_test_region(region_id: u64, store_id: u64, peer_id: u64) -> Region {
        let mut peer = Peer::default();
        peer.set_store_id(store_id);
        peer.set_id(peer_id);
        let mut region = Region::default();
        region.set_id(region_id);
        region.set_start_key(b"a".to_vec());
        region.set_end_key(b"z".to_vec());
        region.mut_region_epoch().set_version(INIT_EPOCH_VER);
        region.mut_region_epoch().set_conf_ver(INIT_EPOCH_CONF_VER);
        region.mut_peers().push(peer);
        region
    }

    pub fn assert_eq_db(expected_db: &impl KvEngine, db: &impl KvEngine) {
        let key = keys::data_key(TEST_KEY);
        for cf in SNAPSHOT_CFS {
            let p1: Option<Peer> = expected_db.get_msg_cf(cf, &key[..]).unwrap();
            if let Some(p1) = p1 {
                let p2: Option<Peer> = db.get_msg_cf(cf, &key[..]).unwrap();
                if let Some(p2) = p2 {
                    if p2 != p1 {
                        panic!(
                            "cf {}: key {:?}, value {:?}, expected {:?}",
                            cf, key, p2, p1
                        );
                    }
                } else {
                    panic!("cf {}: expect key {:?} has value", cf, key);
                }
            }
        }
    }

    fn create_manager_core(path: &str, max_per_file_size: u64) -> SnapManagerCore {
        SnapManagerCore {
            base: path.to_owned(),
            registry: Default::default(),
            limiter: Limiter::new(f64::INFINITY),
            temp_sst_id: Arc::new(AtomicU64::new(0)),
            encryption_key_manager: None,
            max_per_file_size: Arc::new(AtomicU64::new(max_per_file_size)),
            enable_multi_snapshot_files: Arc::new(AtomicBool::new(true)),
        }
    }

    fn create_encryption_key_manager(prefix: &str) -> (TempDir, Arc<DataKeyManager>) {
        let dir = Builder::new().prefix(prefix).tempdir().unwrap();
        let master_path = dir.path().join("master_key");

        let mut f = OpenOptions::new()
            .create_new(true)
            .append(true)
            .open(&master_path)
            .unwrap();
        // A 32 bytes key (in hex) followed by one '\n'.
        f.write_all(&[b'A'; 64]).unwrap();
        f.write_all(&[b'\n'; 1]).unwrap();

        let dict_path = dir.path().join("dict");
        file_system::create_dir_all(&dict_path).unwrap();

        let key_path = master_path.to_str().unwrap().to_owned();
        let dict_path = dict_path.to_str().unwrap().to_owned();

        let enc_cfg = EncryptionConfig {
            data_encryption_method: EncryptionMethod::Aes128Ctr,
            master_key: MasterKeyConfig::File {
                config: FileConfig { path: key_path },
            },
            ..Default::default()
        };
        let key_manager = data_key_manager_from_config(&enc_cfg, &dict_path)
            .unwrap()
            .map(|x| Arc::new(x));
        (dir, key_manager.unwrap())
    }

    pub fn gen_db_options_with_encryption(prefix: &str) -> (TempDir, DbOptions) {
        let (_enc_dir, key_manager) = create_encryption_key_manager(prefix);
        let mut db_opts = DbOptions::default();
        db_opts.set_key_manager(Some(key_manager));
        (_enc_dir, db_opts)
    }

    #[test]
    fn test_gen_snapshot_meta() {
        let mut cf_file = Vec::with_capacity(super::SNAPSHOT_CFS.len());
        for (i, cf) in super::SNAPSHOT_CFS.iter().enumerate() {
            let f = super::CfFile {
                cf,
                size: vec![100 * (i + 1) as u64, 100 * (i + 2) as u64],
                checksum: vec![1000 * (i + 1) as u32, 1000 * (i + 2) as u32],
                ..Default::default()
            };
            cf_file.push(f);
        }
        let meta = super::gen_snapshot_meta(&cf_file).unwrap();
        let cf_files = meta.get_cf_files();
        assert_eq!(cf_files.len(), super::SNAPSHOT_CFS.len() * 2); // each CF has two snapshot files;
        for (i, cf_file_meta) in meta.get_cf_files().iter().enumerate() {
            let cf_file_idx = i / 2;
            let size_idx = i % 2;
            if cf_file_meta.get_cf() != cf_file[cf_file_idx].cf {
                panic!(
                    "{}: expect cf {}, got {}",
                    i,
                    cf_file[cf_file_idx].cf,
                    cf_file_meta.get_cf()
                );
            }
            if cf_file_meta.get_size() != cf_file[cf_file_idx].size[size_idx] {
                panic!(
                    "{}: expect cf size {}, got {}",
                    i,
                    cf_file[cf_file_idx].size[size_idx],
                    cf_file_meta.get_size()
                );
            }
            if cf_file_meta.get_checksum() != cf_file[cf_file_idx].checksum[size_idx] {
                panic!(
                    "{}: expect cf checksum {}, got {}",
                    i,
                    cf_file[cf_file_idx].checksum[size_idx],
                    cf_file_meta.get_checksum()
                );
            }
        }
    }

    #[test]
    fn test_display_path() {
        let dir = Builder::new()
            .prefix("test-display-path")
            .tempdir()
            .unwrap();
        let key = SnapKey::new(1, 1, 1);
        let prefix = format!("{}_{}", SNAP_GEN_PREFIX, key);
        let display_path = Snapshot::get_display_path(dir.path(), &prefix);
        assert_ne!(display_path, "");
    }

    #[test]
    fn test_empty_snap_file() {
        test_snap_file(open_test_empty_db, u64::MAX);
        test_snap_file(open_test_empty_db, 100);
    }

    #[test]
    fn test_non_empty_snap_file() {
        test_snap_file(open_test_db, u64::MAX);
        test_snap_file(open_test_db_with_100keys, 100);
        test_snap_file(open_test_db_with_100keys, 500);
    }

    fn test_snap_file(get_db: DbBuilder<KvTestEngine>, max_file_size: u64) {
        let region_id = 1;
        let region = gen_test_region(region_id, 1, 1);
        let src_db_dir = Builder::new()
            .prefix("test-snap-file-db-src")
            .tempdir()
            .unwrap();
        let db = get_db(src_db_dir.path(), None, None).unwrap();
        let snapshot = db.snapshot();

        let src_dir = Builder::new()
            .prefix("test-snap-file-db-src")
            .tempdir()
            .unwrap();

        let key = SnapKey::new(region_id, 1, 1);

        let mgr_core = create_manager_core(src_dir.path().to_str().unwrap(), max_file_size);
        let mut s1 = Snapshot::new_for_building(src_dir.path(), &key, &mgr_core).unwrap();

        // Ensure that this snapshot file doesn't exist before being built.
        assert!(!s1.exists());
        assert_eq!(mgr_core.get_total_snap_size().unwrap(), 0);

        let mut snap_data = RaftSnapshotData::default();
        snap_data.set_region(region.clone());
        let mut stat = SnapshotStatistics::new();
        Snapshot::build::<KvTestEngine>(
            &mut s1,
            &db,
            &snapshot,
            &region,
            &mut snap_data,
            &mut stat,
            true,
        )
        .unwrap();

        // Ensure that this snapshot file does exist after being built.
        assert!(s1.exists());
        let total_size = s1.total_size().unwrap();
        // Ensure the `size_track` is modified correctly.
        let size = mgr_core.get_total_snap_size().unwrap();
        assert_eq!(size, total_size);
        assert_eq!(stat.size as u64, size);
        assert_eq!(stat.kv_count, get_kv_count(&snapshot));

        // Ensure this snapshot could be read for sending.
        let mut s2 = Snapshot::new_for_sending(src_dir.path(), &key, &mgr_core).unwrap();
        assert!(s2.exists());

        // TODO check meta data correct.
        let _ = s2.meta().unwrap();

        let mut s3 =
            Snapshot::new_for_receiving(src_dir.path(), &key, &mgr_core, snap_data.take_meta())
                .unwrap();
        assert!(!s3.exists());

        // Ensure snapshot data could be read out of `s2`, and write into `s3`.
        let copy_size = io::copy(&mut s2, &mut s3).unwrap();
        assert_eq!(copy_size, size);
        assert!(!s3.exists());
        s3.save().unwrap();
        assert!(s3.exists());

        // Ensure the tracked size is handled correctly after receiving a snapshot.
        assert_eq!(mgr_core.get_total_snap_size().unwrap(), size * 2);

        // Ensure `delete()` works to delete the source snapshot.
        s2.delete();
        assert!(!s2.exists());
        assert!(!s1.exists());
        assert_eq!(mgr_core.get_total_snap_size().unwrap(), size);

        // Ensure a snapshot could be applied to DB.
        let mut s4 = Snapshot::new_for_applying(src_dir.path(), &key, &mgr_core).unwrap();
        assert!(s4.exists());

        let dst_db_dir = Builder::new()
            .prefix("test-snap-file-dst")
            .tempdir()
            .unwrap();
        let dst_db_path = dst_db_dir.path().to_str().unwrap();
        // Change arbitrarily the cf order of ALL_CFS at destination db.
        let dst_cfs = [CF_WRITE, CF_DEFAULT, CF_LOCK, CF_RAFT];
        let dst_db = engine_test::kv::new_engine(dst_db_path, &dst_cfs).unwrap();
        let options = ApplyOptions {
            db: dst_db.clone(),
            region,
            abort: Arc::new(AtomicUsize::new(JOB_STATUS_RUNNING)),
            write_batch_size: TEST_WRITE_BATCH_SIZE,
            coprocessor_host: CoprocessorHost::<KvTestEngine>::default(),
        };
        // Verify the snapshot applying is ok.
        s4.apply(options).unwrap();

        // Ensure `delete()` works to delete the dest snapshot.
        s4.delete();
        assert!(!s4.exists());
        assert!(!s3.exists());
        assert_eq!(mgr_core.get_total_snap_size().unwrap(), 0);

        // Verify the data is correct after applying snapshot.
        assert_eq_db(&db, &dst_db);
    }

    #[test]
    fn test_empty_snap_validation() {
        test_snap_validation(open_test_empty_db, u64::MAX);
        test_snap_validation(open_test_empty_db, 100);
    }

    #[test]
    fn test_non_empty_snap_validation() {
        test_snap_validation(open_test_db, u64::MAX);
        test_snap_validation(open_test_db_with_100keys, 500);
    }

    fn test_snap_validation(get_db: DbBuilder<KvTestEngine>, max_file_size: u64) {
        let region_id = 1;
        let region = gen_test_region(region_id, 1, 1);
        let db_dir = Builder::new()
            .prefix("test-snap-validation-db")
            .tempdir()
            .unwrap();
        let db = get_db(db_dir.path(), None, None).unwrap();
        let snapshot = db.snapshot();

        let dir = Builder::new()
            .prefix("test-snap-validation")
            .tempdir()
            .unwrap();
        let key = SnapKey::new(region_id, 1, 1);
        let mgr_core = create_manager_core(dir.path().to_str().unwrap(), max_file_size);
        let mut s1 = Snapshot::new_for_building(dir.path(), &key, &mgr_core).unwrap();
        assert!(!s1.exists());

        let mut snap_data = RaftSnapshotData::default();
        snap_data.set_region(region.clone());
        let mut stat = SnapshotStatistics::new();
        Snapshot::build::<KvTestEngine>(
            &mut s1,
            &db,
            &snapshot,
            &region,
            &mut snap_data,
            &mut stat,
            true,
        )
        .unwrap();
        assert!(s1.exists());

        let mut s2 = Snapshot::new_for_building(dir.path(), &key, &mgr_core).unwrap();
        assert!(s2.exists());

        Snapshot::build::<KvTestEngine>(
            &mut s2,
            &db,
            &snapshot,
            &region,
            &mut snap_data,
            &mut stat,
            true,
        )
        .unwrap();
        assert!(s2.exists());
    }

    // Make all the snapshot in the specified dir corrupted to have incorrect size.
    fn corrupt_snapshot_size_in<T: Into<PathBuf>>(dir: T) {
        let dir_path = dir.into();
        let read_dir = file_system::read_dir(dir_path).unwrap();
        for p in read_dir {
            if p.is_ok() {
                let e = p.as_ref().unwrap();
                if !e
                    .file_name()
                    .into_string()
                    .unwrap()
                    .ends_with(META_FILE_SUFFIX)
                {
                    let mut f = OpenOptions::new().append(true).open(e.path()).unwrap();
                    f.write_all(b"xxxxx").unwrap();
                }
            }
        }
    }

    // Make all the snapshot in the specified dir corrupted to have incorrect
    // checksum.
    fn corrupt_snapshot_checksum_in<T: Into<PathBuf>>(dir: T) -> Vec<SnapshotMeta> {
        let dir_path = dir.into();
        let mut res = Vec::new();
        let read_dir = file_system::read_dir(dir_path).unwrap();
        for p in read_dir {
            if p.is_ok() {
                let e = p.as_ref().unwrap();
                if e.file_name()
                    .into_string()
                    .unwrap()
                    .ends_with(META_FILE_SUFFIX)
                {
                    let mut snapshot_meta = SnapshotMeta::default();
                    let mut buf = Vec::with_capacity(TEST_META_FILE_BUFFER_SIZE);
                    {
                        let mut f = OpenOptions::new().read(true).open(e.path()).unwrap();
                        f.read_to_end(&mut buf).unwrap();
                    }

                    snapshot_meta.merge_from_bytes(&buf).unwrap();

                    for cf in snapshot_meta.mut_cf_files().iter_mut() {
                        let corrupted_checksum = cf.get_checksum() + 100;
                        cf.set_checksum(corrupted_checksum);
                    }

                    let buf = snapshot_meta.write_to_bytes().unwrap();
                    {
                        let mut f = OpenOptions::new()
                            .write(true)
                            .truncate(true)
                            .open(e.path())
                            .unwrap();
                        f.write_all(&buf[..]).unwrap();
                        f.flush().unwrap();
                    }

                    res.push(snapshot_meta);
                }
            }
        }
        res
    }

    // Make all the snapshot meta files in the specified corrupted to have incorrect
    // content.
    fn corrupt_snapshot_meta_file<T: Into<PathBuf>>(dir: T) -> usize {
        let mut total = 0;
        let dir_path = dir.into();
        let read_dir = file_system::read_dir(dir_path).unwrap();
        for p in read_dir {
            if p.is_ok() {
                let e = p.as_ref().unwrap();
                if e.file_name()
                    .into_string()
                    .unwrap()
                    .ends_with(META_FILE_SUFFIX)
                {
                    let mut f = OpenOptions::new()
                        .read(true)
                        .write(true)
                        .open(e.path())
                        .unwrap();
                    // Make the last byte of the meta file corrupted
                    // by turning over all bits of it
                    let pos = SeekFrom::End(-(BYTE_SIZE as i64));
                    f.seek(pos).unwrap();
                    let mut buf = [0; BYTE_SIZE];
                    f.read_exact(&mut buf[..]).unwrap();
                    buf[0] ^= u8::max_value();
                    f.seek(pos).unwrap();
                    f.write_all(&buf[..]).unwrap();
                    total += 1;
                }
            }
        }
        total
    }

    fn copy_snapshot(
        from_dir: &TempDir,
        to_dir: &TempDir,
        key: &SnapKey,
        mgr: &SnapManagerCore,
        snapshot_meta: SnapshotMeta,
    ) {
        let mut from = Snapshot::new_for_sending(from_dir.path(), key, mgr).unwrap();
        assert!(from.exists());

        let mut to = Snapshot::new_for_receiving(to_dir.path(), key, mgr, snapshot_meta).unwrap();

        assert!(!to.exists());
        let _ = io::copy(&mut from, &mut to).unwrap();
        to.save().unwrap();
        assert!(to.exists());
    }

    #[test]
    fn test_snap_corruption_on_size_or_checksum() {
        let region_id = 1;
        let region = gen_test_region(region_id, 1, 1);
        let db_dir = Builder::new()
            .prefix("test-snap-corruption-db")
            .tempdir()
            .unwrap();
        let db: KvTestEngine = open_test_db(db_dir.path(), None, None).unwrap();
        let snapshot = db.snapshot();

        let dir = Builder::new()
            .prefix("test-snap-corruption")
            .tempdir()
            .unwrap();
        let key = SnapKey::new(region_id, 1, 1);
        let mgr_core = create_manager_core(dir.path().to_str().unwrap(), u64::MAX);
        let mut s1 = Snapshot::new_for_building(dir.path(), &key, &mgr_core).unwrap();
        assert!(!s1.exists());

        let mut snap_data = RaftSnapshotData::default();
        snap_data.set_region(region.clone());
        let mut stat = SnapshotStatistics::new();
        Snapshot::build::<KvTestEngine>(
            &mut s1,
            &db,
            &snapshot,
            &region,
            &mut snap_data,
            &mut stat,
            true,
        )
        .unwrap();
        assert!(s1.exists());

        corrupt_snapshot_size_in(dir.path());

        assert!(Snapshot::new_for_sending(dir.path(), &key, &mgr_core,).is_err());

        let mut s2 = Snapshot::new_for_building(dir.path(), &key, &mgr_core).unwrap();
        assert!(!s2.exists());
        Snapshot::build::<KvTestEngine>(
            &mut s2,
            &db,
            &snapshot,
            &region,
            &mut snap_data,
            &mut stat,
            true,
        )
        .unwrap();
        assert!(s2.exists());

        let dst_dir = Builder::new()
            .prefix("test-snap-corruption-dst")
            .tempdir()
            .unwrap();
        copy_snapshot(
            &dir,
            &dst_dir,
            &key,
            &mgr_core,
            snap_data.get_meta().clone(),
        );

        let mut metas = corrupt_snapshot_checksum_in(dst_dir.path());
        assert_eq!(1, metas.len());
        let snap_meta = metas.pop().unwrap();

        let mut s5 = Snapshot::new_for_applying(dst_dir.path(), &key, &mgr_core).unwrap();
        assert!(s5.exists());

        let dst_db_dir = Builder::new()
            .prefix("test-snap-corruption-dst-db")
            .tempdir()
            .unwrap();
        let dst_db: KvTestEngine = open_test_empty_db(dst_db_dir.path(), None, None).unwrap();
        let options = ApplyOptions {
            db: dst_db,
            region,
            abort: Arc::new(AtomicUsize::new(JOB_STATUS_RUNNING)),
            write_batch_size: TEST_WRITE_BATCH_SIZE,
            coprocessor_host: CoprocessorHost::<KvTestEngine>::default(),
        };
        assert!(s5.apply(options).is_err());

        corrupt_snapshot_size_in(dst_dir.path());
        assert!(Snapshot::new_for_receiving(dst_dir.path(), &key, &mgr_core, snap_meta,).is_err());
        assert!(Snapshot::new_for_applying(dst_dir.path(), &key, &mgr_core).is_err());
    }

    #[test]
    fn test_snap_corruption_on_meta_file() {
        let region_id = 1;
        let region = gen_test_region(region_id, 1, 1);
        let db_dir = Builder::new()
            .prefix("test-snapshot-corruption-meta-db")
            .tempdir()
            .unwrap();
        let db: KvTestEngine = open_test_db_with_100keys(db_dir.path(), None, None).unwrap();
        let snapshot = db.snapshot();

        let dir = Builder::new()
            .prefix("test-snap-corruption-meta")
            .tempdir()
            .unwrap();
        let key = SnapKey::new(region_id, 1, 1);
        let mgr_core = create_manager_core(dir.path().to_str().unwrap(), 500);
        let mut s1 = Snapshot::new_for_building(dir.path(), &key, &mgr_core).unwrap();
        assert!(!s1.exists());

        let mut snap_data = RaftSnapshotData::default();
        snap_data.set_region(region.clone());
        let mut stat = SnapshotStatistics::new();
        Snapshot::build::<KvTestEngine>(
            &mut s1,
            &db,
            &snapshot,
            &region,
            &mut snap_data,
            &mut stat,
            true,
        )
        .unwrap();
        assert!(s1.exists());

        assert_eq!(1, corrupt_snapshot_meta_file(dir.path()));

        assert!(Snapshot::new_for_sending(dir.path(), &key, &mgr_core,).is_err());

        let mut s2 = Snapshot::new_for_building(dir.path(), &key, &mgr_core).unwrap();
        assert!(!s2.exists());
        Snapshot::build::<KvTestEngine>(
            &mut s2,
            &db,
            &snapshot,
            &region,
            &mut snap_data,
            &mut stat,
            true,
        )
        .unwrap();
        assert!(s2.exists());

        let dst_dir = Builder::new()
            .prefix("test-snap-corruption-meta-dst")
            .tempdir()
            .unwrap();
        copy_snapshot(
            &dir,
            &dst_dir,
            &key,
            &mgr_core,
            snap_data.get_meta().clone(),
        );

        assert_eq!(1, corrupt_snapshot_meta_file(dst_dir.path()));

        assert!(Snapshot::new_for_applying(dst_dir.path(), &key, &mgr_core,).is_err());
        assert!(
            Snapshot::new_for_receiving(dst_dir.path(), &key, &mgr_core, snap_data.take_meta(),)
                .is_err()
        );
    }

    #[test]
    fn test_snap_mgr_create_dir() {
        // Ensure `mgr` creates the specified directory when it does not exist.
        let temp_dir = Builder::new()
            .prefix("test-snap-mgr-create-dir")
            .tempdir()
            .unwrap();
        let temp_path = temp_dir.path().join("snap1");
        let path = temp_path.to_str().unwrap().to_owned();
        assert!(!temp_path.exists());
        let mut mgr = SnapManager::new(path);
        mgr.init().unwrap();
        assert!(temp_path.exists());

        // Ensure `init()` will return an error if specified target is a file.
        let temp_path2 = temp_dir.path().join("snap2");
        let path2 = temp_path2.to_str().unwrap().to_owned();
        File::create(temp_path2).unwrap();
        mgr = SnapManager::new(path2);
        assert!(mgr.init().is_err());
    }

    #[test]
    fn test_snap_mgr_v2() {
        let temp_dir = Builder::new().prefix("test-snap-mgr-v2").tempdir().unwrap();
        let path = temp_dir.path().to_str().unwrap().to_owned();
        let mgr = SnapManager::new(path.clone());
        mgr.init().unwrap();
        assert_eq!(mgr.get_total_snap_size().unwrap(), 0);

        let db_dir = Builder::new()
            .prefix("test-snap-mgr-delete-temp-files-v2-db")
            .tempdir()
            .unwrap();
        let db: KvTestEngine = open_test_db(db_dir.path(), None, None).unwrap();
        let snapshot = db.snapshot();
        let key1 = SnapKey::new(1, 1, 1);
        let mgr_core = create_manager_core(&path, u64::MAX);
        let mut s1 = Snapshot::new_for_building(&path, &key1, &mgr_core).unwrap();
        let mut region = gen_test_region(1, 1, 1);
        let mut snap_data = RaftSnapshotData::default();
        snap_data.set_region(region.clone());
        let mut stat = SnapshotStatistics::new();
        Snapshot::build::<KvTestEngine>(
            &mut s1,
            &db,
            &snapshot,
            &region,
            &mut snap_data,
            &mut stat,
            true,
        )
        .unwrap();
        let mut s = Snapshot::new_for_sending(&path, &key1, &mgr_core).unwrap();
        let expected_size = s.total_size().unwrap();
        let mut s2 =
            Snapshot::new_for_receiving(&path, &key1, &mgr_core, snap_data.get_meta().clone())
                .unwrap();
        let n = io::copy(&mut s, &mut s2).unwrap();
        assert_eq!(n, expected_size);
        s2.save().unwrap();

        let key2 = SnapKey::new(2, 1, 1);
        region.set_id(2);
        snap_data.set_region(region);
        let s3 = Snapshot::new_for_building(&path, &key2, &mgr_core).unwrap();
        let s4 =
            Snapshot::new_for_receiving(&path, &key2, &mgr_core, snap_data.take_meta()).unwrap();

        assert!(s1.exists());
        assert!(s2.exists());
        assert!(!s3.exists());
        assert!(!s4.exists());

        let mgr = SnapManager::new(path);
        mgr.init().unwrap();
        assert_eq!(mgr.get_total_snap_size().unwrap(), expected_size * 2);

        assert!(s1.exists());
        assert!(s2.exists());
        assert!(!s3.exists());
        assert!(!s4.exists());

        mgr.get_snapshot_for_sending(&key1).unwrap().delete();
        assert_eq!(mgr.get_total_snap_size().unwrap(), expected_size);
        mgr.get_snapshot_for_applying(&key1).unwrap().delete();
        assert_eq!(mgr.get_total_snap_size().unwrap(), 0);
    }

    fn check_registry_around_deregister(mgr: &SnapManager, key: &SnapKey, entry: &SnapEntry) {
        let snap_keys = mgr.list_idle_snap().unwrap();
        assert!(snap_keys.is_empty());
        assert!(mgr.has_registered(key));
        mgr.deregister(key, entry);
        let mut snap_keys = mgr.list_idle_snap().unwrap();
        assert_eq!(snap_keys.len(), 1);
        let snap_key = snap_keys.pop().unwrap().0;
        assert_eq!(snap_key, *key);
        assert!(!mgr.has_registered(&snap_key));
    }

    #[test]
    fn test_snap_deletion_on_registry() {
        let src_temp_dir = Builder::new()
            .prefix("test-snap-deletion-on-registry-src")
            .tempdir()
            .unwrap();
        let src_path = src_temp_dir.path().to_str().unwrap().to_owned();
        let src_mgr = SnapManager::new(src_path);
        src_mgr.init().unwrap();

        let src_db_dir = Builder::new()
            .prefix("test-snap-deletion-on-registry-src-db")
            .tempdir()
            .unwrap();
        let db: KvTestEngine = open_test_db(src_db_dir.path(), None, None).unwrap();
        let snapshot = db.snapshot();

        let key = SnapKey::new(1, 1, 1);
        let region = gen_test_region(1, 1, 1);

        // Ensure the snapshot being built will not be deleted on GC.
        src_mgr.register(key.clone(), SnapEntry::Generating);
        let mut s1 = src_mgr.get_snapshot_for_building(&key).unwrap();
        let mut snap_data = RaftSnapshotData::default();
        snap_data.set_region(region.clone());
        let mut stat = SnapshotStatistics::new();
        s1.build(&db, &snapshot, &region, &mut snap_data, &mut stat, true)
            .unwrap();
        let v = snap_data.write_to_bytes().unwrap();

        check_registry_around_deregister(&src_mgr, &key, &SnapEntry::Generating);

        // Ensure the snapshot being sent will not be deleted on GC.
        src_mgr.register(key.clone(), SnapEntry::Sending);
        let mut s2 = src_mgr.get_snapshot_for_sending(&key).unwrap();
        let expected_size = s2.total_size().unwrap();

        let dst_temp_dir = Builder::new()
            .prefix("test-snap-deletion-on-registry-dst")
            .tempdir()
            .unwrap();
        let dst_path = dst_temp_dir.path().to_str().unwrap().to_owned();
        let dst_mgr = SnapManager::new(dst_path);
        dst_mgr.init().unwrap();

        // Ensure the snapshot being received will not be deleted on GC.
        dst_mgr.register(key.clone(), SnapEntry::Receiving);
        let mut s3 = dst_mgr.get_snapshot_for_receiving(&key, &v[..]).unwrap();
        let n = io::copy(&mut s2, &mut s3).unwrap();
        assert_eq!(n, expected_size);
        s3.save().unwrap();

        check_registry_around_deregister(&src_mgr, &key, &SnapEntry::Sending);
        check_registry_around_deregister(&dst_mgr, &key, &SnapEntry::Receiving);

        // Ensure the snapshot to be applied will not be deleted on GC.
        let mut snap_keys = dst_mgr.list_idle_snap().unwrap();
        assert_eq!(snap_keys.len(), 1);
        let snap_key = snap_keys.pop().unwrap().0;
        assert_eq!(snap_key, key);
        assert!(!dst_mgr.has_registered(&snap_key));
        dst_mgr.register(key.clone(), SnapEntry::Applying);
        let s4 = dst_mgr.get_snapshot_for_applying(&key).unwrap();
        let s5 = dst_mgr.get_snapshot_for_applying(&key).unwrap();
        dst_mgr.delete_snapshot(&key, s4.as_ref(), false);
        assert!(s5.exists());
    }

    #[test]
    fn test_snapshot_max_total_size() {
        let regions: Vec<u64> = (0..20).collect();
        let kv_path = Builder::new()
            .prefix("test-snapshot-max-total-size-db")
            .tempdir()
            .unwrap();
        // Disable property collection so that the total snapshot size
        // isn't dependent on them.
        let kv_cf_opts = ALL_CFS
            .iter()
            .map(|cf| {
                let mut cf_opts = CfOptions::new();
                cf_opts.set_no_range_properties(true);
                cf_opts.set_no_table_properties(true);
                (*cf, cf_opts)
            })
            .collect();
        let engine =
            get_test_db_for_regions(&kv_path, None, None, Some(kv_cf_opts), &regions).unwrap();

        let snapfiles_path = Builder::new()
            .prefix("test-snapshot-max-total-size-snapshots")
            .tempdir()
            .unwrap();
        let max_total_size = 10240;
        let snap_mgr = SnapManagerBuilder::default()
            .max_total_size(max_total_size)
            .build::<_>(snapfiles_path.path().to_str().unwrap());
        let snapshot = engine.kv.snapshot();

        // Add an oldest snapshot for receiving.
        let recv_key = SnapKey::new(100, 100, 100);
        let recv_head = {
            let mut stat = SnapshotStatistics::new();
            let mut snap_data = RaftSnapshotData::default();
            let mut s = snap_mgr.get_snapshot_for_building(&recv_key).unwrap();
            s.build(
                &engine.kv,
                &snapshot,
                &gen_test_region(100, 1, 1),
                &mut snap_data,
                &mut stat,
                true,
            )
            .unwrap();
            snap_data.write_to_bytes().unwrap()
        };
        let recv_remain = {
            let mut data = Vec::with_capacity(1024);
            let mut s = snap_mgr.get_snapshot_for_sending(&recv_key).unwrap();
            s.read_to_end(&mut data).unwrap();
            assert!(snap_mgr.delete_snapshot(&recv_key, s.as_ref(), true));
            data
        };
        let mut s = snap_mgr
            .get_snapshot_for_receiving(&recv_key, &recv_head)
            .unwrap();
        s.write_all(&recv_remain).unwrap();
        s.save().unwrap();

        let snap_size = snap_mgr.get_total_snap_size().unwrap();
        let max_snap_count = (max_total_size + snap_size - 1) / snap_size;
        for (i, region_id) in regions.into_iter().enumerate() {
            let key = SnapKey::new(region_id, 1, 1);
            let region = gen_test_region(region_id, 1, 1);
            let mut s = snap_mgr.get_snapshot_for_building(&key).unwrap();
            let mut snap_data = RaftSnapshotData::default();
            let mut stat = SnapshotStatistics::new();
            s.build(
                &engine.kv,
                &snapshot,
                &region,
                &mut snap_data,
                &mut stat,
                true,
            )
            .unwrap();

            // The first snap_size is for region 100.
            // That snapshot won't be deleted because it's not for generating.
            assert_eq!(
                snap_mgr.get_total_snap_size().unwrap(),
                snap_size * cmp::min(max_snap_count, (i + 2) as u64)
            );
        }
    }

    #[test]
    fn test_snap_temp_file_delete() {
        let src_temp_dir = Builder::new()
            .prefix("test_snap_temp_file_delete_snap")
            .tempdir()
            .unwrap();
        let mgr_path = src_temp_dir.path().to_str().unwrap();
        let src_mgr = SnapManager::new(mgr_path.to_owned());
        src_mgr.init().unwrap();
        let kv_temp_dir = Builder::new()
            .prefix("test_snap_temp_file_delete_kv")
            .tempdir()
            .unwrap();
        let engine = open_test_db(kv_temp_dir.path(), None, None).unwrap();
        let sst_path = src_mgr.get_temp_path_for_ingest();
        let mut writer = <KvTestEngine as SstExt>::SstWriterBuilder::new()
            .set_db(&engine)
            .build(&sst_path)
            .unwrap();
        writer.put(b"a", b"a").unwrap();
        let r = writer.finish().unwrap();
        assert!(file_system::file_exists(&sst_path));
        assert_eq!(r.file_path().to_str().unwrap(), sst_path.as_str());
        drop(src_mgr);
        let src_mgr = SnapManager::new(mgr_path.to_owned());
        src_mgr.init().unwrap();
        // The sst_path will be deleted by SnapManager because it is a temp filet.
        assert!(!file_system::file_exists(&sst_path));
    }

    #[test]
    fn test_build_with_encryption() {
        let (_enc_dir, key_manager) =
            create_encryption_key_manager("test_build_with_encryption_enc");

        let snap_dir = Builder::new()
            .prefix("test_build_with_encryption_snap")
            .tempdir()
            .unwrap();
        let _mgr_path = snap_dir.path().to_str().unwrap();
        let snap_mgr = SnapManagerBuilder::default()
            .encryption_key_manager(Some(key_manager))
            .build(snap_dir.path().to_str().unwrap());
        snap_mgr.init().unwrap();

        let kv_dir = Builder::new()
            .prefix("test_build_with_encryption_kv")
            .tempdir()
            .unwrap();
        let db: KvTestEngine = open_test_db(kv_dir.path(), None, None).unwrap();
        let snapshot = db.snapshot();
        let key = SnapKey::new(1, 1, 1);
        let region = gen_test_region(1, 1, 1);

        // Test one snapshot can be built multi times. DataKeyManager should be handled
        // correctly.
        for _ in 0..2 {
            let mut s1 = snap_mgr.get_snapshot_for_building(&key).unwrap();
            let mut snap_data = RaftSnapshotData::default();
            snap_data.set_region(region.clone());
            let mut stat = SnapshotStatistics::new();
            s1.build(&db, &snapshot, &region, &mut snap_data, &mut stat, true)
                .unwrap();
            assert!(snap_mgr.delete_snapshot(&key, &s1, false));
        }
    }
}<|MERGE_RESOLUTION|>--- conflicted
+++ resolved
@@ -875,7 +875,6 @@
         }
 
         let (begin_key, end_key) = (enc_start_key(region), enc_end_key(region));
-<<<<<<< HEAD
         if !for_witness {
             for (cf_enum, cf) in SNAPSHOT_CFS_ENUM_PAIR {
                 self.switch_to_cf_file(cf)?;
@@ -899,41 +898,10 @@
                 };
                 cf_file.kv_count = cf_stat.key_count as u64;
                 if cf_file.kv_count > 0 {
-                    // Use `kv_count` instead of file size to check empty files because encrypted sst files
-                    // contain some metadata so their sizes will never be 0.
+                    // Use `kv_count` instead of file size to check empty files because encrypted
+                    // sst files contain some metadata so their sizes will never be 0.
                     self.mgr.rename_tmp_cf_file_for_send(cf_file)?;
                 } else {
-=======
-        for (cf_enum, cf) in SNAPSHOT_CFS_ENUM_PAIR {
-            self.switch_to_cf_file(cf)?;
-            let cf_file = &mut self.cf_files[self.cf_index];
-            let cf_stat = if plain_file_used(cf_file.cf) {
-                let key_mgr = self.mgr.encryption_key_manager.as_ref();
-                snap_io::build_plain_cf_file::<EK>(cf_file, key_mgr, kv_snap, &begin_key, &end_key)?
-            } else {
-                snap_io::build_sst_cf_file_list::<EK>(
-                    cf_file,
-                    engine,
-                    kv_snap,
-                    &begin_key,
-                    &end_key,
-                    self.mgr
-                        .get_actual_max_per_file_size(allow_multi_files_snapshot),
-                    &self.mgr.limiter,
-                )?
-            };
-            cf_file.kv_count = cf_stat.key_count as u64;
-            if cf_file.kv_count > 0 {
-                // Use `kv_count` instead of file size to check empty files because encrypted
-                // sst files contain some metadata so their sizes will never be 0.
-                self.mgr.rename_tmp_cf_file_for_send(cf_file)?;
-            } else {
-                for tmp_file_path in cf_file.tmp_file_paths() {
-                    let tmp_file_path = Path::new(&tmp_file_path);
-                    delete_file_if_exist(tmp_file_path)?;
-                }
-                if let Some(ref mgr) = self.mgr.encryption_key_manager {
->>>>>>> 5c866c46
                     for tmp_file_path in cf_file.tmp_file_paths() {
                         let tmp_file_path = Path::new(&tmp_file_path);
                         delete_file_if_exist(tmp_file_path)?;
@@ -1605,13 +1573,9 @@
         Ok(Box::new(s))
     }
 
-<<<<<<< HEAD
-    /// Get a `Snapshot` can be used for writing and then `save`. Concurrent calls are allowed because only one caller can lock temporary disk files.
-=======
-    /// Get a `Snapshot` can be used for writting and then `save`. Concurrent
+    /// Get a `Snapshot` can be used for writing and then `save`. Concurrent
     /// calls are allowed because only one caller can lock temporary disk
     /// files.
->>>>>>> 5c866c46
     pub fn get_snapshot_for_receiving(
         &self,
         key: &SnapKey,
