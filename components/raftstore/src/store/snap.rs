--- conflicted
+++ resolved
@@ -1449,15 +1449,12 @@
     max_per_file_size: Arc<AtomicU64>,
     enable_multi_snapshot_files: Arc<AtomicBool>,
     stats: Arc<Mutex<Vec<SnapshotStat>>>,
-<<<<<<< HEAD
     max_total_size: Arc<AtomicU64>,
-    // Marker to represent the relative store is marked with Offline.
-    offlined: Arc<AtomicBool>,
-=======
     // Minimal column family size & kv counts for applying by ingest.
     min_ingest_cf_size: u64,
     min_ingest_cf_kvs: u64,
->>>>>>> 243dd521
+    // Marker to represent the relative store is marked with Offline.
+    offlined: Arc<AtomicBool>,
 }
 
 /// `SnapManagerCore` trace all current processing snapshots.
@@ -2097,12 +2094,9 @@
                 )),
                 max_total_size: Arc::new(AtomicU64::new(max_total_size)),
                 stats: Default::default(),
-<<<<<<< HEAD
-                offlined: Arc::new(AtomicBool::new(false)),
-=======
                 min_ingest_cf_size: self.min_ingest_snapshot_size,
                 min_ingest_cf_kvs: self.min_ingest_snapshot_kvs,
->>>>>>> 243dd521
+                offlined: Arc::new(AtomicBool::new(false)),
             },
             tablet_snap_manager,
         };
@@ -2586,12 +2580,9 @@
             enable_multi_snapshot_files: Arc::new(AtomicBool::new(true)),
             max_total_size: Arc::new(AtomicU64::new(u64::MAX)),
             stats: Default::default(),
-<<<<<<< HEAD
-            offlined: Arc::new(AtomicBool::new(false)),
-=======
             min_ingest_cf_size: 0,
             min_ingest_cf_kvs: 0,
->>>>>>> 243dd521
+            offlined: Arc::new(AtomicBool::new(false)),
         }
     }
 
