--- conflicted
+++ resolved
@@ -1925,11 +1925,7 @@
         let mut path_v2 = path.clone();
         path_v2.push_str("_v2");
         let tablet_snap_manager = if self.enable_receive_tablet_snapshot {
-<<<<<<< HEAD
-            Some(TabletSnapManager::new(&path_v2).unwrap())
-=======
             Some(TabletSnapManager::new(&path_v2, self.key_manager.clone()).unwrap())
->>>>>>> 2984dd18
         } else {
             None
         };
