--- conflicted
+++ resolved
@@ -2057,6 +2057,7 @@
 
     pub fn finish_snapshot(&self, key: TabletSnapKey, send: Instant) {
         let region_id = key.region_id;
+        let to_peer=key.to_peer;
         self.stats
             .lock()
             .unwrap()
@@ -2067,7 +2068,9 @@
                 stat.set_region_id(region_id);
             });
 
-        self.delete_snapshot(region_id, Some(key.to_peer));
+        if let Err(e)=self.delete_snapshot(region_id, Some(to_peer)){
+            error!("delete snapshot failed";"region_id" => region_id,"to_peer" => to_peer,"error" => ?e);
+        }
     }
 
     pub fn stats(&self) -> SnapStats {
@@ -3219,7 +3222,6 @@
     }
 
     #[test]
-<<<<<<< HEAD
     fn test_remove_snapshot() {
         let snap_dir = Builder::new()
             .prefix("test_snapshot_stats")
@@ -3241,7 +3243,9 @@
         assert!(gen1.exists());
         mgr.delete_snapshot(1, None).unwrap();
         assert!(!gen1.exists());
-=======
+    }
+
+    #[test]
     fn test_init() {
         let builder = SnapManagerBuilder::default();
         let snap_dir = Builder::new()
@@ -3281,6 +3285,5 @@
         let snap_mgr = builder.build(path.to_str().unwrap());
         snap_mgr.init().unwrap();
         assert!(path.exists());
->>>>>>> dee46499
     }
 }