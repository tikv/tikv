// Copyright 2020 TiKV Project Authors. Licensed under Apache-2.0.

use std::ffi::CString;

use engine_traits::{
    CfName, SstPartitioner, SstPartitionerContext, SstPartitionerFactory, SstPartitionerRequest,
    SstPartitionerResult, CF_DEFAULT, CF_LOCK, CF_RAFT, CF_WRITE,
};
use keys::{data_end_key, origin_key};
use lazy_static::lazy_static;
use tikv_util::warn;

use super::metrics::*;
use crate::{coprocessor::RegionInfoProvider, Error, Result};

const COMPACTION_GUARD_MAX_POS_SKIP: u32 = 10;

lazy_static! {
    static ref COMPACTION_GUARD: CString = CString::new(b"CompactionGuard".to_vec()).unwrap();
}

pub struct CompactionGuardGeneratorFactory<P: RegionInfoProvider> {
    cf_name: CfNames,
    provider: P,
    min_output_file_size: u64,
}

impl<P: RegionInfoProvider> CompactionGuardGeneratorFactory<P> {
    pub fn new(cf: CfName, provider: P, min_output_file_size: u64) -> Result<Self> {
        let cf_name = match cf {
            CF_DEFAULT => CfNames::default,
            CF_LOCK => CfNames::lock,
            CF_WRITE => CfNames::write,
            CF_RAFT => CfNames::raft,
            _ => {
                return Err(Error::Other(From::from(format!(
                    "fail to enable compaction guard, unrecognized cf name: {}",
                    cf
                ))));
            }
        };
        Ok(CompactionGuardGeneratorFactory {
            cf_name,
            provider,
            min_output_file_size,
        })
    }
}

<<<<<<< HEAD
// Update to implement engine_traits::SstPartitionerFactory instead once we move to use abstracted
// CfOptions in src/config.rs.
=======
// Update to implement engine_traits::SstPartitionerFactory instead once we move
// to use abstracted ColumnFamilyOptions in src/config.rs.
>>>>>>> 4f8f7314
impl<P: RegionInfoProvider + Clone + 'static> SstPartitionerFactory
    for CompactionGuardGeneratorFactory<P>
{
    type Partitioner = CompactionGuardGenerator<P>;

    fn name(&self) -> &CString {
        &COMPACTION_GUARD
    }

    fn create_partitioner(&self, context: &SstPartitionerContext<'_>) -> Option<Self::Partitioner> {
        // create_partitioner can be called in RocksDB while holding db_mutex. It can
        // block other operations on RocksDB. To avoid such cases, we defer
        // region info query to the first time should_partition is called.
        Some(CompactionGuardGenerator {
            cf_name: self.cf_name,
            smallest_key: context.smallest_key.to_vec(),
            largest_key: context.largest_key.to_vec(),
            min_output_file_size: self.min_output_file_size,
            provider: self.provider.clone(),
            initialized: false,
            use_guard: false,
            boundaries: vec![],
            pos: 0,
        })
    }
}

pub struct CompactionGuardGenerator<P: RegionInfoProvider> {
    cf_name: CfNames,
    smallest_key: Vec<u8>,
    largest_key: Vec<u8>,
    min_output_file_size: u64,
    provider: P,
    initialized: bool,
    use_guard: bool,
    // The boundary keys are exclusive.
    boundaries: Vec<Vec<u8>>,
    pos: usize,
}

impl<P: RegionInfoProvider> CompactionGuardGenerator<P> {
    fn initialize(&mut self) {
        // The range may include non-data keys which are not included in any region,
        // such as `STORE_IDENT_KEY`, `REGION_RAFT_KEY` and `REGION_META_KEY`,
        // so check them and get covered regions only for the range of data keys.
        let res = match (
            self.smallest_key.starts_with(keys::DATA_PREFIX_KEY),
            self.largest_key.starts_with(keys::DATA_PREFIX_KEY),
        ) {
            (true, true) => Some((
                origin_key(&self.smallest_key),
                origin_key(&self.largest_key),
            )),
            (true, false) => Some((origin_key(&self.smallest_key), "".as_bytes())),
            (false, true) => Some(("".as_bytes(), origin_key(&self.largest_key))),
            (false, false) => {
                if self.smallest_key.as_slice() < keys::DATA_MIN_KEY
                    && self.largest_key.as_slice() >= keys::DATA_MAX_KEY
                {
                    Some(("".as_bytes(), "".as_bytes()))
                } else {
                    None
                }
            }
        };
        self.use_guard = if let Some((start, end)) = res {
            match self.provider.get_regions_in_range(start, end) {
                Ok(regions) => {
                    // The regions returned from region_info_provider should have been sorted,
                    // but we sort it again just in case.
                    COMPACTION_GUARD_ACTION_COUNTER.get(self.cf_name).init.inc();
                    let mut boundaries = regions
                        .iter()
                        .map(|region| data_end_key(&region.end_key))
                        .collect::<Vec<Vec<u8>>>();
                    boundaries.sort();
                    self.boundaries = boundaries;
                    true
                }
                Err(e) => {
                    COMPACTION_GUARD_ACTION_COUNTER
                        .get(self.cf_name)
                        .init_failure
                        .inc();
                    warn!("failed to initialize compaction guard generator"; "err" => ?e);
                    false
                }
            }
        } else {
            false
        };
        self.pos = 0;
        self.initialized = true;
    }
}

impl<P: RegionInfoProvider> SstPartitioner for CompactionGuardGenerator<P> {
    fn should_partition(&mut self, req: &SstPartitionerRequest<'_>) -> SstPartitionerResult {
        if !self.initialized {
            self.initialize();
        }
        if !self.use_guard {
            return SstPartitionerResult::NotRequired;
        }
        let mut pos = self.pos;
        let mut skip_count = 0;
        while pos < self.boundaries.len() && self.boundaries[pos].as_slice() <= req.prev_user_key {
            pos += 1;
            skip_count += 1;
            if skip_count >= COMPACTION_GUARD_MAX_POS_SKIP {
                let prev_user_key = req.prev_user_key.to_vec();
                pos = match self.boundaries.binary_search(&prev_user_key) {
                    Ok(search_pos) => search_pos + 1,
                    Err(search_pos) => search_pos,
                };
                break;
            }
        }
        self.pos = pos;
        if pos < self.boundaries.len() && self.boundaries[pos].as_slice() <= req.current_user_key {
            if req.current_output_file_size >= self.min_output_file_size {
                COMPACTION_GUARD_ACTION_COUNTER
                    .get(self.cf_name)
                    .partition
                    .inc();
                SstPartitionerResult::Required
            } else {
                COMPACTION_GUARD_ACTION_COUNTER
                    .get(self.cf_name)
                    .skip_partition
                    .inc();
                SstPartitionerResult::NotRequired
            }
        } else {
            SstPartitionerResult::NotRequired
        }
    }

    fn can_do_trivial_move(&mut self, _smallest_key: &[u8], _largest_key: &[u8]) -> bool {
        // Always allow trivial move
        true
    }
}

#[cfg(test)]
mod tests {
    use std::str;

    use engine_rocks::{
        raw::{BlockBasedOptions, DBCompressionType},
        util::new_engine_opt,
        RocksCfOptions, RocksDbOptions, RocksEngine, RocksSstPartitionerFactory, RocksSstReader,
    };
    use engine_traits::{CompactExt, Iterator, MiscExt, SstReader, SyncMutable, CF_DEFAULT};
    use keys::DATA_PREFIX_KEY;
    use kvproto::metapb::Region;
    use tempfile::TempDir;

    use super::*;
    use crate::coprocessor::region_info_accessor::MockRegionInfoProvider;

    #[test]
    fn test_compaction_guard_non_data() {
        let mut guard = CompactionGuardGenerator {
            cf_name: CfNames::default,
            smallest_key: vec![],
            largest_key: vec![],
            min_output_file_size: 8 << 20, // 8MB
            provider: MockRegionInfoProvider::new(vec![]),
            initialized: false,
            use_guard: false,
            boundaries: vec![],
            pos: 0,
        };

        guard.smallest_key = keys::LOCAL_MIN_KEY.to_vec();
        guard.largest_key = keys::LOCAL_MAX_KEY.to_vec();
        guard.initialize();
        assert_eq!(guard.use_guard, false);

        guard.smallest_key = keys::LOCAL_MIN_KEY.to_vec();
        guard.largest_key = keys::DATA_MIN_KEY.to_vec();
        guard.initialize();
        assert_eq!(guard.use_guard, true);

        guard.smallest_key = keys::LOCAL_MIN_KEY.to_vec();
        guard.largest_key = keys::DATA_MAX_KEY.to_vec();
        guard.initialize();
        assert_eq!(guard.use_guard, true);

        guard.smallest_key = keys::DATA_MIN_KEY.to_vec();
        guard.largest_key = keys::DATA_MAX_KEY.to_vec();
        guard.initialize();
        assert_eq!(guard.use_guard, true);

        guard.smallest_key = keys::DATA_MIN_KEY.to_vec();
        guard.largest_key = vec![keys::DATA_PREFIX + 10];
        guard.initialize();
        assert_eq!(guard.use_guard, true);

        guard.smallest_key = keys::DATA_MAX_KEY.to_vec();
        guard.largest_key = vec![keys::DATA_PREFIX + 10];
        guard.initialize();
        assert_eq!(guard.use_guard, false);
    }

    #[test]
    fn test_compaction_guard_should_partition() {
        let mut guard = CompactionGuardGenerator {
            cf_name: CfNames::default,
            smallest_key: vec![],
            largest_key: vec![],
            min_output_file_size: 8 << 20, // 8MB
            provider: MockRegionInfoProvider::new(vec![]),
            initialized: true,
            use_guard: true,
            boundaries: vec![b"bbb".to_vec(), b"ccc".to_vec()],
            pos: 0,
        };
        // Crossing region boundary.
        let mut req = SstPartitionerRequest {
            prev_user_key: b"bba",
            current_user_key: b"bbz",
            current_output_file_size: 32 << 20,
        };
        assert_eq!(guard.should_partition(&req), SstPartitionerResult::Required);
        assert_eq!(guard.pos, 0);
        // Output file size too small.
        req = SstPartitionerRequest {
            prev_user_key: b"bba",
            current_user_key: b"bbz",
            current_output_file_size: 4 << 20,
        };
        assert_eq!(
            guard.should_partition(&req),
            SstPartitionerResult::NotRequired
        );
        assert_eq!(guard.pos, 0);
        // Not crossing boundary.
        req = SstPartitionerRequest {
            prev_user_key: b"aaa",
            current_user_key: b"aaz",
            current_output_file_size: 32 << 20,
        };
        assert_eq!(
            guard.should_partition(&req),
            SstPartitionerResult::NotRequired
        );
        assert_eq!(guard.pos, 0);
        // Move position
        req = SstPartitionerRequest {
            prev_user_key: b"cca",
            current_user_key: b"ccz",
            current_output_file_size: 32 << 20,
        };
        assert_eq!(guard.should_partition(&req), SstPartitionerResult::Required);
        assert_eq!(guard.pos, 1);
    }

    #[test]
    fn test_compaction_guard_should_partition_binary_search() {
        let mut guard = CompactionGuardGenerator {
            cf_name: CfNames::default,
            smallest_key: vec![],
            largest_key: vec![],
            min_output_file_size: 8 << 20, // 8MB
            provider: MockRegionInfoProvider::new(vec![]),
            initialized: true,
            use_guard: true,
            boundaries: vec![
                b"aaa00".to_vec(),
                b"aaa01".to_vec(),
                b"aaa02".to_vec(),
                b"aaa03".to_vec(),
                b"aaa04".to_vec(),
                b"aaa05".to_vec(),
                b"aaa06".to_vec(),
                b"aaa07".to_vec(),
                b"aaa08".to_vec(),
                b"aaa09".to_vec(),
                b"aaa10".to_vec(),
                b"aaa11".to_vec(),
                b"aaa12".to_vec(),
                b"aaa13".to_vec(),
                b"aaa14".to_vec(),
                b"aaa15".to_vec(),
            ],
            pos: 0,
        };
        // Binary search meet exact match.
        guard.pos = 0;
        let mut req = SstPartitionerRequest {
            prev_user_key: b"aaa12",
            current_user_key: b"aaa131",
            current_output_file_size: 32 << 20,
        };
        assert_eq!(guard.should_partition(&req), SstPartitionerResult::Required);
        assert_eq!(guard.pos, 13);
        // Binary search doesn't find exact match.
        guard.pos = 0;
        req = SstPartitionerRequest {
            prev_user_key: b"aaa121",
            current_user_key: b"aaa122",
            current_output_file_size: 32 << 20,
        };
        assert_eq!(
            guard.should_partition(&req),
            SstPartitionerResult::NotRequired
        );
        assert_eq!(guard.pos, 13);
    }

    const MIN_OUTPUT_FILE_SIZE: u64 = 1024;
    const MAX_OUTPUT_FILE_SIZE: u64 = 4096;

    fn new_test_db(provider: MockRegionInfoProvider) -> (RocksEngine, TempDir) {
        let temp_dir = TempDir::new().unwrap();

        let mut cf_opts = RocksCfOptions::default();
        cf_opts.set_target_file_size_base(MAX_OUTPUT_FILE_SIZE);
        cf_opts.set_sst_partitioner_factory(RocksSstPartitionerFactory(
            CompactionGuardGeneratorFactory::new(CF_DEFAULT, provider, MIN_OUTPUT_FILE_SIZE)
                .unwrap(),
        ));
        cf_opts.set_disable_auto_compactions(true);
        cf_opts.compression_per_level(&[
            DBCompressionType::No,
            DBCompressionType::No,
            DBCompressionType::No,
            DBCompressionType::No,
            DBCompressionType::No,
            DBCompressionType::No,
            DBCompressionType::No,
        ]);
        // Make block size small to make sure current_output_file_size passed to
        // SstPartitioner is accurate.
        let mut block_based_opts = BlockBasedOptions::new();
        block_based_opts.set_block_size(100);
        cf_opts.set_block_based_table_factory(&block_based_opts);

        let db = new_engine_opt(
            temp_dir.path().to_str().unwrap(),
            RocksDbOptions::default(),
            vec![(CF_DEFAULT, cf_opts)],
        )
        .unwrap();
        (db, temp_dir)
    }

    fn collect_keys(path: &str) -> Vec<Vec<u8>> {
        let mut sst_reader = RocksSstReader::open(path).unwrap().iter();
        let mut valid = sst_reader.seek_to_first().unwrap();
        let mut ret = vec![];
        while valid {
            ret.push(sst_reader.key().to_owned());
            valid = sst_reader.next().unwrap();
        }
        ret
    }

    #[test]
    fn test_compaction_guard_with_rocks() {
        let provider = MockRegionInfoProvider::new(vec![
            Region {
                id: 1,
                start_key: b"a".to_vec(),
                end_key: b"b".to_vec(),
                ..Default::default()
            },
            Region {
                id: 2,
                start_key: b"b".to_vec(),
                end_key: b"c".to_vec(),
                ..Default::default()
            },
            Region {
                id: 3,
                start_key: b"c".to_vec(),
                end_key: b"d".to_vec(),
                ..Default::default()
            },
        ]);
        let (db, dir) = new_test_db(provider);

        // The following test assume data key starts with "z".
        assert_eq!(b"z", DATA_PREFIX_KEY);

        // Create two overlapping SST files then force compaction.
        // Region "a" will share a SST file with region "b", since region "a" is too
        // small. Region "c" will be splitted into two SSTs, since its size is
        // larger than target_file_size_base.
        let value = vec![b'v'; 1024];
        db.put(b"za1", b"").unwrap();
        db.put(b"zb1", &value).unwrap();
        db.put(b"zc1", &value).unwrap();
        db.flush(true /* sync */).unwrap();
        db.put(b"zb2", &value).unwrap();
        db.put(b"zc2", &value).unwrap();
        db.put(b"zc3", &value).unwrap();
        db.put(b"zc4", &value).unwrap();
        db.put(b"zc5", &value).unwrap();
        db.put(b"zc6", &value).unwrap();
        db.flush(true /* sync */).unwrap();
        db.compact_range(
            CF_DEFAULT, None,  // start_key
            None,  // end_key
            false, // exclusive_manual
            1,     // max_subcompactions
        )
        .unwrap();

        let files = dir.path().read_dir().unwrap();
        let mut sst_files = files
            .map(|entry| entry.unwrap().path().to_str().unwrap().to_owned())
            .filter(|entry| entry.ends_with(".sst"))
            .collect::<Vec<String>>();
        sst_files.sort();
        assert_eq!(3, sst_files.len());
        assert_eq!(collect_keys(&sst_files[0]), [b"za1", b"zb1", b"zb2"]);
        assert_eq!(
            collect_keys(&sst_files[1]),
            [b"zc1", b"zc2", b"zc3", b"zc4", b"zc5"]
        );
        assert_eq!(collect_keys(&sst_files[2]), [b"zc6"]);
    }
}<|MERGE_RESOLUTION|>--- conflicted
+++ resolved
@@ -47,13 +47,8 @@
     }
 }
 
-<<<<<<< HEAD
-// Update to implement engine_traits::SstPartitionerFactory instead once we move to use abstracted
-// CfOptions in src/config.rs.
-=======
 // Update to implement engine_traits::SstPartitionerFactory instead once we move
-// to use abstracted ColumnFamilyOptions in src/config.rs.
->>>>>>> 4f8f7314
+// to use abstracted CfOptions in src/config.rs.
 impl<P: RegionInfoProvider + Clone + 'static> SstPartitionerFactory
     for CompactionGuardGeneratorFactory<P>
 {
