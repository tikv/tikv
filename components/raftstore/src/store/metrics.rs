// Copyright 2016 TiKV Project Authors. Licensed under Apache-2.0.

use prometheus::*;
use prometheus_static_metric::*;

make_auto_flush_static_metric! {
    pub label_enum PerfContextType {
        write_wal_time,
        write_memtable_time,
        pre_and_post_process,
        write_thread_wait,
        db_mutex_lock_nanos,
        report_time,
    }
    pub label_enum ProposalType {
        all,
        local_read,
        read_index,
        unsafe_read_index,
        normal,
        transfer_leader,
        conf_change,
    }

    pub label_enum AdminCmdType {
        conf_change,
        add_peer,
        remove_peer,
        add_learner,
        batch_split : "batch-split",
        prepare_merge,
        commit_merge,
        rollback_merge,
        compact,
    }

    pub label_enum AdminCmdStatus {
        reject_unsafe,
        all,
        success,
    }

    pub label_enum RaftReadyType {
        message,
        commit,
        append,
        snapshot,
        pending_region,
        has_ready_region,
    }

    pub label_enum MessageCounterType {
        append,
        append_resp,
        prevote,
        prevote_resp,
        vote,
        vote_resp,
        snapshot,
        request_snapshot,
        heartbeat,
        heartbeat_resp,
        transfer_leader,
        timeout_now,
        read_index,
        read_index_resp,
    }

    pub label_enum RaftDroppedMessage {
        mismatch_store_id,
        mismatch_region_epoch,
        stale_msg,
        region_overlap,
        region_no_peer,
        region_tombstone_peer,
        region_nonexistent,
        applying_snap,
    }

    pub label_enum SnapValidationType {
        stale,
        decode,
        epoch,
    }

    pub label_enum RegionHashType {
        verify,
        compute,
    }

    pub label_enum RegionHashResult {
        miss,
        matched,
        all,
        failed,
    }

    pub label_enum CfNames {
        default,
        lock,
        write,
        raft,
    }

    pub label_enum RaftEntryType {
        hit,
        miss
    }

    pub label_enum RaftInvalidProposal {
        mismatch_store_id,
        region_not_found,
        not_leader,
        mismatch_peer_id,
        stale_command,
        epoch_not_match,
        read_index_no_leader,
        region_not_initialized,
        is_applying_snapshot,
    }
    pub label_enum RaftEventDurationType {
        compact_check,
        pd_store_heartbeat,
        snap_gc,
        compact_lock_cf,
        consistency_check,
        cleanup_import_sst,
    }

    pub struct RaftEventDuration : LocalHistogram {
        "type" => RaftEventDurationType
    }
    pub struct RaftInvalidProposalCount : LocalIntCounter {
        "type" => RaftInvalidProposal
    }
    pub struct RaftEntryFetches : LocalIntCounter {
        "type" => RaftEntryType
    }
    pub struct SnapCf : LocalHistogram {
        "type" => CfNames,
    }
    pub struct SnapCfSize : LocalHistogram {
        "type" => CfNames,
    }
    pub struct RegionHashCounter: LocalIntCounter {
        "type" => RegionHashType,
        "result" => RegionHashResult,
    }
    pub struct ProposalVec: LocalIntCounter {
        "type" => ProposalType,
    }

    pub struct AdminCmdVec : LocalIntCounter {
        "type" => AdminCmdType,
        "status" => AdminCmdStatus,
    }

    pub struct RaftReadyVec : LocalIntCounter {
        "type" => RaftReadyType,
    }

    pub struct MessageCounterVec : LocalIntCounter {
        "type" => MessageCounterType,
    }

    pub struct RaftDropedVec : LocalIntCounter {
        "type" => RaftDroppedMessage,
    }

    pub struct SnapValidVec : LocalIntCounter {
        "type" => SnapValidationType
    }
    pub struct PerfContextTimeDuration : LocalHistogram {
        "type" => PerfContextType
    }
}

lazy_static! {
    pub static ref PEER_PROPOSAL_COUNTER_VEC: IntCounterVec =
        register_int_counter_vec!(
            "tikv_raftstore_proposal_total",
            "Total number of proposal made.",
            &["type"]
        ).unwrap();
    pub static ref PEER_PROPOSAL_COUNTER: ProposalVec =
        auto_flush_from!(PEER_PROPOSAL_COUNTER_VEC, ProposalVec);

    pub static ref PEER_ADMIN_CMD_COUNTER_VEC: IntCounterVec =
        register_int_counter_vec!(
            "tikv_raftstore_admin_cmd_total",
            "Total number of admin cmd processed.",
            &["type", "status"]
        ).unwrap();
    pub static ref PEER_ADMIN_CMD_COUNTER: AdminCmdVec =
        auto_flush_from!(PEER_ADMIN_CMD_COUNTER_VEC, AdminCmdVec);

    pub static ref PEER_APPEND_LOG_HISTOGRAM: Histogram =
        register_histogram!(
            "tikv_raftstore_append_log_duration_seconds",
            "Bucketed histogram of peer appending log duration",
            exponential_buckets(0.0005, 2.0, 20).unwrap()
        ).unwrap();

    pub static ref PEER_COMMIT_LOG_HISTOGRAM: Histogram =
        register_histogram!(
            "tikv_raftstore_commit_log_duration_seconds",
            "Bucketed histogram of peer commits logs duration",
            exponential_buckets(0.0005, 2.0, 20).unwrap()
        ).unwrap();

    pub static ref STORE_APPLY_LOG_HISTOGRAM: Histogram =
        register_histogram!(
            "tikv_raftstore_apply_log_duration_seconds",
            "Bucketed histogram of peer applying log duration",
            exponential_buckets(0.0005, 2.0, 20).unwrap()
        ).unwrap();

    pub static ref APPLY_TASK_WAIT_TIME_HISTOGRAM: Histogram =
        register_histogram!(
            "tikv_raftstore_apply_wait_time_duration_secs",
            "Bucketed histogram of apply task wait time duration",
            exponential_buckets(0.0005, 2.0, 20).unwrap()
        ).unwrap();

    pub static ref STORE_RAFT_READY_COUNTER_VEC: IntCounterVec =
        register_int_counter_vec!(
            "tikv_raftstore_raft_ready_handled_total",
            "Total number of raft ready handled.",
            &["type"]
        ).unwrap();
    pub static ref STORE_RAFT_READY_COUNTER: RaftReadyVec =
        auto_flush_from!(STORE_RAFT_READY_COUNTER_VEC, RaftReadyVec);

    pub static ref STORE_RAFT_SENT_MESSAGE_COUNTER_VEC: IntCounterVec =
        register_int_counter_vec!(
            "tikv_raftstore_raft_sent_message_total",
            "Total number of raft ready sent messages.",
            &["type"]
        ).unwrap();
    pub static ref STORE_RAFT_SENT_MESSAGE_COUNTER: MessageCounterVec =
        auto_flush_from!(STORE_RAFT_SENT_MESSAGE_COUNTER_VEC, MessageCounterVec);

    pub static ref STORE_RAFT_DROPPED_MESSAGE_COUNTER_VEC: IntCounterVec =
        register_int_counter_vec!(
            "tikv_raftstore_raft_dropped_message_total",
            "Total number of raft dropped messages.",
            &["type"]
        ).unwrap();
    pub static ref STORE_RAFT_DROPPED_MESSAGE_COUNTER: RaftDropedVec =
        auto_flush_from!(STORE_RAFT_DROPPED_MESSAGE_COUNTER_VEC, RaftDropedVec);

    pub static ref STORE_SNAPSHOT_TRAFFIC_GAUGE_VEC: IntGaugeVec =
        register_int_gauge_vec!(
            "tikv_raftstore_snapshot_traffic_total",
            "Total number of raftstore snapshot traffic.",
            &["type"]
        ).unwrap();

    pub static ref STORE_SNAPSHOT_VALIDATION_FAILURE_COUNTER_VEC: IntCounterVec =
        register_int_counter_vec!(
            "tikv_raftstore_snapshot_validation_failure_total",
            "Total number of raftstore snapshot validation failure.",
            &["type"]
        ).unwrap();
    pub static ref STORE_SNAPSHOT_VALIDATION_FAILURE_COUNTER: SnapValidVec =
        auto_flush_from!(STORE_SNAPSHOT_VALIDATION_FAILURE_COUNTER_VEC, SnapValidVec);

    pub static ref PEER_RAFT_PROCESS_DURATION: HistogramVec =
        register_histogram_vec!(
            "tikv_raftstore_raft_process_duration_secs",
            "Bucketed histogram of peer processing raft duration",
            &["type"],
            exponential_buckets(0.0005, 2.0, 20).unwrap()
        ).unwrap();

    pub static ref PEER_PROPOSE_LOG_SIZE_HISTOGRAM: Histogram =
        register_histogram!(
            "tikv_raftstore_propose_log_size",
            "Bucketed histogram of peer proposing log size",
            vec![256.0, 512.0, 1024.0, 4096.0, 65536.0, 262144.0, 524288.0, 1048576.0,
                    2097152.0, 4194304.0, 8388608.0, 16777216.0]
        ).unwrap();

    pub static ref REGION_HASH_COUNTER_VEC: IntCounterVec =
        register_int_counter_vec!(
            "tikv_raftstore_hash_total",
            "Total number of hash has been computed.",
            &["type", "result"]
        ).unwrap();
    pub static ref REGION_HASH_COUNTER: RegionHashCounter =
        auto_flush_from!(REGION_HASH_COUNTER_VEC, RegionHashCounter);

    pub static ref REGION_MAX_LOG_LAG: Histogram =
        register_histogram!(
            "tikv_raftstore_log_lag",
            "Bucketed histogram of log lag in a region",
            vec![2.0, 4.0, 8.0, 16.0, 32.0, 64.0, 128.0, 256.0,
                    512.0, 1024.0, 5120.0, 10240.0]
        ).unwrap();

    pub static ref REQUEST_WAIT_TIME_HISTOGRAM: Histogram =
        register_histogram!(
            "tikv_raftstore_request_wait_time_duration_secs",
            "Bucketed histogram of request wait time duration",
            exponential_buckets(0.0005, 2.0, 20).unwrap()
        ).unwrap();

    pub static ref PEER_GC_RAFT_LOG_COUNTER: IntCounter =
        register_int_counter!(
            "tikv_raftstore_gc_raft_log_total",
            "Total number of GC raft log."
        ).unwrap();

    pub static ref UPDATE_REGION_SIZE_BY_COMPACTION_COUNTER: IntCounter =
        register_int_counter!(
            "update_region_size_count_by_compaction",
            "Total number of update region size caused by compaction."
        ).unwrap();

    pub static ref COMPACTION_RELATED_REGION_COUNT: HistogramVec =
        register_histogram_vec!(
            "compaction_related_region_count",
            "Associated number of regions for each compaction job",
            &["output_level"],
            exponential_buckets(1.0, 2.0, 20).unwrap()
        ).unwrap();

    pub static ref COMPACTION_DECLINED_BYTES: HistogramVec =
        register_histogram_vec!(
            "compaction_declined_bytes",
            "total bytes declined for each compaction job",
            &["output_level"],
            exponential_buckets(1024.0, 2.0, 30).unwrap()
        ).unwrap();

    pub static ref SNAPSHOT_CF_KV_COUNT_VEC: HistogramVec =
        register_histogram_vec!(
            "tikv_snapshot_cf_kv_count",
            "Total number of kv in each cf file of snapshot",
            &["type"],
            exponential_buckets(100.0, 2.0, 20).unwrap()
        ).unwrap();
    pub static ref SNAPSHOT_CF_KV_COUNT: SnapCf =
        auto_flush_from!(SNAPSHOT_CF_KV_COUNT_VEC, SnapCf);

    pub static ref SNAPSHOT_CF_SIZE_VEC: HistogramVec =
        register_histogram_vec!(
            "tikv_snapshot_cf_size",
            "Total size of each cf file of snapshot",
            &["type"],
            exponential_buckets(1024.0, 2.0, 31).unwrap()
        ).unwrap();
    pub static ref SNAPSHOT_CF_SIZE: SnapCfSize =
        auto_flush_from!(SNAPSHOT_CF_SIZE_VEC, SnapCfSize);
    pub static ref SNAPSHOT_BUILD_TIME_HISTOGRAM: Histogram =
        register_histogram!(
            "tikv_snapshot_build_time_duration_secs",
            "Bucketed histogram of snapshot build time duration.",
            exponential_buckets(0.05, 2.0, 20).unwrap()
        ).unwrap();

    pub static ref SNAPSHOT_KV_COUNT_HISTOGRAM: Histogram =
        register_histogram!(
            "tikv_snapshot_kv_count",
            "Total number of kv in snapshot",
            exponential_buckets(100.0, 2.0, 20).unwrap() //100,100*2^1,...100M
        ).unwrap();

    pub static ref SNAPSHOT_SIZE_HISTOGRAM: Histogram =
        register_histogram!(
            "tikv_snapshot_size",
            "Size of snapshot",
            exponential_buckets(1024.0, 2.0, 22).unwrap() // 1024,1024*2^1,..,4G
        ).unwrap();

    pub static ref RAFT_ENTRY_FETCHES_VEC: IntCounterVec =
        register_int_counter_vec!(
            "tikv_raftstore_entry_fetches",
            "Total number of raft entry fetches",
            &["type"]
        ).unwrap();
    pub static ref RAFT_ENTRY_FETCHES: RaftEntryFetches =
        auto_flush_from!(RAFT_ENTRY_FETCHES_VEC, RaftEntryFetches);

    pub static ref LEADER_MISSING: IntGauge =
        register_int_gauge!(
            "tikv_raftstore_leader_missing",
            "Total number of leader missed region"
        ).unwrap();

    pub static ref INGEST_SST_DURATION_SECONDS: Histogram =
        register_histogram!(
            "tikv_snapshot_ingest_sst_duration_seconds",
            "Bucketed histogram of rocksdb ingestion durations",
            exponential_buckets(0.005, 2.0, 20).unwrap()
        ).unwrap();

    pub static ref RAFT_INVALID_PROPOSAL_COUNTER_VEC: IntCounterVec =
        register_int_counter_vec!(
            "tikv_raftstore_raft_invalid_proposal_total",
            "Total number of raft invalid proposal.",
            &["type"]
        ).unwrap();
    pub static ref RAFT_INVALID_PROPOSAL_COUNTER: RaftInvalidProposalCount =
        auto_flush_from!(RAFT_INVALID_PROPOSAL_COUNTER_VEC, RaftInvalidProposalCount);

    pub static ref RAFT_EVENT_DURATION_VEC: HistogramVec =
        register_histogram_vec!(
            "tikv_raftstore_event_duration",
            "Duration of raft store events.",
            &["type"],
            exponential_buckets(0.001, 1.59, 20).unwrap() // max 10s
        ).unwrap();
    pub static ref RAFT_EVENT_DURATION: RaftEventDuration =
        auto_flush_from!(RAFT_EVENT_DURATION_VEC, RaftEventDuration);

    pub static ref RAFT_READ_INDEX_PENDING_DURATION: Histogram =
        register_histogram!(
            "tikv_raftstore_read_index_pending_duration",
            "Duration of pending read index",
            exponential_buckets(0.001, 2.0, 20).unwrap() // max 1000s
        ).unwrap();

    pub static ref RAFT_READ_INDEX_PENDING_COUNT: IntGauge =
        register_int_gauge!(
            "tikv_raftstore_read_index_pending",
            "pending read index count"
        ).unwrap();

<<<<<<< HEAD
    pub static ref APPLY_PERF_CONTEXT_TIME_HISTOGRAM: HistogramVec =
        register_histogram_vec!(
            "tikv_raftstore_apply_perf_context_time_duration_secs",
            "Bucketed histogram of request wait time duration",
            &["type"],
            exponential_buckets(0.0005, 2.0, 20).unwrap()
        ).unwrap();

    pub static ref STORE_PERF_CONTEXT_TIME_HISTOGRAM: HistogramVec =
        register_histogram_vec!(
            "tikv_raftstore_store_perf_context_time_duration_secs",
            "Bucketed histogram of request wait time duration",
            &["type"],
            exponential_buckets(0.0005, 2.0, 20).unwrap()
        ).unwrap();

    pub static ref APPLY_PERF_CONTEXT_TIME_HISTOGRAM_STATIC: PerfContextTimeDuration=
        auto_flush_from!(APPLY_PERF_CONTEXT_TIME_HISTOGRAM, PerfContextTimeDuration);

    pub static ref STORE_PERF_CONTEXT_TIME_HISTOGRAM_STATIC: PerfContextTimeDuration=
        auto_flush_from!(STORE_PERF_CONTEXT_TIME_HISTOGRAM, PerfContextTimeDuration);
=======
    pub static ref READ_QPS_TOPN: GaugeVec =
        register_gauge_vec!(
            "tikv_read_qps_topn",
            "collect topN of read qps",
        &["order"]
        ).unwrap();
>>>>>>> 4eeb23e1
}<|MERGE_RESOLUTION|>--- conflicted
+++ resolved
@@ -427,7 +427,6 @@
             "pending read index count"
         ).unwrap();
 
-<<<<<<< HEAD
     pub static ref APPLY_PERF_CONTEXT_TIME_HISTOGRAM: HistogramVec =
         register_histogram_vec!(
             "tikv_raftstore_apply_perf_context_time_duration_secs",
@@ -449,12 +448,11 @@
 
     pub static ref STORE_PERF_CONTEXT_TIME_HISTOGRAM_STATIC: PerfContextTimeDuration=
         auto_flush_from!(STORE_PERF_CONTEXT_TIME_HISTOGRAM, PerfContextTimeDuration);
-=======
+
     pub static ref READ_QPS_TOPN: GaugeVec =
         register_gauge_vec!(
             "tikv_read_qps_topn",
             "collect topN of read qps",
         &["order"]
         ).unwrap();
->>>>>>> 4eeb23e1
 }