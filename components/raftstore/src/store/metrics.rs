// Copyright 2016 TiKV Project Authors. Licensed under Apache-2.0.

use lazy_static::lazy_static;
use prometheus::*;
use prometheus_static_metric::*;

make_auto_flush_static_metric! {
    pub label_enum PerfContextType {
        write_wal_time,
        write_delay_time,
        write_scheduling_flushes_compactions_time,
        db_condition_wait_nanos,
        write_memtable_time,
        pre_and_post_process,
        write_thread_wait,
        db_mutex_lock_nanos,
    }
    pub label_enum ProposalType {
        all,
        local_read,
        read_index,
        unsafe_read_index,
        normal,
        transfer_leader,
        conf_change,
        batch,
    }

    pub label_enum AdminCmdType {
        conf_change,
        add_peer,
        remove_peer,
        add_learner,
        batch_split : "batch-split",
        prepare_merge,
        commit_merge,
        rollback_merge,
        compact,
    }

    pub label_enum AdminCmdStatus {
        reject_unsafe,
        all,
        success,
    }

    pub label_enum RaftReadyType {
        message,
        commit,
        append,
        snapshot,
        pending_region,
        has_ready_region,
    }

    pub label_enum MessageCounterType {
        append,
        append_resp,
        prevote,
        prevote_resp,
        vote,
        vote_resp,
        snapshot,
        heartbeat,
        heartbeat_resp,
        transfer_leader,
        timeout_now,
        read_index,
        read_index_resp,
    }

    pub label_enum RaftDroppedMessage {
        mismatch_store_id,
        mismatch_region_epoch,
        stale_msg,
        region_overlap,
        region_no_peer,
        region_tombstone_peer,
        region_nonexistent,
        applying_snap,
    }

    pub label_enum SnapValidationType {
        stale,
        decode,
        epoch,
    }

    pub label_enum RegionHashType {
        verify,
        compute,
    }

    pub label_enum RegionHashResult {
        miss,
        matched,
        all,
        failed,
    }

    pub label_enum CfNames {
        default,
        lock,
        write,
        raft,
        ver_default,
    }

    pub label_enum RaftEntryType {
        hit,
        miss
    }

    pub label_enum RaftInvalidProposal {
        mismatch_store_id,
        region_not_found,
        not_leader,
        mismatch_peer_id,
        stale_command,
        epoch_not_match,
        read_index_no_leader,
        region_not_initialized,
        is_applying_snapshot,
    }
    pub label_enum RaftEventDurationType {
        compact_check,
        pd_store_heartbeat,
        snap_gc,
        compact_lock_cf,
        consistency_check,
        cleanup_import_sst,
        raft_engine_purge,
    }

    pub label_enum CompactionGuardAction {
        init,
        init_failure,
        partition,
        skip_partition,
    }

    pub label_enum SendStatus {
        accept,
        drop,
    }

    pub struct RaftEventDuration : LocalHistogram {
        "type" => RaftEventDurationType
    }
    pub struct RaftInvalidProposalCount : LocalIntCounter {
        "type" => RaftInvalidProposal
    }
    pub struct RaftEntryFetches : LocalIntCounter {
        "type" => RaftEntryType
    }
    pub struct SnapCf : LocalHistogram {
        "type" => CfNames,
    }
    pub struct SnapCfSize : LocalHistogram {
        "type" => CfNames,
    }
    pub struct RegionHashCounter: LocalIntCounter {
        "type" => RegionHashType,
        "result" => RegionHashResult,
    }
    pub struct ProposalVec: LocalIntCounter {
        "type" => ProposalType,
    }

    pub struct AdminCmdVec : LocalIntCounter {
        "type" => AdminCmdType,
        "status" => AdminCmdStatus,
    }

    pub struct RaftReadyVec : LocalIntCounter {
        "type" => RaftReadyType,
    }

    pub struct MessageCounterVec : LocalIntCounter {
        "type" => MessageCounterType,
        "status" => SendStatus,
    }

    pub struct RaftDropedVec : LocalIntCounter {
        "type" => RaftDroppedMessage,
    }

    pub struct SnapValidVec : LocalIntCounter {
        "type" => SnapValidationType
    }
    pub struct PerfContextTimeDuration : LocalHistogram {
        "type" => PerfContextType
    }

    pub struct CompactionGuardActionVec: LocalIntCounter {
        "cf" => CfNames,
        "type" => CompactionGuardAction,
    }
}

make_static_metric! {
    pub struct HibernatedPeerStateGauge: IntGauge {
        "state" => {
            awaken,
            hibernated,
        },
    }
}

lazy_static! {
<<<<<<< HEAD
    pub static ref STORE_TIME_HISTOGRAM: Histogram =
        register_histogram!(
            "tikv_raftstore_store_duration_secs",
            "TODO",
            exponential_buckets(0.00001, 2.0, 26).unwrap()
        ).unwrap();
    pub static ref APPLY_TIME_HISTOGRAM: Histogram =
        register_histogram!(
            "tikv_raftstore_apply_duration_secs",
            "TODO",
            exponential_buckets(0.00001, 2.0, 26).unwrap()
        ).unwrap();

    pub static ref STORE_LOOP_DURATION_HISTOGRAM: Histogram =
        register_histogram!(
            "tikv_raftstore_store_loop_duration_seconds",
            "TODO",
            exponential_buckets(0.00001, 2.0, 26).unwrap()
        ).unwrap();
    pub static ref STORE_LOOP_WORK_DURATION_HISTOGRAM: Histogram =
        register_histogram!(
            "tikv_raftstore_store_loop_work_duration_seconds",
            "TODO",
            exponential_buckets(0.00001, 2.0, 26).unwrap()
        ).unwrap();

    pub static ref STORE_WRITE_TASK_WAIT_DURATION_HISTOGRAM: Histogram =
        register_histogram!(
            "tikv_raftstore_store_write_task_wait_duration_secs",
            "TODO",
            exponential_buckets(0.00001, 2.0, 26).unwrap()
        ).unwrap();

    pub static ref STORE_WRITE_TASK_GEN_DURATION_HISTOGRAM: Histogram =
        register_histogram!(
            "tikv_raftstore_store_write_task_gen_duration_secs",
            "TODO",
=======
    pub static ref STORE_WRITE_TASK_WAIT_DURATION_HISTOGRAM: Histogram =
        register_histogram!(
            "tikv_raftstore_store_write_task_wait_duration_secs",
            "Bucketed histogram of store write task wait time duration.",
            exponential_buckets(0.00001, 2.0, 26).unwrap()
        ).unwrap();
    pub static ref STORE_WRITE_TASK_GEN_DURATION_HISTOGRAM: Histogram =
        register_histogram!(
            "tikv_raftstore_store_write_task_gen_duration_secs",
            "Bucketed histogram of waiting the first store write task duration.",
>>>>>>> 0206ae05
            exponential_buckets(0.00001, 2.0, 26).unwrap()
        ).unwrap();
    pub static ref STORE_WRITE_HANDLE_MSG_DURATION_HISTOGRAM: Histogram =
        register_histogram!(
            "tikv_raftstore_store_write_handle_msg_duration_secs",
<<<<<<< HEAD
            "TODO",
=======
            "Bucketed histogram of handle store write msg duration.",
>>>>>>> 0206ae05
            exponential_buckets(0.00001, 2.0, 26).unwrap()
        ).unwrap();
    pub static ref STORE_WRITE_TRIGGER_SIZE_HISTOGRAM: Histogram =
        register_histogram!(
            "tikv_raftstore_store_write_trigger_wb_bytes",
<<<<<<< HEAD
            "TODO",
=======
            "Bucketed histogram of store write task size of raft writebatch.",
>>>>>>> 0206ae05
            exponential_buckets(0.5, 2.0, 28).unwrap()
        ).unwrap();
    pub static ref STORE_WRITE_KVDB_DURATION_HISTOGRAM: Histogram =
        register_histogram!(
            "tikv_raftstore_store_write_kvdb_duration_seconds",
<<<<<<< HEAD
            "TODO",
=======
            "Bucketed histogram of store write kv db duration.",
>>>>>>> 0206ae05
            exponential_buckets(0.00001, 2.0, 26).unwrap()
        ).unwrap();
    pub static ref STORE_WRITE_RAFTDB_DURATION_HISTOGRAM: Histogram =
        register_histogram!(
            "tikv_raftstore_store_write_raftdb_duration_seconds",
<<<<<<< HEAD
            "TODO",
=======
            "Bucketed histogram of store write raft db duration.",
>>>>>>> 0206ae05
            exponential_buckets(0.00001, 2.0, 26).unwrap()
        ).unwrap();
    pub static ref STORE_WRITE_SEND_DURATION_HISTOGRAM: Histogram =
        register_histogram!(
            "tikv_raftstore_store_write_send_duration_seconds",
<<<<<<< HEAD
            "TODO",
=======
            "Bucketed histogram of sending msg duration after writing db.",
>>>>>>> 0206ae05
            exponential_buckets(0.00001, 2.0, 26).unwrap()
        ).unwrap();
    pub static ref STORE_WRITE_CALLBACK_DURATION_HISTOGRAM: Histogram =
        register_histogram!(
            "tikv_raftstore_store_write_callback_duration_seconds",
<<<<<<< HEAD
            "TODO",
            exponential_buckets(0.00001, 2.0, 26).unwrap()
        ).unwrap();
    pub static ref STORE_PERSISTED_MSG_DURATION_HISTOGRAM: Histogram =
        register_histogram!(
            "tikv_raftstore_store_persist_msg_duration_seconds",
            "TODO",
=======
            "Bucketed histogram of sending callback to store thread duration.",
>>>>>>> 0206ae05
            exponential_buckets(0.00001, 2.0, 26).unwrap()
        ).unwrap();
    pub static ref STORE_WRITE_LOOP_DURATION_HISTOGRAM: Histogram =
        register_histogram!(
            "tikv_raftstore_store_write_loop_duration_seconds",
<<<<<<< HEAD
            "TODO",
            exponential_buckets(0.00001, 2.0, 26).unwrap()
        ).unwrap();

    pub static ref STORE_BATCH_WAIT_DURATION_HISTOGRAM: Histogram =
        register_histogram!(
            "tikv_raftstore_store_batch_wait_duration_seconds",
            "TODO",
            exponential_buckets(0.00001, 2.0, 26).unwrap()
        ).unwrap();
    pub static ref STORE_TO_WRITE_QUEUE_DURATION_HISTOGRAM: Histogram =
        register_histogram!(
            "tikv_raftstore_store_to_write_queue_duration_seconds",
            "TODO",
            exponential_buckets(0.00001, 2.0, 26).unwrap()
        ).unwrap();
    pub static ref STORE_TO_WRITE_DURATION_HISTOGRAM: Histogram =
        register_histogram!(
            "tikv_raftstore_store_to_write_duration_seconds",
            "TODO",
            exponential_buckets(0.00001, 2.0, 26).unwrap()
        ).unwrap();
    pub static ref STORE_FILL_WB_DURATION_HISTOGRAM: Histogram =
        register_histogram!(
            "tikv_raftstore_store_fill_wb_duration_seconds",
            "TODO",
            exponential_buckets(0.00001, 2.0, 26).unwrap()
        ).unwrap();
    pub static ref STORE_WRITE_KVDB_END_DURATION_HISTOGRAM: Histogram =
        register_histogram!(
            "tikv_raftstore_store_write_kvdb_end_duration_seconds",
            "TODO",
            exponential_buckets(0.00001, 2.0, 26).unwrap()
        ).unwrap();
    pub static ref STORE_WRITE_END_DURATION_HISTOGRAM: Histogram =
        register_histogram!(
            "tikv_raftstore_store_write_end_duration_seconds",
            "TODO",
            exponential_buckets(0.00001, 2.0, 26).unwrap()
        ).unwrap();
    pub static ref STORE_KNOW_PERSIST_DURATION_HISTOGRAM: Histogram =
        register_histogram!(
            "tikv_raftstore_store_know_persist_duration_seconds",
            "TODO",
            exponential_buckets(0.00001, 2.0, 26).unwrap()
        ).unwrap();
    pub static ref STORE_KNOW_COMMIT_DURATION_HISTOGRAM: Histogram =
        register_histogram!(
            "tikv_raftstore_store_know_commit_duration_seconds",
            "TODO",
            exponential_buckets(0.00001, 2.0, 26).unwrap()
        ).unwrap();
    pub static ref STORE_KNOW_COMMIT_NOT_PERSIST_DURATION_HISTOGRAM: Histogram =
        register_histogram!(
            "tikv_raftstore_store_know_commit_not_persist_duration_seconds",
            "TODO",
            exponential_buckets(0.00001, 2.0, 26).unwrap()
        ).unwrap();
    pub static ref STORE_SCHEDULE_COMMIT_DURATION_HISTOGRAM: Histogram =
        register_histogram!(
            "tikv_raftstore_store_schedule_commit_duration_seconds",
            "TODO",
=======
            "Bucketed histogram of store write loop duration.",
>>>>>>> 0206ae05
            exponential_buckets(0.00001, 2.0, 26).unwrap()
        ).unwrap();

    pub static ref PEER_PROPOSAL_COUNTER_VEC: IntCounterVec =
        register_int_counter_vec!(
            "tikv_raftstore_proposal_total",
            "Total number of proposal made.",
            &["type"]
        ).unwrap();
    pub static ref PEER_PROPOSAL_COUNTER: ProposalVec =
        auto_flush_from!(PEER_PROPOSAL_COUNTER_VEC, ProposalVec);

    pub static ref PEER_ADMIN_CMD_COUNTER_VEC: IntCounterVec =
        register_int_counter_vec!(
            "tikv_raftstore_admin_cmd_total",
            "Total number of admin cmd processed.",
            &["type", "status"]
        ).unwrap();
    pub static ref PEER_ADMIN_CMD_COUNTER: AdminCmdVec =
        auto_flush_from!(PEER_ADMIN_CMD_COUNTER_VEC, AdminCmdVec);

    pub static ref PEER_APPEND_LOG_HISTOGRAM: Histogram =
        register_histogram!(
            "tikv_raftstore_append_log_duration_seconds",
            "Bucketed histogram of peer appending log duration",
            exponential_buckets(0.0005, 2.0, 20).unwrap()
        ).unwrap();

    pub static ref PEER_COMMIT_LOG_HISTOGRAM: Histogram =
        register_histogram!(
            "tikv_raftstore_commit_log_duration_seconds",
            "Bucketed histogram of peer commits logs duration.",
            exponential_buckets(0.0005, 2.0, 20).unwrap()
        ).unwrap();

    pub static ref STORE_APPLY_LOG_HISTOGRAM: Histogram =
        register_histogram!(
            "tikv_raftstore_apply_log_duration_seconds",
            "Bucketed histogram of peer applying log duration.",
            exponential_buckets(0.0005, 2.0, 20).unwrap()
        ).unwrap();

    pub static ref APPLY_TASK_WAIT_TIME_HISTOGRAM: Histogram =
        register_histogram!(
            "tikv_raftstore_apply_wait_time_duration_secs",
            "Bucketed histogram of apply task wait time duration.",
            exponential_buckets(0.0005, 2.0, 20).unwrap()
        ).unwrap();

    pub static ref STORE_RAFT_READY_COUNTER_VEC: IntCounterVec =
        register_int_counter_vec!(
            "tikv_raftstore_raft_ready_handled_total",
            "Total number of raft ready handled.",
            &["type"]
        ).unwrap();
    pub static ref STORE_RAFT_READY_COUNTER: RaftReadyVec =
        auto_flush_from!(STORE_RAFT_READY_COUNTER_VEC, RaftReadyVec);

    pub static ref STORE_RAFT_SENT_MESSAGE_COUNTER_VEC: IntCounterVec =
        register_int_counter_vec!(
            "tikv_raftstore_raft_sent_message_total",
            "Total number of raft ready sent messages.",
            &["type", "status"]
        ).unwrap();
    pub static ref STORE_RAFT_SENT_MESSAGE_COUNTER: MessageCounterVec =
        auto_flush_from!(STORE_RAFT_SENT_MESSAGE_COUNTER_VEC, MessageCounterVec);

    pub static ref STORE_RAFT_DROPPED_MESSAGE_COUNTER_VEC: IntCounterVec =
        register_int_counter_vec!(
            "tikv_raftstore_raft_dropped_message_total",
            "Total number of raft dropped messages.",
            &["type"]
        ).unwrap();
    pub static ref STORE_RAFT_DROPPED_MESSAGE_COUNTER: RaftDropedVec =
        auto_flush_from!(STORE_RAFT_DROPPED_MESSAGE_COUNTER_VEC, RaftDropedVec);

    pub static ref STORE_SNAPSHOT_TRAFFIC_GAUGE_VEC: IntGaugeVec =
        register_int_gauge_vec!(
            "tikv_raftstore_snapshot_traffic_total",
            "Total number of raftstore snapshot traffic.",
            &["type"]
        ).unwrap();

    pub static ref STORE_SNAPSHOT_VALIDATION_FAILURE_COUNTER_VEC: IntCounterVec =
        register_int_counter_vec!(
            "tikv_raftstore_snapshot_validation_failure_total",
            "Total number of raftstore snapshot validation failure.",
            &["type"]
        ).unwrap();
    pub static ref STORE_SNAPSHOT_VALIDATION_FAILURE_COUNTER: SnapValidVec =
        auto_flush_from!(STORE_SNAPSHOT_VALIDATION_FAILURE_COUNTER_VEC, SnapValidVec);

    pub static ref PEER_RAFT_PROCESS_DURATION: HistogramVec =
        register_histogram_vec!(
            "tikv_raftstore_raft_process_duration_secs",
            "Bucketed histogram of peer processing raft duration.",
            &["type"],
            exponential_buckets(0.0005, 2.0, 20).unwrap()
        ).unwrap();

    pub static ref PEER_PROPOSE_LOG_SIZE_HISTOGRAM: Histogram =
        register_histogram!(
            "tikv_raftstore_propose_log_size",
            "Bucketed histogram of peer proposing log size.",
            exponential_buckets(0.5, 2.0, 26).unwrap()
        ).unwrap();

    pub static ref REGION_HASH_COUNTER_VEC: IntCounterVec =
        register_int_counter_vec!(
            "tikv_raftstore_hash_total",
            "Total number of hash has been computed.",
            &["type", "result"]
        ).unwrap();
    pub static ref REGION_HASH_COUNTER: RegionHashCounter =
        auto_flush_from!(REGION_HASH_COUNTER_VEC, RegionHashCounter);

    pub static ref REGION_MAX_LOG_LAG: Histogram =
        register_histogram!(
            "tikv_raftstore_log_lag",
            "Bucketed histogram of log lag in a region.",
            vec![2.0, 4.0, 8.0, 16.0, 32.0, 64.0, 128.0, 256.0,
                    512.0, 1024.0, 5120.0, 10240.0]
        ).unwrap();

    pub static ref REQUEST_WAIT_TIME_HISTOGRAM: Histogram =
        register_histogram!(
            "tikv_raftstore_request_wait_time_duration_secs",
            "Bucketed histogram of request wait time duration.",
            exponential_buckets(0.0005, 2.0, 20).unwrap()
        ).unwrap();

    pub static ref PEER_GC_RAFT_LOG_COUNTER: IntCounter =
        register_int_counter!(
            "tikv_raftstore_gc_raft_log_total",
            "Total number of GC raft log."
        ).unwrap();

    pub static ref UPDATE_REGION_SIZE_BY_COMPACTION_COUNTER: IntCounter =
        register_int_counter!(
            "update_region_size_count_by_compaction",
            "Total number of update region size caused by compaction."
        ).unwrap();

    pub static ref COMPACTION_RELATED_REGION_COUNT: HistogramVec =
        register_histogram_vec!(
            "compaction_related_region_count",
            "Associated number of regions for each compaction job.",
            &["output_level"],
            exponential_buckets(1.0, 2.0, 20).unwrap()
        ).unwrap();

    pub static ref COMPACTION_DECLINED_BYTES: HistogramVec =
        register_histogram_vec!(
            "compaction_declined_bytes",
            "Total bytes declined for each compaction job.",
            &["output_level"],
            exponential_buckets(1024.0, 2.0, 30).unwrap()
        ).unwrap();

    pub static ref SNAPSHOT_CF_KV_COUNT_VEC: HistogramVec =
        register_histogram_vec!(
            "tikv_snapshot_cf_kv_count",
            "Total number of kv in each cf file of snapshot.",
            &["type"],
            exponential_buckets(100.0, 2.0, 20).unwrap()
        ).unwrap();
    pub static ref SNAPSHOT_CF_KV_COUNT: SnapCf =
        auto_flush_from!(SNAPSHOT_CF_KV_COUNT_VEC, SnapCf);

    pub static ref SNAPSHOT_CF_SIZE_VEC: HistogramVec =
        register_histogram_vec!(
            "tikv_snapshot_cf_size",
            "Total size of each cf file of snapshot.",
            &["type"],
            exponential_buckets(1024.0, 2.0, 31).unwrap()
        ).unwrap();
    pub static ref SNAPSHOT_CF_SIZE: SnapCfSize =
        auto_flush_from!(SNAPSHOT_CF_SIZE_VEC, SnapCfSize);
    pub static ref SNAPSHOT_BUILD_TIME_HISTOGRAM: Histogram =
        register_histogram!(
            "tikv_snapshot_build_time_duration_secs",
            "Bucketed histogram of snapshot build time duration.",
            exponential_buckets(0.05, 2.0, 20).unwrap()
        ).unwrap();

    pub static ref SNAPSHOT_KV_COUNT_HISTOGRAM: Histogram =
        register_histogram!(
            "tikv_snapshot_kv_count",
            "Total number of kv in snapshot.",
            exponential_buckets(100.0, 2.0, 20).unwrap() //100,100*2^1,...100M
        ).unwrap();

    pub static ref SNAPSHOT_SIZE_HISTOGRAM: Histogram =
        register_histogram!(
            "tikv_snapshot_size",
            "Size of snapshot.",
            exponential_buckets(1024.0, 2.0, 22).unwrap() // 1024,1024*2^1,..,4G
        ).unwrap();

    pub static ref RAFT_ENTRY_FETCHES_VEC: IntCounterVec =
        register_int_counter_vec!(
            "tikv_raftstore_entry_fetches",
            "Total number of raft entry fetches.",
            &["type"]
        ).unwrap();
    pub static ref RAFT_ENTRY_FETCHES: RaftEntryFetches =
        auto_flush_from!(RAFT_ENTRY_FETCHES_VEC, RaftEntryFetches);

    pub static ref LEADER_MISSING: IntGauge =
        register_int_gauge!(
            "tikv_raftstore_leader_missing",
            "Total number of leader missed region."
        ).unwrap();

    pub static ref INGEST_SST_DURATION_SECONDS: Histogram =
        register_histogram!(
            "tikv_snapshot_ingest_sst_duration_seconds",
            "Bucketed histogram of rocksdb ingestion durations.",
            exponential_buckets(0.005, 2.0, 20).unwrap()
        ).unwrap();

    pub static ref RAFT_INVALID_PROPOSAL_COUNTER_VEC: IntCounterVec =
        register_int_counter_vec!(
            "tikv_raftstore_raft_invalid_proposal_total",
            "Total number of raft invalid proposal.",
            &["type"]
        ).unwrap();
    pub static ref RAFT_INVALID_PROPOSAL_COUNTER: RaftInvalidProposalCount =
        auto_flush_from!(RAFT_INVALID_PROPOSAL_COUNTER_VEC, RaftInvalidProposalCount);

    pub static ref RAFT_EVENT_DURATION_VEC: HistogramVec =
        register_histogram_vec!(
            "tikv_raftstore_event_duration",
            "Duration of raft store events.",
            &["type"],
            exponential_buckets(0.001, 1.59, 20).unwrap() // max 10s
        ).unwrap();
    pub static ref RAFT_EVENT_DURATION: RaftEventDuration =
        auto_flush_from!(RAFT_EVENT_DURATION_VEC, RaftEventDuration);

    pub static ref RAFT_READ_INDEX_PENDING_DURATION: Histogram =
        register_histogram!(
            "tikv_raftstore_read_index_pending_duration",
            "Duration of pending read index.",
            exponential_buckets(0.001, 2.0, 20).unwrap() // max 1000s
        ).unwrap();

    pub static ref RAFT_READ_INDEX_PENDING_COUNT: IntGauge =
        register_int_gauge!(
            "tikv_raftstore_read_index_pending",
            "Pending read index count."
        ).unwrap();

    pub static ref APPLY_PERF_CONTEXT_TIME_HISTOGRAM: HistogramVec =
        register_histogram_vec!(
            "tikv_raftstore_apply_perf_context_time_duration_secs",
            "Bucketed histogram of request wait time duration.",
            &["type"],
            exponential_buckets(0.0005, 2.0, 20).unwrap()
        ).unwrap();

    pub static ref STORE_PERF_CONTEXT_TIME_HISTOGRAM: HistogramVec =
        register_histogram_vec!(
            "tikv_raftstore_store_perf_context_time_duration_secs",
            "Bucketed histogram of request wait time duration.",
            &["type"],
            exponential_buckets(0.0005, 2.0, 20).unwrap()
        ).unwrap();

    pub static ref APPLY_PERF_CONTEXT_TIME_HISTOGRAM_STATIC: PerfContextTimeDuration=
        auto_flush_from!(APPLY_PERF_CONTEXT_TIME_HISTOGRAM, PerfContextTimeDuration);

    pub static ref STORE_PERF_CONTEXT_TIME_HISTOGRAM_STATIC: PerfContextTimeDuration=
        auto_flush_from!(STORE_PERF_CONTEXT_TIME_HISTOGRAM, PerfContextTimeDuration);

    pub static ref READ_QPS_TOPN: GaugeVec =
        register_gauge_vec!(
            "tikv_read_qps_topn",
            "Collect topN of read qps.",
        &["order"]
        ).unwrap();

    pub static ref LOAD_BASE_SPLIT_EVENT: IntCounterVec =
        register_int_counter_vec!(
            "tikv_load_base_split_event",
            "Load base split event.",
            &["type"]
        ).unwrap();

    pub static ref RAFT_ENTRIES_CACHES_GAUGE: IntGauge = register_int_gauge!(
        "tikv_raft_entries_caches",
        "Total memory size of raft entries caches."
        ).unwrap();

    pub static ref RAFT_ENTRIES_CACHES_EVICT: IntCounter = register_int_counter!(
        "tikv_raft_entries_caches_evict",
        "Cache evict counter"
    ).unwrap();

    pub static ref COMPACTION_GUARD_ACTION_COUNTER_VEC: IntCounterVec =
        register_int_counter_vec!(
            "tikv_raftstore_compaction_guard_action_total",
            "Total number of compaction guard actions.",
            &["cf", "type"]
        ).unwrap();
    pub static ref COMPACTION_GUARD_ACTION_COUNTER: CompactionGuardActionVec =
        auto_flush_from!(COMPACTION_GUARD_ACTION_COUNTER_VEC, CompactionGuardActionVec);

    pub static ref RAFT_PEER_PENDING_DURATION: Histogram =
    register_histogram!(
        "tikv_raftstore_peer_pending_duration_seconds",
        "Bucketed histogram of region peer pending duration.",
        exponential_buckets(0.1, 1.5, 30).unwrap()  // 0.1s ~ 5.3 hours
    ).unwrap();

    pub static ref HIBERNATED_PEER_STATE_GAUGE: HibernatedPeerStateGauge = register_static_int_gauge_vec!(
        HibernatedPeerStateGauge,
        "tikv_raftstore_hibernated_peer_state",
        "Number of peers in hibernated state.",
        &["state"],
    ).unwrap();
}<|MERGE_RESOLUTION|>--- conflicted
+++ resolved
@@ -208,7 +208,6 @@
 }
 
 lazy_static! {
-<<<<<<< HEAD
     pub static ref STORE_TIME_HISTOGRAM: Histogram =
         register_histogram!(
             "tikv_raftstore_store_duration_secs",
@@ -235,102 +234,65 @@
             exponential_buckets(0.00001, 2.0, 26).unwrap()
         ).unwrap();
 
-    pub static ref STORE_WRITE_TASK_WAIT_DURATION_HISTOGRAM: Histogram =
-        register_histogram!(
-            "tikv_raftstore_store_write_task_wait_duration_secs",
-            "TODO",
-            exponential_buckets(0.00001, 2.0, 26).unwrap()
-        ).unwrap();
-
-    pub static ref STORE_WRITE_TASK_GEN_DURATION_HISTOGRAM: Histogram =
-        register_histogram!(
-            "tikv_raftstore_store_write_task_gen_duration_secs",
-            "TODO",
-=======
     pub static ref STORE_WRITE_TASK_WAIT_DURATION_HISTOGRAM: Histogram =
         register_histogram!(
             "tikv_raftstore_store_write_task_wait_duration_secs",
             "Bucketed histogram of store write task wait time duration.",
             exponential_buckets(0.00001, 2.0, 26).unwrap()
         ).unwrap();
+
     pub static ref STORE_WRITE_TASK_GEN_DURATION_HISTOGRAM: Histogram =
         register_histogram!(
             "tikv_raftstore_store_write_task_gen_duration_secs",
             "Bucketed histogram of waiting the first store write task duration.",
->>>>>>> 0206ae05
             exponential_buckets(0.00001, 2.0, 26).unwrap()
         ).unwrap();
     pub static ref STORE_WRITE_HANDLE_MSG_DURATION_HISTOGRAM: Histogram =
         register_histogram!(
             "tikv_raftstore_store_write_handle_msg_duration_secs",
-<<<<<<< HEAD
-            "TODO",
-=======
             "Bucketed histogram of handle store write msg duration.",
->>>>>>> 0206ae05
             exponential_buckets(0.00001, 2.0, 26).unwrap()
         ).unwrap();
     pub static ref STORE_WRITE_TRIGGER_SIZE_HISTOGRAM: Histogram =
         register_histogram!(
             "tikv_raftstore_store_write_trigger_wb_bytes",
-<<<<<<< HEAD
-            "TODO",
-=======
             "Bucketed histogram of store write task size of raft writebatch.",
->>>>>>> 0206ae05
             exponential_buckets(0.5, 2.0, 28).unwrap()
         ).unwrap();
     pub static ref STORE_WRITE_KVDB_DURATION_HISTOGRAM: Histogram =
         register_histogram!(
             "tikv_raftstore_store_write_kvdb_duration_seconds",
-<<<<<<< HEAD
-            "TODO",
-=======
             "Bucketed histogram of store write kv db duration.",
->>>>>>> 0206ae05
             exponential_buckets(0.00001, 2.0, 26).unwrap()
         ).unwrap();
     pub static ref STORE_WRITE_RAFTDB_DURATION_HISTOGRAM: Histogram =
         register_histogram!(
             "tikv_raftstore_store_write_raftdb_duration_seconds",
-<<<<<<< HEAD
-            "TODO",
-=======
             "Bucketed histogram of store write raft db duration.",
->>>>>>> 0206ae05
             exponential_buckets(0.00001, 2.0, 26).unwrap()
         ).unwrap();
     pub static ref STORE_WRITE_SEND_DURATION_HISTOGRAM: Histogram =
         register_histogram!(
             "tikv_raftstore_store_write_send_duration_seconds",
-<<<<<<< HEAD
-            "TODO",
-=======
             "Bucketed histogram of sending msg duration after writing db.",
->>>>>>> 0206ae05
             exponential_buckets(0.00001, 2.0, 26).unwrap()
         ).unwrap();
     pub static ref STORE_WRITE_CALLBACK_DURATION_HISTOGRAM: Histogram =
         register_histogram!(
             "tikv_raftstore_store_write_callback_duration_seconds",
-<<<<<<< HEAD
-            "TODO",
+            "Bucketed histogram of sending callback to store thread duration.",
             exponential_buckets(0.00001, 2.0, 26).unwrap()
         ).unwrap();
     pub static ref STORE_PERSISTED_MSG_DURATION_HISTOGRAM: Histogram =
         register_histogram!(
             "tikv_raftstore_store_persist_msg_duration_seconds",
             "TODO",
-=======
-            "Bucketed histogram of sending callback to store thread duration.",
->>>>>>> 0206ae05
             exponential_buckets(0.00001, 2.0, 26).unwrap()
         ).unwrap();
     pub static ref STORE_WRITE_LOOP_DURATION_HISTOGRAM: Histogram =
         register_histogram!(
             "tikv_raftstore_store_write_loop_duration_seconds",
-<<<<<<< HEAD
-            "TODO",
+            "Bucketed histogram of store write loop duration.",
             exponential_buckets(0.00001, 2.0, 26).unwrap()
         ).unwrap();
 
@@ -392,9 +354,6 @@
         register_histogram!(
             "tikv_raftstore_store_schedule_commit_duration_seconds",
             "TODO",
-=======
-            "Bucketed histogram of store write loop duration.",
->>>>>>> 0206ae05
             exponential_buckets(0.00001, 2.0, 26).unwrap()
         ).unwrap();
 
