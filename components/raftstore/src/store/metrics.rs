// Copyright 2016 TiKV Project Authors. Licensed under Apache-2.0.

use lazy_static::lazy_static;
use prometheus::*;
use prometheus_static_metric::*;

make_auto_flush_static_metric! {
    pub label_enum PerfContextType {
        write_wal_time,
        write_delay_time,
        write_scheduling_flushes_compactions_time,
        db_condition_wait_nanos,
        write_memtable_time,
        pre_and_post_process,
        write_thread_wait,
        db_mutex_lock_nanos,
    }
    pub label_enum ProposalType {
        all,
        local_read,
        read_index,
        unsafe_read_index,
        normal,
        transfer_leader,
        conf_change,
        batch,
    }

    pub label_enum AdminCmdType {
        conf_change,
        add_peer,
        remove_peer,
        add_learner,
        batch_split : "batch-split",
        prepare_merge,
        commit_merge,
        rollback_merge,
        compact,
    }

    pub label_enum AdminCmdStatus {
        reject_unsafe,
        all,
        success,
    }

    pub label_enum RaftReadyType {
        message,
        commit,
        append,
        snapshot,
        pending_region,
        has_ready_region,
    }

    pub label_enum MessageCounterType {
        append,
        append_resp,
        prevote,
        prevote_resp,
        vote,
        vote_resp,
        snapshot,
        heartbeat,
        heartbeat_resp,
        transfer_leader,
        timeout_now,
        read_index,
        read_index_resp,
    }

    pub label_enum RaftDroppedMessage {
        mismatch_store_id,
        mismatch_region_epoch,
        stale_msg,
        region_overlap,
        region_no_peer,
        region_tombstone_peer,
        region_nonexistent,
        applying_snap,
        disk_full,
    }

    pub label_enum SnapValidationType {
        stale,
        decode,
        epoch,
    }

    pub label_enum RegionHashType {
        verify,
        compute,
    }

    pub label_enum RegionHashResult {
        miss,
        matched,
        all,
        failed,
    }

    pub label_enum CfNames {
        default,
        lock,
        write,
        raft,
        ver_default,
    }

    pub label_enum RaftEntryType {
        hit,
        miss
    }

    pub label_enum RaftInvalidProposal {
        mismatch_store_id,
        region_not_found,
        not_leader,
        mismatch_peer_id,
        stale_command,
        epoch_not_match,
        read_index_no_leader,
        region_not_initialized,
        is_applying_snapshot,
    }
    pub label_enum RaftEventDurationType {
        compact_check,
        pd_store_heartbeat,
        snap_gc,
        compact_lock_cf,
        consistency_check,
        cleanup_import_sst,
        raft_engine_purge,
    }

    pub label_enum CompactionGuardAction {
        init,
        init_failure,
        partition,
        skip_partition,
    }

    pub label_enum SendStatus {
        accept,
        drop,
    }

    pub struct RaftEventDuration : LocalHistogram {
        "type" => RaftEventDurationType
    }
    pub struct RaftInvalidProposalCount : LocalIntCounter {
        "type" => RaftInvalidProposal
    }
    pub struct RaftEntryFetches : LocalIntCounter {
        "type" => RaftEntryType
    }
    pub struct SnapCf : LocalHistogram {
        "type" => CfNames,
    }
    pub struct SnapCfSize : LocalHistogram {
        "type" => CfNames,
    }
    pub struct RegionHashCounter: LocalIntCounter {
        "type" => RegionHashType,
        "result" => RegionHashResult,
    }
    pub struct ProposalVec: LocalIntCounter {
        "type" => ProposalType,
    }

    pub struct AdminCmdVec : LocalIntCounter {
        "type" => AdminCmdType,
        "status" => AdminCmdStatus,
    }

    pub struct RaftReadyVec : LocalIntCounter {
        "type" => RaftReadyType,
    }

    pub struct MessageCounterVec : LocalIntCounter {
        "type" => MessageCounterType,
        "status" => SendStatus,
    }

    pub struct RaftDropedVec : LocalIntCounter {
        "type" => RaftDroppedMessage,
    }

    pub struct SnapValidVec : LocalIntCounter {
        "type" => SnapValidationType
    }
    pub struct PerfContextTimeDuration : LocalHistogram {
        "type" => PerfContextType
    }

    pub struct CompactionGuardActionVec: LocalIntCounter {
        "cf" => CfNames,
        "type" => CompactionGuardAction,
    }
}

make_static_metric! {
    pub struct HibernatedPeerStateGauge: IntGauge {
        "state" => {
            awaken,
            hibernated,
        },
    }
}

lazy_static! {
    pub static ref STORE_TIME_HISTOGRAM: Histogram =
        register_histogram!(
            "tikv_raftstore_store_duration_secs",
            "Bucketed histogram of store time duration.",
            exponential_buckets(0.00001, 2.0, 26).unwrap()
        ).unwrap();
    pub static ref APPLY_TIME_HISTOGRAM: Histogram =
        register_histogram!(
            "tikv_raftstore_apply_duration_secs",
            "Bucketed histogram of apply time duration.",
            exponential_buckets(0.00001, 2.0, 26).unwrap()
        ).unwrap();

    pub static ref STORE_WRITE_TASK_WAIT_DURATION_HISTOGRAM: Histogram =
        register_histogram!(
            "tikv_raftstore_store_write_task_wait_duration_secs",
            "Bucketed histogram of store write task wait time duration.",
            exponential_buckets(0.00001, 2.0, 26).unwrap()
        ).unwrap();
    pub static ref STORE_WRITE_HANDLE_MSG_DURATION_HISTOGRAM: Histogram =
        register_histogram!(
            "tikv_raftstore_store_write_handle_msg_duration_secs",
            "Bucketed histogram of handle store write msg duration.",
            exponential_buckets(0.00001, 2.0, 26).unwrap()
        ).unwrap();
    pub static ref STORE_WRITE_TRIGGER_SIZE_HISTOGRAM: Histogram =
        register_histogram!(
            "tikv_raftstore_store_write_trigger_wb_bytes",
            "Bucketed histogram of store write task size of raft writebatch.",
            exponential_buckets(8.0, 2.0, 24).unwrap()
        ).unwrap();
    pub static ref STORE_WRITE_KVDB_DURATION_HISTOGRAM: Histogram =
        register_histogram!(
            "tikv_raftstore_store_write_kvdb_duration_seconds",
            "Bucketed histogram of store write kv db duration.",
            exponential_buckets(0.00001, 2.0, 26).unwrap()
        ).unwrap();
    pub static ref STORE_WRITE_RAFTDB_DURATION_HISTOGRAM: Histogram =
        register_histogram!(
            "tikv_raftstore_store_write_raftdb_duration_seconds",
            "Bucketed histogram of store write raft db duration.",
            exponential_buckets(0.00001, 2.0, 26).unwrap()
        ).unwrap();
    pub static ref STORE_WRITE_SEND_DURATION_HISTOGRAM: Histogram =
        register_histogram!(
            "tikv_raftstore_store_write_send_duration_seconds",
            "Bucketed histogram of sending msg duration after writing db.",
            exponential_buckets(0.00001, 2.0, 26).unwrap()
        ).unwrap();
    pub static ref STORE_WRITE_CALLBACK_DURATION_HISTOGRAM: Histogram =
        register_histogram!(
            "tikv_raftstore_store_write_callback_duration_seconds",
            "Bucketed histogram of sending callback to store thread duration.",
            exponential_buckets(0.00001, 2.0, 26).unwrap()
        ).unwrap();
    pub static ref STORE_WRITE_LOOP_DURATION_HISTOGRAM: Histogram =
        register_histogram!(
            "tikv_raftstore_store_write_loop_duration_seconds",
            "Bucketed histogram of store write loop duration.",
            exponential_buckets(0.00001, 2.0, 26).unwrap()
        ).unwrap();
    pub static ref STORE_WRITE_MSG_BLOCK_WAIT_DURATION_HISTOGRAM: Histogram =
        register_histogram!(
            "tikv_raftstore_store_write_msg_block_wait_duration_seconds",
            "Bucketed histogram of write msg block wait duration.",
            exponential_buckets(0.00001, 2.0, 26).unwrap()
        ).unwrap();

    /// Waterfall Metrics
    pub static ref STORE_BATCH_WAIT_DURATION_HISTOGRAM: Histogram =
        register_histogram!(
            "tikv_raftstore_store_batch_wait_duration_seconds",
            "Bucketed histogram of proposals' wait batch duration.",
            exponential_buckets(0.00001, 2.0, 26).unwrap()
        ).unwrap();
    pub static ref STORE_BEFORE_WRITE_DURATION_HISTOGRAM: Histogram =
        register_histogram!(
            "tikv_raftstore_store_before_write_duration_seconds",
            "Bucketed histogram of proposals' before write duration.",
            exponential_buckets(0.00001, 2.0, 26).unwrap()
        ).unwrap();
    pub static ref STORE_WRITE_KVDB_END_DURATION_HISTOGRAM: Histogram =
        register_histogram!(
            "tikv_raftstore_store_write_kvdb_end_duration_seconds",
            "Bucketed histogram of proposals' write kv db end duration.",
            exponential_buckets(0.00001, 2.0, 26).unwrap()
        ).unwrap();
    pub static ref STORE_WRITE_END_DURATION_HISTOGRAM: Histogram =
        register_histogram!(
            "tikv_raftstore_store_write_end_duration_seconds",
            "Bucketed histogram of proposals' write db end duration.",
            exponential_buckets(0.00001, 2.0, 26).unwrap()
        ).unwrap();

    pub static ref PEER_PROPOSAL_COUNTER_VEC: IntCounterVec =
        register_int_counter_vec!(
            "tikv_raftstore_proposal_total",
            "Total number of proposal made.",
            &["type"]
        ).unwrap();
    pub static ref PEER_PROPOSAL_COUNTER: ProposalVec =
        auto_flush_from!(PEER_PROPOSAL_COUNTER_VEC, ProposalVec);

    pub static ref PEER_ADMIN_CMD_COUNTER_VEC: IntCounterVec =
        register_int_counter_vec!(
            "tikv_raftstore_admin_cmd_total",
            "Total number of admin cmd processed.",
            &["type", "status"]
        ).unwrap();
    pub static ref PEER_ADMIN_CMD_COUNTER: AdminCmdVec =
        auto_flush_from!(PEER_ADMIN_CMD_COUNTER_VEC, AdminCmdVec);

    pub static ref PEER_APPEND_LOG_HISTOGRAM: Histogram =
        register_histogram!(
            "tikv_raftstore_append_log_duration_seconds",
            "Bucketed histogram of peer appending log duration",
            exponential_buckets(0.0005, 2.0, 20).unwrap()
        ).unwrap();
    pub static ref CHECK_LEADER_DURATION_HISTOGRAM: Histogram =
        register_histogram!(
            "tikv_resolved_ts_check_leader_duration_seconds",
            "Bucketed histogram of handling check leader request duration",
            exponential_buckets(0.005, 2.0, 20).unwrap()
        ).unwrap();
    pub static ref PEER_COMMIT_LOG_HISTOGRAM: Histogram =
        register_histogram!(
            "tikv_raftstore_commit_log_duration_seconds",
            "Bucketed histogram of peer commits logs duration.",
            exponential_buckets(0.0005, 2.0, 20).unwrap()
        ).unwrap();

    pub static ref STORE_APPLY_LOG_HISTOGRAM: Histogram =
        register_histogram!(
            "tikv_raftstore_apply_log_duration_seconds",
            "Bucketed histogram of peer applying log duration.",
            exponential_buckets(0.0005, 2.0, 20).unwrap()
        ).unwrap();

    pub static ref APPLY_TASK_WAIT_TIME_HISTOGRAM: Histogram =
        register_histogram!(
            "tikv_raftstore_apply_wait_time_duration_secs",
            "Bucketed histogram of apply task wait time duration.",
            exponential_buckets(0.0005, 2.0, 20).unwrap()
        ).unwrap();

    pub static ref STORE_RAFT_READY_COUNTER_VEC: IntCounterVec =
        register_int_counter_vec!(
            "tikv_raftstore_raft_ready_handled_total",
            "Total number of raft ready handled.",
            &["type"]
        ).unwrap();
    pub static ref STORE_RAFT_READY_COUNTER: RaftReadyVec =
        auto_flush_from!(STORE_RAFT_READY_COUNTER_VEC, RaftReadyVec);

    pub static ref STORE_RAFT_SENT_MESSAGE_COUNTER_VEC: IntCounterVec =
        register_int_counter_vec!(
            "tikv_raftstore_raft_sent_message_total",
            "Total number of raft ready sent messages.",
            &["type", "status"]
        ).unwrap();
    pub static ref STORE_RAFT_SENT_MESSAGE_COUNTER: MessageCounterVec =
        auto_flush_from!(STORE_RAFT_SENT_MESSAGE_COUNTER_VEC, MessageCounterVec);

    pub static ref STORE_RAFT_DROPPED_MESSAGE_COUNTER_VEC: IntCounterVec =
        register_int_counter_vec!(
            "tikv_raftstore_raft_dropped_message_total",
            "Total number of raft dropped messages.",
            &["type"]
        ).unwrap();
    pub static ref STORE_RAFT_DROPPED_MESSAGE_COUNTER: RaftDropedVec =
        auto_flush_from!(STORE_RAFT_DROPPED_MESSAGE_COUNTER_VEC, RaftDropedVec);

    pub static ref STORE_SNAPSHOT_TRAFFIC_GAUGE_VEC: IntGaugeVec =
        register_int_gauge_vec!(
            "tikv_raftstore_snapshot_traffic_total",
            "Total number of raftstore snapshot traffic.",
            &["type"]
        ).unwrap();

    pub static ref STORE_SNAPSHOT_VALIDATION_FAILURE_COUNTER_VEC: IntCounterVec =
        register_int_counter_vec!(
            "tikv_raftstore_snapshot_validation_failure_total",
            "Total number of raftstore snapshot validation failure.",
            &["type"]
        ).unwrap();
    pub static ref STORE_SNAPSHOT_VALIDATION_FAILURE_COUNTER: SnapValidVec =
        auto_flush_from!(STORE_SNAPSHOT_VALIDATION_FAILURE_COUNTER_VEC, SnapValidVec);

    pub static ref PEER_RAFT_PROCESS_DURATION: HistogramVec =
        register_histogram_vec!(
            "tikv_raftstore_raft_process_duration_secs",
            "Bucketed histogram of peer processing raft duration.",
            &["type"],
            exponential_buckets(0.0005, 2.0, 20).unwrap()
        ).unwrap();

    pub static ref PEER_PROPOSE_LOG_SIZE_HISTOGRAM: Histogram =
        register_histogram!(
            "tikv_raftstore_propose_log_size",
            "Bucketed histogram of peer proposing log size.",
            exponential_buckets(8.0, 2.0, 22).unwrap()
        ).unwrap();

    pub static ref REGION_HASH_COUNTER_VEC: IntCounterVec =
        register_int_counter_vec!(
            "tikv_raftstore_hash_total",
            "Total number of hash has been computed.",
            &["type", "result"]
        ).unwrap();
    pub static ref REGION_HASH_COUNTER: RegionHashCounter =
        auto_flush_from!(REGION_HASH_COUNTER_VEC, RegionHashCounter);

    pub static ref REGION_MAX_LOG_LAG: Histogram =
        register_histogram!(
            "tikv_raftstore_log_lag",
            "Bucketed histogram of log lag in a region.",
            vec![2.0, 4.0, 8.0, 16.0, 32.0, 64.0, 128.0, 256.0,
                    512.0, 1024.0, 5120.0, 10240.0]
        ).unwrap();

    pub static ref REQUEST_WAIT_TIME_HISTOGRAM: Histogram =
        register_histogram!(
            "tikv_raftstore_request_wait_time_duration_secs",
            "Bucketed histogram of request wait time duration.",
            exponential_buckets(0.0005, 2.0, 20).unwrap()
        ).unwrap();

    pub static ref PEER_GC_RAFT_LOG_COUNTER: IntCounter =
        register_int_counter!(
            "tikv_raftstore_gc_raft_log_total",
            "Total number of GC raft log."
        ).unwrap();

    pub static ref UPDATE_REGION_SIZE_BY_COMPACTION_COUNTER: IntCounter =
        register_int_counter!(
            "update_region_size_count_by_compaction",
            "Total number of update region size caused by compaction."
        ).unwrap();

    pub static ref COMPACTION_RELATED_REGION_COUNT: HistogramVec =
        register_histogram_vec!(
            "compaction_related_region_count",
            "Associated number of regions for each compaction job.",
            &["output_level"],
            exponential_buckets(1.0, 2.0, 20).unwrap()
        ).unwrap();

    pub static ref COMPACTION_DECLINED_BYTES: HistogramVec =
        register_histogram_vec!(
            "compaction_declined_bytes",
            "Total bytes declined for each compaction job.",
            &["output_level"],
            exponential_buckets(1024.0, 2.0, 30).unwrap()
        ).unwrap();

    pub static ref SNAPSHOT_CF_KV_COUNT_VEC: HistogramVec =
        register_histogram_vec!(
            "tikv_snapshot_cf_kv_count",
            "Total number of kv in each cf file of snapshot.",
            &["type"],
            exponential_buckets(100.0, 2.0, 20).unwrap()
        ).unwrap();
    pub static ref SNAPSHOT_CF_KV_COUNT: SnapCf =
        auto_flush_from!(SNAPSHOT_CF_KV_COUNT_VEC, SnapCf);

    pub static ref SNAPSHOT_CF_SIZE_VEC: HistogramVec =
        register_histogram_vec!(
            "tikv_snapshot_cf_size",
            "Total size of each cf file of snapshot.",
            &["type"],
            exponential_buckets(1024.0, 2.0, 31).unwrap()
        ).unwrap();
    pub static ref SNAPSHOT_CF_SIZE: SnapCfSize =
        auto_flush_from!(SNAPSHOT_CF_SIZE_VEC, SnapCfSize);
    pub static ref SNAPSHOT_BUILD_TIME_HISTOGRAM: Histogram =
        register_histogram!(
            "tikv_snapshot_build_time_duration_secs",
            "Bucketed histogram of snapshot build time duration.",
            exponential_buckets(0.05, 2.0, 20).unwrap()
        ).unwrap();

    pub static ref SNAPSHOT_KV_COUNT_HISTOGRAM: Histogram =
        register_histogram!(
            "tikv_snapshot_kv_count",
            "Total number of kv in snapshot.",
            exponential_buckets(100.0, 2.0, 20).unwrap() //100,100*2^1,...100M
        ).unwrap();

    pub static ref SNAPSHOT_SIZE_HISTOGRAM: Histogram =
        register_histogram!(
            "tikv_snapshot_size",
            "Size of snapshot.",
            exponential_buckets(1024.0, 2.0, 22).unwrap() // 1024,1024*2^1,..,4G
        ).unwrap();

    pub static ref RAFT_ENTRY_FETCHES_VEC: IntCounterVec =
        register_int_counter_vec!(
            "tikv_raftstore_entry_fetches",
            "Total number of raft entry fetches.",
            &["type"]
        ).unwrap();
    pub static ref RAFT_ENTRY_FETCHES: RaftEntryFetches =
        auto_flush_from!(RAFT_ENTRY_FETCHES_VEC, RaftEntryFetches);

    pub static ref LEADER_MISSING: IntGauge =
        register_int_gauge!(
            "tikv_raftstore_leader_missing",
            "Total number of leader missed region."
        ).unwrap();

    pub static ref INGEST_SST_DURATION_SECONDS: Histogram =
        register_histogram!(
            "tikv_snapshot_ingest_sst_duration_seconds",
            "Bucketed histogram of rocksdb ingestion durations.",
            exponential_buckets(0.005, 2.0, 20).unwrap()
        ).unwrap();

    pub static ref RAFT_INVALID_PROPOSAL_COUNTER_VEC: IntCounterVec =
        register_int_counter_vec!(
            "tikv_raftstore_raft_invalid_proposal_total",
            "Total number of raft invalid proposal.",
            &["type"]
        ).unwrap();
    pub static ref RAFT_INVALID_PROPOSAL_COUNTER: RaftInvalidProposalCount =
        auto_flush_from!(RAFT_INVALID_PROPOSAL_COUNTER_VEC, RaftInvalidProposalCount);

    pub static ref RAFT_EVENT_DURATION_VEC: HistogramVec =
        register_histogram_vec!(
            "tikv_raftstore_event_duration",
            "Duration of raft store events.",
            &["type"],
            exponential_buckets(0.001, 1.59, 20).unwrap() // max 10s
        ).unwrap();
    pub static ref RAFT_EVENT_DURATION: RaftEventDuration =
        auto_flush_from!(RAFT_EVENT_DURATION_VEC, RaftEventDuration);

    pub static ref RAFT_READ_INDEX_PENDING_DURATION: Histogram =
        register_histogram!(
            "tikv_raftstore_read_index_pending_duration",
            "Duration of pending read index.",
            exponential_buckets(0.001, 2.0, 20).unwrap() // max 1000s
        ).unwrap();

    pub static ref RAFT_READ_INDEX_PENDING_COUNT: IntGauge =
        register_int_gauge!(
            "tikv_raftstore_read_index_pending",
            "Pending read index count."
        ).unwrap();

    pub static ref APPLY_PERF_CONTEXT_TIME_HISTOGRAM: HistogramVec =
        register_histogram_vec!(
            "tikv_raftstore_apply_perf_context_time_duration_secs",
            "Bucketed histogram of request wait time duration.",
            &["type"],
            exponential_buckets(0.0005, 2.0, 20).unwrap()
        ).unwrap();

    pub static ref STORE_PERF_CONTEXT_TIME_HISTOGRAM: HistogramVec =
        register_histogram_vec!(
            "tikv_raftstore_store_perf_context_time_duration_secs",
            "Bucketed histogram of request wait time duration.",
            &["type"],
            exponential_buckets(0.0005, 2.0, 20).unwrap()
        ).unwrap();

    pub static ref APPLY_PERF_CONTEXT_TIME_HISTOGRAM_STATIC: PerfContextTimeDuration=
        auto_flush_from!(APPLY_PERF_CONTEXT_TIME_HISTOGRAM, PerfContextTimeDuration);

    pub static ref STORE_PERF_CONTEXT_TIME_HISTOGRAM_STATIC: PerfContextTimeDuration=
        auto_flush_from!(STORE_PERF_CONTEXT_TIME_HISTOGRAM, PerfContextTimeDuration);

    pub static ref READ_QPS_TOPN: GaugeVec =
        register_gauge_vec!(
            "tikv_read_qps_topn",
            "Collect topN of read qps.",
        &["order"]
        ).unwrap();

    pub static ref LOAD_BASE_SPLIT_EVENT: IntCounterVec =
        register_int_counter_vec!(
            "tikv_load_base_split_event",
            "Load base split event.",
            &["type"]
        ).unwrap();

    pub static ref RAFT_ENTRIES_CACHES_GAUGE: IntGauge = register_int_gauge!(
        "tikv_raft_entries_caches",
        "Total memory size of raft entries caches."
        ).unwrap();

    pub static ref RAFT_ENTRIES_EVICT_BYTES: IntCounter = register_int_counter!(
        "tikv_raft_entries_evict_bytes",
        "Cache evict bytes."
    ).unwrap();

    pub static ref COMPACTION_GUARD_ACTION_COUNTER_VEC: IntCounterVec =
        register_int_counter_vec!(
            "tikv_raftstore_compaction_guard_action_total",
            "Total number of compaction guard actions.",
            &["cf", "type"]
        ).unwrap();
    pub static ref COMPACTION_GUARD_ACTION_COUNTER: CompactionGuardActionVec =
        auto_flush_from!(COMPACTION_GUARD_ACTION_COUNTER_VEC, CompactionGuardActionVec);

    pub static ref RAFT_PEER_PENDING_DURATION: Histogram =
    register_histogram!(
        "tikv_raftstore_peer_pending_duration_seconds",
        "Bucketed histogram of region peer pending duration.",
        exponential_buckets(0.1, 1.5, 30).unwrap()  // 0.1s ~ 5.3 hours
    ).unwrap();

    pub static ref HIBERNATED_PEER_STATE_GAUGE: HibernatedPeerStateGauge = register_static_int_gauge_vec!(
        HibernatedPeerStateGauge,
        "tikv_raftstore_hibernated_peer_state",
        "Number of peers in hibernated state.",
        &["state"],
    ).unwrap();

<<<<<<< HEAD
    pub static ref STORE_INSPECT_DURTION_HISTOGRAM: HistogramVec =
        register_histogram_vec!(
            "tikv_raftstore_inspect_duration_seconds",
            "Bucketed histogram of inspect duration.",
            &["type"],
            exponential_buckets(0.0005, 2.0, 20).unwrap()
        ).unwrap();

    pub static ref STORE_SLOW_SCORE_GAUGE: Gauge =
    register_gauge!("tikv_raftstore_slow_score", "Slow score of the store.").unwrap();
=======
    pub static ref STORE_IO_RESCHEDULE_PEER_TOTAL_GAUGE: IntGauge = register_int_gauge!(
        "tikv_raftstore_io_reschedule_region_total",
        "Total number of io rescheduling peers"
    ).unwrap();

    pub static ref STORE_IO_RESCHEDULE_PENDING_TASKS_TOTAL_GAUGE: IntGauge = register_int_gauge!(
        "tikv_raftstore_io_reschedule_pending_tasks_total",
        "Total number of pending write tasks from io rescheduling peers"
    ).unwrap();
>>>>>>> cef09dda
}<|MERGE_RESOLUTION|>--- conflicted
+++ resolved
@@ -627,18 +627,6 @@
         &["state"],
     ).unwrap();
 
-<<<<<<< HEAD
-    pub static ref STORE_INSPECT_DURTION_HISTOGRAM: HistogramVec =
-        register_histogram_vec!(
-            "tikv_raftstore_inspect_duration_seconds",
-            "Bucketed histogram of inspect duration.",
-            &["type"],
-            exponential_buckets(0.0005, 2.0, 20).unwrap()
-        ).unwrap();
-
-    pub static ref STORE_SLOW_SCORE_GAUGE: Gauge =
-    register_gauge!("tikv_raftstore_slow_score", "Slow score of the store.").unwrap();
-=======
     pub static ref STORE_IO_RESCHEDULE_PEER_TOTAL_GAUGE: IntGauge = register_int_gauge!(
         "tikv_raftstore_io_reschedule_region_total",
         "Total number of io rescheduling peers"
@@ -648,5 +636,15 @@
         "tikv_raftstore_io_reschedule_pending_tasks_total",
         "Total number of pending write tasks from io rescheduling peers"
     ).unwrap();
->>>>>>> cef09dda
+
+    pub static ref STORE_INSPECT_DURTION_HISTOGRAM: HistogramVec =
+        register_histogram_vec!(
+            "tikv_raftstore_inspect_duration_seconds",
+            "Bucketed histogram of inspect duration.",
+            &["type"],
+            exponential_buckets(0.0005, 2.0, 20).unwrap()
+        ).unwrap();
+
+    pub static ref STORE_SLOW_SCORE_GAUGE: Gauge =
+    register_gauge!("tikv_raftstore_slow_score", "Slow score of the store.").unwrap();
 }