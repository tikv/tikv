--- conflicted
+++ resolved
@@ -211,21 +211,13 @@
     pub static ref STORE_TIME_HISTOGRAM: Histogram =
         register_histogram!(
             "tikv_raftstore_store_duration_secs",
-<<<<<<< HEAD
-            "Bucketed histogram of proposals' store time duration.",
-=======
             "Bucketed histogram of store time duration.",
->>>>>>> dfdc15d4
             exponential_buckets(0.00001, 2.0, 26).unwrap()
         ).unwrap();
     pub static ref APPLY_TIME_HISTOGRAM: Histogram =
         register_histogram!(
             "tikv_raftstore_apply_duration_secs",
-<<<<<<< HEAD
-            "Bucketed histogram of proposals' apply time duration.",
-=======
             "Bucketed histogram of apply time duration.",
->>>>>>> dfdc15d4
             exponential_buckets(0.00001, 2.0, 26).unwrap()
         ).unwrap();
 
@@ -277,7 +269,6 @@
             "Bucketed histogram of store write loop duration.",
             exponential_buckets(0.00001, 2.0, 26).unwrap()
         ).unwrap();
-<<<<<<< HEAD
     pub static ref STORE_PERSISTED_MSG_WAIT_DURATION_HISTOGRAM: Histogram =
         register_histogram!(
             "tikv_raftstore_store_persist_msg_wait_duration_seconds",
@@ -290,8 +281,6 @@
             "Bucketed histogram of write msg block wait duration.",
             exponential_buckets(0.00001, 2.0, 26).unwrap()
         ).unwrap();
-=======
->>>>>>> dfdc15d4
 
     /// Waterfall Metrics
     pub static ref STORE_BATCH_WAIT_DURATION_HISTOGRAM: Histogram =
@@ -300,15 +289,12 @@
             "Bucketed histogram of proposals' wait batch duration.",
             exponential_buckets(0.00001, 2.0, 26).unwrap()
         ).unwrap();
-<<<<<<< HEAD
     pub static ref STORE_TO_WRITE_QUEUE_DURATION_HISTOGRAM: Histogram =
         register_histogram!(
             "tikv_raftstore_store_to_write_queue_duration_seconds",
             "Bucketed histogram of proposals' to write queue duration.",
             exponential_buckets(0.00001, 2.0, 26).unwrap()
         ).unwrap();
-=======
->>>>>>> dfdc15d4
     pub static ref STORE_BEFORE_WRITE_DURATION_HISTOGRAM: Histogram =
         register_histogram!(
             "tikv_raftstore_store_before_write_duration_seconds",
@@ -327,7 +313,6 @@
             "Bucketed histogram of proposals' write db end duration.",
             exponential_buckets(0.00001, 2.0, 26).unwrap()
         ).unwrap();
-<<<<<<< HEAD
     pub static ref STORE_KNOW_PERSIST_DURATION_HISTOGRAM: Histogram =
         register_histogram!(
             "tikv_raftstore_store_know_persist_duration_seconds",
@@ -346,8 +331,6 @@
             "Bucketed histogram of proposals' commit but not persist duration",
             exponential_buckets(0.00001, 2.0, 26).unwrap()
         ).unwrap();
-=======
->>>>>>> dfdc15d4
 
     pub static ref PEER_PROPOSAL_COUNTER_VEC: IntCounterVec =
         register_int_counter_vec!(
