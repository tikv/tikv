--- conflicted
+++ resolved
@@ -1700,15 +1700,9 @@
     use crate::store::worker::RegionRunner;
     use crate::store::worker::RegionTask;
     use crate::store::{bootstrap_store, initial_region, prepare_bootstrap_cluster};
-<<<<<<< HEAD
-    use engine::rocks::util::new_engine;
     use engine_traits::KvEngines;
+    use engine_rocks::raw_util::new_engine;
     use engine_rocks::{Compat, RocksEngine, RocksSnapshot, RocksWriteBatch};
-=======
-    use engine::Engines;
-    use engine_rocks::raw_util::new_engine;
-    use engine_rocks::{CloneCompat, Compat, RocksEngine, RocksSnapshot, RocksWriteBatch};
->>>>>>> b3fe5340
     use engine_traits::{Iterable, SyncMutable, WriteBatchExt};
     use engine_traits::{ALL_CFS, CF_DEFAULT};
     use kvproto::raft_serverpb::RaftSnapshotData;
