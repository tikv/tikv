// Copyright 2016 TiKV Project Authors. Licensed under Apache-2.0.

// #[PerformanceCriticalPath]
use std::{
    cell::RefCell,
    error,
    ops::{Deref, DerefMut},
    sync::{
        atomic::{AtomicBool, AtomicU64, AtomicUsize, Ordering},
        mpsc::{self, Receiver, TryRecvError},
        Arc,
    },
    u64,
};

use engine_traits::{Engines, KvEngine, Mutable, Peekable, RaftEngine, RaftLogBatch, CF_RAFT};
use fail::fail_point;
use into_other::into_other;
use keys::{self, enc_end_key, enc_start_key};
use kvproto::{
    metapb::{self, Region},
    raft_serverpb::{
        MergeState, PeerState, RaftApplyState, RaftLocalState, RaftSnapshotData, RegionLocalState,
    },
};
use protobuf::Message;
use raft::{
    self,
    eraftpb::{self, ConfState, Entry, HardState, Snapshot},
    Error as RaftError, GetEntriesContext, RaftState, Ready, Storage, StorageError,
};
use tikv_util::{
<<<<<<< HEAD
    box_err, box_try, debug, defer, error, info,
    time::{Instant, UnixSecs},
    warn,
=======
    box_err, box_try, debug, defer, error, info, store::find_peer_by_id, time::Instant, warn,
>>>>>>> 6342e0ef
    worker::Scheduler,
};

use super::{metrics::*, worker::RegionTask, SnapEntry, SnapKey, SnapManager};
use crate::{
    store::{
        async_io::{read::ReadTask, write::WriteTask},
        entry_storage::EntryStorage,
        fsm::GenSnapTask,
        peer::PersistSnapshotResult,
        util,
    },
    Error, Result,
};

// When we create a region peer, we should initialize its log term/index > 0,
// so that we can force the follower peer to sync the snapshot first.
pub const RAFT_INIT_LOG_TERM: u64 = 5;
pub const RAFT_INIT_LOG_INDEX: u64 = 5;
const MAX_SNAP_TRY_CNT: usize = 5;

/// The initial region epoch version.
pub const INIT_EPOCH_VER: u64 = 1;
/// The initial region epoch conf_version.
pub const INIT_EPOCH_CONF_VER: u64 = 1;

pub const JOB_STATUS_PENDING: usize = 0;
pub const JOB_STATUS_RUNNING: usize = 1;
pub const JOB_STATUS_CANCELLING: usize = 2;
pub const JOB_STATUS_CANCELLED: usize = 3;
pub const JOB_STATUS_FINISHED: usize = 4;
pub const JOB_STATUS_FAILED: usize = 5;

/// Possible status returned by `check_applying_snap`.
#[derive(Debug, Clone, Copy, PartialEq)]
pub enum CheckApplyingSnapStatus {
    /// A snapshot is just applied.
    Success,
    /// A snapshot is being applied.
    Applying,
    /// No snapshot is being applied at all or the snapshot is canceled
    Idle,
}

#[derive(Debug)]
pub enum SnapState {
    Relax,
    Generating {
        canceled: Arc<AtomicBool>,
        index: Arc<AtomicU64>,
        receiver: Receiver<Snapshot>,
    },
    Applying(Arc<AtomicUsize>),
    ApplyAborted,
}

impl PartialEq for SnapState {
    fn eq(&self, other: &SnapState) -> bool {
        match (self, other) {
            (&SnapState::Relax, &SnapState::Relax)
            | (&SnapState::ApplyAborted, &SnapState::ApplyAborted)
            | (&SnapState::Generating { .. }, &SnapState::Generating { .. }) => true,
            (&SnapState::Applying(ref b1), &SnapState::Applying(ref b2)) => {
                b1.load(Ordering::Relaxed) == b2.load(Ordering::Relaxed)
            }
            _ => false,
        }
    }
}

pub fn storage_error<E>(error: E) -> raft::Error
where
    E: Into<Box<dyn error::Error + Send + Sync>>,
{
    raft::Error::Store(StorageError::Other(error.into()))
}

impl From<Error> for RaftError {
    fn from(err: Error) -> RaftError {
        storage_error(err)
    }
}

#[derive(PartialEq, Debug)]
pub struct HandleSnapshotResult {
    pub msgs: Vec<eraftpb::Message>,
    pub snap_region: metapb::Region,
    /// The regions whose range are overlapped with this region
    pub destroy_regions: Vec<Region>,
    /// The first index before applying the snapshot.
    pub last_first_index: u64,
    pub for_witness: bool,
}

#[derive(PartialEq, Debug)]
pub enum HandleReadyResult {
    SendIoTask,
    Snapshot(Box<HandleSnapshotResult>), // use boxing to reduce total size of the enum
    NoIoTask,
}

pub fn recover_from_applying_state<EK: KvEngine, ER: RaftEngine>(
    engines: &Engines<EK, ER>,
    raft_wb: &mut ER::LogBatch,
    region_id: u64,
) -> Result<()> {
    let snapshot_raft_state_key = keys::snapshot_raft_state_key(region_id);
    let snapshot_raft_state: RaftLocalState =
        match box_try!(engines.kv.get_msg_cf(CF_RAFT, &snapshot_raft_state_key)) {
            Some(state) => state,
            None => {
                return Err(box_err!(
                    "[region {}] failed to get raftstate from kv engine, \
                     when recover from applying state",
                    region_id
                ));
            }
        };

    let raft_state = box_try!(engines.raft.get_raft_state(region_id)).unwrap_or_default();

    // since raft_local_state is written to raft engine, and
    // raft write_batch is written after kv write_batch. raft_local_state may wrong
    // if restart happen between the two write. so we copy raft_local_state to
    // kv engine (snapshot_raft_state), and set
    // snapshot_raft_state.hard_state.commit = snapshot_index. after restart, we
    // need check commit.
    if snapshot_raft_state.get_hard_state().get_commit() > raft_state.get_hard_state().get_commit()
    {
        // There is a gap between existing raft logs and snapshot. Clean them up.
        engines
            .raft
            .clean(region_id, 0 /* first_index */, &raft_state, raft_wb)?;
        raft_wb.put_raft_state(region_id, &snapshot_raft_state)?;
    }
    Ok(())
}

fn init_raft_state<EK: KvEngine, ER: RaftEngine>(
    engines: &Engines<EK, ER>,
    region: &Region,
) -> Result<RaftLocalState> {
    if let Some(state) = engines.raft.get_raft_state(region.get_id())? {
        return Ok(state);
    }

    let mut raft_state = RaftLocalState::default();
    if util::is_region_initialized(region) {
        // new split region
        raft_state.last_index = RAFT_INIT_LOG_INDEX;
        raft_state.mut_hard_state().set_term(RAFT_INIT_LOG_TERM);
        raft_state.mut_hard_state().set_commit(RAFT_INIT_LOG_INDEX);
        let mut lb = engines.raft.log_batch(0);
        lb.put_raft_state(region.get_id(), &raft_state)?;
        engines.raft.consume(&mut lb, true)?;
    }
    Ok(raft_state)
}

fn init_apply_state<EK: KvEngine, ER: RaftEngine>(
    engines: &Engines<EK, ER>,
    region: &Region,
) -> Result<RaftApplyState> {
    Ok(
        match engines
            .kv
            .get_msg_cf(CF_RAFT, &keys::apply_state_key(region.get_id()))?
        {
            Some(s) => s,
            None => {
                let mut apply_state = RaftApplyState::default();
                if util::is_region_initialized(region) {
                    apply_state.set_applied_index(RAFT_INIT_LOG_INDEX);
                    let state = apply_state.mut_truncated_state();
                    state.set_index(RAFT_INIT_LOG_INDEX);
                    state.set_term(RAFT_INIT_LOG_TERM);
                }
                apply_state
            }
        },
    )
}

pub struct PeerStorage<EK, ER>
where
    EK: KvEngine,
{
    pub engines: Engines<EK, ER>,

    peer_id: u64,
    peer: Option<metapb::Peer>, // when uninitialized the peer info is unknown.
    region: metapb::Region,

    snap_state: RefCell<SnapState>,
    gen_snap_task: RefCell<Option<GenSnapTask>>,
    region_scheduler: Scheduler<RegionTask<EK::Snapshot>>,
    snap_tried_cnt: RefCell<usize>,

    entry_storage: EntryStorage<EK, ER>,

    pub tag: String,
}

impl<EK: KvEngine, ER: RaftEngine> Deref for PeerStorage<EK, ER> {
    type Target = EntryStorage<EK, ER>;

    #[inline]
    fn deref(&self) -> &Self::Target {
        &self.entry_storage
    }
}

impl<EK: KvEngine, ER: RaftEngine> DerefMut for PeerStorage<EK, ER> {
    #[inline]
    fn deref_mut(&mut self) -> &mut Self::Target {
        &mut self.entry_storage
    }
}

impl<EK, ER> Storage for PeerStorage<EK, ER>
where
    EK: KvEngine,
    ER: RaftEngine,
{
    fn initial_state(&self) -> raft::Result<RaftState> {
        self.initial_state()
    }

    fn entries(
        &self,
        low: u64,
        high: u64,
        max_size: impl Into<Option<u64>>,
        context: GetEntriesContext,
    ) -> raft::Result<Vec<Entry>> {
        let max_size = max_size.into();
        self.entry_storage
            .entries(low, high, max_size.unwrap_or(u64::MAX), context)
    }

    fn term(&self, idx: u64) -> raft::Result<u64> {
        self.entry_storage.term(idx)
    }

    fn first_index(&self) -> raft::Result<u64> {
        Ok(self.entry_storage.first_index())
    }

    fn last_index(&self) -> raft::Result<u64> {
        Ok(self.entry_storage.last_index())
    }

    fn snapshot(&self, request_index: u64, to: u64) -> raft::Result<Snapshot> {
        self.snapshot(request_index, to)
    }
}

impl<EK, ER> PeerStorage<EK, ER>
where
    EK: KvEngine,
    ER: RaftEngine,
{
    pub fn new(
        engines: Engines<EK, ER>,
        region: &metapb::Region,
        region_scheduler: Scheduler<RegionTask<EK::Snapshot>>,
        raftlog_fetch_scheduler: Scheduler<ReadTask<EK>>,
        peer_id: u64,
        tag: String,
    ) -> Result<PeerStorage<EK, ER>> {
        debug!(
            "creating storage on specified path";
            "region_id" => region.get_id(),
            "peer_id" => peer_id,
            "path" => ?engines.kv.path(),
        );
        let raft_state = init_raft_state(&engines, region)?;
        let apply_state = init_apply_state(&engines, region)?;

        let entry_storage = EntryStorage::new(
            peer_id,
            engines.raft.clone(),
            raft_state,
            apply_state,
            region,
            raftlog_fetch_scheduler,
        )?;

        Ok(PeerStorage {
            engines,
            peer_id,
            peer: find_peer_by_id(region, peer_id).cloned(),
            region: region.clone(),
            snap_state: RefCell::new(SnapState::Relax),
            gen_snap_task: RefCell::new(None),
            region_scheduler,
            snap_tried_cnt: RefCell::new(0),
            tag,
            entry_storage,
        })
    }

    pub fn is_initialized(&self) -> bool {
        util::is_region_initialized(self.region())
    }

    pub fn initial_state(&self) -> raft::Result<RaftState> {
        let hard_state = self.raft_state().get_hard_state().clone();
        if hard_state == HardState::default() {
            assert!(
                !self.is_initialized(),
                "peer for region {:?} is initialized but local state {:?} has empty hard \
                 state",
                self.region,
                self.raft_state()
            );

            return Ok(RaftState::new(hard_state, ConfState::default()));
        }
        Ok(RaftState::new(
            hard_state,
            util::conf_state_from_region(self.region()),
        ))
    }

    #[inline]
    pub fn region(&self) -> &metapb::Region {
        &self.region
    }

    #[inline]
    pub fn set_region(&mut self, region: metapb::Region) {
        self.peer = find_peer_by_id(&region, self.peer_id).cloned();
        self.region = region;
    }

    #[inline]
    pub fn raw_snapshot(&self) -> EK::Snapshot {
        self.engines.kv.snapshot()
    }

    #[inline]
    pub fn save_snapshot_raft_state_to(
        &self,
        snapshot_index: u64,
        kv_wb: &mut impl Mutable,
    ) -> Result<()> {
        let mut snapshot_raft_state = self.raft_state().clone();
        snapshot_raft_state
            .mut_hard_state()
            .set_commit(snapshot_index);
        snapshot_raft_state.set_last_index(snapshot_index);

        kv_wb.put_msg_cf(
            CF_RAFT,
            &keys::snapshot_raft_state_key(self.region.get_id()),
            &snapshot_raft_state,
        )?;
        Ok(())
    }

    #[inline]
    pub fn save_apply_state_to(&self, kv_wb: &mut impl Mutable) -> Result<()> {
        kv_wb.put_msg_cf(
            CF_RAFT,
            &keys::apply_state_key(self.region.get_id()),
            self.apply_state(),
        )?;
        Ok(())
    }

    fn validate_snap(&self, snap: &Snapshot, request_index: u64) -> bool {
        let idx = snap.get_metadata().get_index();
        if idx < self.truncated_index() || idx < request_index {
            // stale snapshot, should generate again.
            info!(
                "snapshot is stale, generate again";
                "region_id" => self.region.get_id(),
                "peer_id" => self.peer_id,
                "snap_index" => idx,
                "truncated_index" => self.truncated_index(),
                "request_index" => request_index,
            );
            STORE_SNAPSHOT_VALIDATION_FAILURE_COUNTER.stale.inc();
            return false;
        }

        let mut snap_data = RaftSnapshotData::default();
        if let Err(e) = snap_data.merge_from_bytes(snap.get_data()) {
            error!(
                "failed to decode snapshot, it may be corrupted";
                "region_id" => self.region.get_id(),
                "peer_id" => self.peer_id,
                "err" => ?e,
            );
            STORE_SNAPSHOT_VALIDATION_FAILURE_COUNTER.decode.inc();
            return false;
        }
        let snap_epoch = snap_data.get_region().get_region_epoch();
        let latest_epoch = self.region().get_region_epoch();
        if snap_epoch.get_conf_ver() < latest_epoch.get_conf_ver() {
            info!(
                "snapshot epoch is stale";
                "region_id" => self.region.get_id(),
                "peer_id" => self.peer_id,
                "snap_epoch" => ?snap_epoch,
                "latest_epoch" => ?latest_epoch,
            );
            STORE_SNAPSHOT_VALIDATION_FAILURE_COUNTER.epoch.inc();
            return false;
        }

        true
    }

    /// Gets a snapshot. Returns `SnapshotTemporarilyUnavailable` if there is no
    /// available snapshot.
    pub fn snapshot(&self, request_index: u64, to: u64) -> raft::Result<Snapshot> {
        fail_point!("ignore generate snapshot", self.peer_id == 1, |_| {
            Err(raft::Error::Store(
                raft::StorageError::SnapshotTemporarilyUnavailable,
            ))
        });
        if self.peer.as_ref().unwrap().is_witness {
            // witness could be the leader for a while, do not generate snapshot now
            return Err(raft::Error::Store(
                raft::StorageError::SnapshotTemporarilyUnavailable,
            ));
        }

        if find_peer_by_id(&self.region, to).map_or(false, |p| p.is_witness) {
            // Although we always sending snapshot task behind apply task to get latest
            // snapshot, we can't use `last_applying_idx` here, as below the judgment
            // condition will generate an witness snapshot directly, the new non-witness
            // will ingore this mismatch snapshot and can't request snapshot successfully
            // again.
            if self.applied_index() < request_index {
                // It may be a request from non-witness. In order to avoid generating mismatch
                // snapshots, wait for apply non-witness to complete
                return Err(raft::Error::Store(
                    raft::StorageError::SnapshotTemporarilyUnavailable,
                ));
            }
            // generate an empty snapshot for witness directly
            return Ok(util::new_empty_snapshot(
                self.region.clone(),
                self.applied_index(),
                self.applied_term(),
                true, // for witness
            ));
        }

        let mut snap_state = self.snap_state.borrow_mut();
        let mut tried_cnt = self.snap_tried_cnt.borrow_mut();

        let mut tried = false;
        let mut last_canceled = false;
        if let SnapState::Generating {
            canceled, receiver, ..
        } = &*snap_state
        {
            tried = true;
            last_canceled = canceled.load(Ordering::SeqCst);
            match receiver.try_recv() {
                Err(TryRecvError::Empty) => {
                    return Err(raft::Error::Store(
                        raft::StorageError::SnapshotTemporarilyUnavailable,
                    ));
                }
                Ok(s) if !last_canceled => {
                    *snap_state = SnapState::Relax;
                    *tried_cnt = 0;
                    if self.validate_snap(&s, request_index) {
                        return Ok(s);
                    }
                }
                Err(TryRecvError::Disconnected) | Ok(_) => {
                    *snap_state = SnapState::Relax;
                    warn!(
                        "failed to try generating snapshot";
                        "region_id" => self.region.get_id(),
                        "peer_id" => self.peer_id,
                        "times" => *tried_cnt,
                        "request_peer" => to,
                    );
                }
            }
        }

        if SnapState::Relax != *snap_state {
            panic!("{} unexpected state: {:?}", self.tag, *snap_state);
        }

        let max_snap_try_cnt = (|| {
            fail_point!("ignore_snap_try_cnt", |_| usize::MAX);
            MAX_SNAP_TRY_CNT
        })();

        if *tried_cnt >= max_snap_try_cnt {
            let cnt = *tried_cnt;
            *tried_cnt = 0;
            return Err(raft::Error::Store(box_err!(
                "failed to get snapshot after {} times",
                cnt
            )));
        }
        if !tried || !last_canceled {
            *tried_cnt += 1;
        }

        info!(
            "requesting snapshot";
            "region_id" => self.region.get_id(),
            "peer_id" => self.peer_id,
            "request_index" => request_index,
            "request_peer" => to,
        );

        let (sender, receiver) = mpsc::sync_channel(1);
        let canceled = Arc::new(AtomicBool::new(false));
        let index = Arc::new(AtomicU64::new(0));
        *snap_state = SnapState::Generating {
            canceled: canceled.clone(),
            index: index.clone(),
            receiver,
        };

        let store_id = self
            .region()
            .get_peers()
            .iter()
            .find(|p| p.id == to)
            .map(|p| p.store_id)
            .unwrap_or(0);
        let task = GenSnapTask::new(self.region.get_id(), index, canceled, sender, store_id);

        let mut gen_snap_task = self.gen_snap_task.borrow_mut();
        assert!(gen_snap_task.is_none());
        *gen_snap_task = Some(task);
        Err(raft::Error::Store(
            raft::StorageError::SnapshotTemporarilyUnavailable,
        ))
    }

    pub fn has_gen_snap_task(&self) -> bool {
        self.gen_snap_task.borrow().is_some()
    }

    pub fn mut_gen_snap_task(&mut self) -> &mut Option<GenSnapTask> {
        self.gen_snap_task.get_mut()
    }

    pub fn take_gen_snap_task(&mut self) -> Option<GenSnapTask> {
        self.gen_snap_task.get_mut().take()
    }

    pub fn on_compact_raftlog(&mut self, idx: u64) {
        self.entry_storage.compact_entry_cache(idx);
        self.cancel_generating_snap(Some(idx));
    }

    // Apply the peer with given snapshot.
    pub fn apply_snapshot(
        &mut self,
        snap: &Snapshot,
        task: &mut WriteTask<EK, ER>,
        destroy_regions: &[metapb::Region],
    ) -> Result<(metapb::Region, bool)> {
        info!(
            "begin to apply snapshot";
            "region_id" => self.region.get_id(),
            "peer_id" => self.peer_id,
        );

        let mut snap_data = RaftSnapshotData::default();
        snap_data.merge_from_bytes(snap.get_data())?;

        let for_witness = snap_data.get_meta().get_for_witness();

        let region_id = self.get_region_id();
        let region = snap_data.take_region();
        if region.get_id() != region_id {
            return Err(box_err!(
                "mismatch region id {} != {}",
                region_id,
                region.get_id()
            ));
        }

        if task.raft_wb.is_none() {
            task.raft_wb = Some(self.engines.raft.log_batch(64));
        }
        let raft_wb = task.raft_wb.as_mut().unwrap();
        let kv_wb = task.extra_write.ensure_v1(|| self.engines.kv.write_batch());

        if self.is_initialized() {
            // we can only delete the old data when the peer is initialized.
            let first_index = self.entry_storage.first_index();
            // It's possible that logs between `last_compacted_idx` and `first_index` are
            // being deleted in raftlog_gc worker. But it's OK as:
            // - If the peer accepts a new snapshot, it must start with an index larger than
            //   this `first_index`;
            // - If the peer accepts new entries after this snapshot or new snapshot, it
            //   must start with the new applied index, which is larger than `first_index`.
            // So new logs won't be deleted by on going raftlog_gc task accidentally.
            // It's possible that there will be some logs between `last_compacted_idx` and
            // `first_index` are not deleted. So a cleanup task for the range should be
            // triggered after applying the snapshot.
            self.clear_meta(first_index, kv_wb, raft_wb)?;
        }
        // Write its source peers' `RegionLocalState` together with itself for atomicity
        for r in destroy_regions {
            write_peer_state(kv_wb, r, PeerState::Tombstone, None)?;
        }

        // Witness snapshot is applied atomically as no async applying operation to
        // region worker, so no need to set the peer state to `Applying`
        let state = if for_witness {
            PeerState::Normal
        } else {
            PeerState::Applying
        };
        write_peer_state(kv_wb, &region, state, None)?;

        let snap_index = snap.get_metadata().get_index();
        let snap_term = snap.get_metadata().get_term();

        self.raft_state_mut().set_last_index(snap_index);
        self.set_last_term(snap_term);
        self.apply_state_mut().set_applied_index(snap_index);
        self.set_applied_term(snap_term);

        // The snapshot only contains log which index > applied index, so
        // here the truncate state's (index, term) is in snapshot metadata.
        self.apply_state_mut()
            .mut_truncated_state()
            .set_index(snap_index);
        self.apply_state_mut()
            .mut_truncated_state()
            .set_term(snap_term);

        // `region` will be updated after persisting.
        // Although there is an interval that other metadata are updated while `region`
        // is not after handing snapshot from ready, at the time of writing, it's no
        // problem for now.
        // The reason why the update of `region` is delayed is that we expect `region`
        // stays consistent with the one in `StoreMeta::regions` which should be updated
        // after persisting due to atomic snapshot and peer create process. So if we can
        // fix these issues in future(maybe not?), the `region` and `StoreMeta::regions`
        // can updated here immediately.

        info!(
            "apply snapshot with state ok";
            "region_id" => self.region.get_id(),
            "peer_id" => self.peer_id,
            "region" => ?region,
            "state" => ?self.apply_state(),
            "for_witness" => for_witness,
        );

        Ok((region, for_witness))
    }

    /// Delete all meta belong to the region. Results are stored in `wb`.
    pub fn clear_meta(
        &mut self,
        first_index: u64,
        kv_wb: &mut EK::WriteBatch,
        raft_wb: &mut ER::LogBatch,
    ) -> Result<()> {
        let region_id = self.get_region_id();
        clear_meta(
            &self.engines,
            kv_wb,
            raft_wb,
            region_id,
            first_index,
            self.raft_state(),
        )?;
        self.entry_storage.clear();
        Ok(())
    }

    /// Delete all data belong to the region.
    /// If return Err, data may get partial deleted.
    pub fn clear_data(&self) -> Result<()> {
        let (start_key, end_key) = (enc_start_key(self.region()), enc_end_key(self.region()));
        let region_id = self.get_region_id();
        box_try!(
            self.region_scheduler
                .schedule(RegionTask::destroy(region_id, start_key, end_key))
        );
        Ok(())
    }

    /// Delete all data that is not covered by `new_region`.
    fn clear_extra_data(
        &self,
        old_region: &metapb::Region,
        new_region: &metapb::Region,
    ) -> Result<()> {
        let (old_start_key, old_end_key) = (enc_start_key(old_region), enc_end_key(old_region));
        let (new_start_key, new_end_key) = (enc_start_key(new_region), enc_end_key(new_region));
        if old_start_key < new_start_key {
            box_try!(self.region_scheduler.schedule(RegionTask::destroy(
                old_region.get_id(),
                old_start_key,
                new_start_key
            )));
        }
        if new_end_key < old_end_key {
            box_try!(self.region_scheduler.schedule(RegionTask::destroy(
                old_region.get_id(),
                new_end_key,
                old_end_key
            )));
        }
        Ok(())
    }

    /// Delete all extra split data from the `start_key` to `end_key`.
    pub fn clear_extra_split_data(&self, start_key: Vec<u8>, end_key: Vec<u8>) -> Result<()> {
        box_try!(self.region_scheduler.schedule(RegionTask::destroy(
            self.get_region_id(),
            start_key,
            end_key
        )));
        Ok(())
    }

    pub fn raft_engine(&self) -> &ER {
        self.entry_storage.raft_engine()
    }

    /// Check whether the storage has finished applying snapshot.
    #[inline]
    pub fn is_applying_snapshot(&self) -> bool {
        matches!(*self.snap_state.borrow(), SnapState::Applying(_))
    }

    #[inline]
    pub fn is_generating_snapshot(&self) -> bool {
        fail_point!("is_generating_snapshot", |_| { true });
        matches!(*self.snap_state.borrow(), SnapState::Generating { .. })
    }

    /// Check if the storage is applying a snapshot.
    #[inline]
    pub fn check_applying_snap(&mut self) -> CheckApplyingSnapStatus {
        let mut res = CheckApplyingSnapStatus::Idle;
        let new_state = match *self.snap_state.borrow() {
            SnapState::Applying(ref status) => {
                let s = status.load(Ordering::Relaxed);
                if s == JOB_STATUS_FINISHED {
                    res = CheckApplyingSnapStatus::Success;
                    SnapState::Relax
                } else if s == JOB_STATUS_CANCELLED {
                    SnapState::ApplyAborted
                } else if s == JOB_STATUS_FAILED {
                    // TODO: cleanup region and treat it as tombstone.
                    panic!("{} applying snapshot failed", self.tag,);
                } else {
                    return CheckApplyingSnapStatus::Applying;
                }
            }
            _ => return res,
        };
        *self.snap_state.borrow_mut() = new_state;
        res
    }

    /// Cancel applying snapshot, return true if the job can be considered not
    /// be run again.
    pub fn cancel_applying_snap(&mut self) -> bool {
        let is_canceled = match *self.snap_state.borrow() {
            SnapState::Applying(ref status) => {
                if status
                    .compare_exchange(
                        JOB_STATUS_PENDING,
                        JOB_STATUS_CANCELLING,
                        Ordering::SeqCst,
                        Ordering::SeqCst,
                    )
                    .is_ok()
                {
                    true
                } else if status
                    .compare_exchange(
                        JOB_STATUS_RUNNING,
                        JOB_STATUS_CANCELLING,
                        Ordering::SeqCst,
                        Ordering::SeqCst,
                    )
                    .is_ok()
                {
                    return false;
                } else {
                    false
                }
            }
            _ => return false,
        };
        if is_canceled {
            *self.snap_state.borrow_mut() = SnapState::ApplyAborted;
            return true;
        }
        // now status can only be JOB_STATUS_CANCELLING, JOB_STATUS_CANCELLED,
        // JOB_STATUS_FAILED and JOB_STATUS_FINISHED.
        self.check_applying_snap() != CheckApplyingSnapStatus::Applying
    }

    /// Cancel generating snapshot.
    pub fn cancel_generating_snap(&mut self, compact_to: Option<u64>) {
        let snap_state = self.snap_state.borrow();
        if let SnapState::Generating {
            ref canceled,
            ref index,
            ..
        } = *snap_state
        {
            if !canceled.load(Ordering::SeqCst) {
                if let Some(idx) = compact_to {
                    let snap_index = index.load(Ordering::SeqCst);
                    if snap_index == 0 || idx <= snap_index + 1 {
                        return;
                    }
                }
                canceled.store(true, Ordering::SeqCst);
            }
        }
    }

    #[inline]
    pub fn set_snap_state(&mut self, state: SnapState) {
        *self.snap_state.borrow_mut() = state
    }

    #[inline]
    pub fn is_snap_state(&self, state: SnapState) -> bool {
        *self.snap_state.borrow() == state
    }

    pub fn get_region_id(&self) -> u64 {
        self.region().get_id()
    }

    pub fn schedule_applying_snapshot(&mut self) {
        let status = Arc::new(AtomicUsize::new(JOB_STATUS_PENDING));
        self.set_snap_state(SnapState::Applying(Arc::clone(&status)));
        let task = RegionTask::Apply {
            region_id: self.get_region_id(),
            status,
            peer_id: self.peer_id,
        };

        // Don't schedule the snapshot to region worker.
        fail_point!("skip_schedule_applying_snapshot", |_| {});

        // TODO: gracefully remove region instead.
        if let Err(e) = self.region_scheduler.schedule(task) {
            info!(
                "failed to to schedule apply job, are we shutting down?";
                "region_id" => self.region.get_id(),
                "peer_id" => self.peer_id,
                "err" => ?e,
            );
        }
    }

    /// Handle raft ready then generate `HandleReadyResult` and `WriteTask`.
    ///
    /// It's caller's duty to write `WriteTask` explicitly to disk.
    pub fn handle_raft_ready(
        &mut self,
        ready: &mut Ready,
        destroy_regions: Vec<metapb::Region>,
    ) -> Result<(HandleReadyResult, WriteTask<EK, ER>)> {
        let region_id = self.get_region_id();
        let prev_raft_state = self.raft_state().clone();

        let mut write_task = WriteTask::new(region_id, self.peer_id, ready.number());

        let mut res = if ready.snapshot().is_empty() {
            HandleReadyResult::SendIoTask
        } else {
            fail_point!("raft_before_apply_snap");
            let last_first_index = self.first_index().unwrap();
            let (snap_region, for_witness) =
                self.apply_snapshot(ready.snapshot(), &mut write_task, &destroy_regions)?;

            let res = HandleReadyResult::Snapshot(Box::new(HandleSnapshotResult {
                msgs: ready.take_persisted_messages(),
                snap_region,
                destroy_regions,
                last_first_index,
                for_witness,
            }));
            fail_point!("raft_after_apply_snap");
            res
        };

        if !ready.entries().is_empty() {
            self.append(ready.take_entries(), &mut write_task);
        }

        // Last index is 0 means the peer is created from raft message
        // and has not applied snapshot yet, so skip persistent hard state.
        if self.raft_state().get_last_index() > 0 {
            if let Some(hs) = ready.hs() {
                self.raft_state_mut().set_hard_state(hs.clone());
            }
        }

        // Save raft state if it has changed or there is a snapshot.
        if prev_raft_state != *self.raft_state() || !ready.snapshot().is_empty() {
            write_task.raft_state = Some(self.raft_state().clone());
        }

        if !ready.snapshot().is_empty() {
            // In case of restart happens when we just write region state to Applying,
            // but not write raft_local_state to raft db in time.
            // We write raft state to kv db, with last index set to snap index,
            // in case of recv raft log after snapshot.
            self.save_snapshot_raft_state_to(
                ready.snapshot().get_metadata().get_index(),
                write_task.extra_write.v1_mut().unwrap(),
            )?;
            self.save_apply_state_to(write_task.extra_write.v1_mut().unwrap())?;
        }

        if !write_task.has_data() {
            res = HandleReadyResult::NoIoTask;
        }

        Ok((res, write_task))
    }

    pub fn persist_snapshot(&mut self, res: &PersistSnapshotResult) {
        // cleanup data before scheduling apply task
        if self.is_initialized() {
            if let Err(e) = self.clear_extra_data(self.region(), &res.region) {
                // No need panic here, when applying snapshot, the deletion will be tried
                // again. But if the region range changes, like [a, c) -> [a, b) and [b, c),
                // [b, c) will be kept in rocksdb until a covered snapshot is applied or
                // store is restarted.
                error!(?e;
                    "failed to cleanup data, may leave some dirty data";
                    "region_id" => self.get_region_id(),
                    "peer_id" => self.peer_id,
                );
            }
        }

        // Note that the correctness depends on the fact that these source regions MUST
        // NOT serve read request otherwise a corrupt data may be returned.
        // For now, it is ensured by
        // - After `PrepareMerge` log is committed, the source region leader's lease
        //   will be suspected immediately which makes the local reader not serve read
        //   request.
        // - No read request can be responded in peer fsm during merging. These
        //   conditions are used to prevent reading **stale** data in the past. At
        //   present, they are also used to prevent reading **corrupt** data.
        for r in &res.destroy_regions {
            if let Err(e) = self.clear_extra_data(r, &res.region) {
                error!(?e;
                    "failed to cleanup data, may leave some dirty data";
                    "region_id" => r.get_id(),
                );
            }
        }

        if !res.for_witness {
            self.schedule_applying_snapshot();
        } else {
            // Bypass apply snapshot process for witness as the snapshot is empty, so mark
            // status as finished directly here
            let status = Arc::new(AtomicUsize::new(JOB_STATUS_FINISHED));
            self.set_snap_state(SnapState::Applying(Arc::clone(&status)));
        }

        // The `region` is updated after persisting in order to stay consistent with the
        // one in `StoreMeta::regions` (will be updated soon).
        // See comments in `apply_snapshot` for more details.
        self.set_region(res.region.clone());
    }
}

/// Delete all meta belong to the region. Results are stored in `wb`.
pub fn clear_meta<EK, ER>(
    engines: &Engines<EK, ER>,
    kv_wb: &mut EK::WriteBatch,
    raft_wb: &mut ER::LogBatch,
    region_id: u64,
    first_index: u64,
    raft_state: &RaftLocalState,
) -> Result<()>
where
    EK: KvEngine,
    ER: RaftEngine,
{
    let t = Instant::now();
    box_try!(kv_wb.delete_cf(CF_RAFT, &keys::region_state_key(region_id)));
    box_try!(kv_wb.delete_cf(CF_RAFT, &keys::apply_state_key(region_id)));
    box_try!(
        engines
            .raft
            .clean(region_id, first_index, raft_state, raft_wb)
    );

    info!(
        "finish clear peer meta";
        "region_id" => region_id,
        "meta_key" => 1,
        "apply_key" => 1,
        "raft_key" => 1,
        "takes" => ?t.saturating_elapsed(),
    );
    Ok(())
}

pub fn do_snapshot<E>(
    mgr: SnapManager,
    engine: &E,
    kv_snap: E::Snapshot,
    region_id: u64,
    last_applied_term: u64,
    last_applied_state: RaftApplyState,
    for_balance: bool,
    allow_multi_files_snapshot: bool,
    start: UnixSecs,
) -> raft::Result<Snapshot>
where
    E: KvEngine,
{
    debug!(
        "begin to generate a snapshot";
        "region_id" => region_id,
    );

    let apply_state: RaftApplyState = kv_snap
        .get_msg_cf(CF_RAFT, &keys::apply_state_key(region_id))
        .map_err(into_other::<_, raft::Error>)
        .and_then(|v| {
            v.ok_or_else(|| {
                storage_error(format!("could not load raft state of region {}", region_id))
            })
        })?;
    assert_eq!(apply_state, last_applied_state);

    let key = SnapKey::new(
        region_id,
        last_applied_term,
        apply_state.get_applied_index(),
    );
    mgr.register(key.clone(), SnapEntry::Generating);
    defer!(mgr.deregister(&key, &SnapEntry::Generating));

    let region_state: RegionLocalState = kv_snap
        .get_msg_cf(CF_RAFT, &keys::region_state_key(key.region_id))
        .map_err(into_other::<_, raft::Error>)
        .and_then(|v| {
            v.ok_or_else(|| {
                storage_error(format!("region {} could not find region info", region_id))
            })
        })?;
    if region_state.get_state() != PeerState::Normal {
        return Err(storage_error(format!(
            "snap job for {} seems stale, skip.",
            region_id
        )));
    }

    let mut snapshot = Snapshot::default();
    // Set snapshot metadata.
    snapshot.mut_metadata().set_index(key.idx);
    snapshot.mut_metadata().set_term(key.term);
    snapshot
        .mut_metadata()
        .set_conf_state(util::conf_state_from_region(region_state.get_region()));
    // Set snapshot data.
    let mut s = mgr.get_snapshot_for_building(&key)?;
    let snap_data = s.build(
        engine,
        &kv_snap,
        region_state.get_region(),
        allow_multi_files_snapshot,
        for_balance,
        start,
    )?;
    snapshot.set_data(snap_data.write_to_bytes()?.into());

    Ok(snapshot)
}

// When we bootstrap the region we must call this to initialize region local
// state first.
pub fn write_initial_raft_state<W: RaftLogBatch>(raft_wb: &mut W, region_id: u64) -> Result<()> {
    let mut raft_state = RaftLocalState {
        last_index: RAFT_INIT_LOG_INDEX,
        ..Default::default()
    };
    raft_state.mut_hard_state().set_term(RAFT_INIT_LOG_TERM);
    raft_state.mut_hard_state().set_commit(RAFT_INIT_LOG_INDEX);
    raft_wb.put_raft_state(region_id, &raft_state)?;
    Ok(())
}

// When we bootstrap the region or handling split new region, we must
// call this to initialize region apply state first.
pub fn write_initial_apply_state<T: Mutable>(kv_wb: &mut T, region_id: u64) -> Result<()> {
    let mut apply_state = RaftApplyState::default();
    apply_state.set_applied_index(RAFT_INIT_LOG_INDEX);
    apply_state
        .mut_truncated_state()
        .set_index(RAFT_INIT_LOG_INDEX);
    apply_state
        .mut_truncated_state()
        .set_term(RAFT_INIT_LOG_TERM);

    kv_wb.put_msg_cf(CF_RAFT, &keys::apply_state_key(region_id), &apply_state)?;
    Ok(())
}

pub fn write_peer_state<T: Mutable>(
    kv_wb: &mut T,
    region: &metapb::Region,
    state: PeerState,
    merge_state: Option<MergeState>,
) -> Result<()> {
    let region_id = region.get_id();
    let mut region_state = RegionLocalState::default();
    region_state.set_state(state);
    region_state.set_region(region.clone());
    if let Some(state) = merge_state {
        region_state.set_merge_state(state);
    }

    debug!(
        "writing merge state";
        "region_id" => region_id,
        "state" => ?region_state,
    );
    kv_wb.put_msg_cf(CF_RAFT, &keys::region_state_key(region_id), &region_state)?;
    Ok(())
}

#[cfg(test)]
pub mod tests {
    use std::{
        cell::RefCell,
        path::Path,
        sync::{atomic::*, mpsc::*, *},
        time::Duration,
    };

    use engine_test::{
        kv::{KvTestEngine, KvTestSnapshot},
        raft::RaftTestEngine,
    };
    use engine_traits::{
        Engines, Iterable, RaftEngineDebug, RaftEngineReadOnly, SyncMutable, WriteBatch,
        WriteBatchExt, ALL_CFS, CF_DEFAULT,
    };
    use kvproto::raft_serverpb::RaftSnapshotData;
    use metapb::{Peer, Store, StoreLabel};
    use pd_client::PdClient;
    use raft::{
        eraftpb::{ConfState, Entry, HardState},
        Error as RaftError, GetEntriesContext, StorageError,
    };
    use tempfile::{Builder, TempDir};
    use tikv_util::{
        store::{new_peer, new_witness_peer},
        worker::{dummy_scheduler, LazyWorker, Scheduler, Worker},
    };

    use super::*;
    use crate::{
        coprocessor::CoprocessorHost,
        store::{
            async_io::{read::ReadRunner, write::write_to_db_for_test},
            bootstrap_store,
            entry_storage::tests::validate_cache,
            fsm::apply::compact_raft_log,
            initial_region, prepare_bootstrap_cluster,
            worker::{make_region_worker_raftstore_cfg, RegionRunner, RegionTask},
            AsyncReadNotifier, FetchedLogs, GenSnapRes,
        },
    };

    fn new_storage(
        region_scheduler: Scheduler<RegionTask<KvTestSnapshot>>,
        raftlog_fetch_scheduler: Scheduler<ReadTask<KvTestEngine>>,
        path: &TempDir,
    ) -> PeerStorage<KvTestEngine, RaftTestEngine> {
        let kv_db = engine_test::kv::new_engine(path.path().to_str().unwrap(), ALL_CFS).unwrap();
        let raft_path = path.path().join(Path::new("raft"));
        let raft_db = engine_test::raft::new_engine(raft_path.to_str().unwrap(), None).unwrap();
        let engines = Engines::new(kv_db, raft_db);
        bootstrap_store(&engines, 1, 1).unwrap();

        let region = initial_region(1, 1, 1);
        prepare_bootstrap_cluster(&engines, &region).unwrap();

        // write some data into CF_DEFAULT cf
        let mut p = Peer::default();
        p.set_store_id(1);
        p.set_id(1_u64);
        for k in 0..100 {
            let key = keys::data_key(format!("akey{}", k).as_bytes());
            engines.kv.put_msg_cf(CF_DEFAULT, &key[..], &p).unwrap();
        }
        PeerStorage::new(
            engines,
            &region,
            region_scheduler,
            raftlog_fetch_scheduler,
            1,
            "".to_owned(),
        )
        .unwrap()
    }

    pub fn new_storage_from_ents(
        region_scheduler: Scheduler<RegionTask<KvTestSnapshot>>,
        raftlog_fetch_scheduler: Scheduler<ReadTask<KvTestEngine>>,
        path: &TempDir,
        ents: &[Entry],
    ) -> PeerStorage<KvTestEngine, RaftTestEngine> {
        let mut store = new_storage(region_scheduler, raftlog_fetch_scheduler, path);
        let mut write_task: WriteTask<KvTestEngine, _> =
            WriteTask::new(store.get_region_id(), store.peer_id, 1);
        store.append(ents[1..].to_vec(), &mut write_task);
        store.update_cache_persisted(ents.last().unwrap().get_index());
        store
            .apply_state_mut()
            .mut_truncated_state()
            .set_index(ents[0].get_index());
        store
            .apply_state_mut()
            .mut_truncated_state()
            .set_term(ents[0].get_term());
        store
            .apply_state_mut()
            .set_applied_index(ents.last().unwrap().get_index());
        let kv_wb = write_task
            .extra_write
            .ensure_v1(|| store.engines.kv.write_batch());
        store.save_apply_state_to(kv_wb).unwrap();
        write_task.raft_state = Some(store.raft_state().clone());
        write_to_db_for_test(&store.engines, write_task);
        store
    }

    pub fn append_ents(store: &mut PeerStorage<KvTestEngine, RaftTestEngine>, ents: &[Entry]) {
        if ents.is_empty() {
            return;
        }
        let mut write_task = WriteTask::new(store.get_region_id(), store.peer_id, 1);
        store.append(ents.to_vec(), &mut write_task);
        write_task.raft_state = Some(store.raft_state().clone());
        write_to_db_for_test(&store.engines, write_task);
    }

    pub fn new_entry(index: u64, term: u64) -> Entry {
        let mut e = Entry::default();
        e.set_index(index);
        e.set_term(term);
        e
    }

    fn size_of<T: protobuf::Message>(m: &T) -> u32 {
        m.compute_size()
    }

    pub struct TestPdClient {
        stores: Vec<metapb::Store>,
    }

    impl TestPdClient {
        pub fn new() -> TestPdClient {
            TestPdClient {
                stores: vec![metapb::Store::default(); 4],
            }
        }

        pub fn add_store(&mut self, store: metapb::Store) {
            let id = store.get_id();
            self.stores[id as usize] = store;
        }
    }

    impl PdClient for TestPdClient {
        fn get_store(&self, store_id: u64) -> pd_client::Result<metapb::Store> {
            if store_id < 4 {
                return Ok(self.stores[store_id as usize].clone());
            }
            Err(pd_client::Error::StoreTombstone(format!("{:?}", store_id)))
        }
    }

    #[test]
    fn test_storage_term() {
        let ents = vec![new_entry(3, 3), new_entry(4, 4), new_entry(5, 5)];

        let mut tests = vec![
            (2, Err(RaftError::Store(StorageError::Compacted))),
            (3, Ok(3)),
            (4, Ok(4)),
            (5, Ok(5)),
        ];
        for (i, (idx, wterm)) in tests.drain(..).enumerate() {
            let td = Builder::new().prefix("tikv-store-test").tempdir().unwrap();
            let worker = Worker::new("snap-manager").lazy_build("snap-manager");
            let sched = worker.scheduler();
            let (dummy_scheduler, _) = dummy_scheduler();
            let store = new_storage_from_ents(sched, dummy_scheduler, &td, &ents);
            let t = store.term(idx);
            if wterm != t {
                panic!("#{}: expect res {:?}, got {:?}", i, wterm, t);
            }
        }
    }

    fn get_meta_key_count(store: &PeerStorage<KvTestEngine, RaftTestEngine>) -> usize {
        let region_id = store.get_region_id();
        let mut count = 0;
        let (meta_start, meta_end) = (
            keys::region_meta_prefix(region_id),
            keys::region_meta_prefix(region_id + 1),
        );
        store
            .engines
            .kv
            .scan(CF_RAFT, &meta_start, &meta_end, false, |_, _| {
                count += 1;
                Ok(true)
            })
            .unwrap();

        let (raft_start, raft_end) = (
            keys::region_raft_prefix(region_id),
            keys::region_raft_prefix(region_id + 1),
        );
        store
            .engines
            .kv
            .scan(CF_RAFT, &raft_start, &raft_end, false, |_, _| {
                count += 1;
                Ok(true)
            })
            .unwrap();

        store
            .engines
            .raft
            .scan_entries(region_id, |_| {
                count += 1;
                Ok(true)
            })
            .unwrap();

        if store
            .engines
            .raft
            .get_raft_state(region_id)
            .unwrap()
            .is_some()
        {
            count += 1;
        }

        count
    }

    #[test]
    fn test_storage_clear_meta() {
        let worker = Worker::new("snap-manager").lazy_build("snap-manager");
        let cases = vec![(0, 0), (3, 0)];
        for (first_index, left) in cases {
            let td = Builder::new().prefix("tikv-store").tempdir().unwrap();
            let sched = worker.scheduler();
            let (dummy_scheduler, _) = dummy_scheduler();
            let mut store = new_storage_from_ents(
                sched,
                dummy_scheduler,
                &td,
                &[new_entry(3, 3), new_entry(4, 4)],
            );
            append_ents(&mut store, &[new_entry(5, 5), new_entry(6, 6)]);

            assert_eq!(6, get_meta_key_count(&store));

            let mut kv_wb = store.engines.kv.write_batch();
            let mut raft_wb = store.engines.raft.log_batch(0);
            store
                .clear_meta(first_index, &mut kv_wb, &mut raft_wb)
                .unwrap();
            kv_wb.write().unwrap();
            store
                .engines
                .raft
                .consume(&mut raft_wb, false /* sync */)
                .unwrap();

            assert_eq!(left, get_meta_key_count(&store));
        }
    }

    pub struct TestRouter {
        ch: SyncSender<FetchedLogs>,
    }

    impl TestRouter {
        pub fn new() -> (Self, Receiver<FetchedLogs>) {
            let (tx, rx) = sync_channel(1);
            (Self { ch: tx }, rx)
        }
    }

    impl AsyncReadNotifier for TestRouter {
        fn notify_logs_fetched(&self, _region_id: u64, fetched_logs: FetchedLogs) {
            self.ch.send(fetched_logs).unwrap();
        }

        fn notify_snapshot_generated(&self, _region_id: u64, _res: GenSnapRes) {
            unreachable!();
        }
    }

    #[test]
    fn test_storage_entries() {
        let ents = vec![
            new_entry(3, 3),
            new_entry(4, 4),
            new_entry(5, 5),
            new_entry(6, 6),
        ];
        let max_u64 = u64::max_value();
        let mut tests = vec![
            (
                2,
                6,
                max_u64,
                Err(RaftError::Store(StorageError::Compacted)),
            ),
            (
                3,
                4,
                max_u64,
                Err(RaftError::Store(StorageError::Compacted)),
            ),
            (4, 5, max_u64, Ok(vec![new_entry(4, 4)])),
            (4, 6, max_u64, Ok(vec![new_entry(4, 4), new_entry(5, 5)])),
            (
                4,
                7,
                max_u64,
                Ok(vec![new_entry(4, 4), new_entry(5, 5), new_entry(6, 6)]),
            ),
            // even if maxsize is zero, the first entry should be returned
            (4, 7, 0, Ok(vec![new_entry(4, 4)])),
            // limit to 2
            (
                4,
                7,
                u64::from(size_of(&ents[1]) + size_of(&ents[2])),
                Ok(vec![new_entry(4, 4), new_entry(5, 5)]),
            ),
            (
                4,
                7,
                u64::from(size_of(&ents[1]) + size_of(&ents[2]) + size_of(&ents[3]) / 2),
                Ok(vec![new_entry(4, 4), new_entry(5, 5)]),
            ),
            (
                4,
                7,
                u64::from(size_of(&ents[1]) + size_of(&ents[2]) + size_of(&ents[3]) - 1),
                Ok(vec![new_entry(4, 4), new_entry(5, 5)]),
            ),
            // all
            (
                4,
                7,
                u64::from(size_of(&ents[1]) + size_of(&ents[2]) + size_of(&ents[3])),
                Ok(vec![new_entry(4, 4), new_entry(5, 5), new_entry(6, 6)]),
            ),
        ];

        let mut count = 0;
        for (i, (lo, hi, maxsize, wentries)) in tests.drain(..).enumerate() {
            let (router, rx) = TestRouter::new();
            let td = Builder::new().prefix("tikv-store-test").tempdir().unwrap();
            let region_worker = Worker::new("snap-manager").lazy_build("snap-manager");
            let region_scheduler = region_worker.scheduler();
            let mut raftlog_fetch_worker =
                Worker::new("raftlog-fetch-worker").lazy_build("raftlog-fetch-worker");
            let raftlog_fetch_scheduler = raftlog_fetch_worker.scheduler();
            let mut store =
                new_storage_from_ents(region_scheduler, raftlog_fetch_scheduler, &td, &ents);
            raftlog_fetch_worker.start(ReadRunner::new(router, store.engines.raft.clone()));
            store.compact_entry_cache(5);
            let mut e = store.entries(lo, hi, maxsize, GetEntriesContext::empty(true));
            if e == Err(raft::Error::Store(
                raft::StorageError::LogTemporarilyUnavailable,
            )) {
                let res = rx.recv().unwrap();
                store.update_async_fetch_res(lo, Some(res.logs));
                count += 1;
                e = store.entries(lo, hi, maxsize, res.context);
            }
            if e != wentries {
                panic!("#{}: expect entries {:?}, got {:?}", i, wentries, e);
            }
        }

        assert_ne!(count, 0);
    }

    // last_index and first_index are not mutated by PeerStorage on its own,
    // so we don't test them here.

    #[test]
    fn test_storage_compact() {
        let ents = vec![new_entry(3, 3), new_entry(4, 4), new_entry(5, 5)];
        let mut tests = vec![
            (2, Err(RaftError::Store(StorageError::Compacted))),
            (3, Err(RaftError::Store(StorageError::Compacted))),
            (4, Ok(())),
            (5, Ok(())),
        ];
        for (i, (idx, werr)) in tests.drain(..).enumerate() {
            let td = Builder::new().prefix("tikv-store-test").tempdir().unwrap();
            let worker = Worker::new("snap-manager").lazy_build("snap-manager");
            let sched = worker.scheduler();
            let (dummy_scheduler, _) = dummy_scheduler();
            let mut store = new_storage_from_ents(sched, dummy_scheduler, &td, &ents);
            let res = store.term(idx).map_err(From::from).and_then(|term| {
                compact_raft_log(&store.tag, store.entry_storage.apply_state_mut(), idx, term)
            });
            // TODO check exact error type after refactoring error.
            if res.is_err() ^ werr.is_err() {
                panic!("#{}: want {:?}, got {:?}", i, werr, res);
            }
            if res.is_ok() {
                let mut kv_wb = store.engines.kv.write_batch();
                store.save_apply_state_to(&mut kv_wb).unwrap();
                kv_wb.write().unwrap();
            }
        }
    }

    fn generate_and_schedule_snapshot(
        gen_task: GenSnapTask,
        engines: &Engines<KvTestEngine, RaftTestEngine>,
        sched: &Scheduler<RegionTask<KvTestSnapshot>>,
    ) -> Result<()> {
        let apply_state: RaftApplyState = engines
            .kv
            .get_msg_cf(CF_RAFT, &keys::apply_state_key(gen_task.region_id))
            .unwrap()
            .unwrap();
        let idx = apply_state.get_applied_index();
        let entry = engines
            .raft
            .get_entry(gen_task.region_id, idx)
            .unwrap()
            .unwrap();
        gen_task.generate_and_schedule_snapshot::<KvTestEngine>(
            engines.kv.clone().snapshot(),
            entry.get_term(),
            apply_state,
            sched,
        )
    }

    fn new_store(id: u64, labels: Vec<StoreLabel>) -> Store {
        let mut store = Store {
            id,
            ..Default::default()
        };
        store.set_labels(labels.into());
        store
    }

    #[test]
    fn test_storage_create_snapshot() {
        let ents = vec![new_entry(3, 3), new_entry(4, 4), new_entry(5, 5)];
        let mut cs = ConfState::default();
        cs.set_voters(vec![1, 2, 3]);

        let td = Builder::new().prefix("tikv-store-test").tempdir().unwrap();
        let snap_dir = Builder::new().prefix("snap_dir").tempdir().unwrap();
        let mgr = SnapManager::new(snap_dir.path().to_str().unwrap());
        let mut worker = Worker::new("region-worker").lazy_build("region-worker");
        let sched = worker.scheduler();
        let (dummy_scheduler, _) = dummy_scheduler();
        let mut s = new_storage_from_ents(sched.clone(), dummy_scheduler, &td, &ents);
        let (router, _) = mpsc::sync_channel(100);
        let cfg = make_region_worker_raftstore_cfg(true);
        let runner = RegionRunner::new(
            s.engines.kv.clone(),
            mgr,
            cfg,
            CoprocessorHost::<KvTestEngine>::default(),
            router,
            Option::<Arc<TestPdClient>>::None,
        );
        worker.start_with_timer(runner);
        let snap = s.snapshot(0, 1);
        let unavailable = RaftError::Store(StorageError::SnapshotTemporarilyUnavailable);
        assert_eq!(snap.unwrap_err(), unavailable);
        assert_eq!(*s.snap_tried_cnt.borrow(), 1);
        let gen_task = s.gen_snap_task.borrow_mut().take().unwrap();
        generate_and_schedule_snapshot(gen_task, &s.engines, &sched).unwrap();
        let snap = match *s.snap_state.borrow() {
            SnapState::Generating { ref receiver, .. } => {
                receiver.recv_timeout(Duration::from_secs(3)).unwrap()
            }
            ref s => panic!("unexpected state: {:?}", s),
        };
        assert_eq!(snap.get_metadata().get_index(), 5);
        assert_eq!(snap.get_metadata().get_term(), 5);
        assert!(!snap.get_data().is_empty());

        let mut data = RaftSnapshotData::default();
        protobuf::Message::merge_from_bytes(&mut data, snap.get_data()).unwrap();
        assert_eq!(data.get_region().get_id(), 1);
        assert_eq!(data.get_region().get_peers().len(), 1);

        let (tx, rx) = channel();
        s.set_snap_state(gen_snap_for_test(rx));
        // Empty channel should cause snapshot call to wait.
        assert_eq!(s.snapshot(0, 1).unwrap_err(), unavailable);
        assert_eq!(*s.snap_tried_cnt.borrow(), 1);

        tx.send(snap.clone()).unwrap();
        assert_eq!(s.snapshot(0, 1), Ok(snap.clone()));
        assert_eq!(*s.snap_tried_cnt.borrow(), 0);

        let (tx, rx) = channel();
        tx.send(snap.clone()).unwrap();
        s.set_snap_state(gen_snap_for_test(rx));
        // stale snapshot should be abandoned, snapshot index < request index.
        assert_eq!(
            s.snapshot(snap.get_metadata().get_index() + 1, 0)
                .unwrap_err(),
            unavailable
        );
        assert_eq!(*s.snap_tried_cnt.borrow(), 1);
        // Drop the task.
        let _ = s.gen_snap_task.borrow_mut().take().unwrap();

        let mut write_task = WriteTask::new(s.get_region_id(), s.peer_id, 1);
        s.append([new_entry(6, 5), new_entry(7, 5)].to_vec(), &mut write_task);
        let mut hs = HardState::default();
        hs.set_commit(7);
        hs.set_term(5);
        s.raft_state_mut().set_hard_state(hs);
        s.raft_state_mut().set_last_index(7);
        s.apply_state_mut().set_applied_index(7);
        write_task.raft_state = Some(s.raft_state().clone());
        let kv_wb = write_task
            .extra_write
            .ensure_v1(|| s.engines.kv.write_batch());
        s.save_apply_state_to(kv_wb).unwrap();
        write_to_db_for_test(&s.engines, write_task);
        let term = s.term(7).unwrap();
        compact_raft_log(&s.tag, s.entry_storage.apply_state_mut(), 7, term).unwrap();
        let mut kv_wb = s.engines.kv.write_batch();
        s.save_apply_state_to(&mut kv_wb).unwrap();
        kv_wb.write().unwrap();

        let (tx, rx) = channel();
        tx.send(snap).unwrap();
        s.set_snap_state(gen_snap_for_test(rx));
        *s.snap_tried_cnt.borrow_mut() = 1;
        // stale snapshot should be abandoned, snapshot index < truncated index.
        assert_eq!(s.snapshot(0, 1).unwrap_err(), unavailable);
        assert_eq!(*s.snap_tried_cnt.borrow(), 1);

        let gen_task = s.gen_snap_task.borrow_mut().take().unwrap();
        generate_and_schedule_snapshot(gen_task, &s.engines, &sched).unwrap();
        match *s.snap_state.borrow() {
            SnapState::Generating { ref receiver, .. } => {
                receiver.recv_timeout(Duration::from_secs(3)).unwrap();
                worker.stop();
                match receiver.recv_timeout(Duration::from_secs(3)) {
                    Err(RecvTimeoutError::Disconnected) => {}
                    res => panic!("unexpected result: {:?}", res),
                }
            }
            ref s => panic!("unexpected state {:?}", s),
        }
        // Disconnected channel should trigger another try.
        assert_eq!(s.snapshot(0, 1).unwrap_err(), unavailable);
        let gen_task = s.gen_snap_task.borrow_mut().take().unwrap();
        generate_and_schedule_snapshot(gen_task, &s.engines, &sched).unwrap_err();
        assert_eq!(*s.snap_tried_cnt.borrow(), 2);

        for cnt in 2..super::MAX_SNAP_TRY_CNT + 10 {
            if cnt < 12 {
                // Canceled generating won't be counted in `snap_tried_cnt`.
                s.cancel_generating_snap(None);
                assert_eq!(*s.snap_tried_cnt.borrow(), 2);
            } else {
                assert_eq!(*s.snap_tried_cnt.borrow(), cnt - 10);
            }

            // Scheduled job failed should trigger .
            assert_eq!(s.snapshot(0, 1).unwrap_err(), unavailable);
            let gen_task = s.gen_snap_task.borrow_mut().take().unwrap();
            generate_and_schedule_snapshot(gen_task, &s.engines, &sched).unwrap_err();
        }

        // When retry too many times, it should report a different error.
        match s.snapshot(0, 1) {
            Err(RaftError::Store(StorageError::Other(_))) => {}
            res => panic!("unexpected res: {:?}", res),
        }
    }

    fn test_storage_create_snapshot_for_role(role: &str, expected_snapshot_file_count: usize) {
        let ents = vec![new_entry(3, 3), new_entry(4, 4), new_entry(5, 5)];
        let mut cs = ConfState::default();
        cs.set_voters(vec![1, 2, 3]);

        let td = Builder::new().prefix("tikv-store-test").tempdir().unwrap();
        let snap_dir = Builder::new().prefix("snap_dir").tempdir().unwrap();
        let mut mgr = SnapManager::new(snap_dir.path().to_str().unwrap());
        mgr.set_enable_multi_snapshot_files(true);
        mgr.set_max_per_file_size(500);
        let mut worker = Worker::new("region-worker").lazy_build("region-worker");
        let sched = worker.scheduler();
        let (dummy_scheduler, _) = dummy_scheduler();
        let s = new_storage_from_ents(sched.clone(), dummy_scheduler, &td, &ents);
        let (router, _) = mpsc::sync_channel(100);
        let mut pd_client = TestPdClient::new();
        let labels = vec![StoreLabel {
            key: "engine".to_string(),
            value: role.to_string(),
            ..Default::default()
        }];
        let store = new_store(1, labels);
        pd_client.add_store(store);
        let pd_mock = Arc::new(pd_client);
        let cfg = make_region_worker_raftstore_cfg(true);
        let runner = RegionRunner::new(
            s.engines.kv.clone(),
            mgr,
            cfg,
            CoprocessorHost::<KvTestEngine>::default(),
            router,
            Some(pd_mock),
        );
        worker.start_with_timer(runner);
        let snap = s.snapshot(0, 1);
        let unavailable = RaftError::Store(StorageError::SnapshotTemporarilyUnavailable);
        assert_eq!(snap.unwrap_err(), unavailable);
        assert_eq!(*s.snap_tried_cnt.borrow(), 1);
        let gen_task = s.gen_snap_task.borrow_mut().take().unwrap();
        generate_and_schedule_snapshot(gen_task, &s.engines, &sched).unwrap();
        let snap = match *s.snap_state.borrow() {
            SnapState::Generating { ref receiver, .. } => {
                receiver.recv_timeout(Duration::from_secs(3)).unwrap()
            }
            ref s => panic!("unexpected state: {:?}", s),
        };
        assert_eq!(snap.get_metadata().get_index(), 5);
        assert_eq!(snap.get_metadata().get_term(), 5);
        assert!(!snap.get_data().is_empty());

        let mut data = RaftSnapshotData::default();
        protobuf::Message::merge_from_bytes(&mut data, snap.get_data()).unwrap();
        assert_eq!(data.get_region().get_id(), 1);
        assert_eq!(data.get_region().get_peers().len(), 1);
        let files = data.get_meta().get_cf_files();
        assert_eq!(files.len(), expected_snapshot_file_count);
    }

    #[test]
    fn test_storage_create_snapshot_for_tiflash() {
        // each cf will have one cf file
        test_storage_create_snapshot_for_role("TiFlash" /* case does not matter */, 3);
    }

    #[test]
    fn test_storage_create_snapshot_for_tikv() {
        // default cf will have 3 sst files
        test_storage_create_snapshot_for_role("tikv", 5);
    }

    #[test]
    fn test_storage_create_snapshot_for_witness() {
        let ents = vec![new_entry(3, 3), new_entry(4, 4), new_entry(5, 5)];
        let mut cs = ConfState::default();
        cs.set_voters(vec![1, 2, 3]);

        let td = Builder::new().prefix("tikv-store-test").tempdir().unwrap();
        let snap_dir = Builder::new().prefix("snap_dir").tempdir().unwrap();
        let mgr = SnapManager::new(snap_dir.path().to_str().unwrap());
        let mut worker = Worker::new("region-worker").lazy_build("region-worker");
        let sched = worker.scheduler();
        let (dummy_scheduler, _) = dummy_scheduler();
        let mut s = new_storage_from_ents(sched.clone(), dummy_scheduler, &td, &ents);
        let cfg = make_region_worker_raftstore_cfg(true);
        let (router, _) = mpsc::sync_channel(100);
        let runner = RegionRunner::new(
            s.engines.kv.clone(),
            mgr,
            cfg,
            CoprocessorHost::<KvTestEngine>::default(),
            router,
            Option::<Arc<TestPdClient>>::None,
        );
        worker.start_with_timer(runner);

        let mut r = s.region().clone();
        r.mut_peers().push(new_peer(2, 2));
        r.mut_peers().push(new_witness_peer(3, 3));

        let mut kv_wb = s.engines.kv.write_batch();
        write_peer_state(&mut kv_wb, &r, PeerState::Normal, None).unwrap();
        kv_wb.write().unwrap();
        s.set_region(r);

        let wait_snapshot = |snap: raft::Result<Snapshot>| -> Snapshot {
            if let Ok(s) = snap {
                return s;
            }
            let unavailable = RaftError::Store(StorageError::SnapshotTemporarilyUnavailable);
            assert_eq!(snap.unwrap_err(), unavailable);
            assert_eq!(*s.snap_tried_cnt.borrow(), 1);
            let gen_task = s.gen_snap_task.borrow_mut().take().unwrap();
            generate_and_schedule_snapshot(gen_task, &s.engines, &sched).unwrap();
            let snap = match *s.snap_state.borrow() {
                SnapState::Generating { ref receiver, .. } => {
                    receiver.recv_timeout(Duration::from_secs(3)).unwrap()
                }
                ref s => panic!("unexpected state: {:?}", s),
            };
            snap
        };

        // generate snapshot for peer
        let snap = wait_snapshot(s.snapshot(0, 2));
        assert_eq!(snap.get_metadata().get_index(), 5);
        assert_eq!(snap.get_metadata().get_term(), 5);
        assert!(!snap.get_data().is_empty());

        // generate snapshot for witness peer
        let snap = wait_snapshot(s.snapshot(0, 3));
        assert_eq!(snap.get_metadata().get_index(), 5);
        assert_eq!(snap.get_metadata().get_term(), 5);
        assert!(!snap.get_data().is_empty());

        let mut data = RaftSnapshotData::default();
        protobuf::Message::merge_from_bytes(&mut data, snap.get_data()).unwrap();
        assert_eq!(data.get_region().get_id(), 1);
        assert_eq!(data.get_region().get_peers().len(), 3);
        let files = data.get_meta().get_cf_files();
        for file in files {
            assert_eq!(file.get_size(), 0);
        }
    }

    #[test]
    fn test_storage_apply_snapshot() {
        let ents = vec![
            new_entry(3, 3),
            new_entry(4, 4),
            new_entry(5, 5),
            new_entry(6, 6),
        ];
        let mut cs = ConfState::default();
        cs.set_voters(vec![1, 2, 3]);

        let td1 = Builder::new().prefix("tikv-store-test").tempdir().unwrap();
        let snap_dir = Builder::new().prefix("snap").tempdir().unwrap();
        let mgr = SnapManager::new(snap_dir.path().to_str().unwrap());
        let mut worker = LazyWorker::new("snap-manager");
        let sched = worker.scheduler();
        let (dummy_scheduler, _) = dummy_scheduler();
        let s1 = new_storage_from_ents(sched.clone(), dummy_scheduler.clone(), &td1, &ents);
        let (router, _) = mpsc::sync_channel(100);
        let cfg = make_region_worker_raftstore_cfg(true);
        let runner = RegionRunner::new(
            s1.engines.kv.clone(),
            mgr,
            cfg,
            CoprocessorHost::<KvTestEngine>::default(),
            router,
            Option::<Arc<TestPdClient>>::None,
        );
        worker.start(runner);
        s1.snapshot(0, 1).unwrap_err();
        let gen_task = s1.gen_snap_task.borrow_mut().take().unwrap();
        generate_and_schedule_snapshot(gen_task, &s1.engines, &sched).unwrap();

        let snap1 = match *s1.snap_state.borrow() {
            SnapState::Generating { ref receiver, .. } => {
                receiver.recv_timeout(Duration::from_secs(3)).unwrap()
            }
            ref s => panic!("unexpected state: {:?}", s),
        };
        assert_eq!(s1.truncated_index(), 3);
        assert_eq!(s1.truncated_term(), 3);
        worker.stop();

        let td2 = Builder::new().prefix("tikv-store-test").tempdir().unwrap();
        let mut s2 = new_storage(sched.clone(), dummy_scheduler.clone(), &td2);
        assert_eq!(s2.first_index(), Ok(s2.applied_index() + 1));
        let mut write_task = WriteTask::new(s2.get_region_id(), s2.peer_id, 1);
        let (snap_region, _) = s2.apply_snapshot(&snap1, &mut write_task, &[]).unwrap();
        let mut snap_data = RaftSnapshotData::default();
        snap_data.merge_from_bytes(snap1.get_data()).unwrap();
        assert_eq!(snap_region, snap_data.take_region(),);
        assert_eq!(s2.last_term(), snap1.get_metadata().get_term());
        assert_eq!(s2.apply_state().get_applied_index(), 6);
        assert_eq!(s2.raft_state().get_last_index(), 6);
        assert_eq!(s2.apply_state().get_truncated_state().get_index(), 6);
        assert_eq!(s2.apply_state().get_truncated_state().get_term(), 6);
        assert_eq!(s2.first_index(), Ok(s2.applied_index() + 1));
        validate_cache(&s2, &[]);

        let td3 = Builder::new().prefix("tikv-store-test").tempdir().unwrap();
        let ents = &[new_entry(3, 3), new_entry(4, 3)];
        let mut s3 = new_storage_from_ents(sched, dummy_scheduler, &td3, ents);
        validate_cache(&s3, &ents[1..]);
        let mut write_task = WriteTask::new(s3.get_region_id(), s3.peer_id, 1);
        let (snap_region, _) = s3.apply_snapshot(&snap1, &mut write_task, &[]).unwrap();
        let mut snap_data = RaftSnapshotData::default();
        snap_data.merge_from_bytes(snap1.get_data()).unwrap();
        assert_eq!(snap_region, snap_data.take_region(),);
        assert_eq!(s3.last_term(), snap1.get_metadata().get_term());
        assert_eq!(s3.apply_state().get_applied_index(), 6);
        assert_eq!(s3.raft_state().get_last_index(), 6);
        assert_eq!(s3.apply_state().get_truncated_state().get_index(), 6);
        assert_eq!(s3.apply_state().get_truncated_state().get_term(), 6);
        validate_cache(&s3, &[]);
    }

    #[test]
    fn test_canceling_apply_snapshot() {
        let td = Builder::new().prefix("tikv-store-test").tempdir().unwrap();
        let worker = LazyWorker::new("snap-manager");
        let sched = worker.scheduler();
        let (dummy_scheduler, _) = dummy_scheduler();
        let mut s = new_storage(sched, dummy_scheduler, &td);

        // PENDING can be canceled directly.
        s.snap_state = RefCell::new(SnapState::Applying(Arc::new(AtomicUsize::new(
            JOB_STATUS_PENDING,
        ))));
        assert!(s.cancel_applying_snap());
        assert_eq!(*s.snap_state.borrow(), SnapState::ApplyAborted);

        // RUNNING can't be canceled directly.
        s.snap_state = RefCell::new(SnapState::Applying(Arc::new(AtomicUsize::new(
            JOB_STATUS_RUNNING,
        ))));
        assert!(!s.cancel_applying_snap());
        assert_eq!(
            *s.snap_state.borrow(),
            SnapState::Applying(Arc::new(AtomicUsize::new(JOB_STATUS_CANCELLING)))
        );
        // CANCEL can't be canceled again.
        assert!(!s.cancel_applying_snap());

        s.snap_state = RefCell::new(SnapState::Applying(Arc::new(AtomicUsize::new(
            JOB_STATUS_CANCELLED,
        ))));
        // canceled snapshot can be cancel directly.
        assert!(s.cancel_applying_snap());
        assert_eq!(*s.snap_state.borrow(), SnapState::ApplyAborted);

        s.snap_state = RefCell::new(SnapState::Applying(Arc::new(AtomicUsize::new(
            JOB_STATUS_FINISHED,
        ))));
        assert!(s.cancel_applying_snap());
        assert_eq!(*s.snap_state.borrow(), SnapState::Relax);

        s.snap_state = RefCell::new(SnapState::Applying(Arc::new(AtomicUsize::new(
            JOB_STATUS_FAILED,
        ))));
        let res = panic_hook::recover_safe(|| s.cancel_applying_snap());
        res.unwrap_err();
    }

    #[test]
    fn test_try_finish_snapshot() {
        let td = Builder::new().prefix("tikv-store-test").tempdir().unwrap();
        let worker = LazyWorker::new("snap-manager");
        let sched = worker.scheduler();
        let (dummy_scheduler, _) = dummy_scheduler();
        let mut s = new_storage(sched, dummy_scheduler, &td);

        // PENDING can be finished.
        let mut snap_state = SnapState::Applying(Arc::new(AtomicUsize::new(JOB_STATUS_PENDING)));
        s.snap_state = RefCell::new(snap_state);
        assert_eq!(s.check_applying_snap(), CheckApplyingSnapStatus::Applying);
        assert_eq!(
            *s.snap_state.borrow(),
            SnapState::Applying(Arc::new(AtomicUsize::new(JOB_STATUS_PENDING)))
        );

        // RUNNING can't be finished.
        snap_state = SnapState::Applying(Arc::new(AtomicUsize::new(JOB_STATUS_RUNNING)));
        s.snap_state = RefCell::new(snap_state);
        assert_eq!(s.check_applying_snap(), CheckApplyingSnapStatus::Applying);
        assert_eq!(
            *s.snap_state.borrow(),
            SnapState::Applying(Arc::new(AtomicUsize::new(JOB_STATUS_RUNNING)))
        );

        snap_state = SnapState::Applying(Arc::new(AtomicUsize::new(JOB_STATUS_CANCELLED)));
        s.snap_state = RefCell::new(snap_state);
        assert_eq!(s.check_applying_snap(), CheckApplyingSnapStatus::Idle);
        assert_eq!(*s.snap_state.borrow(), SnapState::ApplyAborted);
        // ApplyAborted is not applying snapshot.
        assert_eq!(s.check_applying_snap(), CheckApplyingSnapStatus::Idle);
        assert_eq!(*s.snap_state.borrow(), SnapState::ApplyAborted);

        s.snap_state = RefCell::new(SnapState::Applying(Arc::new(AtomicUsize::new(
            JOB_STATUS_FINISHED,
        ))));
        assert_eq!(s.check_applying_snap(), CheckApplyingSnapStatus::Success);
        assert_eq!(*s.snap_state.borrow(), SnapState::Relax);
        // Relax is not applying snapshot.
        assert_eq!(s.check_applying_snap(), CheckApplyingSnapStatus::Idle);
        assert_eq!(*s.snap_state.borrow(), SnapState::Relax);

        s.snap_state = RefCell::new(SnapState::Applying(Arc::new(AtomicUsize::new(
            JOB_STATUS_FAILED,
        ))));
        let res = panic_hook::recover_safe(|| s.check_applying_snap());
        res.unwrap_err();
    }

    #[test]
    fn test_validate_states() {
        let td = Builder::new().prefix("tikv-store-test").tempdir().unwrap();
        let region_worker = LazyWorker::new("snap-manager");
        let region_sched = region_worker.scheduler();
        let raftlog_fetch_worker = LazyWorker::new("raftlog-fetch-worker");
        let raftlog_fetch_sched = raftlog_fetch_worker.scheduler();
        let kv_db = engine_test::kv::new_engine(td.path().to_str().unwrap(), ALL_CFS).unwrap();
        let raft_path = td.path().join(Path::new("raft"));
        let raft_db = engine_test::raft::new_engine(raft_path.to_str().unwrap(), None).unwrap();
        let engines = Engines::new(kv_db, raft_db);
        bootstrap_store(&engines, 1, 1).unwrap();

        let region = initial_region(1, 1, 1);
        prepare_bootstrap_cluster(&engines, &region).unwrap();
        let build_storage = || -> Result<PeerStorage<KvTestEngine, RaftTestEngine>> {
            PeerStorage::new(
                engines.clone(),
                &region,
                region_sched.clone(),
                raftlog_fetch_sched.clone(),
                0,
                "".to_owned(),
            )
        };
        let mut s = build_storage().unwrap();
        let mut raft_state = RaftLocalState::default();
        raft_state.set_last_index(RAFT_INIT_LOG_INDEX);
        raft_state.mut_hard_state().set_term(RAFT_INIT_LOG_TERM);
        raft_state.mut_hard_state().set_commit(RAFT_INIT_LOG_INDEX);
        let initial_state = s.initial_state().unwrap();
        assert_eq!(initial_state.hard_state, *raft_state.get_hard_state());

        let mut lb = engines.raft.log_batch(4096);
        // last_index < commit_index is invalid.
        raft_state.set_last_index(11);
        lb.append(1, None, vec![new_entry(11, RAFT_INIT_LOG_TERM)])
            .unwrap();
        raft_state.mut_hard_state().set_commit(12);
        lb.put_raft_state(1, &raft_state).unwrap();
        engines.raft.consume(&mut lb, false).unwrap();
        assert!(build_storage().is_err());

        raft_state.set_last_index(20);
        let entries = (12..=20)
            .map(|index| new_entry(index, RAFT_INIT_LOG_TERM))
            .collect();
        lb.append(1, None, entries).unwrap();
        lb.put_raft_state(1, &raft_state).unwrap();
        engines.raft.consume(&mut lb, false).unwrap();
        s = build_storage().unwrap();
        let initial_state = s.initial_state().unwrap();
        assert_eq!(initial_state.hard_state, *raft_state.get_hard_state());

        // Missing last log is invalid.
        raft_state.set_last_index(21);
        lb.put_raft_state(1, &raft_state).unwrap();
        engines.raft.consume(&mut lb, false).unwrap();
        assert!(build_storage().is_err());
        raft_state.set_last_index(20);
        lb.put_raft_state(1, &raft_state).unwrap();
        engines.raft.consume(&mut lb, false).unwrap();

        // applied_index > commit_index is invalid.
        let mut apply_state = RaftApplyState::default();
        apply_state.set_applied_index(13);
        apply_state.mut_truncated_state().set_index(13);
        apply_state
            .mut_truncated_state()
            .set_term(RAFT_INIT_LOG_TERM);
        let apply_state_key = keys::apply_state_key(1);
        engines
            .kv
            .put_msg_cf(CF_RAFT, &apply_state_key, &apply_state)
            .unwrap();
        assert!(build_storage().is_err());

        // It should not recover if corresponding log doesn't exist.
        engines.raft.gc(1, 14, 15, &mut lb).unwrap();
        engines.raft.consume(&mut lb, false).unwrap();
        apply_state.set_commit_index(14);
        apply_state.set_commit_term(RAFT_INIT_LOG_TERM);
        engines
            .kv
            .put_msg_cf(CF_RAFT, &apply_state_key, &apply_state)
            .unwrap();
        assert!(build_storage().is_err());

        let entries = (14..=20)
            .map(|index| new_entry(index, RAFT_INIT_LOG_TERM))
            .collect();
        engines.raft.gc(1, 0, 21, &mut lb).unwrap();
        lb.append(1, None, entries).unwrap();
        engines.raft.consume(&mut lb, false).unwrap();
        raft_state.mut_hard_state().set_commit(14);
        s = build_storage().unwrap();
        let initial_state = s.initial_state().unwrap();
        assert_eq!(initial_state.hard_state, *raft_state.get_hard_state());

        // log term mismatch is invalid.
        let mut entries: Vec<_> = (14..=20)
            .map(|index| new_entry(index, RAFT_INIT_LOG_TERM))
            .collect();
        entries[0].set_term(RAFT_INIT_LOG_TERM - 1);
        lb.append(1, None, entries).unwrap();
        engines.raft.consume(&mut lb, false).unwrap();
        assert!(build_storage().is_err());

        // hard state term miss match is invalid.
        let entries = (14..=20)
            .map(|index| new_entry(index, RAFT_INIT_LOG_TERM))
            .collect();
        lb.append(1, None, entries).unwrap();
        raft_state.mut_hard_state().set_term(RAFT_INIT_LOG_TERM - 1);
        lb.put_raft_state(1, &raft_state).unwrap();
        engines.raft.consume(&mut lb, false).unwrap();
        assert!(build_storage().is_err());

        // last index < recorded_commit_index is invalid.
        engines.raft.gc(1, 0, 21, &mut lb).unwrap();
        raft_state.mut_hard_state().set_term(RAFT_INIT_LOG_TERM);
        raft_state.set_last_index(13);
        lb.append(1, None, vec![new_entry(13, RAFT_INIT_LOG_TERM)])
            .unwrap();
        lb.put_raft_state(1, &raft_state).unwrap();
        engines.raft.consume(&mut lb, false).unwrap();
        assert!(build_storage().is_err());
    }

    fn gen_snap_for_test(rx: Receiver<Snapshot>) -> SnapState {
        SnapState::Generating {
            canceled: Arc::new(AtomicBool::new(false)),
            index: Arc::new(AtomicU64::new(0)),
            receiver: rx,
        }
    }
}<|MERGE_RESOLUTION|>--- conflicted
+++ resolved
@@ -30,13 +30,10 @@
     Error as RaftError, GetEntriesContext, RaftState, Ready, Storage, StorageError,
 };
 use tikv_util::{
-<<<<<<< HEAD
     box_err, box_try, debug, defer, error, info,
+    store::find_peer_by_id,
     time::{Instant, UnixSecs},
     warn,
-=======
-    box_err, box_try, debug, defer, error, info, store::find_peer_by_id, time::Instant, warn,
->>>>>>> 6342e0ef
     worker::Scheduler,
 };
 
