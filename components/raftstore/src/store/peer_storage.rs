// Copyright 2016 TiKV Project Authors. Licensed under Apache-2.0.

use fail::fail_point;
use std::cell::{Cell, RefCell};
use std::collections::VecDeque;
use std::ops::Range;
use std::sync::atomic::{AtomicBool, AtomicU64, AtomicUsize, Ordering};
use std::sync::mpsc::{self, Receiver, TryRecvError};
use std::sync::{Arc, Mutex};
use std::time::Instant;
use std::{cmp, error, mem, u64};

use engine_traits::CF_RAFT;
use engine_traits::{Engines, KvEngine, Mutable, Peekable};
use keys::{self, enc_end_key, enc_start_key};
use kvproto::metapb::{self, Region};
use kvproto::raft_serverpb::{
    MergeState, PeerState, RaftApplyState, RaftLocalState, RaftSnapshotData, RegionLocalState,
};
use protobuf::Message;
use raft::eraftpb::{ConfState, Entry, HardState, Snapshot};
use raft::{self, Error as RaftError, RaftState, Ready, Storage, StorageError};

use crate::store::fsm::GenSnapTask;
use crate::store::memory::*;
use crate::store::util;
use crate::store::ProposalContext;
use crate::{bytes_capacity, Error, Result};
use engine_traits::{RaftEngine, RaftLogBatch};
use into_other::into_other;
use tikv_alloc::trace::TraceEvent;
use tikv_util::worker::Scheduler;
use tikv_util::{box_err, box_try, debug, defer, error, info, warn};

use super::metrics::*;
use super::worker::RegionTask;
use super::{SnapEntry, SnapKey, SnapManager, SnapshotStatistics};

// When we create a region peer, we should initialize its log term/index > 0,
// so that we can force the follower peer to sync the snapshot first.
pub const RAFT_INIT_LOG_TERM: u64 = 5;
pub const RAFT_INIT_LOG_INDEX: u64 = 5;
const MAX_SNAP_TRY_CNT: usize = 5;

/// The initial region epoch version.
pub const INIT_EPOCH_VER: u64 = 1;
/// The initial region epoch conf_version.
pub const INIT_EPOCH_CONF_VER: u64 = 1;

// One extra slot for VecDeque internal usage.
const MAX_CACHE_CAPACITY: usize = 1024 - 1;
const SHRINK_CACHE_CAPACITY: usize = 64;

pub const JOB_STATUS_PENDING: usize = 0;
pub const JOB_STATUS_RUNNING: usize = 1;
pub const JOB_STATUS_CANCELLING: usize = 2;
pub const JOB_STATUS_CANCELLED: usize = 3;
pub const JOB_STATUS_FINISHED: usize = 4;
pub const JOB_STATUS_FAILED: usize = 5;

const ENTRY_MEM_SIZE: usize = mem::size_of::<Entry>();

/// Possible status returned by `check_applying_snap`.
#[derive(Debug, Clone, Copy, PartialEq)]
pub enum CheckApplyingSnapStatus {
    /// A snapshot is just applied.
    Success,
    /// A snapshot is being applied.
    Applying,
    /// No snapshot is being applied at all or the snapshot is canceled
    Idle,
}

#[derive(Debug)]
pub enum SnapState {
    Relax,
    Generating {
        canceled: Arc<AtomicBool>,
        index: Arc<AtomicU64>,
        receiver: Receiver<Snapshot>,
    },
    Applying(Arc<AtomicUsize>),
    ApplyAborted,
}

impl PartialEq for SnapState {
    fn eq(&self, other: &SnapState) -> bool {
        match (self, other) {
            (&SnapState::Relax, &SnapState::Relax)
            | (&SnapState::ApplyAborted, &SnapState::ApplyAborted)
            | (&SnapState::Generating { .. }, &SnapState::Generating { .. }) => true,
            (&SnapState::Applying(ref b1), &SnapState::Applying(ref b2)) => {
                b1.load(Ordering::Relaxed) == b2.load(Ordering::Relaxed)
            }
            _ => false,
        }
    }
}

#[inline]
pub fn first_index(state: &RaftApplyState) -> u64 {
    state.get_truncated_state().get_index() + 1
}

#[inline]
pub fn last_index(state: &RaftLocalState) -> u64 {
    state.get_last_index()
}

struct EntryCache {
    cache: VecDeque<Entry>,
<<<<<<< HEAD
    hit: Cell<u64>,
    miss: Cell<u64>,
    mem_size_change: i64,
=======
    trace: VecDeque<CachedEntries>,
    hit: Cell<i64>,
    miss: Cell<i64>,
    #[cfg(test)]
    size_change_cb: Option<Box<dyn Fn(i64) + Send + 'static>>,
>>>>>>> ba04dff2
}

impl EntryCache {
    fn first_index(&self) -> Option<u64> {
        self.cache.front().map(|e| e.get_index())
    }

    fn fetch_entries_to(
        &self,
        begin: u64,
        end: u64,
        mut fetched_size: u64,
        max_size: u64,
        ents: &mut Vec<Entry>,
    ) {
        if begin >= end {
            return;
        }
        assert!(!self.cache.is_empty());
        let cache_low = self.cache.front().unwrap().get_index();
        let start_idx = begin.checked_sub(cache_low).unwrap() as usize;
        let limit_idx = end.checked_sub(cache_low).unwrap() as usize;

        let mut end_idx = start_idx;
        self.cache
            .iter()
            .skip(start_idx)
            .take_while(|e| {
                let cur_idx = end_idx as u64 + cache_low;
                assert_eq!(e.get_index(), cur_idx);
                let m = u64::from(e.compute_size());
                fetched_size += m;
                if fetched_size == m {
                    end_idx += 1;
                    fetched_size <= max_size && end_idx < limit_idx
                } else if fetched_size <= max_size {
                    end_idx += 1;
                    end_idx < limit_idx
                } else {
                    false
                }
            })
            .count();
        // Cache either is empty or contains latest log. Hence we don't need to fetch log
        // from rocksdb anymore.
        assert!(end_idx == limit_idx || fetched_size > max_size);
        let (first, second) = tikv_util::slices_in_range(&self.cache, start_idx, end_idx);
        ents.extend_from_slice(first);
        ents.extend_from_slice(second);
    }

    fn append(&mut self, tag: &str, entries: &[Entry]) {
        if !entries.is_empty() {
            let mut mem_size_change = 0;
            let old_capacity = self.cache.capacity();
            mem_size_change += self.append_impl(tag, entries);
            let new_capacity = self.cache.capacity();
            mem_size_change += Self::get_cache_vec_mem_size_change(new_capacity, old_capacity);
            mem_size_change += self.shrink_if_necessary();
            self.flush_mem_size_change(mem_size_change);
        }
    }

    fn append_impl(&mut self, tag: &str, mut entries: &[Entry]) -> i64 {
        let mut mem_size_change = 0;

        if let Some(cache_last_index) = self.cache.back().map(|e| e.get_index()) {
            let first_index = entries[0].get_index();
            if cache_last_index >= first_index {
                let cache_len = self.cache.len();
                let truncate_to = cache_len
                    .checked_sub((cache_last_index - first_index + 1) as usize)
                    .unwrap_or_default();
                for e in self.cache.drain(truncate_to..) {
                    mem_size_change -=
                        (bytes_capacity(&e.data) + bytes_capacity(&e.context)) as i64;
                }
            } else if cache_last_index + 1 < first_index {
                panic!(
                    "{} unexpected hole: {} < {}",
                    tag, cache_last_index, first_index
                );
            }
        }

        let (cache_len, mut entries_len) = (self.cache.len(), entries.len());
        if entries_len > MAX_CACHE_CAPACITY {
            entries = &entries[(entries_len - MAX_CACHE_CAPACITY)..];
            entries_len = entries.len();
        }

        if let Some(mut compact_to) = (cache_len + entries_len).checked_sub(MAX_CACHE_CAPACITY) {
            compact_to = cmp::min(compact_to, cache_len);
            for e in self.cache.drain(..compact_to) {
                mem_size_change -= (bytes_capacity(&e.data) + bytes_capacity(&e.context)) as i64;
            }
        }

        for e in entries {
            self.cache.push_back(e.to_owned());
            mem_size_change += (bytes_capacity(&e.data) + bytes_capacity(&e.context)) as i64;
        }

        mem_size_change
    }

    pub fn compact_to(&mut self, mut idx: u64) {
        let mut mem_size_change = 0;

        // Clean cached entries which have been already sent to apply threads. For example,
        // if entries [1, 10), [10, 20), [20, 30) are sent to apply threads and `compact_to(15)`
        // is called, only [20, 30) will still be kept in cache.
        let old_trace_cap = self.trace.capacity();
        while let Some(cached_entries) = self.trace.pop_front() {
            if cached_entries.range.start > idx {
                self.trace.push_front(cached_entries);
                let trace_len = self.trace.len();
                let trace_cap = self.trace.capacity();
                if trace_len < SHRINK_CACHE_CAPACITY && trace_cap > SHRINK_CACHE_CAPACITY {
                    self.trace.shrink_to(SHRINK_CACHE_CAPACITY);
                }
                break;
            }
            *cached_entries.entries.lock().unwrap() = Default::default();
            idx = cmp::max(cached_entries.range.end - 1, idx);
        }
        let new_trace_cap = self.trace.capacity();
        mem_size_change += Self::get_trace_vec_mem_size_change(new_trace_cap, old_trace_cap);

        let cache_first_idx = self.first_index().unwrap_or(u64::MAX);
        if cache_first_idx > idx {
            self.flush_mem_size_change(mem_size_change);
            return;
        }

        let cache_last_idx = self.cache.back().unwrap().get_index();
        // Use `cache_last_idx + 1` to make sure cache can be cleared completely if necessary.
        let compact_to = (cmp::min(cache_last_idx + 1, idx) - cache_first_idx) as usize;
        for e in self.cache.drain(..compact_to) {
            mem_size_change -= (bytes_capacity(&e.data) + bytes_capacity(&e.context)) as i64
        }

        mem_size_change += self.shrink_if_necessary();
        self.flush_mem_size_change(mem_size_change);
    }

    fn get_total_mem_size(&self) -> i64 {
        let data_size: i64 = self
            .cache
            .iter()
            .map(|e| (bytes_capacity(&e.data) + bytes_capacity(&e.context)) as i64)
            .sum();
        let cache_vec_size = Self::get_cache_vec_mem_size_change(self.cache.capacity(), 0);
        let trace_vec_size = Self::get_trace_vec_mem_size_change(self.trace.capacity(), 0);
        data_size + cache_vec_size + trace_vec_size
    }

    fn get_cache_vec_mem_size_change(new_capacity: usize, old_capacity: usize) -> i64 {
        ENTRY_MEM_SIZE as i64 * (new_capacity as i64 - old_capacity as i64)
    }

    fn get_trace_vec_mem_size_change(new_capacity: usize, old_capacity: usize) -> i64 {
        mem::size_of::<CachedEntries>() as i64 * (new_capacity as i64 - old_capacity as i64)
    }

    fn flush_mem_size_change(&self, mem_size_change: i64) {
        #[cfg(test)]
        if let Some(size_change_cb) = self.size_change_cb.as_ref() {
            size_change_cb(mem_size_change);
        }
        let event = if mem_size_change > 0 {
            TraceEvent::Add(mem_size_change as usize)
        } else {
            TraceEvent::Sub(-mem_size_change as usize)
        };
        MEMTRACE_ENTRY_CACHE.trace(event);
        RAFT_ENTRIES_CACHES_GAUGE.add(mem_size_change);
    }

    fn flush_stats(&self) {
        let hit = self.hit.replace(0);
        RAFT_ENTRY_FETCHES.hit.inc_by(hit);
        let miss = self.miss.replace(0);
        RAFT_ENTRY_FETCHES.miss.inc_by(miss);
    }

    #[inline]
    fn is_empty(&self) -> bool {
        self.cache.is_empty()
    }

    fn trace_cached_entries(&mut self, entries: CachedEntries) {
        let old_capacity = self.trace.capacity();
        self.trace.push_back(entries);
        let new_capacity = self.trace.capacity();
        let diff = Self::get_trace_vec_mem_size_change(new_capacity, old_capacity);
        self.flush_mem_size_change(diff);
    }

    fn shrink_if_necessary(&mut self) -> i64 {
        if self.cache.len() < SHRINK_CACHE_CAPACITY && self.cache.capacity() > SHRINK_CACHE_CAPACITY
        {
            let old_capacity = self.cache.capacity();
            self.cache.shrink_to_fit();
            let new_capacity = self.cache.capacity();
            return Self::get_cache_vec_mem_size_change(new_capacity, old_capacity);
        }
        0
    }
}

impl Default for EntryCache {
    fn default() -> Self {
        let entry_cache = EntryCache {
            cache: Default::default(),
            trace: Default::default(),
            hit: Cell::new(0),
            miss: Cell::new(0),
            #[cfg(test)]
            size_change_cb: None,
        };
        entry_cache.flush_mem_size_change(entry_cache.get_total_mem_size());
        entry_cache
    }
}

impl Drop for EntryCache {
    fn drop(&mut self) {
        let mem_size_change = self.get_total_mem_size();
        self.flush_mem_size_change(-mem_size_change);
        self.flush_stats();
    }
}

pub trait HandleRaftReadyContext<WK, WR>
where
    WK: Mutable,
    WR: RaftLogBatch,
{
    /// Returns the mutable references of WriteBatch for both KvDB and RaftDB in one interface.
    fn wb_mut(&mut self) -> (&mut WK, &mut WR);
    fn kv_wb_mut(&mut self) -> &mut WK;
    fn raft_wb_mut(&mut self) -> &mut WR;
    fn sync_log(&self) -> bool;
    fn set_sync_log(&mut self, sync: bool);
}

fn storage_error<E>(error: E) -> raft::Error
where
    E: Into<Box<dyn error::Error + Send + Sync>>,
{
    raft::Error::Store(StorageError::Other(error.into()))
}

impl From<Error> for RaftError {
    fn from(err: Error) -> RaftError {
        storage_error(err)
    }
}

pub struct ApplySnapResult {
    // prev_region is the region before snapshot applied.
    pub prev_region: metapb::Region,
    pub region: metapb::Region,
    pub destroyed_regions: Vec<metapb::Region>,
}

/// Returned by `PeerStorage::handle_raft_ready`, used for recording changed status of
/// `RaftLocalState` and `RaftApplyState`.
pub struct InvokeContext {
    pub region_id: u64,
    /// Changed RaftLocalState is stored into `raft_state`.
    pub raft_state: RaftLocalState,
    /// Changed RaftApplyState is stored into `apply_state`.
    pub apply_state: RaftApplyState,
    last_term: u64,
    /// If the ready has new entries.
    pub has_new_entries: bool,
    /// The old region is stored here if there is a snapshot.
    pub snap_region: Option<Region>,
    /// The regions whose range are overlapped with this region
    pub destroyed_regions: Vec<metapb::Region>,
}

impl InvokeContext {
    pub fn new<EK: KvEngine, ER: RaftEngine>(store: &PeerStorage<EK, ER>) -> InvokeContext {
        InvokeContext {
            region_id: store.get_region_id(),
            raft_state: store.raft_state.clone(),
            apply_state: store.apply_state.clone(),
            last_term: store.last_term,
            has_new_entries: false,
            snap_region: None,
            destroyed_regions: vec![],
        }
    }

    #[inline]
    pub fn has_snapshot(&self) -> bool {
        self.snap_region.is_some()
    }

    #[inline]
    pub fn save_raft_state_to<W: RaftLogBatch>(&self, raft_wb: &mut W) -> Result<()> {
        raft_wb.put_raft_state(self.region_id, &self.raft_state)?;
        Ok(())
    }

    #[inline]
    pub fn save_snapshot_raft_state_to(
        &self,
        snapshot_index: u64,
        kv_wb: &mut impl Mutable,
    ) -> Result<()> {
        let mut snapshot_raft_state = self.raft_state.clone();
        snapshot_raft_state
            .mut_hard_state()
            .set_commit(snapshot_index);
        snapshot_raft_state.set_last_index(snapshot_index);

        kv_wb.put_msg_cf(
            CF_RAFT,
            &keys::snapshot_raft_state_key(self.region_id),
            &snapshot_raft_state,
        )?;
        Ok(())
    }

    #[inline]
    pub fn save_apply_state_to(&self, kv_wb: &mut impl Mutable) -> Result<()> {
        kv_wb.put_msg_cf(
            CF_RAFT,
            &keys::apply_state_key(self.region_id),
            &self.apply_state,
        )?;
        Ok(())
    }
}

pub fn recover_from_applying_state<EK: KvEngine, ER: RaftEngine>(
    engines: &Engines<EK, ER>,
    raft_wb: &mut ER::LogBatch,
    region_id: u64,
) -> Result<()> {
    let snapshot_raft_state_key = keys::snapshot_raft_state_key(region_id);
    let snapshot_raft_state: RaftLocalState =
        match box_try!(engines.kv.get_msg_cf(CF_RAFT, &snapshot_raft_state_key)) {
            Some(state) => state,
            None => {
                return Err(box_err!(
                    "[region {}] failed to get raftstate from kv engine, \
                     when recover from applying state",
                    region_id
                ));
            }
        };

    let raft_state = box_try!(engines.raft.get_raft_state(region_id)).unwrap_or_default();

    // if we recv append log when applying snapshot, last_index in raft_local_state will
    // larger than snapshot_index. since raft_local_state is written to raft engine, and
    // raft write_batch is written after kv write_batch, raft_local_state may wrong if
    // restart happen between the two write. so we copy raft_local_state to kv engine
    // (snapshot_raft_state), and set snapshot_raft_state.last_index = snapshot_index.
    // after restart, we need check last_index.
    if last_index(&snapshot_raft_state) > last_index(&raft_state) {
        raft_wb.put_raft_state(region_id, &snapshot_raft_state)?;
    }
    Ok(())
}

fn init_applied_index_term<EK: KvEngine, ER: RaftEngine>(
    engines: &Engines<EK, ER>,
    region: &Region,
    apply_state: &RaftApplyState,
) -> Result<u64> {
    if apply_state.applied_index == RAFT_INIT_LOG_INDEX {
        return Ok(RAFT_INIT_LOG_TERM);
    }
    let truncated_state = apply_state.get_truncated_state();
    if apply_state.applied_index == truncated_state.get_index() {
        return Ok(truncated_state.get_term());
    }

    match engines
        .raft
        .get_entry(region.get_id(), apply_state.applied_index)?
    {
        Some(e) => Ok(e.term),
        None => Err(box_err!(
            "[region {}] entry at apply index {} doesn't exist, may lose data.",
            region.get_id(),
            apply_state.applied_index
        )),
    }
}

fn init_raft_state<EK: KvEngine, ER: RaftEngine>(
    engines: &Engines<EK, ER>,
    region: &Region,
) -> Result<RaftLocalState> {
    if let Some(state) = engines.raft.get_raft_state(region.get_id())? {
        return Ok(state);
    }

    let mut raft_state = RaftLocalState::default();
    if util::is_region_initialized(region) {
        // new split region
        raft_state.last_index = RAFT_INIT_LOG_INDEX;
        raft_state.mut_hard_state().set_term(RAFT_INIT_LOG_TERM);
        raft_state.mut_hard_state().set_commit(RAFT_INIT_LOG_INDEX);
        engines.raft.put_raft_state(region.get_id(), &raft_state)?;
    }
    Ok(raft_state)
}

fn init_apply_state<EK: KvEngine, ER: RaftEngine>(
    engines: &Engines<EK, ER>,
    region: &Region,
) -> Result<RaftApplyState> {
    Ok(
        match engines
            .kv
            .get_msg_cf(CF_RAFT, &keys::apply_state_key(region.get_id()))?
        {
            Some(s) => s,
            None => {
                let mut apply_state = RaftApplyState::default();
                if util::is_region_initialized(region) {
                    apply_state.set_applied_index(RAFT_INIT_LOG_INDEX);
                    let state = apply_state.mut_truncated_state();
                    state.set_index(RAFT_INIT_LOG_INDEX);
                    state.set_term(RAFT_INIT_LOG_TERM);
                }
                apply_state
            }
        },
    )
}

fn init_last_term<EK: KvEngine, ER: RaftEngine>(
    engines: &Engines<EK, ER>,
    region: &Region,
    raft_state: &RaftLocalState,
    apply_state: &RaftApplyState,
) -> Result<u64> {
    let last_idx = raft_state.get_last_index();
    if last_idx == 0 {
        return Ok(0);
    } else if last_idx == RAFT_INIT_LOG_INDEX {
        return Ok(RAFT_INIT_LOG_TERM);
    } else if last_idx == apply_state.get_truncated_state().get_index() {
        return Ok(apply_state.get_truncated_state().get_term());
    } else {
        assert!(last_idx > RAFT_INIT_LOG_INDEX);
    }
    let entry = engines.raft.get_entry(region.get_id(), last_idx)?;
    match entry {
        None => Err(box_err!(
            "[region {}] entry at {} doesn't exist, may lose data.",
            region.get_id(),
            last_idx
        )),
        Some(e) => Ok(e.get_term()),
    }
}

fn validate_states<EK: KvEngine, ER: RaftEngine>(
    region_id: u64,
    engines: &Engines<EK, ER>,
    raft_state: &mut RaftLocalState,
    apply_state: &RaftApplyState,
) -> Result<()> {
    let last_index = raft_state.get_last_index();
    let mut commit_index = raft_state.get_hard_state().get_commit();
    let recorded_commit_index = apply_state.get_commit_index();
    let state_str = || -> String {
        format!(
            "region {}, raft state {:?}, apply state {:?}",
            region_id, raft_state, apply_state
        )
    };
    // The commit index of raft state may be less than the recorded commit index.
    // If so, forward the commit index.
    if commit_index < recorded_commit_index {
        let entry = engines.raft.get_entry(region_id, recorded_commit_index)?;
        if entry.map_or(true, |e| e.get_term() != apply_state.get_commit_term()) {
            return Err(box_err!(
                "log at recorded commit index [{}] {} doesn't exist, may lose data, {}",
                apply_state.get_commit_term(),
                recorded_commit_index,
                state_str()
            ));
        }
        info!("updating commit index"; "region_id" => region_id, "old" => commit_index, "new" => recorded_commit_index);
        commit_index = recorded_commit_index;
    }
    // Invariant: applied index <= max(commit index, recorded commit index)
    if apply_state.get_applied_index() > commit_index {
        return Err(box_err!(
            "applied index > max(commit index, recorded commit index), {}",
            state_str()
        ));
    }
    // Invariant: max(commit index, recorded commit index) <= last index
    if commit_index > last_index {
        return Err(box_err!(
            "max(commit index, recorded commit index) > last index, {}",
            state_str()
        ));
    }
    // Since the entries must be persisted before applying, the term of raft state should also
    // be persisted. So it should be greater than the commit term of apply state.
    if raft_state.get_hard_state().get_term() < apply_state.get_commit_term() {
        return Err(box_err!(
            "term of raft state < commit term of apply state, {}",
            state_str()
        ));
    }

    raft_state.mut_hard_state().set_commit(commit_index);

    Ok(())
}

pub struct PeerStorage<EK, ER>
where
    EK: KvEngine,
{
    pub engines: Engines<EK, ER>,

    peer_id: u64,
    region: metapb::Region,
    raft_state: RaftLocalState,
    apply_state: RaftApplyState,
    applied_index_term: u64,
    last_term: u64,

    snap_state: RefCell<SnapState>,
    gen_snap_task: RefCell<Option<GenSnapTask>>,
    region_sched: Scheduler<RegionTask<EK::Snapshot>>,
    snap_tried_cnt: RefCell<usize>,

    // Entry cache if `ER doesn't have an internal entry cache.
    cache: Option<EntryCache>,

    pub tag: String,
}

impl<EK, ER> Storage for PeerStorage<EK, ER>
where
    EK: KvEngine,
    ER: RaftEngine,
{
    fn initial_state(&self) -> raft::Result<RaftState> {
        self.initial_state()
    }

    fn entries(
        &self,
        low: u64,
        high: u64,
        max_size: impl Into<Option<u64>>,
    ) -> raft::Result<Vec<Entry>> {
        self.entries(low, high, max_size.into().unwrap_or(u64::MAX))
    }

    fn term(&self, idx: u64) -> raft::Result<u64> {
        self.term(idx)
    }

    fn first_index(&self) -> raft::Result<u64> {
        Ok(self.first_index())
    }

    fn last_index(&self) -> raft::Result<u64> {
        Ok(self.last_index())
    }

    fn snapshot(&self, request_index: u64) -> raft::Result<Snapshot> {
        self.snapshot(request_index)
    }
}

impl<EK, ER> PeerStorage<EK, ER>
where
    EK: KvEngine,
    ER: RaftEngine,
{
    pub fn new(
        engines: Engines<EK, ER>,
        region: &metapb::Region,
        region_sched: Scheduler<RegionTask<EK::Snapshot>>,
        peer_id: u64,
        tag: String,
    ) -> Result<PeerStorage<EK, ER>> {
        debug!(
            "creating storage on specified path";
            "region_id" => region.get_id(),
            "peer_id" => peer_id,
            "path" => ?engines.kv.path(),
        );
        let mut raft_state = init_raft_state(&engines, region)?;
        let apply_state = init_apply_state(&engines, region)?;
        if let Err(e) = validate_states(region.get_id(), &engines, &mut raft_state, &apply_state) {
            return Err(box_err!("{} validate state fail: {:?}", tag, e));
        }
        let last_term = init_last_term(&engines, region, &raft_state, &apply_state)?;
        let applied_index_term = init_applied_index_term(&engines, region, &apply_state)?;

        let cache = if engines.raft.has_builtin_entry_cache() {
            None
        } else {
            Some(EntryCache::default())
        };

        Ok(PeerStorage {
            engines,
            peer_id,
            region: region.clone(),
            raft_state,
            apply_state,
            snap_state: RefCell::new(SnapState::Relax),
            gen_snap_task: RefCell::new(None),
            region_sched,
            snap_tried_cnt: RefCell::new(0),
            tag,
            applied_index_term,
            last_term,
            cache,
        })
    }

    pub fn is_initialized(&self) -> bool {
        util::is_region_initialized(self.region())
    }

    pub fn initial_state(&self) -> raft::Result<RaftState> {
        let hard_state = self.raft_state.get_hard_state().clone();
        if hard_state == HardState::default() {
            assert!(
                !self.is_initialized(),
                "peer for region {:?} is initialized but local state {:?} has empty hard \
                 state",
                self.region,
                self.raft_state
            );

            return Ok(RaftState::new(hard_state, ConfState::default()));
        }
        Ok(RaftState::new(
            hard_state,
            util::conf_state_from_region(self.region()),
        ))
    }

    fn check_range(&self, low: u64, high: u64) -> raft::Result<()> {
        if low > high {
            return Err(storage_error(format!(
                "low: {} is greater that high: {}",
                low, high
            )));
        } else if low <= self.truncated_index() {
            return Err(RaftError::Store(StorageError::Compacted));
        } else if high > self.last_index() + 1 {
            return Err(storage_error(format!(
                "entries' high {} is out of bound lastindex {}",
                high,
                self.last_index()
            )));
        }
        Ok(())
    }

    pub fn entries(&self, low: u64, high: u64, max_size: u64) -> raft::Result<Vec<Entry>> {
        self.check_range(low, high)?;
        let mut ents = Vec::with_capacity((high - low) as usize);
        if low == high {
            return Ok(ents);
        }
        let region_id = self.get_region_id();
        if let Some(ref cache) = self.cache {
            let cache_low = cache.first_index().unwrap_or(u64::MAX);
            if high <= cache_low {
                cache.miss.update(|m| m + 1);
                self.engines.raft.fetch_entries_to(
                    region_id,
                    low,
                    high,
                    Some(max_size as usize),
                    &mut ents,
                )?;
                return Ok(ents);
            }
            let begin_idx = if low < cache_low {
                cache.miss.update(|m| m + 1);
                let fetched_count = self.engines.raft.fetch_entries_to(
                    region_id,
                    low,
                    cache_low,
                    Some(max_size as usize),
                    &mut ents,
                )?;
                if fetched_count < (cache_low - low) as usize {
                    // Less entries are fetched than expected.
                    return Ok(ents);
                }
                cache_low
            } else {
                low
            };
            cache.hit.update(|h| h + 1);
            let fetched_size = ents.iter().fold(0, |acc, e| acc + e.compute_size());
            cache.fetch_entries_to(begin_idx, high, fetched_size as u64, max_size, &mut ents);
        } else {
            self.engines.raft.fetch_entries_to(
                region_id,
                low,
                high,
                Some(max_size as usize),
                &mut ents,
            )?;
        }
        Ok(ents)
    }

    pub fn term(&self, idx: u64) -> raft::Result<u64> {
        if idx == self.truncated_index() {
            return Ok(self.truncated_term());
        }
        self.check_range(idx, idx + 1)?;
        if self.truncated_term() == self.last_term || idx == self.last_index() {
            return Ok(self.last_term);
        }
        let entries = self.entries(idx, idx + 1, raft::NO_LIMIT)?;
        Ok(entries[0].get_term())
    }

    #[inline]
    pub fn first_index(&self) -> u64 {
        first_index(&self.apply_state)
    }

    #[inline]
    pub fn last_index(&self) -> u64 {
        last_index(&self.raft_state)
    }

    #[inline]
    pub fn last_term(&self) -> u64 {
        self.last_term
    }

    #[inline]
    pub fn applied_index(&self) -> u64 {
        self.apply_state.get_applied_index()
    }

    #[inline]
    pub fn set_applied_state(&mut self, apply_state: RaftApplyState) {
        self.apply_state = apply_state;
    }

    #[inline]
    pub fn set_applied_term(&mut self, applied_index_term: u64) {
        self.applied_index_term = applied_index_term;
    }

    #[inline]
    pub fn apply_state(&self) -> &RaftApplyState {
        &self.apply_state
    }

    #[inline]
    pub fn applied_index_term(&self) -> u64 {
        self.applied_index_term
    }

    #[inline]
    pub fn commit_index(&self) -> u64 {
        self.raft_state.get_hard_state().get_commit()
    }

    #[inline]
    pub fn set_commit_index(&mut self, commit: u64) {
        assert!(commit >= self.commit_index());
        self.raft_state.mut_hard_state().set_commit(commit);
    }

    #[inline]
    pub fn hard_state(&self) -> &HardState {
        self.raft_state.get_hard_state()
    }

    #[inline]
    pub fn truncated_index(&self) -> u64 {
        self.apply_state.get_truncated_state().get_index()
    }

    #[inline]
    pub fn truncated_term(&self) -> u64 {
        self.apply_state.get_truncated_state().get_term()
    }

    pub fn region(&self) -> &metapb::Region {
        &self.region
    }

    pub fn set_region(&mut self, region: metapb::Region) {
        self.region = region;
    }

    pub fn raw_snapshot(&self) -> EK::Snapshot {
        self.engines.kv.snapshot()
    }

    fn validate_snap(&self, snap: &Snapshot, request_index: u64) -> bool {
        let idx = snap.get_metadata().get_index();
        if idx < self.truncated_index() || idx < request_index {
            // stale snapshot, should generate again.
            info!(
                "snapshot is stale, generate again";
                "region_id" => self.region.get_id(),
                "peer_id" => self.peer_id,
                "snap_index" => idx,
                "truncated_index" => self.truncated_index(),
                "request_index" => request_index,
            );
            STORE_SNAPSHOT_VALIDATION_FAILURE_COUNTER.stale.inc();
            return false;
        }

        let mut snap_data = RaftSnapshotData::default();
        if let Err(e) = snap_data.merge_from_bytes(snap.get_data()) {
            error!(
                "failed to decode snapshot, it may be corrupted";
                "region_id" => self.region.get_id(),
                "peer_id" => self.peer_id,
                "err" => ?e,
            );
            STORE_SNAPSHOT_VALIDATION_FAILURE_COUNTER.decode.inc();
            return false;
        }
        let snap_epoch = snap_data.get_region().get_region_epoch();
        let latest_epoch = self.region().get_region_epoch();
        if snap_epoch.get_conf_ver() < latest_epoch.get_conf_ver() {
            info!(
                "snapshot epoch is stale";
                "region_id" => self.region.get_id(),
                "peer_id" => self.peer_id,
                "snap_epoch" => ?snap_epoch,
                "latest_epoch" => ?latest_epoch,
            );
            STORE_SNAPSHOT_VALIDATION_FAILURE_COUNTER.epoch.inc();
            return false;
        }

        true
    }

    /// Gets a snapshot. Returns `SnapshotTemporarilyUnavailable` if there is no unavailable
    /// snapshot.
    pub fn snapshot(&self, request_index: u64) -> raft::Result<Snapshot> {
        let mut snap_state = self.snap_state.borrow_mut();
        let mut tried_cnt = self.snap_tried_cnt.borrow_mut();

        let (mut tried, mut last_canceled, mut snap) = (false, false, None);
        if let SnapState::Generating {
            ref canceled,
            ref receiver,
            ..
        } = *snap_state
        {
            tried = true;
            last_canceled = canceled.load(Ordering::SeqCst);
            match receiver.try_recv() {
                Err(TryRecvError::Empty) => {
                    let e = raft::StorageError::SnapshotTemporarilyUnavailable;
                    return Err(raft::Error::Store(e));
                }
                Ok(s) if !last_canceled => snap = Some(s),
                Err(TryRecvError::Disconnected) | Ok(_) => {}
            }
        }

        if tried {
            *snap_state = SnapState::Relax;
            match snap {
                Some(s) => {
                    *tried_cnt = 0;
                    if self.validate_snap(&s, request_index) {
                        return Ok(s);
                    }
                }
                None => {
                    warn!(
                        "failed to try generating snapshot";
                        "region_id" => self.region.get_id(),
                        "peer_id" => self.peer_id,
                        "times" => *tried_cnt,
                    );
                }
            }
        }

        if SnapState::Relax != *snap_state {
            panic!("{} unexpected state: {:?}", self.tag, *snap_state);
        }

        if *tried_cnt >= MAX_SNAP_TRY_CNT {
            let cnt = *tried_cnt;
            *tried_cnt = 0;
            return Err(raft::Error::Store(box_err!(
                "failed to get snapshot after {} times",
                cnt
            )));
        }

        info!(
            "requesting snapshot";
            "region_id" => self.region.get_id(),
            "peer_id" => self.peer_id,
            "request_index" => request_index,
        );

        if !tried || !last_canceled {
            *tried_cnt += 1;
        }

        let (sender, receiver) = mpsc::sync_channel(1);
        let canceled = Arc::new(AtomicBool::new(false));
        let index = Arc::new(AtomicU64::new(0));
        *snap_state = SnapState::Generating {
            canceled: canceled.clone(),
            index: index.clone(),
            receiver,
        };

        let task = GenSnapTask::new(self.region.get_id(), index, canceled, sender);
        let mut gen_snap_task = self.gen_snap_task.borrow_mut();
        assert!(gen_snap_task.is_none());
        *gen_snap_task = Some(task);
        Err(raft::Error::Store(
            raft::StorageError::SnapshotTemporarilyUnavailable,
        ))
    }

    pub fn has_gen_snap_task(&self) -> bool {
        self.gen_snap_task.borrow().is_some()
    }

    pub fn mut_gen_snap_task(&mut self) -> &mut Option<GenSnapTask> {
        self.gen_snap_task.get_mut()
    }

    pub fn take_gen_snap_task(&mut self) -> Option<GenSnapTask> {
        self.gen_snap_task.get_mut().take()
    }

    // Append the given entries to the raft log using previous last index or self.last_index.
    // Return the new last index for later update. After we commit in engine, we can set last_index
    // to the return one.
    // WARNING: If this function returns error, the caller must panic otherwise the entry cache may
    // be wrong and break correctness.
    pub fn append<H: HandleRaftReadyContext<EK::WriteBatch, ER::LogBatch>>(
        &mut self,
        invoke_ctx: &mut InvokeContext,
        entries: Vec<Entry>,
        ready_ctx: &mut H,
    ) -> Result<u64> {
        let region_id = self.get_region_id();
        debug!(
            "append entries";
            "region_id" => region_id,
            "peer_id" => self.peer_id,
            "count" => entries.len(),
        );
        let prev_last_index = invoke_ctx.raft_state.get_last_index();
        if entries.is_empty() {
            return Ok(prev_last_index);
        }

        invoke_ctx.has_new_entries = true;

        let (last_index, last_term) = {
            let e = entries.last().unwrap();
            (e.get_index(), e.get_term())
        };

        // WARNING: This code is correct based on the assumption that
        // if this function returns error, the TiKV will panic soon,
        // otherwise, the entry cache may be wrong and break correctness.
        if let Some(ref mut cache) = self.cache {
            cache.append(&self.tag, &entries);
        }

        ready_ctx.raft_wb_mut().append(region_id, entries)?;

        // Delete any previously appended log entries which never committed.
        // TODO: Wrap it as an engine::Error.
        ready_ctx
            .raft_wb_mut()
            .cut_logs(region_id, last_index + 1, prev_last_index);

        invoke_ctx.raft_state.set_last_index(last_index);
        invoke_ctx.last_term = last_term;

        Ok(last_index)
    }

    pub fn compact_to(&mut self, idx: u64) {
        if let Some(ref mut cache) = self.cache {
            cache.compact_to(idx);
        } else {
            let rid = self.get_region_id();
            self.engines.raft.gc_entry_cache(rid, idx);
        }

        self.cancel_generating_snap(Some(idx));
    }

    pub fn compact_cache_to(&mut self, idx: u64) {
        if let Some(ref mut cache) = self.cache {
            cache.compact_to(idx);
        } else {
            let rid = self.get_region_id();
            self.engines.raft.gc_entry_cache(rid, idx);
        }
    }

    #[inline]
    pub fn is_cache_empty(&self) -> bool {
        self.cache.as_ref().map_or(true, |c| c.is_empty())
    }

    pub fn maybe_gc_cache(&mut self, replicated_idx: u64, apply_idx: u64) {
        if self.engines.raft.has_builtin_entry_cache() {
            let rid = self.get_region_id();
            self.engines.raft.gc_entry_cache(rid, apply_idx + 1);
            return;
        }

        let cache = self.cache.as_mut().unwrap();
        if replicated_idx == apply_idx {
            // The region is inactive, clear the cache immediately.
            cache.compact_to(apply_idx + 1);
            return;
        }
        let cache_first_idx = match cache.first_index() {
            None => return,
            Some(idx) => idx,
        };
        if cache_first_idx > replicated_idx + 1 {
            // Catching up log requires accessing fs already, let's optimize for
            // the common case.
            // Maybe gc to second least replicated_idx is better.
            cache.compact_to(apply_idx + 1);
        }
    }

    /// Evict half of entries from the cache.
    pub fn half_evict_cache(&mut self) {
        if self.engines.raft.has_builtin_entry_cache() {
            // TODO: unify entry cache.
            return;
        }
        let cache = self.cache.as_mut().unwrap();
        if !cache.cache.is_empty() {
            RAFT_ENTRIES_CACHES_EVICT.inc();
            let cache = self.cache.as_mut().unwrap();
            let drain_to = cache.cache.len() / 2;
            let idx = cache.cache[drain_to].index;
            cache.compact_to(idx + 1);
        }
    }

    pub fn cache_is_empty(&self) -> bool {
        self.cache
            .as_ref()
            .map_or_else(|| true, |c| c.cache.is_empty())
    }

    #[inline]
    pub fn flush_cache_metrics(&mut self) {
        if let Some(ref mut cache) = self.cache {
            // NOTE: memory usage of entry cache is flushed realtime.
            cache.flush_stats();
            return;
        }
        if let Some(stats) = self.engines.raft.flush_stats() {
            RAFT_ENTRIES_CACHES_GAUGE.set(stats.cache_size as i64);
            RAFT_ENTRY_FETCHES.hit.inc_by(stats.hit as u64);
            RAFT_ENTRY_FETCHES.miss.inc_by(stats.miss as u64);
        }
    }

    // Apply the peer with given snapshot.
    pub fn apply_snapshot(
        &mut self,
        ctx: &mut InvokeContext,
        snap: &Snapshot,
        kv_wb: &mut EK::WriteBatch,
        raft_wb: &mut ER::LogBatch,
        destroy_regions: &[metapb::Region],
    ) -> Result<()> {
        info!(
            "begin to apply snapshot";
            "region_id" => self.region.get_id(),
            "peer_id" => self.peer_id,
        );

        let mut snap_data = RaftSnapshotData::default();
        snap_data.merge_from_bytes(snap.get_data())?;

        let region_id = self.get_region_id();

        let region = snap_data.take_region();
        if region.get_id() != region_id {
            return Err(box_err!(
                "mismatch region id {} != {}",
                region_id,
                region.get_id()
            ));
        }

        if self.is_initialized() {
            // we can only delete the old data when the peer is initialized.
            self.clear_meta(kv_wb, raft_wb)?;
        }
        // Write its source peers' `RegionLocalState` together with itself for atomicity
        for r in destroy_regions {
            write_peer_state(kv_wb, r, PeerState::Tombstone, None)?;
        }
        write_peer_state(kv_wb, &region, PeerState::Applying, None)?;

        let last_index = snap.get_metadata().get_index();

        ctx.raft_state.set_last_index(last_index);
        ctx.last_term = snap.get_metadata().get_term();
        ctx.apply_state.set_applied_index(last_index);

        // The snapshot only contains log which index > applied index, so
        // here the truncate state's (index, term) is in snapshot metadata.
        ctx.apply_state.mut_truncated_state().set_index(last_index);
        ctx.apply_state
            .mut_truncated_state()
            .set_term(snap.get_metadata().get_term());

        info!(
            "apply snapshot with state ok";
            "region_id" => self.region.get_id(),
            "peer_id" => self.peer_id,
            "region" => ?region,
            "state" => ?ctx.apply_state,
        );

        ctx.snap_region = Some(region);
        Ok(())
    }

    /// Delete all meta belong to the region. Results are stored in `wb`.
    pub fn clear_meta(
        &mut self,
        kv_wb: &mut EK::WriteBatch,
        raft_wb: &mut ER::LogBatch,
    ) -> Result<()> {
        let region_id = self.get_region_id();
        clear_meta(&self.engines, kv_wb, raft_wb, region_id, &self.raft_state)?;
        if !self.engines.raft.has_builtin_entry_cache() {
            self.cache = Some(EntryCache::default());
        }
        Ok(())
    }

    /// Delete all data belong to the region.
    /// If return Err, data may get partial deleted.
    pub fn clear_data(&self) -> Result<()> {
        let (start_key, end_key) = (enc_start_key(self.region()), enc_end_key(self.region()));
        let region_id = self.get_region_id();
        box_try!(
            self.region_sched
                .schedule(RegionTask::destroy(region_id, start_key, end_key))
        );
        Ok(())
    }

    /// Delete all data that is not covered by `new_region`.
    fn clear_extra_data(
        &self,
        old_region: &metapb::Region,
        new_region: &metapb::Region,
    ) -> Result<()> {
        let (old_start_key, old_end_key) = (enc_start_key(old_region), enc_end_key(old_region));
        let (new_start_key, new_end_key) = (enc_start_key(new_region), enc_end_key(new_region));
        if old_start_key < new_start_key {
            box_try!(self.region_sched.schedule(RegionTask::destroy(
                old_region.get_id(),
                old_start_key,
                new_start_key
            )));
        }
        if new_end_key < old_end_key {
            box_try!(self.region_sched.schedule(RegionTask::destroy(
                old_region.get_id(),
                new_end_key,
                old_end_key
            )));
        }
        Ok(())
    }

    /// Delete all extra split data from the `start_key` to `end_key`.
    pub fn clear_extra_split_data(&self, start_key: Vec<u8>, end_key: Vec<u8>) -> Result<()> {
        box_try!(self.region_sched.schedule(RegionTask::destroy(
            self.get_region_id(),
            start_key,
            end_key
        )));
        Ok(())
    }

    pub fn get_raft_engine(&self) -> ER {
        self.engines.raft.clone()
    }

    /// Check whether the storage has finished applying snapshot.
    #[inline]
    pub fn is_applying_snapshot(&self) -> bool {
        matches!(*self.snap_state.borrow(), SnapState::Applying(_))
    }

    #[inline]
    pub fn is_generating_snapshot(&self) -> bool {
        fail_point!("is_generating_snapshot", |_| { true });
        matches!(*self.snap_state.borrow(), SnapState::Generating { .. })
    }

    /// Check if the storage is applying a snapshot.
    #[inline]
    pub fn check_applying_snap(&mut self) -> CheckApplyingSnapStatus {
        let mut res = CheckApplyingSnapStatus::Idle;
        let new_state = match *self.snap_state.borrow() {
            SnapState::Applying(ref status) => {
                let s = status.load(Ordering::Relaxed);
                if s == JOB_STATUS_FINISHED {
                    res = CheckApplyingSnapStatus::Success;
                    SnapState::Relax
                } else if s == JOB_STATUS_CANCELLED {
                    SnapState::ApplyAborted
                } else if s == JOB_STATUS_FAILED {
                    // TODO: cleanup region and treat it as tombstone.
                    panic!("{} applying snapshot failed", self.tag,);
                } else {
                    return CheckApplyingSnapStatus::Applying;
                }
            }
            _ => return res,
        };
        *self.snap_state.borrow_mut() = new_state;
        res
    }

    /// Cancel applying snapshot, return true if the job can be considered not be run again.
    pub fn cancel_applying_snap(&mut self) -> bool {
        let is_canceled = match *self.snap_state.borrow() {
            SnapState::Applying(ref status) => {
                if status
                    .compare_exchange(
                        JOB_STATUS_PENDING,
                        JOB_STATUS_CANCELLING,
                        Ordering::SeqCst,
                        Ordering::SeqCst,
                    )
                    .is_ok()
                {
                    true
                } else if status
                    .compare_exchange(
                        JOB_STATUS_RUNNING,
                        JOB_STATUS_CANCELLING,
                        Ordering::SeqCst,
                        Ordering::SeqCst,
                    )
                    .is_ok()
                {
                    return false;
                } else {
                    false
                }
            }
            _ => return false,
        };
        if is_canceled {
            *self.snap_state.borrow_mut() = SnapState::ApplyAborted;
            return true;
        }
        // now status can only be JOB_STATUS_CANCELLING, JOB_STATUS_CANCELLED,
        // JOB_STATUS_FAILED and JOB_STATUS_FINISHED.
        self.check_applying_snap() != CheckApplyingSnapStatus::Applying
    }

    /// Cancel generating snapshot.
    pub fn cancel_generating_snap(&mut self, compact_to: Option<u64>) {
        let snap_state = self.snap_state.borrow();
        if let SnapState::Generating {
            ref canceled,
            ref index,
            ..
        } = *snap_state
        {
            if !canceled.load(Ordering::SeqCst) {
                if let Some(idx) = compact_to {
                    let snap_index = index.load(Ordering::SeqCst);
                    if snap_index == 0 || idx <= snap_index + 1 {
                        return;
                    }
                }
                canceled.store(true, Ordering::SeqCst);
            }
        }
    }

    #[inline]
    pub fn set_snap_state(&mut self, state: SnapState) {
        *self.snap_state.borrow_mut() = state
    }

    #[inline]
    pub fn is_snap_state(&self, state: SnapState) -> bool {
        *self.snap_state.borrow() == state
    }

    pub fn get_region_id(&self) -> u64 {
        self.region().get_id()
    }

    pub fn schedule_applying_snapshot(&mut self) {
        let status = Arc::new(AtomicUsize::new(JOB_STATUS_PENDING));
        self.set_snap_state(SnapState::Applying(Arc::clone(&status)));
        let task = RegionTask::Apply {
            region_id: self.get_region_id(),
            status,
        };

        // Don't schedule the snapshot to region worker.
        fail_point!("skip_schedule_applying_snapshot", |_| {});

        // TODO: gracefully remove region instead.
        if let Err(e) = self.region_sched.schedule(task) {
            info!(
                "failed to to schedule apply job, are we shutting down?";
                "region_id" => self.region.get_id(),
                "peer_id" => self.peer_id,
                "err" => ?e,
            );
        }
    }

    /// Save memory states to disk.
    ///
    /// This function only write data to `ready_ctx`'s `WriteBatch`. It's caller's duty to write
    /// it explicitly to disk. If it's flushed to disk successfully, `post_ready` should be called
    /// to update the memory states properly.
    /// WARNING: If this function returns error, the caller must panic(details in `append` function).
    pub fn handle_raft_ready<H: HandleRaftReadyContext<EK::WriteBatch, ER::LogBatch>>(
        &mut self,
        ready_ctx: &mut H,
        ready: &mut Ready,
        destroy_regions: Vec<metapb::Region>,
    ) -> Result<InvokeContext> {
        let mut ctx = InvokeContext::new(self);
        let snapshot_index = if ready.snapshot().is_empty() {
            0
        } else {
            fail_point!("raft_before_apply_snap");
            let (kv_wb, raft_wb) = ready_ctx.wb_mut();
            self.apply_snapshot(&mut ctx, ready.snapshot(), kv_wb, raft_wb, &destroy_regions)?;
            fail_point!("raft_after_apply_snap");

            ctx.destroyed_regions = destroy_regions;

            last_index(&ctx.raft_state)
        };

        if !ready.entries().is_empty() {
            self.append(&mut ctx, ready.take_entries(), ready_ctx)?;
        }

        // Last index is 0 means the peer is created from raft message
        // and has not applied snapshot yet, so skip persistent hard state.
        if ctx.raft_state.get_last_index() > 0 {
            if let Some(hs) = ready.hs() {
                ctx.raft_state.set_hard_state(hs.clone());
            }
        }

        // Save raft state if it has changed or there is a snapshot.
        if ctx.raft_state != self.raft_state || snapshot_index > 0 {
            ctx.save_raft_state_to(ready_ctx.raft_wb_mut())?;
            if snapshot_index > 0 {
                // in case of restart happen when we just write region state to Applying,
                // but not write raft_local_state to raft rocksdb in time.
                // we write raft state to default rocksdb, with last index set to snap index,
                // in case of recv raft log after snapshot.
                ctx.save_snapshot_raft_state_to(snapshot_index, ready_ctx.kv_wb_mut())?;
            }
        }

        // only when apply snapshot
        if snapshot_index > 0 {
            ctx.save_apply_state_to(ready_ctx.kv_wb_mut())?;
        }

        Ok(ctx)
    }

    /// Update the memory state after ready changes are flushed to disk successfully.
    pub fn post_ready(&mut self, ctx: InvokeContext) -> Option<ApplySnapResult> {
        self.raft_state = ctx.raft_state;
        self.apply_state = ctx.apply_state;
        self.last_term = ctx.last_term;
        // If we apply snapshot ok, we should update some infos like applied index too.
        let snap_region = match ctx.snap_region {
            Some(r) => r,
            None => return None,
        };
        // cleanup data before scheduling apply task
        if self.is_initialized() {
            if let Err(e) = self.clear_extra_data(self.region(), &snap_region) {
                // No need panic here, when applying snapshot, the deletion will be tried
                // again. But if the region range changes, like [a, c) -> [a, b) and [b, c),
                // [b, c) will be kept in rocksdb until a covered snapshot is applied or
                // store is restarted.
                error!(?e;
                    "failed to cleanup data, may leave some dirty data";
                    "region_id" => self.get_region_id(),
                    "peer_id" => self.peer_id,
                );
            }
        }

        // Note that the correctness depends on the fact that these source regions MUST NOT
        // serve read request otherwise a corrupt data may be returned.
        // For now, it is ensured by
        // 1. After `PrepareMerge` log is committed, the source region leader's lease will be
        //    suspected immediately which makes the local reader not serve read request.
        // 2. No read request can be responsed in peer fsm during merging.
        // These conditions are used to prevent reading **stale** data in the past.
        // At present, they are also used to prevent reading **corrupt** data.
        for r in &ctx.destroyed_regions {
            if let Err(e) = self.clear_extra_data(r, &snap_region) {
                error!(?e;
                    "failed to cleanup data, may leave some dirty data";
                    "region_id" => r.get_id(),
                );
            }
        }

        self.schedule_applying_snapshot();
        let prev_region = self.region().clone();
        self.set_region(snap_region);

        Some(ApplySnapResult {
            prev_region,
            region: self.region().clone(),
            destroyed_regions: ctx.destroyed_regions,
        })
    }

    pub fn trace_cached_entries(&mut self, entries: CachedEntries) {
        if let Some(ref mut cache) = self.cache {
            cache.trace_cached_entries(entries);
        }
    }
}

#[allow(dead_code)]
fn get_sync_log_from_entry(entry: &Entry) -> bool {
    if entry.get_sync_log() {
        return true;
    }

    let ctx = entry.get_context();
    if !ctx.is_empty() {
        let ctx = ProposalContext::from_bytes(ctx);
        if ctx.contains(ProposalContext::SYNC_LOG) {
            return true;
        }
    }

    false
}

/// Delete all meta belong to the region. Results are stored in `wb`.
pub fn clear_meta<EK, ER>(
    engines: &Engines<EK, ER>,
    kv_wb: &mut EK::WriteBatch,
    raft_wb: &mut ER::LogBatch,
    region_id: u64,
    raft_state: &RaftLocalState,
) -> Result<()>
where
    EK: KvEngine,
    ER: RaftEngine,
{
    let t = Instant::now();
    box_try!(kv_wb.delete_cf(CF_RAFT, &keys::region_state_key(region_id)));
    box_try!(kv_wb.delete_cf(CF_RAFT, &keys::apply_state_key(region_id)));
    box_try!(engines.raft.clean(region_id, raft_state, raft_wb));

    info!(
        "finish clear peer meta";
        "region_id" => region_id,
        "meta_key" => 1,
        "apply_key" => 1,
        "raft_key" => 1,
        "takes" => ?t.elapsed(),
    );
    Ok(())
}

pub fn do_snapshot<E>(
    mgr: SnapManager,
    engine: &E,
    kv_snap: E::Snapshot,
    region_id: u64,
    last_applied_index_term: u64,
    last_applied_state: RaftApplyState,
    for_balance: bool,
) -> raft::Result<Snapshot>
where
    E: KvEngine,
{
    debug!(
        "begin to generate a snapshot";
        "region_id" => region_id,
    );

    let msg = kv_snap
        .get_msg_cf(CF_RAFT, &keys::apply_state_key(region_id))
        .map_err(into_other::<_, raft::Error>)?;
    let apply_state: RaftApplyState = match msg {
        None => {
            return Err(storage_error(format!(
                "could not load raft state of region {}",
                region_id
            )));
        }
        Some(state) => state,
    };
    assert_eq!(apply_state, last_applied_state);

    let key = SnapKey::new(
        region_id,
        last_applied_index_term,
        apply_state.get_applied_index(),
    );

    mgr.register(key.clone(), SnapEntry::Generating);
    defer!(mgr.deregister(&key, &SnapEntry::Generating));

    let state: RegionLocalState = kv_snap
        .get_msg_cf(CF_RAFT, &keys::region_state_key(key.region_id))
        .and_then(|res| match res {
            None => Err(box_err!("region {} could not find region info", region_id)),
            Some(state) => Ok(state),
        })
        .map_err(into_other::<_, raft::Error>)?;

    if state.get_state() != PeerState::Normal {
        return Err(storage_error(format!(
            "snap job for {} seems stale, skip.",
            region_id
        )));
    }

    let mut snapshot = Snapshot::default();

    // Set snapshot metadata.
    snapshot.mut_metadata().set_index(key.idx);
    snapshot.mut_metadata().set_term(key.term);

    let conf_state = util::conf_state_from_region(state.get_region());
    snapshot.mut_metadata().set_conf_state(conf_state);

    let mut s = mgr.get_snapshot_for_building(&key)?;
    // Set snapshot data.
    let mut snap_data = RaftSnapshotData::default();
    snap_data.set_region(state.get_region().clone());
    let mut stat = SnapshotStatistics::new();
    s.build(
        engine,
        &kv_snap,
        state.get_region(),
        &mut snap_data,
        &mut stat,
    )?;
    snap_data.mut_meta().set_for_balance(for_balance);
    let v = snap_data.write_to_bytes()?;
    snapshot.set_data(v.into());

    SNAPSHOT_KV_COUNT_HISTOGRAM.observe(stat.kv_count as f64);
    SNAPSHOT_SIZE_HISTOGRAM.observe(stat.size as f64);

    Ok(snapshot)
}

// When we bootstrap the region we must call this to initialize region local state first.
pub fn write_initial_raft_state<W: RaftLogBatch>(raft_wb: &mut W, region_id: u64) -> Result<()> {
    let mut raft_state = RaftLocalState {
        last_index: RAFT_INIT_LOG_INDEX,
        ..Default::default()
    };
    raft_state.mut_hard_state().set_term(RAFT_INIT_LOG_TERM);
    raft_state.mut_hard_state().set_commit(RAFT_INIT_LOG_INDEX);
    raft_wb.put_raft_state(region_id, &raft_state)?;
    Ok(())
}

// When we bootstrap the region or handling split new region, we must
// call this to initialize region apply state first.
pub fn write_initial_apply_state<T: Mutable>(kv_wb: &mut T, region_id: u64) -> Result<()> {
    let mut apply_state = RaftApplyState::default();
    apply_state.set_applied_index(RAFT_INIT_LOG_INDEX);
    apply_state
        .mut_truncated_state()
        .set_index(RAFT_INIT_LOG_INDEX);
    apply_state
        .mut_truncated_state()
        .set_term(RAFT_INIT_LOG_TERM);

    kv_wb.put_msg_cf(CF_RAFT, &keys::apply_state_key(region_id), &apply_state)?;
    Ok(())
}

pub fn write_peer_state<T: Mutable>(
    kv_wb: &mut T,
    region: &metapb::Region,
    state: PeerState,
    merge_state: Option<MergeState>,
) -> Result<()> {
    let region_id = region.get_id();
    let mut region_state = RegionLocalState::default();
    region_state.set_state(state);
    region_state.set_region(region.clone());
    if let Some(state) = merge_state {
        region_state.set_merge_state(state);
    }

    debug!(
        "writing merge state";
        "region_id" => region_id,
        "state" => ?region_state,
    );
    kv_wb.put_msg_cf(CF_RAFT, &keys::region_state_key(region_id), &region_state)?;
    Ok(())
}

/// Committed entries sent to apply threads.
#[derive(Clone)]
pub struct CachedEntries {
    pub range: Range<u64>,
    entries: Arc<Mutex<Vec<Entry>>>,
}

impl CachedEntries {
    pub fn new(entries: Vec<Entry>) -> Self {
        assert!(!entries.is_empty());
        let start = entries.first().map(|x| x.index).unwrap();
        let end = entries.last().map(|x| x.index).unwrap() + 1;
        let range = Range { start, end };
        CachedEntries {
            entries: Arc::new(Mutex::new(entries)),
            range,
        }
    }

    pub fn take_entries(&self) -> Vec<Entry> {
        mem::take(&mut *self.entries.lock().unwrap())
    }
}

#[cfg(test)]
mod tests {
    use crate::coprocessor::CoprocessorHost;
    use crate::store::fsm::apply::compact_raft_log;
    use crate::store::worker::RegionRunner;
    use crate::store::worker::RegionTask;
    use crate::store::{bootstrap_store, initial_region, prepare_bootstrap_cluster};
    use engine_test::kv::{KvTestEngine, KvTestSnapshot, KvTestWriteBatch};
    use engine_test::raft::{RaftTestEngine, RaftTestWriteBatch};
    use engine_traits::Engines;
    use engine_traits::{Iterable, SyncMutable, WriteBatch, WriteBatchExt};
    use engine_traits::{ALL_CFS, CF_DEFAULT};
    use kvproto::raft_serverpb::RaftSnapshotData;
    use raft::eraftpb::HardState;
    use raft::eraftpb::{ConfState, Entry};
    use raft::{Error as RaftError, StorageError};
    use std::cell::RefCell;
    use std::path::Path;
    use std::sync::atomic::*;
    use std::sync::mpsc::*;
    use std::sync::*;
    use std::time::Duration;
    use tempfile::{Builder, TempDir};
    use tikv_util::worker::{LazyWorker, Scheduler, Worker};

    use super::*;

    impl EntryCache {
        fn new_with_cb(cb: impl Fn(i64) + Send + 'static) -> Self {
            let entry_cache = EntryCache {
                cache: Default::default(),
                trace: Default::default(),
                hit: Cell::new(0),
                miss: Cell::new(0),
                size_change_cb: Some(Box::new(cb) as Box<dyn Fn(i64) + Send + 'static>),
            };
            entry_cache.flush_mem_size_change(entry_cache.get_total_mem_size());
            entry_cache
        }
    }

    fn new_storage(
        sched: Scheduler<RegionTask<KvTestSnapshot>>,
        path: &TempDir,
    ) -> PeerStorage<KvTestEngine, RaftTestEngine> {
        let kv_db = engine_test::kv::new_engine(path.path().to_str().unwrap(), None, ALL_CFS, None)
            .unwrap();
        let raft_path = path.path().join(Path::new("raft"));
        let raft_db =
            engine_test::raft::new_engine(raft_path.to_str().unwrap(), None, CF_DEFAULT, None)
                .unwrap();
        let engines = Engines::new(kv_db, raft_db);
        bootstrap_store(&engines, 1, 1).unwrap();

        let region = initial_region(1, 1, 1);
        prepare_bootstrap_cluster(&engines, &region).unwrap();
        PeerStorage::new(engines, &region, sched, 0, "".to_owned()).unwrap()
    }

    struct ReadyContext {
        kv_wb: KvTestWriteBatch,
        raft_wb: RaftTestWriteBatch,
        sync_log: bool,
    }

    impl ReadyContext {
        fn new(s: &PeerStorage<KvTestEngine, RaftTestEngine>) -> ReadyContext {
            ReadyContext {
                kv_wb: s.engines.kv.write_batch(),
                raft_wb: s.engines.raft.write_batch(),
                sync_log: false,
            }
        }
    }

    impl HandleRaftReadyContext<KvTestWriteBatch, RaftTestWriteBatch> for ReadyContext {
        fn wb_mut(&mut self) -> (&mut KvTestWriteBatch, &mut RaftTestWriteBatch) {
            (&mut self.kv_wb, &mut self.raft_wb)
        }
        fn kv_wb_mut(&mut self) -> &mut KvTestWriteBatch {
            &mut self.kv_wb
        }
        fn raft_wb_mut(&mut self) -> &mut RaftTestWriteBatch {
            &mut self.raft_wb
        }
        fn sync_log(&self) -> bool {
            self.sync_log
        }
        fn set_sync_log(&mut self, sync: bool) {
            self.sync_log = sync;
        }
    }

    fn new_storage_from_ents(
        sched: Scheduler<RegionTask<KvTestSnapshot>>,
        path: &TempDir,
        ents: &[Entry],
    ) -> PeerStorage<KvTestEngine, RaftTestEngine> {
        let mut store = new_storage(sched, path);
        let mut kv_wb = store.engines.kv.write_batch();
        let mut ctx = InvokeContext::new(&store);
        let mut ready_ctx = ReadyContext::new(&store);
        store
            .append(&mut ctx, ents[1..].to_vec(), &mut ready_ctx)
            .unwrap();
        ctx.apply_state
            .mut_truncated_state()
            .set_index(ents[0].get_index());
        ctx.apply_state
            .mut_truncated_state()
            .set_term(ents[0].get_term());
        ctx.apply_state
            .set_applied_index(ents.last().unwrap().get_index());
        ctx.save_apply_state_to(&mut kv_wb).unwrap();
        ready_ctx.raft_wb.write().unwrap();
        kv_wb.write().unwrap();
        store.raft_state = ctx.raft_state;
        store.apply_state = ctx.apply_state;
        store
    }

    fn append_ents(store: &mut PeerStorage<KvTestEngine, RaftTestEngine>, ents: &[Entry]) {
        let mut ctx = InvokeContext::new(store);
        let mut ready_ctx = ReadyContext::new(store);
        store
            .append(&mut ctx, ents.to_vec(), &mut ready_ctx)
            .unwrap();
        ctx.save_raft_state_to(&mut ready_ctx.raft_wb).unwrap();
        ready_ctx.raft_wb.write().unwrap();
        store.raft_state = ctx.raft_state;
    }

    fn validate_cache(store: &PeerStorage<KvTestEngine, RaftTestEngine>, exp_ents: &[Entry]) {
        assert_eq!(store.cache.as_ref().unwrap().cache, exp_ents);
        for e in exp_ents {
            let key = keys::raft_log_key(store.get_region_id(), e.get_index());
            let bytes = store.engines.raft.get_value(&key).unwrap().unwrap();
            let mut entry = Entry::default();
            entry.merge_from_bytes(&bytes).unwrap();
            assert_eq!(entry, *e);
        }
    }

    fn new_entry(index: u64, term: u64) -> Entry {
        let mut e = Entry::default();
        e.set_index(index);
        e.set_term(term);
        e
    }

    fn size_of<T: protobuf::Message>(m: &T) -> u32 {
        m.compute_size()
    }

    #[test]
    fn test_storage_term() {
        let ents = vec![new_entry(3, 3), new_entry(4, 4), new_entry(5, 5)];

        let mut tests = vec![
            (2, Err(RaftError::Store(StorageError::Compacted))),
            (3, Ok(3)),
            (4, Ok(4)),
            (5, Ok(5)),
        ];
        for (i, (idx, wterm)) in tests.drain(..).enumerate() {
            let td = Builder::new().prefix("tikv-store-test").tempdir().unwrap();
            let worker = Worker::new("snap-manager").lazy_build("snap-manager");
            let sched = worker.scheduler();
            let store = new_storage_from_ents(sched, &td, &ents);
            let t = store.term(idx);
            if wterm != t {
                panic!("#{}: expect res {:?}, got {:?}", i, wterm, t);
            }
        }
    }

    fn get_meta_key_count(store: &PeerStorage<KvTestEngine, RaftTestEngine>) -> usize {
        let region_id = store.get_region_id();
        let mut count = 0;
        let (meta_start, meta_end) = (
            keys::region_meta_prefix(region_id),
            keys::region_meta_prefix(region_id + 1),
        );
        store
            .engines
            .kv
            .scan_cf(CF_RAFT, &meta_start, &meta_end, false, |_, _| {
                count += 1;
                Ok(true)
            })
            .unwrap();

        let (raft_start, raft_end) = (
            keys::region_raft_prefix(region_id),
            keys::region_raft_prefix(region_id + 1),
        );
        store
            .engines
            .kv
            .scan_cf(CF_RAFT, &raft_start, &raft_end, false, |_, _| {
                count += 1;
                Ok(true)
            })
            .unwrap();

        store
            .engines
            .raft
            .scan(&raft_start, &raft_end, false, |_, _| {
                count += 1;
                Ok(true)
            })
            .unwrap();

        count
    }

    #[test]
    fn test_storage_clear_meta() {
        let td = Builder::new().prefix("tikv-store").tempdir().unwrap();
        let worker = Worker::new("snap-manager").lazy_build("snap-manager");
        let sched = worker.scheduler();
        let mut store = new_storage_from_ents(sched, &td, &[new_entry(3, 3), new_entry(4, 4)]);
        append_ents(&mut store, &[new_entry(5, 5), new_entry(6, 6)]);

        assert_eq!(6, get_meta_key_count(&store));

        let mut kv_wb = store.engines.kv.write_batch();
        let mut raft_wb = store.engines.raft.write_batch();
        store.clear_meta(&mut kv_wb, &mut raft_wb).unwrap();
        kv_wb.write().unwrap();
        raft_wb.write().unwrap();

        assert_eq!(0, get_meta_key_count(&store));
    }

    #[test]
    fn test_storage_entries() {
        let ents = vec![
            new_entry(3, 3),
            new_entry(4, 4),
            new_entry(5, 5),
            new_entry(6, 6),
        ];
        let max_u64 = u64::max_value();
        let mut tests = vec![
            (
                2,
                6,
                max_u64,
                Err(RaftError::Store(StorageError::Compacted)),
            ),
            (
                3,
                4,
                max_u64,
                Err(RaftError::Store(StorageError::Compacted)),
            ),
            (4, 5, max_u64, Ok(vec![new_entry(4, 4)])),
            (4, 6, max_u64, Ok(vec![new_entry(4, 4), new_entry(5, 5)])),
            (
                4,
                7,
                max_u64,
                Ok(vec![new_entry(4, 4), new_entry(5, 5), new_entry(6, 6)]),
            ),
            // even if maxsize is zero, the first entry should be returned
            (4, 7, 0, Ok(vec![new_entry(4, 4)])),
            // limit to 2
            (
                4,
                7,
                u64::from(size_of(&ents[1]) + size_of(&ents[2])),
                Ok(vec![new_entry(4, 4), new_entry(5, 5)]),
            ),
            (
                4,
                7,
                u64::from(size_of(&ents[1]) + size_of(&ents[2]) + size_of(&ents[3]) / 2),
                Ok(vec![new_entry(4, 4), new_entry(5, 5)]),
            ),
            (
                4,
                7,
                u64::from(size_of(&ents[1]) + size_of(&ents[2]) + size_of(&ents[3]) - 1),
                Ok(vec![new_entry(4, 4), new_entry(5, 5)]),
            ),
            // all
            (
                4,
                7,
                u64::from(size_of(&ents[1]) + size_of(&ents[2]) + size_of(&ents[3])),
                Ok(vec![new_entry(4, 4), new_entry(5, 5), new_entry(6, 6)]),
            ),
        ];

        for (i, (lo, hi, maxsize, wentries)) in tests.drain(..).enumerate() {
            let td = Builder::new().prefix("tikv-store-test").tempdir().unwrap();
            let worker = Worker::new("snap-manager").lazy_build("snap-manager");
            let sched = worker.scheduler();
            let store = new_storage_from_ents(sched, &td, &ents);
            let e = store.entries(lo, hi, maxsize);
            if e != wentries {
                panic!("#{}: expect entries {:?}, got {:?}", i, wentries, e);
            }
        }
    }

    // last_index and first_index are not mutated by PeerStorage on its own,
    // so we don't test them here.

    #[test]
    fn test_storage_compact() {
        let ents = vec![new_entry(3, 3), new_entry(4, 4), new_entry(5, 5)];
        let mut tests = vec![
            (2, Err(RaftError::Store(StorageError::Compacted))),
            (3, Err(RaftError::Store(StorageError::Compacted))),
            (4, Ok(())),
            (5, Ok(())),
        ];
        for (i, (idx, werr)) in tests.drain(..).enumerate() {
            let td = Builder::new().prefix("tikv-store-test").tempdir().unwrap();
            let worker = Worker::new("snap-manager").lazy_build("snap-manager");
            let sched = worker.scheduler();
            let store = new_storage_from_ents(sched, &td, &ents);
            let mut ctx = InvokeContext::new(&store);
            let res = store
                .term(idx)
                .map_err(From::from)
                .and_then(|term| compact_raft_log(&store.tag, &mut ctx.apply_state, idx, term));
            // TODO check exact error type after refactoring error.
            if res.is_err() ^ werr.is_err() {
                panic!("#{}: want {:?}, got {:?}", i, werr, res);
            }
            if res.is_ok() {
                let mut kv_wb = store.engines.kv.write_batch();
                ctx.save_apply_state_to(&mut kv_wb).unwrap();
                kv_wb.write().unwrap();
            }
        }
    }

    fn generate_and_schedule_snapshot(
        gen_task: GenSnapTask,
        engines: &Engines<KvTestEngine, RaftTestEngine>,
        sched: &Scheduler<RegionTask<KvTestSnapshot>>,
    ) -> Result<()> {
        let apply_state: RaftApplyState = engines
            .kv
            .get_msg_cf(CF_RAFT, &keys::apply_state_key(gen_task.region_id))
            .unwrap()
            .unwrap();
        let idx = apply_state.get_applied_index();
        let entry = engines
            .raft
            .get_msg::<Entry>(&keys::raft_log_key(gen_task.region_id, idx))
            .unwrap()
            .unwrap();
        gen_task.generate_and_schedule_snapshot::<KvTestEngine>(
            engines.kv.clone().snapshot(),
            entry.get_term(),
            apply_state,
            sched,
        )
    }

    #[test]
    fn test_storage_create_snapshot() {
        let ents = vec![new_entry(3, 3), new_entry(4, 4), new_entry(5, 5)];
        let mut cs = ConfState::default();
        cs.set_voters(vec![1, 2, 3]);

        let td = Builder::new().prefix("tikv-store-test").tempdir().unwrap();
        let snap_dir = Builder::new().prefix("snap_dir").tempdir().unwrap();
        let mgr = SnapManager::new(snap_dir.path().to_str().unwrap());
        let mut worker = Worker::new("region-worker").lazy_build("la");
        let sched = worker.scheduler();
        let mut s = new_storage_from_ents(sched.clone(), &td, &ents);
        let (router, _) = mpsc::sync_channel(100);
        let runner = RegionRunner::new(
            s.engines.kv.clone(),
            mgr,
            0,
            true,
            CoprocessorHost::<KvTestEngine>::default(),
            router,
        );
        worker.start_with_timer(runner);
        let snap = s.snapshot(0);
        let unavailable = RaftError::Store(StorageError::SnapshotTemporarilyUnavailable);
        assert_eq!(snap.unwrap_err(), unavailable);
        assert_eq!(*s.snap_tried_cnt.borrow(), 1);
        let gen_task = s.gen_snap_task.borrow_mut().take().unwrap();
        generate_and_schedule_snapshot(gen_task, &s.engines, &sched).unwrap();
        let snap = match *s.snap_state.borrow() {
            SnapState::Generating { ref receiver, .. } => {
                receiver.recv_timeout(Duration::from_secs(3)).unwrap()
            }
            ref s => panic!("unexpected state: {:?}", s),
        };
        assert_eq!(snap.get_metadata().get_index(), 5);
        assert_eq!(snap.get_metadata().get_term(), 5);
        assert!(!snap.get_data().is_empty());

        let mut data = RaftSnapshotData::default();
        protobuf::Message::merge_from_bytes(&mut data, snap.get_data()).unwrap();
        assert_eq!(data.get_region().get_id(), 1);
        assert_eq!(data.get_region().get_peers().len(), 1);

        let (tx, rx) = channel();
        s.set_snap_state(gen_snap_for_test(rx));
        // Empty channel should cause snapshot call to wait.
        assert_eq!(s.snapshot(0).unwrap_err(), unavailable);
        assert_eq!(*s.snap_tried_cnt.borrow(), 1);

        tx.send(snap.clone()).unwrap();
        assert_eq!(s.snapshot(0), Ok(snap.clone()));
        assert_eq!(*s.snap_tried_cnt.borrow(), 0);

        let (tx, rx) = channel();
        tx.send(snap.clone()).unwrap();
        s.set_snap_state(gen_snap_for_test(rx));
        // stale snapshot should be abandoned, snapshot index < request index.
        assert_eq!(
            s.snapshot(snap.get_metadata().get_index() + 1).unwrap_err(),
            unavailable
        );
        assert_eq!(*s.snap_tried_cnt.borrow(), 1);
        // Drop the task.
        let _ = s.gen_snap_task.borrow_mut().take().unwrap();

        let mut ctx = InvokeContext::new(&s);
        let mut kv_wb = s.engines.kv.write_batch();
        let mut ready_ctx = ReadyContext::new(&s);
        s.append(
            &mut ctx,
            [new_entry(6, 5), new_entry(7, 5)].to_vec(),
            &mut ready_ctx,
        )
        .unwrap();
        let mut hs = HardState::default();
        hs.set_commit(7);
        hs.set_term(5);
        ctx.raft_state.set_hard_state(hs);
        ctx.raft_state.set_last_index(7);
        ctx.apply_state.set_applied_index(7);
        ctx.save_raft_state_to(&mut ready_ctx.raft_wb).unwrap();
        ctx.save_apply_state_to(&mut kv_wb).unwrap();
        kv_wb.write().unwrap();
        ready_ctx.raft_wb.write().unwrap();
        s.apply_state = ctx.apply_state;
        s.raft_state = ctx.raft_state;
        ctx = InvokeContext::new(&s);
        let term = s.term(7).unwrap();
        compact_raft_log(&s.tag, &mut ctx.apply_state, 7, term).unwrap();
        kv_wb = s.engines.kv.write_batch();
        ctx.save_apply_state_to(&mut kv_wb).unwrap();
        kv_wb.write().unwrap();
        s.apply_state = ctx.apply_state;

        let (tx, rx) = channel();
        tx.send(snap).unwrap();
        s.set_snap_state(gen_snap_for_test(rx));
        *s.snap_tried_cnt.borrow_mut() = 1;
        // stale snapshot should be abandoned, snapshot index < truncated index.
        assert_eq!(s.snapshot(0).unwrap_err(), unavailable);
        assert_eq!(*s.snap_tried_cnt.borrow(), 1);

        let gen_task = s.gen_snap_task.borrow_mut().take().unwrap();
        generate_and_schedule_snapshot(gen_task, &s.engines, &sched).unwrap();
        match *s.snap_state.borrow() {
            SnapState::Generating { ref receiver, .. } => {
                receiver.recv_timeout(Duration::from_secs(3)).unwrap();
                worker.stop();
                match receiver.recv_timeout(Duration::from_secs(3)) {
                    Err(RecvTimeoutError::Disconnected) => {}
                    res => panic!("unexpected result: {:?}", res),
                }
            }
            ref s => panic!("unexpected state {:?}", s),
        }
        // Disconnected channel should trigger another try.
        assert_eq!(s.snapshot(0).unwrap_err(), unavailable);
        let gen_task = s.gen_snap_task.borrow_mut().take().unwrap();
        generate_and_schedule_snapshot(gen_task, &s.engines, &sched).unwrap_err();
        assert_eq!(*s.snap_tried_cnt.borrow(), 2);

        for cnt in 2..super::MAX_SNAP_TRY_CNT + 10 {
            if cnt < 12 {
                // Canceled generating won't be counted in `snap_tried_cnt`.
                s.cancel_generating_snap(None);
                assert_eq!(*s.snap_tried_cnt.borrow(), 2);
            } else {
                assert_eq!(*s.snap_tried_cnt.borrow(), cnt - 10);
            }

            // Scheduled job failed should trigger .
            assert_eq!(s.snapshot(0).unwrap_err(), unavailable);
            let gen_task = s.gen_snap_task.borrow_mut().take().unwrap();
            generate_and_schedule_snapshot(gen_task, &s.engines, &sched).unwrap_err();
        }

        // When retry too many times, it should report a different error.
        match s.snapshot(0) {
            Err(RaftError::Store(StorageError::Other(_))) => {}
            res => panic!("unexpected res: {:?}", res),
        }
    }

    #[test]
    fn test_storage_append() {
        let ents = vec![new_entry(3, 3), new_entry(4, 4), new_entry(5, 5)];
        let mut tests = vec![
            (
                vec![new_entry(3, 3), new_entry(4, 4), new_entry(5, 5)],
                vec![new_entry(4, 4), new_entry(5, 5)],
            ),
            (
                vec![new_entry(3, 3), new_entry(4, 6), new_entry(5, 6)],
                vec![new_entry(4, 6), new_entry(5, 6)],
            ),
            (
                vec![
                    new_entry(3, 3),
                    new_entry(4, 4),
                    new_entry(5, 5),
                    new_entry(6, 5),
                ],
                vec![new_entry(4, 4), new_entry(5, 5), new_entry(6, 5)],
            ),
            // truncate incoming entries, truncate the existing entries and append
            (
                vec![new_entry(2, 3), new_entry(3, 3), new_entry(4, 5)],
                vec![new_entry(4, 5)],
            ),
            // truncate the existing entries and append
            (vec![new_entry(4, 5)], vec![new_entry(4, 5)]),
            // direct append
            (
                vec![new_entry(6, 5)],
                vec![new_entry(4, 4), new_entry(5, 5), new_entry(6, 5)],
            ),
        ];
        for (i, (entries, wentries)) in tests.drain(..).enumerate() {
            let td = Builder::new().prefix("tikv-store-test").tempdir().unwrap();
            let worker = LazyWorker::new("snap-manager");
            let sched = worker.scheduler();
            let mut store = new_storage_from_ents(sched, &td, &ents);
            append_ents(&mut store, &entries);
            let li = store.last_index();
            let actual_entries = store.entries(4, li + 1, u64::max_value()).unwrap();
            if actual_entries != wentries {
                panic!("#{}: want {:?}, got {:?}", i, wentries, actual_entries);
            }
        }
    }

    #[test]
    fn test_storage_cache_fetch() {
        let ents = vec![new_entry(3, 3), new_entry(4, 4), new_entry(5, 5)];
        let td = Builder::new().prefix("tikv-store-test").tempdir().unwrap();
        let worker = LazyWorker::new("snap-manager");
        let sched = worker.scheduler();
        let mut store = new_storage_from_ents(sched, &td, &ents);
        store.cache.as_mut().unwrap().cache.clear();
        // empty cache should fetch data from rocksdb directly.
        let mut res = store.entries(4, 6, u64::max_value()).unwrap();
        assert_eq!(*res, ents[1..]);

        let entries = vec![new_entry(6, 5), new_entry(7, 5)];
        append_ents(&mut store, &entries);
        validate_cache(&store, &entries);

        // direct cache access
        res = store.entries(6, 8, u64::max_value()).unwrap();
        assert_eq!(res, entries);

        // size limit should be supported correctly.
        res = store.entries(4, 8, 0).unwrap();
        assert_eq!(res, vec![new_entry(4, 4)]);
        let mut size = ents[1..].iter().map(|e| u64::from(e.compute_size())).sum();
        res = store.entries(4, 8, size).unwrap();
        let mut exp_res = ents[1..].to_vec();
        assert_eq!(res, exp_res);
        for e in &entries {
            size += u64::from(e.compute_size());
            exp_res.push(e.clone());
            res = store.entries(4, 8, size).unwrap();
            assert_eq!(res, exp_res);
        }

        // range limit should be supported correctly.
        for low in 4..9 {
            for high in low..9 {
                let res = store.entries(low, high, u64::max_value()).unwrap();
                assert_eq!(*res, exp_res[low as usize - 4..high as usize - 4]);
            }
        }
    }

    #[test]
    fn test_storage_cache_update() {
        let ents = vec![new_entry(3, 3), new_entry(4, 4), new_entry(5, 5)];
        let td = Builder::new().prefix("tikv-store-test").tempdir().unwrap();
        let worker = LazyWorker::new("snap-manager");
        let sched = worker.scheduler();
        let mut store = new_storage_from_ents(sched, &td, &ents);
        store.cache.as_mut().unwrap().cache.clear();

        // initial cache
        let mut entries = vec![new_entry(6, 5), new_entry(7, 5)];
        append_ents(&mut store, &entries);
        validate_cache(&store, &entries);

        // rewrite
        entries = vec![new_entry(6, 6), new_entry(7, 6)];
        append_ents(&mut store, &entries);
        validate_cache(&store, &entries);

        // rewrite old entry
        entries = vec![new_entry(5, 6), new_entry(6, 6)];
        append_ents(&mut store, &entries);
        validate_cache(&store, &entries);

        // partial rewrite
        entries = vec![new_entry(6, 7), new_entry(7, 7)];
        append_ents(&mut store, &entries);
        let mut exp_res = vec![new_entry(5, 6), new_entry(6, 7), new_entry(7, 7)];
        validate_cache(&store, &exp_res);

        // direct append
        entries = vec![new_entry(8, 7), new_entry(9, 7)];
        append_ents(&mut store, &entries);
        exp_res.extend_from_slice(&entries);
        validate_cache(&store, &exp_res);

        // rewrite middle
        entries = vec![new_entry(7, 8)];
        append_ents(&mut store, &entries);
        exp_res.truncate(2);
        exp_res.push(new_entry(7, 8));
        validate_cache(&store, &exp_res);

        let cap = MAX_CACHE_CAPACITY as u64;

        // result overflow
        entries = (3..=cap).map(|i| new_entry(i + 5, 8)).collect();
        append_ents(&mut store, &entries);
        exp_res.remove(0);
        exp_res.extend_from_slice(&entries);
        validate_cache(&store, &exp_res);

        // input overflow
        entries = (0..=cap).map(|i| new_entry(i + cap + 6, 8)).collect();
        append_ents(&mut store, &entries);
        exp_res = entries[entries.len() - cap as usize..].to_vec();
        validate_cache(&store, &exp_res);

        // compact
        store.compact_to(cap + 10);
        exp_res = (cap + 10..cap * 2 + 7).map(|i| new_entry(i, 8)).collect();
        validate_cache(&store, &exp_res);

        // compact shrink
        assert!(store.cache.as_ref().unwrap().cache.capacity() >= cap as usize);
        store.compact_to(cap * 2);
        exp_res = (cap * 2..cap * 2 + 7).map(|i| new_entry(i, 8)).collect();
        validate_cache(&store, &exp_res);
        assert!(store.cache.as_ref().unwrap().cache.capacity() < cap as usize);

        // append shrink
        entries = (0..=cap).map(|i| new_entry(i, 8)).collect();
        append_ents(&mut store, &entries);
        assert!(store.cache.as_ref().unwrap().cache.capacity() >= cap as usize);
        append_ents(&mut store, &[new_entry(6, 8)]);
        exp_res = (1..7).map(|i| new_entry(i, 8)).collect();
        validate_cache(&store, &exp_res);
        assert!(store.cache.as_ref().unwrap().cache.capacity() < cap as usize);

        // compact all
        store.compact_to(cap + 2);
        validate_cache(&store, &[]);
        // invalid compaction should be ignored.
        store.compact_to(cap);
    }

    #[test]
    fn test_storage_cache_size_change() {
        let (tx, rx) = mpsc::sync_channel(8);
        let mut cache = EntryCache::new_with_cb(move |c: i64| tx.send(c).unwrap());
        assert_eq!(rx.try_recv().unwrap(), 896);

        cache.append("", &[new_entry(1, 1), new_entry(2, 1)]);
        assert_eq!(rx.try_recv().unwrap(), 0);

        cache.append("", &[new_entry(2, 2)]);
        assert_eq!(rx.try_recv().unwrap(), 0);

        cache.append("", &[new_entry(1, 2), new_entry(2, 2)]);
        assert_eq!(rx.try_recv().unwrap(), 0);

        drop(cache);
        assert_eq!(rx.try_recv().unwrap(), -896);
    }

    #[test]
    fn test_storage_apply_snapshot() {
        let ents = vec![
            new_entry(3, 3),
            new_entry(4, 4),
            new_entry(5, 5),
            new_entry(6, 6),
        ];
        let mut cs = ConfState::default();
        cs.set_voters(vec![1, 2, 3]);

        let td1 = Builder::new().prefix("tikv-store-test").tempdir().unwrap();
        let snap_dir = Builder::new().prefix("snap").tempdir().unwrap();
        let mgr = SnapManager::new(snap_dir.path().to_str().unwrap());
        let mut worker = LazyWorker::new("snap-manager");
        let sched = worker.scheduler();
        let s1 = new_storage_from_ents(sched.clone(), &td1, &ents);
        let (router, _) = mpsc::sync_channel(100);
        let runner = RegionRunner::new(
            s1.engines.kv.clone(),
            mgr,
            0,
            true,
            CoprocessorHost::<KvTestEngine>::default(),
            router,
        );
        worker.start(runner);
        assert!(s1.snapshot(0).is_err());
        let gen_task = s1.gen_snap_task.borrow_mut().take().unwrap();
        generate_and_schedule_snapshot(gen_task, &s1.engines, &sched).unwrap();

        let snap1 = match *s1.snap_state.borrow() {
            SnapState::Generating { ref receiver, .. } => {
                receiver.recv_timeout(Duration::from_secs(3)).unwrap()
            }
            ref s => panic!("unexpected state: {:?}", s),
        };
        assert_eq!(s1.truncated_index(), 3);
        assert_eq!(s1.truncated_term(), 3);
        worker.stop();

        let td2 = Builder::new().prefix("tikv-store-test").tempdir().unwrap();
        let mut s2 = new_storage(sched.clone(), &td2);
        assert_eq!(s2.first_index(), s2.applied_index() + 1);
        let mut ctx = InvokeContext::new(&s2);
        assert_ne!(ctx.last_term, snap1.get_metadata().get_term());
        let mut kv_wb = s2.engines.kv.write_batch();
        let mut raft_wb = s2.engines.raft.write_batch();
        s2.apply_snapshot(&mut ctx, &snap1, &mut kv_wb, &mut raft_wb, &[])
            .unwrap();
        assert_eq!(ctx.last_term, snap1.get_metadata().get_term());
        assert_eq!(ctx.apply_state.get_applied_index(), 6);
        assert_eq!(ctx.raft_state.get_last_index(), 6);
        assert_eq!(ctx.apply_state.get_truncated_state().get_index(), 6);
        assert_eq!(ctx.apply_state.get_truncated_state().get_term(), 6);
        assert_eq!(s2.first_index(), s2.applied_index() + 1);
        validate_cache(&s2, &[]);

        let td3 = Builder::new().prefix("tikv-store-test").tempdir().unwrap();
        let ents = &[new_entry(3, 3), new_entry(4, 3)];
        let mut s3 = new_storage_from_ents(sched, &td3, ents);
        validate_cache(&s3, &ents[1..]);
        let mut ctx = InvokeContext::new(&s3);
        assert_ne!(ctx.last_term, snap1.get_metadata().get_term());
        let mut kv_wb = s3.engines.kv.write_batch();
        let mut raft_wb = s3.engines.raft.write_batch();
        s3.apply_snapshot(&mut ctx, &snap1, &mut kv_wb, &mut raft_wb, &[])
            .unwrap();
        assert_eq!(ctx.last_term, snap1.get_metadata().get_term());
        assert_eq!(ctx.apply_state.get_applied_index(), 6);
        assert_eq!(ctx.raft_state.get_last_index(), 6);
        assert_eq!(ctx.apply_state.get_truncated_state().get_index(), 6);
        assert_eq!(ctx.apply_state.get_truncated_state().get_term(), 6);
        validate_cache(&s3, &[]);
    }

    #[test]
    fn test_canceling_apply_snapshot() {
        let td = Builder::new().prefix("tikv-store-test").tempdir().unwrap();
        let worker = LazyWorker::new("snap-manager");
        let sched = worker.scheduler();
        let mut s = new_storage(sched, &td);

        // PENDING can be canceled directly.
        s.snap_state = RefCell::new(SnapState::Applying(Arc::new(AtomicUsize::new(
            JOB_STATUS_PENDING,
        ))));
        assert!(s.cancel_applying_snap());
        assert_eq!(*s.snap_state.borrow(), SnapState::ApplyAborted);

        // RUNNING can't be canceled directly.
        s.snap_state = RefCell::new(SnapState::Applying(Arc::new(AtomicUsize::new(
            JOB_STATUS_RUNNING,
        ))));
        assert!(!s.cancel_applying_snap());
        assert_eq!(
            *s.snap_state.borrow(),
            SnapState::Applying(Arc::new(AtomicUsize::new(JOB_STATUS_CANCELLING)))
        );
        // CANCEL can't be canceled again.
        assert!(!s.cancel_applying_snap());

        s.snap_state = RefCell::new(SnapState::Applying(Arc::new(AtomicUsize::new(
            JOB_STATUS_CANCELLED,
        ))));
        // canceled snapshot can be cancel directly.
        assert!(s.cancel_applying_snap());
        assert_eq!(*s.snap_state.borrow(), SnapState::ApplyAborted);

        s.snap_state = RefCell::new(SnapState::Applying(Arc::new(AtomicUsize::new(
            JOB_STATUS_FINISHED,
        ))));
        assert!(s.cancel_applying_snap());
        assert_eq!(*s.snap_state.borrow(), SnapState::Relax);

        s.snap_state = RefCell::new(SnapState::Applying(Arc::new(AtomicUsize::new(
            JOB_STATUS_FAILED,
        ))));
        let res = panic_hook::recover_safe(|| s.cancel_applying_snap());
        assert!(res.is_err());
    }

    #[test]
    fn test_try_finish_snapshot() {
        let td = Builder::new().prefix("tikv-store-test").tempdir().unwrap();
        let worker = LazyWorker::new("snap-manager");
        let sched = worker.scheduler();
        let mut s = new_storage(sched, &td);

        // PENDING can be finished.
        let mut snap_state = SnapState::Applying(Arc::new(AtomicUsize::new(JOB_STATUS_PENDING)));
        s.snap_state = RefCell::new(snap_state);
        assert_eq!(s.check_applying_snap(), CheckApplyingSnapStatus::Applying);
        assert_eq!(
            *s.snap_state.borrow(),
            SnapState::Applying(Arc::new(AtomicUsize::new(JOB_STATUS_PENDING)))
        );

        // RUNNING can't be finished.
        snap_state = SnapState::Applying(Arc::new(AtomicUsize::new(JOB_STATUS_RUNNING)));
        s.snap_state = RefCell::new(snap_state);
        assert_eq!(s.check_applying_snap(), CheckApplyingSnapStatus::Applying);
        assert_eq!(
            *s.snap_state.borrow(),
            SnapState::Applying(Arc::new(AtomicUsize::new(JOB_STATUS_RUNNING)))
        );

        snap_state = SnapState::Applying(Arc::new(AtomicUsize::new(JOB_STATUS_CANCELLED)));
        s.snap_state = RefCell::new(snap_state);
        assert_eq!(s.check_applying_snap(), CheckApplyingSnapStatus::Idle);
        assert_eq!(*s.snap_state.borrow(), SnapState::ApplyAborted);
        // ApplyAborted is not applying snapshot.
        assert_eq!(s.check_applying_snap(), CheckApplyingSnapStatus::Idle);
        assert_eq!(*s.snap_state.borrow(), SnapState::ApplyAborted);

        s.snap_state = RefCell::new(SnapState::Applying(Arc::new(AtomicUsize::new(
            JOB_STATUS_FINISHED,
        ))));
        assert_eq!(s.check_applying_snap(), CheckApplyingSnapStatus::Success);
        assert_eq!(*s.snap_state.borrow(), SnapState::Relax);
        // Relax is not applying snapshot.
        assert_eq!(s.check_applying_snap(), CheckApplyingSnapStatus::Idle);
        assert_eq!(*s.snap_state.borrow(), SnapState::Relax);

        s.snap_state = RefCell::new(SnapState::Applying(Arc::new(AtomicUsize::new(
            JOB_STATUS_FAILED,
        ))));
        let res = panic_hook::recover_safe(|| s.check_applying_snap());
        assert!(res.is_err());
    }

    #[test]
    fn test_sync_log() {
        // Do not sync empty entrise.
        let mut tbl = vec![(Entry::default(), false)];

        // Sync if sync_log is set.
        let mut e = Entry::default();
        e.set_sync_log(true);
        tbl.push((e, true));

        // Sync if context is marked sync.
        let context = ProposalContext::SYNC_LOG.to_vec();
        let mut e = Entry::default();
        e.set_context(context.into());
        tbl.push((e.clone(), true));

        // Sync if sync_log is set and context is marked sync_log.
        e.set_sync_log(true);
        tbl.push((e, true));

        for (e, sync) in tbl {
            assert_eq!(get_sync_log_from_entry(&e), sync, "{:?}", e);
        }
    }

    #[test]
    fn test_validate_states() {
        let td = Builder::new().prefix("tikv-store-test").tempdir().unwrap();
        let worker = LazyWorker::new("snap-manager");
        let sched = worker.scheduler();
        let kv_db =
            engine_test::kv::new_engine(td.path().to_str().unwrap(), None, ALL_CFS, None).unwrap();
        let raft_path = td.path().join(Path::new("raft"));
        let raft_db =
            engine_test::raft::new_engine(raft_path.to_str().unwrap(), None, CF_DEFAULT, None)
                .unwrap();
        let engines = Engines::new(kv_db, raft_db);
        bootstrap_store(&engines, 1, 1).unwrap();

        let region = initial_region(1, 1, 1);
        prepare_bootstrap_cluster(&engines, &region).unwrap();
        let build_storage = || -> Result<PeerStorage<KvTestEngine, RaftTestEngine>> {
            PeerStorage::new(engines.clone(), &region, sched.clone(), 0, "".to_owned())
        };
        let mut s = build_storage().unwrap();
        let mut raft_state = RaftLocalState::default();
        raft_state.set_last_index(RAFT_INIT_LOG_INDEX);
        raft_state.mut_hard_state().set_term(RAFT_INIT_LOG_TERM);
        raft_state.mut_hard_state().set_commit(RAFT_INIT_LOG_INDEX);
        let initial_state = s.initial_state().unwrap();
        assert_eq!(initial_state.hard_state, *raft_state.get_hard_state());

        // last_index < commit_index is invalid.
        let raft_state_key = keys::raft_state_key(1);
        raft_state.set_last_index(11);
        let log_key = keys::raft_log_key(1, 11);
        engines
            .raft
            .put_msg(&log_key, &new_entry(11, RAFT_INIT_LOG_TERM))
            .unwrap();
        raft_state.mut_hard_state().set_commit(12);
        engines.raft.put_msg(&raft_state_key, &raft_state).unwrap();
        assert!(build_storage().is_err());

        let log_key = keys::raft_log_key(1, 20);
        engines
            .raft
            .put_msg(&log_key, &new_entry(20, RAFT_INIT_LOG_TERM))
            .unwrap();
        raft_state.set_last_index(20);
        engines.raft.put_msg(&raft_state_key, &raft_state).unwrap();
        s = build_storage().unwrap();
        let initial_state = s.initial_state().unwrap();
        assert_eq!(initial_state.hard_state, *raft_state.get_hard_state());

        // Missing last log is invalid.
        engines.raft.delete(&log_key).unwrap();
        assert!(build_storage().is_err());
        engines
            .raft
            .put_msg(&log_key, &new_entry(20, RAFT_INIT_LOG_TERM))
            .unwrap();

        // applied_index > commit_index is invalid.
        let mut apply_state = RaftApplyState::default();
        apply_state.set_applied_index(13);
        apply_state.mut_truncated_state().set_index(13);
        apply_state
            .mut_truncated_state()
            .set_term(RAFT_INIT_LOG_TERM);
        let apply_state_key = keys::apply_state_key(1);
        engines
            .kv
            .put_msg_cf(CF_RAFT, &apply_state_key, &apply_state)
            .unwrap();
        assert!(build_storage().is_err());

        // It should not recover if corresponding log doesn't exist.
        apply_state.set_commit_index(14);
        apply_state.set_commit_term(RAFT_INIT_LOG_TERM);
        engines
            .kv
            .put_msg_cf(CF_RAFT, &apply_state_key, &apply_state)
            .unwrap();
        assert!(build_storage().is_err());

        let log_key = keys::raft_log_key(1, 14);
        engines
            .raft
            .put_msg(&log_key, &new_entry(14, RAFT_INIT_LOG_TERM))
            .unwrap();
        raft_state.mut_hard_state().set_commit(14);
        s = build_storage().unwrap();
        let initial_state = s.initial_state().unwrap();
        assert_eq!(initial_state.hard_state, *raft_state.get_hard_state());

        // log term miss match is invalid.
        engines
            .raft
            .put_msg(&log_key, &new_entry(14, RAFT_INIT_LOG_TERM - 1))
            .unwrap();
        assert!(build_storage().is_err());

        // hard state term miss match is invalid.
        engines
            .raft
            .put_msg(&log_key, &new_entry(14, RAFT_INIT_LOG_TERM))
            .unwrap();
        raft_state.mut_hard_state().set_term(RAFT_INIT_LOG_TERM - 1);
        engines.raft.put_msg(&raft_state_key, &raft_state).unwrap();
        assert!(build_storage().is_err());

        // last index < recorded_commit_index is invalid.
        raft_state.mut_hard_state().set_term(RAFT_INIT_LOG_TERM);
        raft_state.set_last_index(13);
        let log_key = keys::raft_log_key(1, 13);
        engines
            .raft
            .put_msg(&log_key, &new_entry(13, RAFT_INIT_LOG_TERM))
            .unwrap();
        engines.raft.put_msg(&raft_state_key, &raft_state).unwrap();
        assert!(build_storage().is_err());
    }

    fn gen_snap_for_test(rx: Receiver<Snapshot>) -> SnapState {
        SnapState::Generating {
            canceled: Arc::new(AtomicBool::new(false)),
            index: Arc::new(AtomicU64::new(0)),
            receiver: rx,
        }
    }
}<|MERGE_RESOLUTION|>--- conflicted
+++ resolved
@@ -109,17 +109,11 @@
 
 struct EntryCache {
     cache: VecDeque<Entry>,
-<<<<<<< HEAD
+    trace: VecDeque<CachedEntries>,
     hit: Cell<u64>,
     miss: Cell<u64>,
-    mem_size_change: i64,
-=======
-    trace: VecDeque<CachedEntries>,
-    hit: Cell<i64>,
-    miss: Cell<i64>,
     #[cfg(test)]
     size_change_cb: Option<Box<dyn Fn(i64) + Send + 'static>>,
->>>>>>> ba04dff2
 }
 
 impl EntryCache {
