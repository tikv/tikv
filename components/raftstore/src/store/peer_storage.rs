// Copyright 2016 TiKV Project Authors. Licensed under Apache-2.0.

// #[PerformanceCriticalPath]
use fail::fail_point;
use std::cell::{Cell, RefCell};
use std::collections::VecDeque;
use std::ops::Range;
use std::sync::atomic::{AtomicBool, AtomicU64, AtomicUsize, Ordering};
use std::sync::mpsc::{self, Receiver, TryRecvError};
use std::sync::{Arc, Mutex};
use std::{cmp, error, mem, u64};

use engine_traits::CF_RAFT;
use engine_traits::{Engines, KvEngine, Mutable, Peekable};
use keys::{self, enc_end_key, enc_start_key};
use kvproto::metapb::{self, Region};
use kvproto::raft_serverpb::{
    MergeState, PeerState, RaftApplyState, RaftLocalState, RaftSnapshotData, RegionLocalState,
};
use protobuf::Message;
use raft::eraftpb::{self, ConfState, Entry, HardState, Snapshot};
use raft::{self, Error as RaftError, GetEntriesContext, RaftState, Ready, Storage, StorageError};

use crate::store::async_io::write::WriteTask;
use crate::store::fsm::GenSnapTask;
use crate::store::memory::*;
use crate::store::peer::PersistSnapshotResult;
use crate::store::util;
use crate::store::worker::RaftlogFetchTask;
use crate::{bytes_capacity, Error, Result};
use engine_traits::{RaftEngine, RaftLogBatch};
use into_other::into_other;
use tikv_alloc::trace::TraceEvent;
use tikv_util::time::Instant;
use tikv_util::worker::Scheduler;
use tikv_util::{box_err, box_try, debug, defer, error, info, warn};

use super::metrics::*;
use super::worker::RegionTask;
use super::{SnapEntry, SnapKey, SnapManager, SnapshotStatistics};

// When we create a region peer, we should initialize its log term/index > 0,
// so that we can force the follower peer to sync the snapshot first.
pub const RAFT_INIT_LOG_TERM: u64 = 5;
pub const RAFT_INIT_LOG_INDEX: u64 = 5;
const MAX_SNAP_TRY_CNT: usize = 5;

pub const MAX_INIT_ENTRY_COUNT: usize = 1024;

/// The initial region epoch version.
pub const INIT_EPOCH_VER: u64 = 1;
/// The initial region epoch conf_version.
pub const INIT_EPOCH_CONF_VER: u64 = 1;

const SHRINK_CACHE_CAPACITY: usize = 64;

pub const JOB_STATUS_PENDING: usize = 0;
pub const JOB_STATUS_RUNNING: usize = 1;
pub const JOB_STATUS_CANCELLING: usize = 2;
pub const JOB_STATUS_CANCELLED: usize = 3;
pub const JOB_STATUS_FINISHED: usize = 4;
pub const JOB_STATUS_FAILED: usize = 5;

const ENTRY_MEM_SIZE: usize = mem::size_of::<Entry>();

/// Possible status returned by `check_applying_snap`.
#[derive(Debug, Clone, Copy, PartialEq)]
pub enum CheckApplyingSnapStatus {
    /// A snapshot is just applied.
    Success,
    /// A snapshot is being applied.
    Applying,
    /// No snapshot is being applied at all or the snapshot is canceled
    Idle,
}

#[derive(Debug)]
pub enum SnapState {
    Relax,
    Generating {
        canceled: Arc<AtomicBool>,
        index: Arc<AtomicU64>,
        receiver: Receiver<Snapshot>,
    },
    Applying(Arc<AtomicUsize>),
    ApplyAborted,
}

impl PartialEq for SnapState {
    fn eq(&self, other: &SnapState) -> bool {
        match (self, other) {
            (&SnapState::Relax, &SnapState::Relax)
            | (&SnapState::ApplyAborted, &SnapState::ApplyAborted)
            | (&SnapState::Generating { .. }, &SnapState::Generating { .. }) => true,
            (&SnapState::Applying(ref b1), &SnapState::Applying(ref b2)) => {
                b1.load(Ordering::Relaxed) == b2.load(Ordering::Relaxed)
            }
            _ => false,
        }
    }
}

#[inline]
pub fn first_index(state: &RaftApplyState) -> u64 {
    state.get_truncated_state().get_index() + 1
}

#[inline]
pub fn last_index(state: &RaftLocalState) -> u64 {
    state.get_last_index()
}

struct EntryCache {
    // The last index of persisted entry.
    // It should be equal to `RaftLog::persisted`.
    persisted: u64,
    cache: VecDeque<Entry>,
    trace: VecDeque<CachedEntries>,
    hit: Cell<u64>,
    miss: Cell<u64>,
    #[cfg(test)]
    size_change_cb: Option<Box<dyn Fn(i64) + Send + 'static>>,
}

impl EntryCache {
    fn first_index(&self) -> Option<u64> {
        self.cache.front().map(|e| e.get_index())
    }

    fn fetch_entries_to(
        &self,
        begin: u64,
        end: u64,
        mut fetched_size: u64,
        max_size: u64,
        ents: &mut Vec<Entry>,
    ) {
        if begin >= end {
            return;
        }
        assert!(!self.cache.is_empty());
        let cache_low = self.cache.front().unwrap().get_index();
        let start_idx = begin.checked_sub(cache_low).unwrap() as usize;
        let limit_idx = end.checked_sub(cache_low).unwrap() as usize;

        let mut end_idx = start_idx;
        self.cache
            .iter()
            .skip(start_idx)
            .take_while(|e| {
                let cur_idx = end_idx as u64 + cache_low;
                assert_eq!(e.get_index(), cur_idx);
                let m = u64::from(e.compute_size());
                fetched_size += m;
                if fetched_size == m {
                    end_idx += 1;
                    fetched_size <= max_size && end_idx < limit_idx
                } else if fetched_size <= max_size {
                    end_idx += 1;
                    end_idx < limit_idx
                } else {
                    false
                }
            })
            .count();
        // Cache either is empty or contains latest log. Hence we don't need to fetch log
        // from rocksdb anymore.
        assert!(end_idx == limit_idx || fetched_size > max_size);
        let (first, second) = tikv_util::slices_in_range(&self.cache, start_idx, end_idx);
        ents.extend_from_slice(first);
        ents.extend_from_slice(second);
    }

    fn append(&mut self, tag: &str, entries: &[Entry]) {
        if !entries.is_empty() {
            let mut mem_size_change = 0;
            let old_capacity = self.cache.capacity();
            mem_size_change += self.append_impl(tag, entries);
            let new_capacity = self.cache.capacity();
            mem_size_change += Self::get_cache_vec_mem_size_change(new_capacity, old_capacity);
            mem_size_change += self.shrink_if_necessary();
            self.flush_mem_size_change(mem_size_change);
        }
    }

    fn append_impl(&mut self, tag: &str, entries: &[Entry]) -> i64 {
        let mut mem_size_change = 0;

        if let Some(cache_last_index) = self.cache.back().map(|e| e.get_index()) {
            let first_index = entries[0].get_index();
            if cache_last_index >= first_index {
                let cache_len = self.cache.len();
                let truncate_to = cache_len
                    .checked_sub((cache_last_index - first_index + 1) as usize)
                    .unwrap_or_default();
                let trunc_to_idx = self.cache[truncate_to].index;
                for e in self.cache.drain(truncate_to..) {
                    mem_size_change -=
                        (bytes_capacity(&e.data) + bytes_capacity(&e.context)) as i64;
                }
                if let Some(cached) = self.trace.back() {
                    // Only committed entries can be traced, and only uncommitted entries
                    // can be truncated. So there won't be any overlaps.
                    let cached_last = cached.range.end - 1;
                    assert!(cached_last < trunc_to_idx);
                }
            } else if cache_last_index + 1 < first_index {
                panic!(
                    "{} unexpected hole: {} < {}",
                    tag, cache_last_index, first_index
                );
            }
        }

        for e in entries {
            self.cache.push_back(e.to_owned());
            mem_size_change += (bytes_capacity(&e.data) + bytes_capacity(&e.context)) as i64;
        }
        // In the past, the entry cache will be truncated if its size exceeds a certain number.
        // However, after introducing async write io, the entry must stay in cache if it's not
        // persisted to raft db because the raft-rs may need to read entries.(e.g. leader sends
        // MsgAppend to followers)

        mem_size_change
    }

    pub fn entry(&self, idx: u64) -> Option<&Entry> {
        let cache_low = self.cache.front()?.get_index();
        if idx >= cache_low {
            Some(&self.cache[(idx - cache_low) as usize])
        } else {
            None
        }
    }

    /// Compact all entries whose indexes are less than `idx`.
    pub fn compact_to(&mut self, mut idx: u64) -> u64 {
        if idx > self.persisted + 1 {
            // Only the persisted entries can be compacted
            idx = self.persisted + 1;
        }

        let mut mem_size_change = 0;

        // Clean cached entries which have been already sent to apply threads. For example,
        // if entries [1, 10), [10, 20), [20, 30) are sent to apply threads and `compact_to(15)`
        // is called, only [20, 30) will still be kept in cache.
        let old_trace_cap = self.trace.capacity();
        while let Some(cached_entries) = self.trace.pop_front() {
            if cached_entries.range.start >= idx {
                self.trace.push_front(cached_entries);
                let trace_len = self.trace.len();
                let trace_cap = self.trace.capacity();
                if trace_len < SHRINK_CACHE_CAPACITY && trace_cap > SHRINK_CACHE_CAPACITY {
                    self.trace.shrink_to(SHRINK_CACHE_CAPACITY);
                }
                break;
            }
            let (_, dangle_size) = cached_entries.take_entries();
            mem_size_change -= dangle_size as i64;
            idx = cmp::max(cached_entries.range.end, idx);
        }
        let new_trace_cap = self.trace.capacity();
        mem_size_change += Self::get_trace_vec_mem_size_change(new_trace_cap, old_trace_cap);

        let cache_first_idx = self.first_index().unwrap_or(u64::MAX);
        if cache_first_idx >= idx {
            self.flush_mem_size_change(mem_size_change);
            assert!(mem_size_change <= 0);
            return -mem_size_change as u64;
        }

        let cache_last_idx = self.cache.back().unwrap().get_index();
        // Use `cache_last_idx + 1` to make sure cache can be cleared completely if necessary.
        let compact_to = (cmp::min(cache_last_idx + 1, idx) - cache_first_idx) as usize;
        for e in self.cache.drain(..compact_to) {
            mem_size_change -= (bytes_capacity(&e.data) + bytes_capacity(&e.context)) as i64
        }

        mem_size_change += self.shrink_if_necessary();
        self.flush_mem_size_change(mem_size_change);
        assert!(mem_size_change <= 0);
        -mem_size_change as u64
    }

    fn get_total_mem_size(&self) -> i64 {
        let data_size: i64 = self
            .cache
            .iter()
            .map(|e| (bytes_capacity(&e.data) + bytes_capacity(&e.context)) as i64)
            .sum();
        let cache_vec_size = Self::get_cache_vec_mem_size_change(self.cache.capacity(), 0);
        let trace_vec_size = Self::get_trace_vec_mem_size_change(self.trace.capacity(), 0);
        data_size + cache_vec_size + trace_vec_size
    }

    fn get_cache_vec_mem_size_change(new_capacity: usize, old_capacity: usize) -> i64 {
        ENTRY_MEM_SIZE as i64 * (new_capacity as i64 - old_capacity as i64)
    }

    fn get_trace_vec_mem_size_change(new_capacity: usize, old_capacity: usize) -> i64 {
        mem::size_of::<CachedEntries>() as i64 * (new_capacity as i64 - old_capacity as i64)
    }

    fn flush_mem_size_change(&self, mem_size_change: i64) {
        #[cfg(test)]
        if let Some(size_change_cb) = self.size_change_cb.as_ref() {
            size_change_cb(mem_size_change);
        }
        let event = if mem_size_change > 0 {
            TraceEvent::Add(mem_size_change as usize)
        } else {
            TraceEvent::Sub(-mem_size_change as usize)
        };
        MEMTRACE_ENTRY_CACHE.trace(event);
        RAFT_ENTRIES_CACHES_GAUGE.add(mem_size_change);
    }

    fn flush_stats(&self) {
        let hit = self.hit.replace(0);
        RAFT_ENTRY_FETCHES.hit.inc_by(hit);
        let miss = self.miss.replace(0);
        RAFT_ENTRY_FETCHES.miss.inc_by(miss);
    }

    #[inline]
    fn is_empty(&self) -> bool {
        self.cache.is_empty()
    }

    fn trace_cached_entries(&mut self, entries: CachedEntries) {
        let dangle_size = {
            let mut guard = entries.entries.lock().unwrap();

            let last_idx = guard.0.last().map(|e| e.index).unwrap();
            let cache_front = match self.cache.front().map(|e| e.index) {
                Some(i) => i,
                None => u64::MAX,
            };

            let dangle_range = if last_idx < cache_front {
                // All entries are not in entry cache.
                0..guard.0.len()
            } else if let Ok(i) = guard.0.binary_search_by(|e| e.index.cmp(&cache_front)) {
                // Some entries are in entry cache.
                0..i
            } else {
                // All entries are in entry cache.
                0..0
            };

            let mut size = 0;
            for e in &guard.0[dangle_range] {
                size += bytes_capacity(&e.data) + bytes_capacity(&e.context);
            }
            guard.1 = size;
            size
        };

        let old_capacity = self.trace.capacity();
        self.trace.push_back(entries);
        let new_capacity = self.trace.capacity();
        let diff = Self::get_trace_vec_mem_size_change(new_capacity, old_capacity);

        self.flush_mem_size_change(diff + dangle_size as i64);
    }

    fn shrink_if_necessary(&mut self) -> i64 {
        if self.cache.len() < SHRINK_CACHE_CAPACITY && self.cache.capacity() > SHRINK_CACHE_CAPACITY
        {
            let old_capacity = self.cache.capacity();
            self.cache.shrink_to_fit();
            let new_capacity = self.cache.capacity();
            return Self::get_cache_vec_mem_size_change(new_capacity, old_capacity);
        }
        0
    }

    fn update_persisted(&mut self, persisted: u64) {
        self.persisted = persisted;
    }
}

impl Default for EntryCache {
    fn default() -> Self {
        let entry_cache = EntryCache {
            persisted: 0,
            cache: Default::default(),
            trace: Default::default(),
            hit: Cell::new(0),
            miss: Cell::new(0),
            #[cfg(test)]
            size_change_cb: None,
        };
        entry_cache.flush_mem_size_change(entry_cache.get_total_mem_size());
        entry_cache
    }
}

impl Drop for EntryCache {
    fn drop(&mut self) {
        let mem_size_change = self.get_total_mem_size();
        self.flush_mem_size_change(-mem_size_change);
        self.flush_stats();
    }
}

fn storage_error<E>(error: E) -> raft::Error
where
    E: Into<Box<dyn error::Error + Send + Sync>>,
{
    raft::Error::Store(StorageError::Other(error.into()))
}

impl From<Error> for RaftError {
    fn from(err: Error) -> RaftError {
        storage_error(err)
    }
}

#[derive(PartialEq, Debug)]
pub enum HandleReadyResult {
    SendIOTask,
    Snapshot {
        msgs: Vec<eraftpb::Message>,
        snap_region: metapb::Region,
        /// The regions whose range are overlapped with this region
        destroy_regions: Vec<Region>,
        /// The first index before applying the snapshot.
        last_first_index: u64,
    },
    NoIOTask,
}

pub fn recover_from_applying_state<EK: KvEngine, ER: RaftEngine>(
    engines: &Engines<EK, ER>,
    raft_wb: &mut ER::LogBatch,
    region_id: u64,
) -> Result<()> {
    let snapshot_raft_state_key = keys::snapshot_raft_state_key(region_id);
    let snapshot_raft_state: RaftLocalState =
        match box_try!(engines.kv.get_msg_cf(CF_RAFT, &snapshot_raft_state_key)) {
            Some(state) => state,
            None => {
                return Err(box_err!(
                    "[region {}] failed to get raftstate from kv engine, \
                     when recover from applying state",
                    region_id
                ));
            }
        };

    let raft_state = box_try!(engines.raft.get_raft_state(region_id)).unwrap_or_default();

    // if we recv append log when applying snapshot, last_index in raft_local_state will
    // larger than snapshot_index. since raft_local_state is written to raft engine, and
    // raft write_batch is written after kv write_batch, raft_local_state may wrong if
    // restart happen between the two write. so we copy raft_local_state to kv engine
    // (snapshot_raft_state), and set snapshot_raft_state.last_index = snapshot_index.
    // after restart, we need check last_index.
    if last_index(&snapshot_raft_state) > last_index(&raft_state) {
        raft_wb.put_raft_state(region_id, &snapshot_raft_state)?;
    }
    Ok(())
}

fn init_applied_index_term<EK: KvEngine, ER: RaftEngine>(
    engines: &Engines<EK, ER>,
    region: &Region,
    apply_state: &RaftApplyState,
) -> Result<u64> {
    if apply_state.applied_index == RAFT_INIT_LOG_INDEX {
        return Ok(RAFT_INIT_LOG_TERM);
    }
    let truncated_state = apply_state.get_truncated_state();
    if apply_state.applied_index == truncated_state.get_index() {
        return Ok(truncated_state.get_term());
    }

    match engines
        .raft
        .get_entry(region.get_id(), apply_state.applied_index)?
    {
        Some(e) => Ok(e.term),
        None => Err(box_err!(
            "[region {}] entry at apply index {} doesn't exist, may lose data.",
            region.get_id(),
            apply_state.applied_index
        )),
    }
}

fn init_raft_state<EK: KvEngine, ER: RaftEngine>(
    engines: &Engines<EK, ER>,
    region: &Region,
) -> Result<RaftLocalState> {
    if let Some(state) = engines.raft.get_raft_state(region.get_id())? {
        return Ok(state);
    }

    let mut raft_state = RaftLocalState::default();
    if util::is_region_initialized(region) {
        // new split region
        raft_state.last_index = RAFT_INIT_LOG_INDEX;
        raft_state.mut_hard_state().set_term(RAFT_INIT_LOG_TERM);
        raft_state.mut_hard_state().set_commit(RAFT_INIT_LOG_INDEX);
        engines.raft.put_raft_state(region.get_id(), &raft_state)?;
    }
    Ok(raft_state)
}

fn init_apply_state<EK: KvEngine, ER: RaftEngine>(
    engines: &Engines<EK, ER>,
    region: &Region,
) -> Result<RaftApplyState> {
    Ok(
        match engines
            .kv
            .get_msg_cf(CF_RAFT, &keys::apply_state_key(region.get_id()))?
        {
            Some(s) => s,
            None => {
                let mut apply_state = RaftApplyState::default();
                if util::is_region_initialized(region) {
                    apply_state.set_applied_index(RAFT_INIT_LOG_INDEX);
                    let state = apply_state.mut_truncated_state();
                    state.set_index(RAFT_INIT_LOG_INDEX);
                    state.set_term(RAFT_INIT_LOG_TERM);
                }
                apply_state
            }
        },
    )
}

fn init_last_term<EK: KvEngine, ER: RaftEngine>(
    engines: &Engines<EK, ER>,
    region: &Region,
    raft_state: &RaftLocalState,
    apply_state: &RaftApplyState,
) -> Result<u64> {
    let last_idx = raft_state.get_last_index();
    if last_idx == 0 {
        return Ok(0);
    } else if last_idx == RAFT_INIT_LOG_INDEX {
        return Ok(RAFT_INIT_LOG_TERM);
    } else if last_idx == apply_state.get_truncated_state().get_index() {
        return Ok(apply_state.get_truncated_state().get_term());
    } else {
        assert!(last_idx > RAFT_INIT_LOG_INDEX);
    }
    let entry = engines.raft.get_entry(region.get_id(), last_idx)?;
    match entry {
        None => Err(box_err!(
            "[region {}] entry at {} doesn't exist, may lose data.",
            region.get_id(),
            last_idx
        )),
        Some(e) => Ok(e.get_term()),
    }
}

fn validate_states<EK: KvEngine, ER: RaftEngine>(
    region_id: u64,
    engines: &Engines<EK, ER>,
    raft_state: &mut RaftLocalState,
    apply_state: &RaftApplyState,
) -> Result<()> {
    let last_index = raft_state.get_last_index();
    let mut commit_index = raft_state.get_hard_state().get_commit();
    let recorded_commit_index = apply_state.get_commit_index();
    let state_str = || -> String {
        format!(
            "region {}, raft state {:?}, apply state {:?}",
            region_id, raft_state, apply_state
        )
    };
    // The commit index of raft state may be less than the recorded commit index.
    // If so, forward the commit index.
    if commit_index < recorded_commit_index {
        let entry = engines.raft.get_entry(region_id, recorded_commit_index)?;
        if entry.map_or(true, |e| e.get_term() != apply_state.get_commit_term()) {
            return Err(box_err!(
                "log at recorded commit index [{}] {} doesn't exist, may lose data, {}",
                apply_state.get_commit_term(),
                recorded_commit_index,
                state_str()
            ));
        }
        info!("updating commit index"; "region_id" => region_id, "old" => commit_index, "new" => recorded_commit_index);
        commit_index = recorded_commit_index;
    }
    // Invariant: applied index <= max(commit index, recorded commit index)
    if apply_state.get_applied_index() > commit_index {
        return Err(box_err!(
            "applied index > max(commit index, recorded commit index), {}",
            state_str()
        ));
    }
    // Invariant: max(commit index, recorded commit index) <= last index
    if commit_index > last_index {
        return Err(box_err!(
            "max(commit index, recorded commit index) > last index, {}",
            state_str()
        ));
    }
    // Since the entries must be persisted before applying, the term of raft state should also
    // be persisted. So it should be greater than the commit term of apply state.
    if raft_state.get_hard_state().get_term() < apply_state.get_commit_term() {
        return Err(box_err!(
            "term of raft state < commit term of apply state, {}",
            state_str()
        ));
    }

    raft_state.mut_hard_state().set_commit(commit_index);

    Ok(())
}

pub struct PeerStorage<EK, ER>
where
    EK: KvEngine,
{
    pub engines: Engines<EK, ER>,

    peer_id: u64,
    region: metapb::Region,
    raft_state: RaftLocalState,
    apply_state: RaftApplyState,
    applied_index_term: u64,
    last_term: u64,

    snap_state: RefCell<SnapState>,
    gen_snap_task: RefCell<Option<GenSnapTask>>,
    region_scheduler: Scheduler<RegionTask<EK::Snapshot>>,
    snap_tried_cnt: RefCell<usize>,

    cache: EntryCache,

    #[allow(dead_code)]
    raftlog_fetch_scheduler: Scheduler<RaftlogFetchTask>,

    pub tag: String,
}

impl<EK, ER> Storage for PeerStorage<EK, ER>
where
    EK: KvEngine,
    ER: RaftEngine,
{
    fn initial_state(&self) -> raft::Result<RaftState> {
        self.initial_state()
    }

    fn entries(
        &self,
        low: u64,
        high: u64,
        max_size: impl Into<Option<u64>>,
        context: GetEntriesContext,
    ) -> raft::Result<Vec<Entry>> {
        let max_size = max_size.into();
        self.entries(low, high, max_size.unwrap_or(u64::MAX), context)
    }

    fn term(&self, idx: u64) -> raft::Result<u64> {
        self.term(idx)
    }

    fn first_index(&self) -> raft::Result<u64> {
        Ok(self.first_index())
    }

    fn last_index(&self) -> raft::Result<u64> {
        Ok(self.last_index())
    }

    fn snapshot(&self, request_index: u64, to: u64) -> raft::Result<Snapshot> {
        self.snapshot(request_index, to)
    }
}

impl<EK, ER> PeerStorage<EK, ER>
where
    EK: KvEngine,
    ER: RaftEngine,
{
    pub fn new(
        engines: Engines<EK, ER>,
        region: &metapb::Region,
        region_scheduler: Scheduler<RegionTask<EK::Snapshot>>,
        raftlog_fetch_scheduler: Scheduler<RaftlogFetchTask>,
        peer_id: u64,
        tag: String,
    ) -> Result<PeerStorage<EK, ER>> {
        debug!(
            "creating storage on specified path";
            "region_id" => region.get_id(),
            "peer_id" => peer_id,
            "path" => ?engines.kv.path(),
        );
        let mut raft_state = init_raft_state(&engines, region)?;
        let apply_state = init_apply_state(&engines, region)?;
        if let Err(e) = validate_states(region.get_id(), &engines, &mut raft_state, &apply_state) {
            return Err(box_err!("{} validate state fail: {:?}", tag, e));
        }
        let last_term = init_last_term(&engines, region, &raft_state, &apply_state)?;
        let applied_index_term = init_applied_index_term(&engines, region, &apply_state)?;

        Ok(PeerStorage {
            engines,
            peer_id,
            region: region.clone(),
            raft_state,
            apply_state,
            snap_state: RefCell::new(SnapState::Relax),
            gen_snap_task: RefCell::new(None),
            region_scheduler,
            raftlog_fetch_scheduler,
            snap_tried_cnt: RefCell::new(0),
            tag,
            applied_index_term,
            last_term,
            cache: EntryCache::default(),
        })
    }

    pub fn is_initialized(&self) -> bool {
        util::is_region_initialized(self.region())
    }

    pub fn initial_state(&self) -> raft::Result<RaftState> {
        let hard_state = self.raft_state.get_hard_state().clone();
        if hard_state == HardState::default() {
            assert!(
                !self.is_initialized(),
                "peer for region {:?} is initialized but local state {:?} has empty hard \
                 state",
                self.region,
                self.raft_state
            );

            return Ok(RaftState::new(hard_state, ConfState::default()));
        }
        Ok(RaftState::new(
            hard_state,
            util::conf_state_from_region(self.region()),
        ))
    }

    fn check_range(&self, low: u64, high: u64) -> raft::Result<()> {
        if low > high {
            return Err(storage_error(format!(
                "low: {} is greater that high: {}",
                low, high
            )));
        } else if low <= self.truncated_index() {
            return Err(RaftError::Store(StorageError::Compacted));
        } else if high > self.last_index() + 1 {
            return Err(storage_error(format!(
                "entries' high {} is out of bound lastindex {}",
                high,
                self.last_index()
            )));
        }
        Ok(())
    }

    pub fn entries(
        &self,
        low: u64,
        high: u64,
        max_size: u64,
        _context: GetEntriesContext,
    ) -> raft::Result<Vec<Entry>> {
        self.check_range(low, high)?;
        let mut ents =
            Vec::with_capacity(std::cmp::min((high - low) as usize, MAX_INIT_ENTRY_COUNT));
        if low == high {
            return Ok(ents);
        }
        let region_id = self.get_region_id();
        let cache_low = self.cache.first_index().unwrap_or(u64::MAX);
        if high <= cache_low {
            self.cache.miss.update(|m| m + 1);
            self.engines.raft.fetch_entries_to(
                region_id,
                low,
                high,
                Some(max_size as usize),
                &mut ents,
            )?;
            return Ok(ents);
        }
        let begin_idx = if low < cache_low {
            self.cache.miss.update(|m| m + 1);
            let fetched_count = self.engines.raft.fetch_entries_to(
                region_id,
                low,
                cache_low,
                Some(max_size as usize),
                &mut ents,
            )?;
            if fetched_count < (cache_low - low) as usize {
                // Less entries are fetched than expected.
                return Ok(ents);
            }
            cache_low
        } else {
            low
        };
        self.cache.hit.update(|h| h + 1);
        let fetched_size = ents.iter().fold(0, |acc, e| acc + e.compute_size());
        self.cache
            .fetch_entries_to(begin_idx, high, fetched_size as u64, max_size, &mut ents);
        Ok(ents)
    }

    pub fn term(&self, idx: u64) -> raft::Result<u64> {
        if idx == self.truncated_index() {
            return Ok(self.truncated_term());
        }
        self.check_range(idx, idx + 1)?;
        if self.truncated_term() == self.last_term || idx == self.last_index() {
            return Ok(self.last_term);
        }
        if let Some(e) = self.cache.entry(idx) {
            Ok(e.get_term())
        } else {
            Ok(self
                .engines
                .raft
                .get_entry(self.get_region_id(), idx)
                .unwrap()
                .unwrap()
                .get_term())
        }
    }

    #[inline]
    pub fn first_index(&self) -> u64 {
        first_index(&self.apply_state)
    }

    #[inline]
    pub fn last_index(&self) -> u64 {
        last_index(&self.raft_state)
    }

    #[inline]
    pub fn last_term(&self) -> u64 {
        self.last_term
    }

    #[inline]
    pub fn applied_index(&self) -> u64 {
        self.apply_state.get_applied_index()
    }

    #[inline]
    pub fn set_applied_state(&mut self, apply_state: RaftApplyState) {
        self.apply_state = apply_state;
    }

    #[inline]
    pub fn set_applied_term(&mut self, applied_index_term: u64) {
        self.applied_index_term = applied_index_term;
    }

    #[inline]
    pub fn apply_state(&self) -> &RaftApplyState {
        &self.apply_state
    }

    #[inline]
    pub fn applied_index_term(&self) -> u64 {
        self.applied_index_term
    }

    #[inline]
    pub fn commit_index(&self) -> u64 {
        self.raft_state.get_hard_state().get_commit()
    }

    #[inline]
    pub fn set_commit_index(&mut self, commit: u64) {
        assert!(commit >= self.commit_index());
        self.raft_state.mut_hard_state().set_commit(commit);
    }

    #[inline]
    pub fn hard_state(&self) -> &HardState {
        self.raft_state.get_hard_state()
    }

    #[inline]
    pub fn truncated_index(&self) -> u64 {
        self.apply_state.get_truncated_state().get_index()
    }

    #[inline]
    pub fn truncated_term(&self) -> u64 {
        self.apply_state.get_truncated_state().get_term()
    }

    #[inline]
    pub fn region(&self) -> &metapb::Region {
        &self.region
    }

    #[inline]
    pub fn set_region(&mut self, region: metapb::Region) {
        self.region = region;
    }

    #[inline]
    pub fn raw_snapshot(&self) -> EK::Snapshot {
        self.engines.kv.snapshot()
    }

    #[inline]
    pub fn save_snapshot_raft_state_to(
        &self,
        snapshot_index: u64,
        kv_wb: &mut impl Mutable,
    ) -> Result<()> {
        let mut snapshot_raft_state = self.raft_state.clone();
        snapshot_raft_state
            .mut_hard_state()
            .set_commit(snapshot_index);
        snapshot_raft_state.set_last_index(snapshot_index);

        kv_wb.put_msg_cf(
            CF_RAFT,
            &keys::snapshot_raft_state_key(self.region.get_id()),
            &snapshot_raft_state,
        )?;
        Ok(())
    }

    #[inline]
    pub fn save_apply_state_to(&self, kv_wb: &mut impl Mutable) -> Result<()> {
        kv_wb.put_msg_cf(
            CF_RAFT,
            &keys::apply_state_key(self.region.get_id()),
            &self.apply_state,
        )?;
        Ok(())
    }

    fn validate_snap(&self, snap: &Snapshot, request_index: u64) -> bool {
        let idx = snap.get_metadata().get_index();
        if idx < self.truncated_index() || idx < request_index {
            // stale snapshot, should generate again.
            info!(
                "snapshot is stale, generate again";
                "region_id" => self.region.get_id(),
                "peer_id" => self.peer_id,
                "snap_index" => idx,
                "truncated_index" => self.truncated_index(),
                "request_index" => request_index,
            );
            STORE_SNAPSHOT_VALIDATION_FAILURE_COUNTER.stale.inc();
            return false;
        }

        let mut snap_data = RaftSnapshotData::default();
        if let Err(e) = snap_data.merge_from_bytes(snap.get_data()) {
            error!(
                "failed to decode snapshot, it may be corrupted";
                "region_id" => self.region.get_id(),
                "peer_id" => self.peer_id,
                "err" => ?e,
            );
            STORE_SNAPSHOT_VALIDATION_FAILURE_COUNTER.decode.inc();
            return false;
        }
        let snap_epoch = snap_data.get_region().get_region_epoch();
        let latest_epoch = self.region().get_region_epoch();
        if snap_epoch.get_conf_ver() < latest_epoch.get_conf_ver() {
            info!(
                "snapshot epoch is stale";
                "region_id" => self.region.get_id(),
                "peer_id" => self.peer_id,
                "snap_epoch" => ?snap_epoch,
                "latest_epoch" => ?latest_epoch,
            );
            STORE_SNAPSHOT_VALIDATION_FAILURE_COUNTER.epoch.inc();
            return false;
        }

        true
    }

    /// Gets a snapshot. Returns `SnapshotTemporarilyUnavailable` if there is no unavailable
    /// snapshot.
    pub fn snapshot(&self, request_index: u64, to: u64) -> raft::Result<Snapshot> {
        let mut snap_state = self.snap_state.borrow_mut();
        let mut tried_cnt = self.snap_tried_cnt.borrow_mut();

        let (mut tried, mut last_canceled, mut snap) = (false, false, None);
        if let SnapState::Generating {
            ref canceled,
            ref receiver,
            ..
        } = *snap_state
        {
            tried = true;
            last_canceled = canceled.load(Ordering::SeqCst);
            match receiver.try_recv() {
                Err(TryRecvError::Empty) => {
                    let e = raft::StorageError::SnapshotTemporarilyUnavailable;
                    return Err(raft::Error::Store(e));
                }
                Ok(s) if !last_canceled => snap = Some(s),
                Err(TryRecvError::Disconnected) | Ok(_) => {}
            }
        }

        if tried {
            *snap_state = SnapState::Relax;
            match snap {
                Some(s) => {
                    *tried_cnt = 0;
                    if self.validate_snap(&s, request_index) {
                        return Ok(s);
                    }
                }
                None => {
                    warn!(
                        "failed to try generating snapshot";
                        "region_id" => self.region.get_id(),
                        "peer_id" => self.peer_id,
                        "times" => *tried_cnt,
                        "request_peer" => to,
                    );
                }
            }
        }

        if SnapState::Relax != *snap_state {
            panic!("{} unexpected state: {:?}", self.tag, *snap_state);
        }

        if *tried_cnt >= MAX_SNAP_TRY_CNT {
            let cnt = *tried_cnt;
            *tried_cnt = 0;
            return Err(raft::Error::Store(box_err!(
                "failed to get snapshot after {} times",
                cnt
            )));
        }

        info!(
            "requesting snapshot";
            "region_id" => self.region.get_id(),
            "peer_id" => self.peer_id,
            "request_index" => request_index,
            "request_peer" => to,
        );

        if !tried || !last_canceled {
            *tried_cnt += 1;
        }

        let (sender, receiver) = mpsc::sync_channel(1);
        let canceled = Arc::new(AtomicBool::new(false));
        let index = Arc::new(AtomicU64::new(0));
        *snap_state = SnapState::Generating {
            canceled: canceled.clone(),
            index: index.clone(),
            receiver,
        };

        let task = GenSnapTask::new(self.region.get_id(), index, canceled, sender);
        let mut gen_snap_task = self.gen_snap_task.borrow_mut();
        assert!(gen_snap_task.is_none());
        *gen_snap_task = Some(task);
        Err(raft::Error::Store(
            raft::StorageError::SnapshotTemporarilyUnavailable,
        ))
    }

    pub fn has_gen_snap_task(&self) -> bool {
        self.gen_snap_task.borrow().is_some()
    }

    pub fn mut_gen_snap_task(&mut self) -> &mut Option<GenSnapTask> {
        self.gen_snap_task.get_mut()
    }

    pub fn take_gen_snap_task(&mut self) -> Option<GenSnapTask> {
        self.gen_snap_task.get_mut().take()
    }

    // Append the given entries to the raft log using previous last index or self.last_index.
    pub fn append(&mut self, entries: Vec<Entry>, task: &mut WriteTask<EK, ER>) {
        if entries.is_empty() {
            return;
        }
        let region_id = self.get_region_id();
        debug!(
            "append entries";
            "region_id" => region_id,
            "peer_id" => self.peer_id,
            "count" => entries.len(),
        );
        let prev_last_index = self.raft_state.get_last_index();

        let (last_index, last_term) = {
            let e = entries.last().unwrap();
            (e.get_index(), e.get_term())
        };

        self.cache.append(&self.tag, &entries);

        task.entries = entries;
        // Delete any previously appended log entries which never committed.
        task.cut_logs = Some((last_index + 1, prev_last_index + 1));

        self.raft_state.set_last_index(last_index);
        self.last_term = last_term;
    }

    pub fn compact_to(&mut self, idx: u64) {
        self.compact_cache_to(idx);

        self.cancel_generating_snap(Some(idx));
    }

    pub fn compact_cache_to(&mut self, idx: u64) {
        self.cache.compact_to(idx);
        let rid = self.get_region_id();
        if self.engines.raft.has_builtin_entry_cache() {
            self.engines.raft.gc_entry_cache(rid, idx);
        }
    }

    #[inline]
    pub fn is_cache_empty(&self) -> bool {
        self.cache.is_empty()
    }

    pub fn maybe_gc_cache(&mut self, replicated_idx: u64, apply_idx: u64) {
        if self.engines.raft.has_builtin_entry_cache() {
            let rid = self.get_region_id();
            self.engines.raft.gc_entry_cache(rid, apply_idx + 1);
        }
        if replicated_idx == apply_idx {
            // The region is inactive, clear the cache immediately.
            self.cache.compact_to(apply_idx + 1);
            return;
        }
        let cache_first_idx = match self.cache.first_index() {
            None => return,
            Some(idx) => idx,
        };
        if cache_first_idx > replicated_idx + 1 {
            // Catching up log requires accessing fs already, let's optimize for
            // the common case.
            // Maybe gc to second least replicated_idx is better.
            self.cache.compact_to(apply_idx + 1);
        }
    }

    /// Evict entries from the cache.
    pub fn evict_cache(&mut self, half: bool) {
        if !self.cache.cache.is_empty() {
            let cache = &mut self.cache;
            let cache_len = cache.cache.len();
            let drain_to = if half { cache_len / 2 } else { cache_len - 1 };
            let idx = cache.cache[drain_to].index;
            let mem_size_change = cache.compact_to(idx + 1);
            RAFT_ENTRIES_EVICT_BYTES.inc_by(mem_size_change);
        }
    }

    pub fn cache_is_empty(&self) -> bool {
        self.cache.cache.is_empty()
    }

    #[inline]
    pub fn flush_cache_metrics(&mut self) {
        // NOTE: memory usage of entry cache is flushed realtime.
        self.cache.flush_stats();
        if self.engines.raft.has_builtin_entry_cache() {
            if let Some(stats) = self.engines.raft.flush_stats() {
                RAFT_ENTRIES_CACHES_GAUGE.set(stats.cache_size as i64);
                RAFT_ENTRY_FETCHES.hit.inc_by(stats.hit as u64);
                RAFT_ENTRY_FETCHES.miss.inc_by(stats.miss as u64);
            }
        }
    }

    // Apply the peer with given snapshot.
    pub fn apply_snapshot(
        &mut self,
        snap: &Snapshot,
        task: &mut WriteTask<EK, ER>,
        destroy_regions: &[metapb::Region],
    ) -> Result<metapb::Region> {
        info!(
            "begin to apply snapshot";
            "region_id" => self.region.get_id(),
            "peer_id" => self.peer_id,
        );

        let mut snap_data = RaftSnapshotData::default();
        snap_data.merge_from_bytes(snap.get_data())?;

        let region_id = self.get_region_id();

        let region = snap_data.take_region();
        if region.get_id() != region_id {
            return Err(box_err!(
                "mismatch region id {} != {}",
                region_id,
                region.get_id()
            ));
        }

        if task.raft_wb.is_none() {
            task.raft_wb = Some(self.engines.raft.log_batch(64));
        }
        if task.kv_wb.is_none() {
            task.kv_wb = Some(self.engines.kv.write_batch());
        }
        let raft_wb = task.raft_wb.as_mut().unwrap();
        let kv_wb = task.kv_wb.as_mut().unwrap();

        if self.is_initialized() {
            // we can only delete the old data when the peer is initialized.
            let first_index = self.first_index();
            // It's possible that logs between `last_compacted_idx` and `first_index` are
            // being deleted in raftlog_gc worker. But it's OK as:
            // 1. If the peer accepts a new snapshot, it must start with an index larger than
            //    this `first_index`;
            // 2. If the peer accepts new entries after this snapshot or new snapshot, it must
            //    start with the new applied index, which is larger than `first_index`.
            // So new logs won't be deleted by on going raftlog_gc task accidentally.
            // It's possible that there will be some logs between `last_compacted_idx` and
            // `first_index` are not deleted. So a cleanup task for the range should be triggered
            // after applying the snapshot.
            self.clear_meta(first_index, kv_wb, raft_wb)?;
        }
        // Write its source peers' `RegionLocalState` together with itself for atomicity
        for r in destroy_regions {
            write_peer_state(kv_wb, r, PeerState::Tombstone, None)?;
        }
        write_peer_state(kv_wb, &region, PeerState::Applying, None)?;

        let last_index = snap.get_metadata().get_index();

        self.raft_state.set_last_index(last_index);
        self.last_term = snap.get_metadata().get_term();
        self.apply_state.set_applied_index(last_index);
        self.applied_index_term = self.last_term;

        // The snapshot only contains log which index > applied index, so
        // here the truncate state's (index, term) is in snapshot metadata.
        self.apply_state.mut_truncated_state().set_index(last_index);
        self.apply_state
            .mut_truncated_state()
            .set_term(snap.get_metadata().get_term());

        // `region` will be updated after persisting.
        // Although there is an interval that other metadata are updated while `region`
        // is not after handing snapshot from ready, at the time of writing, it's no
        // problem for now.
        // The reason why the update of `region` is delayed is that we expect `region` stays
        // consistent with the one in `StoreMeta::regions` which should be updated after
        // persisting due to atomic snapshot and peer create process. So if we can fix
        // these issues in future(maybe not?), the `region` and `StoreMeta::regions`
        // can updated here immediately.

        info!(
            "apply snapshot with state ok";
            "region_id" => self.region.get_id(),
            "peer_id" => self.peer_id,
            "region" => ?region,
            "state" => ?self.apply_state,
        );

        Ok(region)
    }

    /// Delete all meta belong to the region. Results are stored in `wb`.
    pub fn clear_meta(
        &mut self,
        first_index: u64,
        kv_wb: &mut EK::WriteBatch,
        raft_wb: &mut ER::LogBatch,
    ) -> Result<()> {
        let region_id = self.get_region_id();
        clear_meta(
            &self.engines,
            kv_wb,
            raft_wb,
            region_id,
            first_index,
            &self.raft_state,
        )?;
        self.cache = EntryCache::default();
        Ok(())
    }

    /// Delete all data belong to the region.
    /// If return Err, data may get partial deleted.
    pub fn clear_data(&self) -> Result<()> {
        let (start_key, end_key) = (enc_start_key(self.region()), enc_end_key(self.region()));
        let region_id = self.get_region_id();
        box_try!(
            self.region_scheduler
                .schedule(RegionTask::destroy(region_id, start_key, end_key))
        );
        Ok(())
    }

    /// Delete all data that is not covered by `new_region`.
    fn clear_extra_data(
        &self,
        old_region: &metapb::Region,
        new_region: &metapb::Region,
    ) -> Result<()> {
        let (old_start_key, old_end_key) = (enc_start_key(old_region), enc_end_key(old_region));
        let (new_start_key, new_end_key) = (enc_start_key(new_region), enc_end_key(new_region));
        if old_start_key < new_start_key {
            box_try!(self.region_scheduler.schedule(RegionTask::destroy(
                old_region.get_id(),
                old_start_key,
                new_start_key
            )));
        }
        if new_end_key < old_end_key {
            box_try!(self.region_scheduler.schedule(RegionTask::destroy(
                old_region.get_id(),
                new_end_key,
                old_end_key
            )));
        }
        Ok(())
    }

    /// Delete all extra split data from the `start_key` to `end_key`.
    pub fn clear_extra_split_data(&self, start_key: Vec<u8>, end_key: Vec<u8>) -> Result<()> {
        box_try!(self.region_scheduler.schedule(RegionTask::destroy(
            self.get_region_id(),
            start_key,
            end_key
        )));
        Ok(())
    }

    pub fn get_raft_engine(&self) -> ER {
        self.engines.raft.clone()
    }

    /// Check whether the storage has finished applying snapshot.
    #[inline]
    pub fn is_applying_snapshot(&self) -> bool {
        matches!(*self.snap_state.borrow(), SnapState::Applying(_))
    }

    #[inline]
    pub fn is_generating_snapshot(&self) -> bool {
        fail_point!("is_generating_snapshot", |_| { true });
        matches!(*self.snap_state.borrow(), SnapState::Generating { .. })
    }

    /// Check if the storage is applying a snapshot.
    #[inline]
    pub fn check_applying_snap(&mut self) -> CheckApplyingSnapStatus {
        let mut res = CheckApplyingSnapStatus::Idle;
        let new_state = match *self.snap_state.borrow() {
            SnapState::Applying(ref status) => {
                let s = status.load(Ordering::Relaxed);
                if s == JOB_STATUS_FINISHED {
                    res = CheckApplyingSnapStatus::Success;
                    SnapState::Relax
                } else if s == JOB_STATUS_CANCELLED {
                    SnapState::ApplyAborted
                } else if s == JOB_STATUS_FAILED {
                    // TODO: cleanup region and treat it as tombstone.
                    panic!("{} applying snapshot failed", self.tag,);
                } else {
                    return CheckApplyingSnapStatus::Applying;
                }
            }
            _ => return res,
        };
        *self.snap_state.borrow_mut() = new_state;
        res
    }

    /// Cancel applying snapshot, return true if the job can be considered not be run again.
    pub fn cancel_applying_snap(&mut self) -> bool {
        let is_canceled = match *self.snap_state.borrow() {
            SnapState::Applying(ref status) => {
                if status
                    .compare_exchange(
                        JOB_STATUS_PENDING,
                        JOB_STATUS_CANCELLING,
                        Ordering::SeqCst,
                        Ordering::SeqCst,
                    )
                    .is_ok()
                {
                    true
                } else if status
                    .compare_exchange(
                        JOB_STATUS_RUNNING,
                        JOB_STATUS_CANCELLING,
                        Ordering::SeqCst,
                        Ordering::SeqCst,
                    )
                    .is_ok()
                {
                    return false;
                } else {
                    false
                }
            }
            _ => return false,
        };
        if is_canceled {
            *self.snap_state.borrow_mut() = SnapState::ApplyAborted;
            return true;
        }
        // now status can only be JOB_STATUS_CANCELLING, JOB_STATUS_CANCELLED,
        // JOB_STATUS_FAILED and JOB_STATUS_FINISHED.
        self.check_applying_snap() != CheckApplyingSnapStatus::Applying
    }

    /// Cancel generating snapshot.
    pub fn cancel_generating_snap(&mut self, compact_to: Option<u64>) {
        let snap_state = self.snap_state.borrow();
        if let SnapState::Generating {
            ref canceled,
            ref index,
            ..
        } = *snap_state
        {
            if !canceled.load(Ordering::SeqCst) {
                if let Some(idx) = compact_to {
                    let snap_index = index.load(Ordering::SeqCst);
                    if snap_index == 0 || idx <= snap_index + 1 {
                        return;
                    }
                }
                canceled.store(true, Ordering::SeqCst);
            }
        }
    }

    #[inline]
    pub fn set_snap_state(&mut self, state: SnapState) {
        *self.snap_state.borrow_mut() = state
    }

    #[inline]
    pub fn is_snap_state(&self, state: SnapState) -> bool {
        *self.snap_state.borrow() == state
    }

    pub fn get_region_id(&self) -> u64 {
        self.region().get_id()
    }

    pub fn schedule_applying_snapshot(&mut self) {
        let status = Arc::new(AtomicUsize::new(JOB_STATUS_PENDING));
        self.set_snap_state(SnapState::Applying(Arc::clone(&status)));
        let task = RegionTask::Apply {
            region_id: self.get_region_id(),
            status,
        };

        // Don't schedule the snapshot to region worker.
        fail_point!("skip_schedule_applying_snapshot", |_| {});

        // TODO: gracefully remove region instead.
        if let Err(e) = self.region_scheduler.schedule(task) {
            info!(
                "failed to to schedule apply job, are we shutting down?";
                "region_id" => self.region.get_id(),
                "peer_id" => self.peer_id,
                "err" => ?e,
            );
        }
    }

    /// Handle raft ready then generate `HandleReadyResult` and `WriteTask`.
    ///
    /// It's caller's duty to write `WriteTask` explicitly to disk.
    pub fn handle_raft_ready(
        &mut self,
        ready: &mut Ready,
        destroy_regions: Vec<metapb::Region>,
    ) -> Result<(HandleReadyResult, WriteTask<EK, ER>)> {
        let region_id = self.get_region_id();
        let prev_raft_state = self.raft_state.clone();

        let mut write_task = WriteTask::new(region_id, self.peer_id, ready.number());

        let mut res = HandleReadyResult::SendIOTask;
        if !ready.snapshot().is_empty() {
            fail_point!("raft_before_apply_snap");
            let last_first_index = self.first_index();
            let snap_region =
                self.apply_snapshot(ready.snapshot(), &mut write_task, &destroy_regions)?;

            res = HandleReadyResult::Snapshot {
                msgs: ready.take_persisted_messages(),
                snap_region,
                destroy_regions,
                last_first_index,
            };
            fail_point!("raft_after_apply_snap");
        };

        if !ready.entries().is_empty() {
            self.append(ready.take_entries(), &mut write_task);
        }

        // Last index is 0 means the peer is created from raft message
        // and has not applied snapshot yet, so skip persistent hard state.
        if self.raft_state.get_last_index() > 0 {
            if let Some(hs) = ready.hs() {
                self.raft_state.set_hard_state(hs.clone());
            }
        }

        // Save raft state if it has changed or there is a snapshot.
        if prev_raft_state != self.raft_state || !ready.snapshot().is_empty() {
            write_task.raft_state = Some(self.raft_state.clone());
        }

        if !ready.snapshot().is_empty() {
            // In case of restart happens when we just write region state to Applying,
            // but not write raft_local_state to raft db in time.
            // We write raft state to kv db, with last index set to snap index,
            // in case of recv raft log after snapshot.
            self.save_snapshot_raft_state_to(
                ready.snapshot().get_metadata().get_index(),
                write_task.kv_wb.as_mut().unwrap(),
            )?;
            self.save_apply_state_to(write_task.kv_wb.as_mut().unwrap())?;
        }

        if !write_task.has_data() {
            res = HandleReadyResult::NoIOTask;
        }

        Ok((res, write_task))
    }

    pub fn update_cache_persisted(&mut self, persisted: u64) {
        self.cache.update_persisted(persisted);
    }

    pub fn persist_snapshot(&mut self, res: &PersistSnapshotResult) {
        // cleanup data before scheduling apply task
        if self.is_initialized() {
            if let Err(e) = self.clear_extra_data(self.region(), &res.region) {
                // No need panic here, when applying snapshot, the deletion will be tried
                // again. But if the region range changes, like [a, c) -> [a, b) and [b, c),
                // [b, c) will be kept in rocksdb until a covered snapshot is applied or
                // store is restarted.
                error!(?e;
                    "failed to cleanup data, may leave some dirty data";
                    "region_id" => self.get_region_id(),
                    "peer_id" => self.peer_id,
                );
            }
        }

        // Note that the correctness depends on the fact that these source regions MUST NOT
        // serve read request otherwise a corrupt data may be returned.
        // For now, it is ensured by
        // 1. After `PrepareMerge` log is committed, the source region leader's lease will be
        //    suspected immediately which makes the local reader not serve read request.
        // 2. No read request can be responsed in peer fsm during merging.
        // These conditions are used to prevent reading **stale** data in the past.
        // At present, they are also used to prevent reading **corrupt** data.
        for r in &res.destroy_regions {
            if let Err(e) = self.clear_extra_data(r, &res.region) {
                error!(?e;
                    "failed to cleanup data, may leave some dirty data";
                    "region_id" => r.get_id(),
                );
            }
        }

        self.schedule_applying_snapshot();

        // The `region` is updated after persisting in order to stay consistent with the one
        // in `StoreMeta::regions` (will be updated soon).
        // See comments in `apply_snapshot` for more details.
        self.set_region(res.region.clone());
    }

    pub fn trace_cached_entries(&mut self, entries: CachedEntries) {
        self.cache.trace_cached_entries(entries);
    }
}

/// Delete all meta belong to the region. Results are stored in `wb`.
pub fn clear_meta<EK, ER>(
    engines: &Engines<EK, ER>,
    kv_wb: &mut EK::WriteBatch,
    raft_wb: &mut ER::LogBatch,
    region_id: u64,
    first_index: u64,
    raft_state: &RaftLocalState,
) -> Result<()>
where
    EK: KvEngine,
    ER: RaftEngine,
{
    let t = Instant::now();
    box_try!(kv_wb.delete_cf(CF_RAFT, &keys::region_state_key(region_id)));
    box_try!(kv_wb.delete_cf(CF_RAFT, &keys::apply_state_key(region_id)));
    box_try!(
        engines
            .raft
            .clean(region_id, first_index, raft_state, raft_wb)
    );

    info!(
        "finish clear peer meta";
        "region_id" => region_id,
        "meta_key" => 1,
        "apply_key" => 1,
        "raft_key" => 1,
        "takes" => ?t.saturating_elapsed(),
    );
    Ok(())
}

pub fn do_snapshot<E>(
    mgr: SnapManager,
    engine: &E,
    kv_snap: E::Snapshot,
    region_id: u64,
    last_applied_index_term: u64,
    last_applied_state: RaftApplyState,
    for_balance: bool,
) -> raft::Result<Snapshot>
where
    E: KvEngine,
{
    debug!(
        "begin to generate a snapshot";
        "region_id" => region_id,
    );

    let msg = kv_snap
        .get_msg_cf(CF_RAFT, &keys::apply_state_key(region_id))
        .map_err(into_other::<_, raft::Error>)?;
    let apply_state: RaftApplyState = match msg {
        None => {
            return Err(storage_error(format!(
                "could not load raft state of region {}",
                region_id
            )));
        }
        Some(state) => state,
    };
    assert_eq!(apply_state, last_applied_state);

    let key = SnapKey::new(
        region_id,
        last_applied_index_term,
        apply_state.get_applied_index(),
    );

    mgr.register(key.clone(), SnapEntry::Generating);
    defer!(mgr.deregister(&key, &SnapEntry::Generating));

    let state: RegionLocalState = kv_snap
        .get_msg_cf(CF_RAFT, &keys::region_state_key(key.region_id))
        .and_then(|res| match res {
            None => Err(box_err!("region {} could not find region info", region_id)),
            Some(state) => Ok(state),
        })
        .map_err(into_other::<_, raft::Error>)?;

    if state.get_state() != PeerState::Normal {
        return Err(storage_error(format!(
            "snap job for {} seems stale, skip.",
            region_id
        )));
    }

    let mut snapshot = Snapshot::default();

    // Set snapshot metadata.
    snapshot.mut_metadata().set_index(key.idx);
    snapshot.mut_metadata().set_term(key.term);

    let conf_state = util::conf_state_from_region(state.get_region());
    snapshot.mut_metadata().set_conf_state(conf_state);

    let mut s = mgr.get_snapshot_for_building(&key)?;
    // Set snapshot data.
    let mut snap_data = RaftSnapshotData::default();
    snap_data.set_region(state.get_region().clone());
    let mut stat = SnapshotStatistics::new();
    s.build(
        engine,
        &kv_snap,
        state.get_region(),
        &mut snap_data,
        &mut stat,
    )?;
    snap_data.mut_meta().set_for_balance(for_balance);
    let v = snap_data.write_to_bytes()?;
    snapshot.set_data(v.into());

    SNAPSHOT_KV_COUNT_HISTOGRAM.observe(stat.kv_count as f64);
    SNAPSHOT_SIZE_HISTOGRAM.observe(stat.size as f64);

    Ok(snapshot)
}

// When we bootstrap the region we must call this to initialize region local state first.
pub fn write_initial_raft_state<W: RaftLogBatch>(raft_wb: &mut W, region_id: u64) -> Result<()> {
    let mut raft_state = RaftLocalState {
        last_index: RAFT_INIT_LOG_INDEX,
        ..Default::default()
    };
    raft_state.mut_hard_state().set_term(RAFT_INIT_LOG_TERM);
    raft_state.mut_hard_state().set_commit(RAFT_INIT_LOG_INDEX);
    raft_wb.put_raft_state(region_id, &raft_state)?;
    Ok(())
}

// When we bootstrap the region or handling split new region, we must
// call this to initialize region apply state first.
pub fn write_initial_apply_state<T: Mutable>(kv_wb: &mut T, region_id: u64) -> Result<()> {
    let mut apply_state = RaftApplyState::default();
    apply_state.set_applied_index(RAFT_INIT_LOG_INDEX);
    apply_state
        .mut_truncated_state()
        .set_index(RAFT_INIT_LOG_INDEX);
    apply_state
        .mut_truncated_state()
        .set_term(RAFT_INIT_LOG_TERM);

    kv_wb.put_msg_cf(CF_RAFT, &keys::apply_state_key(region_id), &apply_state)?;
    Ok(())
}

pub fn write_peer_state<T: Mutable>(
    kv_wb: &mut T,
    region: &metapb::Region,
    state: PeerState,
    merge_state: Option<MergeState>,
) -> Result<()> {
    let region_id = region.get_id();
    let mut region_state = RegionLocalState::default();
    region_state.set_state(state);
    region_state.set_region(region.clone());
    if let Some(state) = merge_state {
        region_state.set_merge_state(state);
    }

    debug!(
        "writing merge state";
        "region_id" => region_id,
        "state" => ?region_state,
    );
    kv_wb.put_msg_cf(CF_RAFT, &keys::region_state_key(region_id), &region_state)?;
    Ok(())
}

/// Committed entries sent to apply threads.
#[derive(Clone)]
pub struct CachedEntries {
    pub range: Range<u64>,
    // Entries and dangle size for them. `dangle` means not in entry cache.
    entries: Arc<Mutex<(Vec<Entry>, usize)>>,
}

impl CachedEntries {
    pub fn new(entries: Vec<Entry>) -> Self {
        assert!(!entries.is_empty());
        let start = entries.first().map(|x| x.index).unwrap();
        let end = entries.last().map(|x| x.index).unwrap() + 1;
        let range = Range { start, end };
        CachedEntries {
            entries: Arc::new(Mutex::new((entries, 0))),
            range,
        }
    }

    /// Take cached entries and dangle size for them. `dangle` means not in entry cache.
    pub fn take_entries(&self) -> (Vec<Entry>, usize) {
        mem::take(&mut *self.entries.lock().unwrap())
    }
}

#[cfg(test)]
mod tests {
    use crate::coprocessor::CoprocessorHost;
    use crate::store::async_io::write::write_to_db_for_test;
    use crate::store::fsm::apply::compact_raft_log;
    use crate::store::worker::{RegionRunner, RegionTask};
    use crate::store::{bootstrap_store, initial_region, prepare_bootstrap_cluster};
    use engine_test::kv::{KvTestEngine, KvTestSnapshot};
    use engine_test::raft::RaftTestEngine;
    use engine_traits::Engines;
    use engine_traits::ALL_CFS;
    use engine_traits::{
        Iterable, RaftEngineDebug, RaftEngineReadOnly, SyncMutable, WriteBatch, WriteBatchExt,
    };
    use kvproto::raft_serverpb::RaftSnapshotData;
    use raft::eraftpb::HardState;
    use raft::eraftpb::{ConfState, Entry};
    use raft::{Error as RaftError, GetEntriesContext, StorageError};
    use std::cell::RefCell;
    use std::path::Path;
    use std::sync::atomic::*;
    use std::sync::mpsc::*;
    use std::sync::*;
    use std::time::Duration;
    use tempfile::{Builder, TempDir};
    use tikv_util::worker::{dummy_scheduler, LazyWorker, Scheduler, Worker};

    use super::*;

    impl EntryCache {
        fn new_with_cb(cb: impl Fn(i64) + Send + 'static) -> Self {
            let entry_cache = EntryCache {
                persisted: 0,
                cache: Default::default(),
                trace: Default::default(),
                hit: Cell::new(0),
                miss: Cell::new(0),
                size_change_cb: Some(Box::new(cb) as Box<dyn Fn(i64) + Send + 'static>),
            };
            entry_cache.flush_mem_size_change(entry_cache.get_total_mem_size());
            entry_cache
        }
    }

    fn new_storage(
        region_scheduler: Scheduler<RegionTask<KvTestSnapshot>>,
        raftlog_fetch_scheduler: Scheduler<RaftlogFetchTask>,
        path: &TempDir,
    ) -> PeerStorage<KvTestEngine, RaftTestEngine> {
        let kv_db = engine_test::kv::new_engine(path.path().to_str().unwrap(), None, ALL_CFS, None)
            .unwrap();
        let raft_path = path.path().join(Path::new("raft"));
        let raft_db = engine_test::raft::new_engine(raft_path.to_str().unwrap(), None).unwrap();
        let engines = Engines::new(kv_db, raft_db);
        bootstrap_store(&engines, 1, 1).unwrap();

        let region = initial_region(1, 1, 1);
        prepare_bootstrap_cluster(&engines, &region).unwrap();
        PeerStorage::new(
            engines,
            &region,
            region_scheduler,
            raftlog_fetch_scheduler,
            1,
            "".to_owned(),
        )
        .unwrap()
    }

    fn new_storage_from_ents(
        region_scheduler: Scheduler<RegionTask<KvTestSnapshot>>,
        raftlog_fetch_scheduler: Scheduler<RaftlogFetchTask>,
        path: &TempDir,
        ents: &[Entry],
    ) -> PeerStorage<KvTestEngine, RaftTestEngine> {
        let mut store = new_storage(region_scheduler, raftlog_fetch_scheduler, path);
        let mut write_task = WriteTask::new(store.get_region_id(), store.peer_id, 1);
<<<<<<< HEAD
        store.append(ents[0..].to_vec(), &mut write_task);
=======
        store.append(ents[1..].to_vec(), &mut write_task);
        store.update_cache_persisted(ents.last().unwrap().get_index());
>>>>>>> 19f52189
        store
            .apply_state
            .mut_truncated_state()
            .set_index(ents[0].get_index());
        store
            .apply_state
            .mut_truncated_state()
            .set_term(ents[0].get_term());
        store
            .apply_state
            .set_applied_index(ents.last().unwrap().get_index());
        if write_task.kv_wb.is_none() {
            write_task.kv_wb = Some(store.engines.kv.write_batch());
        }
        store
            .save_apply_state_to(write_task.kv_wb.as_mut().unwrap())
            .unwrap();
        write_task.raft_state = Some(store.raft_state.clone());
        write_to_db_for_test(&store.engines, write_task);
        store
    }

    fn append_ents(store: &mut PeerStorage<KvTestEngine, RaftTestEngine>, ents: &[Entry]) {
        if ents.is_empty() {
            return;
        }
        let mut write_task = WriteTask::new(store.get_region_id(), store.peer_id, 1);
        store.append(ents.to_vec(), &mut write_task);
        write_task.raft_state = Some(store.raft_state.clone());
        write_to_db_for_test(&store.engines, write_task);
    }

    fn validate_cache(store: &PeerStorage<KvTestEngine, RaftTestEngine>, exp_ents: &[Entry]) {
        assert_eq!(store.cache.cache, exp_ents);
        for e in exp_ents {
            let entry = store
                .engines
                .raft
                .get_entry(store.get_region_id(), e.get_index())
                .unwrap()
                .unwrap();
            assert_eq!(entry, *e);
        }
    }

    fn new_entry(index: u64, term: u64) -> Entry {
        let mut e = Entry::default();
        e.set_index(index);
        e.set_term(term);
        e
    }

    fn size_of<T: protobuf::Message>(m: &T) -> u32 {
        m.compute_size()
    }

    #[test]
    fn test_storage_term() {
        let ents = vec![new_entry(3, 3), new_entry(4, 4), new_entry(5, 5)];

        let mut tests = vec![
            (2, Err(RaftError::Store(StorageError::Compacted))),
            (3, Ok(3)),
            (4, Ok(4)),
            (5, Ok(5)),
        ];
        for (i, (idx, wterm)) in tests.drain(..).enumerate() {
            let td = Builder::new().prefix("tikv-store-test").tempdir().unwrap();
            let worker = Worker::new("snap-manager").lazy_build("snap-manager");
            let sched = worker.scheduler();
            let (dummy_scheduler, _) = dummy_scheduler();
            let store = new_storage_from_ents(sched, dummy_scheduler, &td, &ents);
            let t = store.term(idx);
            if wterm != t {
                panic!("#{}: expect res {:?}, got {:?}", i, wterm, t);
            }
        }
    }

    // Does not include raftdb state key.
    fn get_meta_key_count(store: &PeerStorage<KvTestEngine, RaftTestEngine>) -> usize {
        let region_id = store.get_region_id();
        let mut count = 0;
        let (meta_start, meta_end) = (
            keys::region_meta_prefix(region_id),
            keys::region_meta_prefix(region_id + 1),
        );
        store
            .engines
            .kv
            .scan_cf(CF_RAFT, &meta_start, &meta_end, false, |_, _| {
                count += 1;
                Ok(true)
            })
            .unwrap();

        let (raft_start, raft_end) = (
            keys::region_raft_prefix(region_id),
            keys::region_raft_prefix(region_id + 1),
        );
        store
            .engines
            .kv
            .scan_cf(CF_RAFT, &raft_start, &raft_end, false, |_, _| {
                count += 1;
                Ok(true)
            })
            .unwrap();

        store
            .engines
            .raft
            .scan_entries(region_id, |_| {
                count += 1;
                Ok(true)
            })
            .unwrap();

        count
    }

    #[test]
    fn test_storage_clear_meta() {
        let worker = Worker::new("snap-manager").lazy_build("snap-manager");
        let cases = vec![(0, 0), (5, 1)];
        for (first_index, left) in cases {
            let td = Builder::new().prefix("tikv-store").tempdir().unwrap();
            let sched = worker.scheduler();
            let (dummy_scheduler, _) = dummy_scheduler();
            let mut store = new_storage_from_ents(
                sched,
                dummy_scheduler,
                &td,
                &[new_entry(3, 3), new_entry(4, 4)],
            );
            append_ents(&mut store, &[new_entry(5, 5), new_entry(6, 6)]);

            assert_eq!(6, get_meta_key_count(&store));

            let mut kv_wb = store.engines.kv.write_batch();
            let mut raft_wb = store.engines.raft.log_batch(0);
            store
                .clear_meta(first_index, &mut kv_wb, &mut raft_wb)
                .unwrap();
            kv_wb.write().unwrap();
            store
                .engines
                .raft
                .consume(&mut raft_wb, false /*sync*/)
                .unwrap();

            assert_eq!(left, get_meta_key_count(&store));
        }
    }

    #[test]
    fn test_storage_entries() {
        let ents = vec![
            new_entry(3, 3),
            new_entry(4, 4),
            new_entry(5, 5),
            new_entry(6, 6),
        ];
        let max_u64 = u64::max_value();
        let mut tests = vec![
            (
                2,
                6,
                max_u64,
                Err(RaftError::Store(StorageError::Compacted)),
            ),
            (
                3,
                4,
                max_u64,
                Err(RaftError::Store(StorageError::Compacted)),
            ),
            (4, 5, max_u64, Ok(vec![new_entry(4, 4)])),
            (4, 6, max_u64, Ok(vec![new_entry(4, 4), new_entry(5, 5)])),
            (
                4,
                7,
                max_u64,
                Ok(vec![new_entry(4, 4), new_entry(5, 5), new_entry(6, 6)]),
            ),
            // even if maxsize is zero, the first entry should be returned
            (4, 7, 0, Ok(vec![new_entry(4, 4)])),
            // limit to 2
            (
                4,
                7,
                u64::from(size_of(&ents[1]) + size_of(&ents[2])),
                Ok(vec![new_entry(4, 4), new_entry(5, 5)]),
            ),
            (
                4,
                7,
                u64::from(size_of(&ents[1]) + size_of(&ents[2]) + size_of(&ents[3]) / 2),
                Ok(vec![new_entry(4, 4), new_entry(5, 5)]),
            ),
            (
                4,
                7,
                u64::from(size_of(&ents[1]) + size_of(&ents[2]) + size_of(&ents[3]) - 1),
                Ok(vec![new_entry(4, 4), new_entry(5, 5)]),
            ),
            // all
            (
                4,
                7,
                u64::from(size_of(&ents[1]) + size_of(&ents[2]) + size_of(&ents[3])),
                Ok(vec![new_entry(4, 4), new_entry(5, 5), new_entry(6, 6)]),
            ),
        ];

        for (i, (lo, hi, maxsize, wentries)) in tests.drain(..).enumerate() {
            let td = Builder::new().prefix("tikv-store-test").tempdir().unwrap();
            let region_worker = Worker::new("snap-manager").lazy_build("snap-manager");
            let region_scheduler = region_worker.scheduler();
            let raftlog_fetch_worker = Worker::new("raftlog-fetch").lazy_build("raftlog-fetch");
            let raftlog_fetch_scheduler = raftlog_fetch_worker.scheduler();
            let store =
                new_storage_from_ents(region_scheduler, raftlog_fetch_scheduler, &td, &ents);
            let e = store.entries(lo, hi, maxsize, GetEntriesContext::empty(false));
            if e != wentries {
                panic!("#{}: expect entries {:?}, got {:?}", i, wentries, e);
            }
        }
    }

    // last_index and first_index are not mutated by PeerStorage on its own,
    // so we don't test them here.

    #[test]
    fn test_storage_compact() {
        let ents = vec![new_entry(3, 3), new_entry(4, 4), new_entry(5, 5)];
        let mut tests = vec![
            (2, Err(RaftError::Store(StorageError::Compacted))),
            (3, Err(RaftError::Store(StorageError::Compacted))),
            (4, Ok(())),
            (5, Ok(())),
        ];
        for (i, (idx, werr)) in tests.drain(..).enumerate() {
            let td = Builder::new().prefix("tikv-store-test").tempdir().unwrap();
            let worker = Worker::new("snap-manager").lazy_build("snap-manager");
            let sched = worker.scheduler();
            let (dummy_scheduler, _) = dummy_scheduler();
            let mut store = new_storage_from_ents(sched, dummy_scheduler, &td, &ents);
            let res = store
                .term(idx)
                .map_err(From::from)
                .and_then(|term| compact_raft_log(&store.tag, &mut store.apply_state, idx, term));
            // TODO check exact error type after refactoring error.
            if res.is_err() ^ werr.is_err() {
                panic!("#{}: want {:?}, got {:?}", i, werr, res);
            }
            if res.is_ok() {
                let mut kv_wb = store.engines.kv.write_batch();
                store.save_apply_state_to(&mut kv_wb).unwrap();
                kv_wb.write().unwrap();
            }
        }
    }

    fn generate_and_schedule_snapshot(
        gen_task: GenSnapTask,
        engines: &Engines<KvTestEngine, RaftTestEngine>,
        sched: &Scheduler<RegionTask<KvTestSnapshot>>,
    ) -> Result<()> {
        let apply_state: RaftApplyState = engines
            .kv
            .get_msg_cf(CF_RAFT, &keys::apply_state_key(gen_task.region_id))
            .unwrap()
            .unwrap();
        let idx = apply_state.get_applied_index();
        let entry = engines
            .raft
            .get_entry(gen_task.region_id, idx)
            .unwrap()
            .unwrap();
        gen_task.generate_and_schedule_snapshot::<KvTestEngine>(
            engines.kv.clone().snapshot(),
            entry.get_term(),
            apply_state,
            sched,
        )
    }

    #[test]
    fn test_storage_create_snapshot() {
        let ents = vec![new_entry(3, 3), new_entry(4, 4), new_entry(5, 5)];
        let mut cs = ConfState::default();
        cs.set_voters(vec![1, 2, 3]);

        let td = Builder::new().prefix("tikv-store-test").tempdir().unwrap();
        let snap_dir = Builder::new().prefix("snap_dir").tempdir().unwrap();
        let mgr = SnapManager::new(snap_dir.path().to_str().unwrap());
        let mut worker = Worker::new("region-worker").lazy_build("region-worker");
        let sched = worker.scheduler();
        let (dummy_scheduler, _) = dummy_scheduler();
        let mut s = new_storage_from_ents(sched.clone(), dummy_scheduler, &td, &ents);
        let (router, _) = mpsc::sync_channel(100);
        let runner = RegionRunner::new(
            s.engines.kv.clone(),
            mgr,
            0,
            true,
            2,
            CoprocessorHost::<KvTestEngine>::default(),
            router,
        );
        worker.start_with_timer(runner);
        let snap = s.snapshot(0, 0);
        let unavailable = RaftError::Store(StorageError::SnapshotTemporarilyUnavailable);
        assert_eq!(snap.unwrap_err(), unavailable);
        assert_eq!(*s.snap_tried_cnt.borrow(), 1);
        let gen_task = s.gen_snap_task.borrow_mut().take().unwrap();
        generate_and_schedule_snapshot(gen_task, &s.engines, &sched).unwrap();
        let snap = match *s.snap_state.borrow() {
            SnapState::Generating { ref receiver, .. } => {
                receiver.recv_timeout(Duration::from_secs(3)).unwrap()
            }
            ref s => panic!("unexpected state: {:?}", s),
        };
        assert_eq!(snap.get_metadata().get_index(), 5);
        assert_eq!(snap.get_metadata().get_term(), 5);
        assert!(!snap.get_data().is_empty());

        let mut data = RaftSnapshotData::default();
        protobuf::Message::merge_from_bytes(&mut data, snap.get_data()).unwrap();
        assert_eq!(data.get_region().get_id(), 1);
        assert_eq!(data.get_region().get_peers().len(), 1);

        let (tx, rx) = channel();
        s.set_snap_state(gen_snap_for_test(rx));
        // Empty channel should cause snapshot call to wait.
        assert_eq!(s.snapshot(0, 0).unwrap_err(), unavailable);
        assert_eq!(*s.snap_tried_cnt.borrow(), 1);

        tx.send(snap.clone()).unwrap();
        assert_eq!(s.snapshot(0, 0), Ok(snap.clone()));
        assert_eq!(*s.snap_tried_cnt.borrow(), 0);

        let (tx, rx) = channel();
        tx.send(snap.clone()).unwrap();
        s.set_snap_state(gen_snap_for_test(rx));
        // stale snapshot should be abandoned, snapshot index < request index.
        assert_eq!(
            s.snapshot(snap.get_metadata().get_index() + 1, 0)
                .unwrap_err(),
            unavailable
        );
        assert_eq!(*s.snap_tried_cnt.borrow(), 1);
        // Drop the task.
        let _ = s.gen_snap_task.borrow_mut().take().unwrap();

        let mut write_task = WriteTask::new(s.get_region_id(), s.peer_id, 1);
        s.append([new_entry(6, 5), new_entry(7, 5)].to_vec(), &mut write_task);
        let mut hs = HardState::default();
        hs.set_commit(7);
        hs.set_term(5);
        s.raft_state.set_hard_state(hs);
        s.raft_state.set_last_index(7);
        s.apply_state.set_applied_index(7);
        write_task.raft_state = Some(s.raft_state.clone());
        if write_task.kv_wb.is_none() {
            write_task.kv_wb = Some(s.engines.kv.write_batch());
        }
        s.save_apply_state_to(write_task.kv_wb.as_mut().unwrap())
            .unwrap();
        write_to_db_for_test(&s.engines, write_task);
        let term = s.term(7).unwrap();
        compact_raft_log(&s.tag, &mut s.apply_state, 7, term).unwrap();
        let mut kv_wb = s.engines.kv.write_batch();
        s.save_apply_state_to(&mut kv_wb).unwrap();
        kv_wb.write().unwrap();

        let (tx, rx) = channel();
        tx.send(snap).unwrap();
        s.set_snap_state(gen_snap_for_test(rx));
        *s.snap_tried_cnt.borrow_mut() = 1;
        // stale snapshot should be abandoned, snapshot index < truncated index.
        assert_eq!(s.snapshot(0, 0).unwrap_err(), unavailable);
        assert_eq!(*s.snap_tried_cnt.borrow(), 1);

        let gen_task = s.gen_snap_task.borrow_mut().take().unwrap();
        generate_and_schedule_snapshot(gen_task, &s.engines, &sched).unwrap();
        match *s.snap_state.borrow() {
            SnapState::Generating { ref receiver, .. } => {
                receiver.recv_timeout(Duration::from_secs(3)).unwrap();
                worker.stop();
                match receiver.recv_timeout(Duration::from_secs(3)) {
                    Err(RecvTimeoutError::Disconnected) => {}
                    res => panic!("unexpected result: {:?}", res),
                }
            }
            ref s => panic!("unexpected state {:?}", s),
        }
        // Disconnected channel should trigger another try.
        assert_eq!(s.snapshot(0, 0).unwrap_err(), unavailable);
        let gen_task = s.gen_snap_task.borrow_mut().take().unwrap();
        generate_and_schedule_snapshot(gen_task, &s.engines, &sched).unwrap_err();
        assert_eq!(*s.snap_tried_cnt.borrow(), 2);

        for cnt in 2..super::MAX_SNAP_TRY_CNT + 10 {
            if cnt < 12 {
                // Canceled generating won't be counted in `snap_tried_cnt`.
                s.cancel_generating_snap(None);
                assert_eq!(*s.snap_tried_cnt.borrow(), 2);
            } else {
                assert_eq!(*s.snap_tried_cnt.borrow(), cnt - 10);
            }

            // Scheduled job failed should trigger .
            assert_eq!(s.snapshot(0, 0).unwrap_err(), unavailable);
            let gen_task = s.gen_snap_task.borrow_mut().take().unwrap();
            generate_and_schedule_snapshot(gen_task, &s.engines, &sched).unwrap_err();
        }

        // When retry too many times, it should report a different error.
        match s.snapshot(0, 0) {
            Err(RaftError::Store(StorageError::Other(_))) => {}
            res => panic!("unexpected res: {:?}", res),
        }
    }

    #[test]
    fn test_storage_append() {
        let ents = vec![new_entry(3, 3), new_entry(4, 4), new_entry(5, 5)];
        let mut tests = vec![
            (
                vec![new_entry(3, 3), new_entry(4, 4), new_entry(5, 5)],
                vec![new_entry(4, 4), new_entry(5, 5)],
            ),
            (
                vec![new_entry(3, 3), new_entry(4, 6), new_entry(5, 6)],
                vec![new_entry(4, 6), new_entry(5, 6)],
            ),
            (
                vec![
                    new_entry(3, 3),
                    new_entry(4, 4),
                    new_entry(5, 5),
                    new_entry(6, 5),
                ],
                vec![new_entry(4, 4), new_entry(5, 5), new_entry(6, 5)],
            ),
            // truncate the existing entries and append
            (vec![new_entry(4, 5)], vec![new_entry(4, 5)]),
            // direct append
            (
                vec![new_entry(6, 5)],
                vec![new_entry(4, 4), new_entry(5, 5), new_entry(6, 5)],
            ),
        ];
        for (i, (entries, wentries)) in tests.drain(..).enumerate() {
            let td = Builder::new().prefix("tikv-store-test").tempdir().unwrap();
            let worker = LazyWorker::new("snap-manager");
            let sched = worker.scheduler();
            let (dummy_scheduler, _) = dummy_scheduler();
            let mut store = new_storage_from_ents(sched, dummy_scheduler, &td, &ents);
            append_ents(&mut store, &entries);
            let li = store.last_index();
            let actual_entries = store
                .entries(4, li + 1, u64::max_value(), GetEntriesContext::empty(false))
                .unwrap();
            if actual_entries != wentries {
                panic!("#{}: want {:?}, got {:?}", i, wentries, actual_entries);
            }
        }
    }

    #[test]
    fn test_storage_cache_fetch() {
        let ents = vec![new_entry(3, 3), new_entry(4, 4), new_entry(5, 5)];
        let td = Builder::new().prefix("tikv-store-test").tempdir().unwrap();
        let worker = LazyWorker::new("snap-manager");
        let sched = worker.scheduler();
        let (dummy_scheduler, _) = dummy_scheduler();
        let mut store = new_storage_from_ents(sched, dummy_scheduler, &td, &ents);
        store.cache.cache.clear();
        // empty cache should fetch data from rocksdb directly.
        let mut res = store
            .entries(4, 6, u64::max_value(), GetEntriesContext::empty(false))
            .unwrap();
        assert_eq!(*res, ents[1..]);

        let entries = vec![new_entry(6, 5), new_entry(7, 5)];
        append_ents(&mut store, &entries);
        validate_cache(&store, &entries);

        // direct cache access
        res = store
            .entries(6, 8, u64::max_value(), GetEntriesContext::empty(false))
            .unwrap();
        assert_eq!(res, entries);

        // size limit should be supported correctly.
        res = store
            .entries(4, 8, 0, GetEntriesContext::empty(false))
            .unwrap();
        assert_eq!(res, vec![new_entry(4, 4)]);
        let mut size = ents[1..].iter().map(|e| u64::from(e.compute_size())).sum();
        res = store
            .entries(4, 8, size, GetEntriesContext::empty(false))
            .unwrap();
        let mut exp_res = ents[1..].to_vec();
        assert_eq!(res, exp_res);
        for e in &entries {
            size += u64::from(e.compute_size());
            exp_res.push(e.clone());
            res = store
                .entries(4, 8, size, GetEntriesContext::empty(false))
                .unwrap();
            assert_eq!(res, exp_res);
        }

        // range limit should be supported correctly.
        for low in 4..9 {
            for high in low..9 {
                let res = store
                    .entries(low, high, u64::max_value(), GetEntriesContext::empty(false))
                    .unwrap();
                assert_eq!(*res, exp_res[low as usize - 4..high as usize - 4]);
            }
        }
    }

    #[test]
    fn test_storage_cache_update() {
        let ents = vec![new_entry(3, 3), new_entry(4, 4), new_entry(5, 5)];
        let td = Builder::new().prefix("tikv-store-test").tempdir().unwrap();
        let worker = LazyWorker::new("snap-manager");
        let sched = worker.scheduler();
        let (dummy_scheduler, _) = dummy_scheduler();
        let mut store = new_storage_from_ents(sched, dummy_scheduler, &td, &ents);
        store.cache.cache.clear();

        // initial cache
        let mut entries = vec![new_entry(6, 5), new_entry(7, 5)];
        append_ents(&mut store, &entries);
        validate_cache(&store, &entries);

        // rewrite
        entries = vec![new_entry(6, 6), new_entry(7, 6)];
        append_ents(&mut store, &entries);
        validate_cache(&store, &entries);

        // rewrite old entry
        entries = vec![new_entry(5, 6), new_entry(6, 6)];
        append_ents(&mut store, &entries);
        validate_cache(&store, &entries);

        // partial rewrite
        entries = vec![new_entry(6, 7), new_entry(7, 7)];
        append_ents(&mut store, &entries);
        let mut exp_res = vec![new_entry(5, 6), new_entry(6, 7), new_entry(7, 7)];
        validate_cache(&store, &exp_res);

        // direct append
        entries = vec![new_entry(8, 7), new_entry(9, 7)];
        append_ents(&mut store, &entries);
        exp_res.extend_from_slice(&entries);
        validate_cache(&store, &exp_res);

        // rewrite middle
        entries = vec![new_entry(7, 8)];
        append_ents(&mut store, &entries);
        exp_res.truncate(2);
        exp_res.push(new_entry(7, 8));
        validate_cache(&store, &exp_res);

        // compact to min(5 + 1, 7)
        store.cache.persisted = 5;
        store.compact_to(7);
        exp_res = vec![new_entry(6, 7), new_entry(7, 8)];
        validate_cache(&store, &exp_res);

        // compact to min(7 + 1, 7)
        store.cache.persisted = 7;
        store.compact_to(7);
        exp_res = vec![new_entry(7, 8)];
        validate_cache(&store, &exp_res);
        // compact all
        store.compact_to(8);
        validate_cache(&store, &[]);
        // invalid compaction should be ignored.
        store.compact_to(6);
    }

    #[test]
    fn test_storage_cache_size_change() {
        let new_padded_entry = |index: u64, term: u64, pad_len: usize| {
            let mut e = new_entry(index, term);
            e.data = vec![b'x'; pad_len].into();
            e
        };

        // Test the initial data structure size.
        let (tx, rx) = mpsc::sync_channel(8);
        let mut cache = EntryCache::new_with_cb(move |c: i64| tx.send(c).unwrap());
        assert_eq!(rx.try_recv().unwrap(), 896);

        cache.append(
            "",
            &[new_padded_entry(101, 1, 1), new_padded_entry(102, 1, 2)],
        );
        assert_eq!(rx.try_recv().unwrap(), 3);

        // Test size change for one overlapped entry.
        cache.append("", &[new_padded_entry(102, 2, 3)]);
        assert_eq!(rx.try_recv().unwrap(), 1);

        // Test size change for all overlapped entries.
        cache.append(
            "",
            &[new_padded_entry(101, 3, 4), new_padded_entry(102, 3, 5)],
        );
        assert_eq!(rx.try_recv().unwrap(), 5);

        cache.append("", &[new_padded_entry(103, 3, 6)]);
        assert_eq!(rx.try_recv().unwrap(), 6);

        // Test trace a dangle entry.
        let cached_entries = CachedEntries::new(vec![new_padded_entry(100, 1, 1)]);
        cache.trace_cached_entries(cached_entries);
        assert_eq!(rx.try_recv().unwrap(), 1);

        // Test trace an entry which is still in cache.
        let cached_entries = CachedEntries::new(vec![new_padded_entry(102, 3, 5)]);
        cache.trace_cached_entries(cached_entries);
        assert_eq!(rx.try_recv().unwrap(), 0);

        // Test compare `cached_last` with `trunc_to_idx` in `EntryCache::append_impl`.
        cache.append("", &[new_padded_entry(103, 4, 7)]);
        assert_eq!(rx.try_recv().unwrap(), 1);

        // Test compact one traced dangle entry and one entry in cache.
        cache.persisted = 101;
        cache.compact_to(102);
        assert_eq!(rx.try_recv().unwrap(), -5);

        // Test compact the last traced dangle entry.
        cache.persisted = 102;
        cache.compact_to(103);
        assert_eq!(rx.try_recv().unwrap(), -5);

        // Test compact all entries.
        cache.persisted = 103;
        cache.compact_to(104);
        assert_eq!(rx.try_recv().unwrap(), -7);

        drop(cache);
        assert_eq!(rx.try_recv().unwrap(), -896);
    }

    #[test]
    fn test_storage_cache_entry() {
        let mut cache = EntryCache::default();
        let ents = vec![
            new_entry(3, 3),
            new_entry(4, 4),
            new_entry(5, 4),
            new_entry(6, 6),
        ];
        cache.append("", &ents);
        assert!(cache.entry(1).is_none());
        assert!(cache.entry(2).is_none());
        for e in &ents {
            assert_eq!(e, cache.entry(e.get_index()).unwrap());
        }
        let res = panic_hook::recover_safe(|| cache.entry(7));
        assert!(res.is_err());
    }

    #[test]
    fn test_storage_apply_snapshot() {
        let ents = vec![
            new_entry(3, 3),
            new_entry(4, 4),
            new_entry(5, 5),
            new_entry(6, 6),
        ];
        let mut cs = ConfState::default();
        cs.set_voters(vec![1, 2, 3]);

        let td1 = Builder::new().prefix("tikv-store-test").tempdir().unwrap();
        let snap_dir = Builder::new().prefix("snap").tempdir().unwrap();
        let mgr = SnapManager::new(snap_dir.path().to_str().unwrap());
        let mut worker = LazyWorker::new("snap-manager");
        let sched = worker.scheduler();
        let (dummy_scheduler, _) = dummy_scheduler();
        let s1 = new_storage_from_ents(sched.clone(), dummy_scheduler.clone(), &td1, &ents);
        let (router, _) = mpsc::sync_channel(100);
        let runner = RegionRunner::new(
            s1.engines.kv.clone(),
            mgr,
            0,
            true,
            2,
            CoprocessorHost::<KvTestEngine>::default(),
            router,
        );
        worker.start(runner);
        assert!(s1.snapshot(0, 0).is_err());
        let gen_task = s1.gen_snap_task.borrow_mut().take().unwrap();
        generate_and_schedule_snapshot(gen_task, &s1.engines, &sched).unwrap();

        let snap1 = match *s1.snap_state.borrow() {
            SnapState::Generating { ref receiver, .. } => {
                receiver.recv_timeout(Duration::from_secs(3)).unwrap()
            }
            ref s => panic!("unexpected state: {:?}", s),
        };
        assert_eq!(s1.truncated_index(), 3);
        assert_eq!(s1.truncated_term(), 3);
        worker.stop();

        let td2 = Builder::new().prefix("tikv-store-test").tempdir().unwrap();
        let mut s2 = new_storage(sched.clone(), dummy_scheduler.clone(), &td2);
        assert_eq!(s2.first_index(), s2.applied_index() + 1);
        let mut write_task = WriteTask::new(s2.get_region_id(), s2.peer_id, 1);
        let snap_region = s2.apply_snapshot(&snap1, &mut write_task, &[]).unwrap();
        let mut snap_data = RaftSnapshotData::default();
        snap_data.merge_from_bytes(snap1.get_data()).unwrap();
        assert_eq!(snap_region, snap_data.take_region(),);
        assert_eq!(s2.last_term, snap1.get_metadata().get_term());
        assert_eq!(s2.apply_state.get_applied_index(), 6);
        assert_eq!(s2.raft_state.get_last_index(), 6);
        assert_eq!(s2.apply_state.get_truncated_state().get_index(), 6);
        assert_eq!(s2.apply_state.get_truncated_state().get_term(), 6);
        assert_eq!(s2.first_index(), s2.applied_index() + 1);
        validate_cache(&s2, &[]);

        let td3 = Builder::new().prefix("tikv-store-test").tempdir().unwrap();
        let ents = &[new_entry(3, 3), new_entry(4, 3)];
<<<<<<< HEAD
        let mut s3 = new_storage_from_ents(sched, &td3, ents);
        validate_cache(&s3, &ents[0..]);
=======
        let mut s3 = new_storage_from_ents(sched, dummy_scheduler, &td3, ents);
        validate_cache(&s3, &ents[1..]);
>>>>>>> 19f52189
        let mut write_task = WriteTask::new(s3.get_region_id(), s3.peer_id, 1);
        let snap_region = s3.apply_snapshot(&snap1, &mut write_task, &[]).unwrap();
        let mut snap_data = RaftSnapshotData::default();
        snap_data.merge_from_bytes(snap1.get_data()).unwrap();
        assert_eq!(snap_region, snap_data.take_region(),);
        assert_eq!(s3.last_term, snap1.get_metadata().get_term());
        assert_eq!(s3.apply_state.get_applied_index(), 6);
        assert_eq!(s3.raft_state.get_last_index(), 6);
        assert_eq!(s3.apply_state.get_truncated_state().get_index(), 6);
        assert_eq!(s3.apply_state.get_truncated_state().get_term(), 6);
        validate_cache(&s3, &[]);
    }

    #[test]
    fn test_canceling_apply_snapshot() {
        let td = Builder::new().prefix("tikv-store-test").tempdir().unwrap();
        let worker = LazyWorker::new("snap-manager");
        let sched = worker.scheduler();
        let (dummy_scheduler, _) = dummy_scheduler();
        let mut s = new_storage(sched, dummy_scheduler, &td);

        // PENDING can be canceled directly.
        s.snap_state = RefCell::new(SnapState::Applying(Arc::new(AtomicUsize::new(
            JOB_STATUS_PENDING,
        ))));
        assert!(s.cancel_applying_snap());
        assert_eq!(*s.snap_state.borrow(), SnapState::ApplyAborted);

        // RUNNING can't be canceled directly.
        s.snap_state = RefCell::new(SnapState::Applying(Arc::new(AtomicUsize::new(
            JOB_STATUS_RUNNING,
        ))));
        assert!(!s.cancel_applying_snap());
        assert_eq!(
            *s.snap_state.borrow(),
            SnapState::Applying(Arc::new(AtomicUsize::new(JOB_STATUS_CANCELLING)))
        );
        // CANCEL can't be canceled again.
        assert!(!s.cancel_applying_snap());

        s.snap_state = RefCell::new(SnapState::Applying(Arc::new(AtomicUsize::new(
            JOB_STATUS_CANCELLED,
        ))));
        // canceled snapshot can be cancel directly.
        assert!(s.cancel_applying_snap());
        assert_eq!(*s.snap_state.borrow(), SnapState::ApplyAborted);

        s.snap_state = RefCell::new(SnapState::Applying(Arc::new(AtomicUsize::new(
            JOB_STATUS_FINISHED,
        ))));
        assert!(s.cancel_applying_snap());
        assert_eq!(*s.snap_state.borrow(), SnapState::Relax);

        s.snap_state = RefCell::new(SnapState::Applying(Arc::new(AtomicUsize::new(
            JOB_STATUS_FAILED,
        ))));
        let res = panic_hook::recover_safe(|| s.cancel_applying_snap());
        assert!(res.is_err());
    }

    #[test]
    fn test_try_finish_snapshot() {
        let td = Builder::new().prefix("tikv-store-test").tempdir().unwrap();
        let worker = LazyWorker::new("snap-manager");
        let sched = worker.scheduler();
        let (dummy_scheduler, _) = dummy_scheduler();
        let mut s = new_storage(sched, dummy_scheduler, &td);

        // PENDING can be finished.
        let mut snap_state = SnapState::Applying(Arc::new(AtomicUsize::new(JOB_STATUS_PENDING)));
        s.snap_state = RefCell::new(snap_state);
        assert_eq!(s.check_applying_snap(), CheckApplyingSnapStatus::Applying);
        assert_eq!(
            *s.snap_state.borrow(),
            SnapState::Applying(Arc::new(AtomicUsize::new(JOB_STATUS_PENDING)))
        );

        // RUNNING can't be finished.
        snap_state = SnapState::Applying(Arc::new(AtomicUsize::new(JOB_STATUS_RUNNING)));
        s.snap_state = RefCell::new(snap_state);
        assert_eq!(s.check_applying_snap(), CheckApplyingSnapStatus::Applying);
        assert_eq!(
            *s.snap_state.borrow(),
            SnapState::Applying(Arc::new(AtomicUsize::new(JOB_STATUS_RUNNING)))
        );

        snap_state = SnapState::Applying(Arc::new(AtomicUsize::new(JOB_STATUS_CANCELLED)));
        s.snap_state = RefCell::new(snap_state);
        assert_eq!(s.check_applying_snap(), CheckApplyingSnapStatus::Idle);
        assert_eq!(*s.snap_state.borrow(), SnapState::ApplyAborted);
        // ApplyAborted is not applying snapshot.
        assert_eq!(s.check_applying_snap(), CheckApplyingSnapStatus::Idle);
        assert_eq!(*s.snap_state.borrow(), SnapState::ApplyAborted);

        s.snap_state = RefCell::new(SnapState::Applying(Arc::new(AtomicUsize::new(
            JOB_STATUS_FINISHED,
        ))));
        assert_eq!(s.check_applying_snap(), CheckApplyingSnapStatus::Success);
        assert_eq!(*s.snap_state.borrow(), SnapState::Relax);
        // Relax is not applying snapshot.
        assert_eq!(s.check_applying_snap(), CheckApplyingSnapStatus::Idle);
        assert_eq!(*s.snap_state.borrow(), SnapState::Relax);

        s.snap_state = RefCell::new(SnapState::Applying(Arc::new(AtomicUsize::new(
            JOB_STATUS_FAILED,
        ))));
        let res = panic_hook::recover_safe(|| s.check_applying_snap());
        assert!(res.is_err());
    }

    #[test]
    fn test_validate_states() {
        let td = Builder::new().prefix("tikv-store-test").tempdir().unwrap();
        let region_worker = LazyWorker::new("snap-manager");
        let region_sched = region_worker.scheduler();
        let raftlog_fetch_worker = LazyWorker::new("raftlog-fetch-worker");
        let raftlog_fetch_sched = raftlog_fetch_worker.scheduler();
        let kv_db =
            engine_test::kv::new_engine(td.path().to_str().unwrap(), None, ALL_CFS, None).unwrap();
        let raft_path = td.path().join(Path::new("raft"));
        let raft_db = engine_test::raft::new_engine(raft_path.to_str().unwrap(), None).unwrap();
        let engines = Engines::new(kv_db, raft_db);
        bootstrap_store(&engines, 1, 1).unwrap();

        let region = initial_region(1, 1, 1);
        prepare_bootstrap_cluster(&engines, &region).unwrap();
        let build_storage = || -> Result<PeerStorage<KvTestEngine, RaftTestEngine>> {
            PeerStorage::new(
                engines.clone(),
                &region,
                region_sched.clone(),
                raftlog_fetch_sched.clone(),
                0,
                "".to_owned(),
            )
        };
        let mut s = build_storage().unwrap();
        let mut raft_state = RaftLocalState::default();
        raft_state.set_last_index(RAFT_INIT_LOG_INDEX);
        raft_state.mut_hard_state().set_term(RAFT_INIT_LOG_TERM);
        raft_state.mut_hard_state().set_commit(RAFT_INIT_LOG_INDEX);
        let initial_state = s.initial_state().unwrap();
        assert_eq!(initial_state.hard_state, *raft_state.get_hard_state());

        // last_index < commit_index is invalid.
        raft_state.set_last_index(11);
        engines
            .raft
            .append(1, vec![new_entry(11, RAFT_INIT_LOG_TERM)])
            .unwrap();
        raft_state.mut_hard_state().set_commit(12);
        engines.raft.put_raft_state(1, &raft_state).unwrap();
        assert!(build_storage().is_err());

        raft_state.set_last_index(20);
        let entries = (12..=20)
            .map(|index| new_entry(index, RAFT_INIT_LOG_TERM))
            .collect();
        engines.raft.append(1, entries).unwrap();
        raft_state.mut_hard_state().set_commit(12);
        engines.raft.put_raft_state(1, &raft_state).unwrap();
        s = build_storage().unwrap();
        let initial_state = s.initial_state().unwrap();
        assert_eq!(initial_state.hard_state, *raft_state.get_hard_state());

        // Missing last log is invalid.
        raft_state.set_last_index(21);
        engines.raft.put_raft_state(1, &raft_state).unwrap();
        assert!(build_storage().is_err());
        raft_state.set_last_index(20);
        engines.raft.put_raft_state(1, &raft_state).unwrap();

        // applied_index > commit_index is invalid.
        let mut apply_state = RaftApplyState::default();
        apply_state.set_applied_index(13);
        apply_state.mut_truncated_state().set_index(13);
        apply_state
            .mut_truncated_state()
            .set_term(RAFT_INIT_LOG_TERM);
        let apply_state_key = keys::apply_state_key(1);
        engines
            .kv
            .put_msg_cf(CF_RAFT, &apply_state_key, &apply_state)
            .unwrap();
        assert!(build_storage().is_err());

        // It should not recover if corresponding log doesn't exist.
        engines.raft.gc(1, 14, 15).unwrap();
        apply_state.set_commit_index(14);
        apply_state.set_commit_term(RAFT_INIT_LOG_TERM);
        engines
            .kv
            .put_msg_cf(CF_RAFT, &apply_state_key, &apply_state)
            .unwrap();
        assert!(build_storage().is_err());

        let entries = (14..=20)
            .map(|index| new_entry(index, RAFT_INIT_LOG_TERM))
            .collect();
        engines.raft.gc(1, 0, u64::MAX).unwrap();
        engines.raft.append(1, entries).unwrap();
        raft_state.mut_hard_state().set_commit(14);
        s = build_storage().unwrap();
        let initial_state = s.initial_state().unwrap();
        assert_eq!(initial_state.hard_state, *raft_state.get_hard_state());

        // log term mismatch is invalid.
        let mut entries: Vec<_> = (14..=20)
            .map(|index| new_entry(index, RAFT_INIT_LOG_TERM))
            .collect();
        entries[0].set_term(RAFT_INIT_LOG_TERM - 1);
        engines.raft.append(1, entries).unwrap();
        assert!(build_storage().is_err());

        // hard state term miss match is invalid.
        let entries = (14..=20)
            .map(|index| new_entry(index, RAFT_INIT_LOG_TERM))
            .collect();
        engines.raft.append(1, entries).unwrap();
        raft_state.mut_hard_state().set_term(RAFT_INIT_LOG_TERM - 1);
        engines.raft.put_raft_state(1, &raft_state).unwrap();
        assert!(build_storage().is_err());

        // last index < recorded_commit_index is invalid.
        engines.raft.gc(1, 0, u64::MAX).unwrap();
        raft_state.mut_hard_state().set_term(RAFT_INIT_LOG_TERM);
        raft_state.set_last_index(13);
        engines
            .raft
            .append(1, vec![new_entry(13, RAFT_INIT_LOG_TERM)])
            .unwrap();
        engines.raft.put_raft_state(1, &raft_state).unwrap();
        assert!(build_storage().is_err());
    }

    fn gen_snap_for_test(rx: Receiver<Snapshot>) -> SnapState {
        SnapState::Generating {
            canceled: Arc::new(AtomicBool::new(false)),
            index: Arc::new(AtomicU64::new(0)),
            receiver: rx,
        }
    }
}<|MERGE_RESOLUTION|>--- conflicted
+++ resolved
@@ -1877,12 +1877,8 @@
     ) -> PeerStorage<KvTestEngine, RaftTestEngine> {
         let mut store = new_storage(region_scheduler, raftlog_fetch_scheduler, path);
         let mut write_task = WriteTask::new(store.get_region_id(), store.peer_id, 1);
-<<<<<<< HEAD
         store.append(ents[0..].to_vec(), &mut write_task);
-=======
-        store.append(ents[1..].to_vec(), &mut write_task);
         store.update_cache_persisted(ents.last().unwrap().get_index());
->>>>>>> 19f52189
         store
             .apply_state
             .mut_truncated_state()
@@ -2619,13 +2615,8 @@
 
         let td3 = Builder::new().prefix("tikv-store-test").tempdir().unwrap();
         let ents = &[new_entry(3, 3), new_entry(4, 3)];
-<<<<<<< HEAD
-        let mut s3 = new_storage_from_ents(sched, &td3, ents);
+        let mut s3 = new_storage_from_ents(sched, dummy_scheduler, &td3, ents);
         validate_cache(&s3, &ents[0..]);
-=======
-        let mut s3 = new_storage_from_ents(sched, dummy_scheduler, &td3, ents);
-        validate_cache(&s3, &ents[1..]);
->>>>>>> 19f52189
         let mut write_task = WriteTask::new(s3.get_region_id(), s3.peer_id, 1);
         let snap_region = s3.apply_snapshot(&snap1, &mut write_task, &[]).unwrap();
         let mut snap_data = RaftSnapshotData::default();
