// Copyright 2016 TiKV Project Authors. Licensed under Apache-2.0.

// #[PerformanceCriticalPath]
use std::{
    cell::RefCell,
    error,
    ops::{Deref, DerefMut},
    sync::{
        atomic::{AtomicBool, AtomicU64, AtomicUsize, Ordering},
        mpsc::{self, Receiver, TryRecvError},
        Arc,
    },
    u64,
};

use engine_traits::{Engines, KvEngine, Mutable, Peekable, RaftEngine, RaftLogBatch, CF_RAFT};
use fail::fail_point;
use into_other::into_other;
use keys::{self, enc_end_key, enc_start_key};
use kvproto::{
    metapb::{self, Region},
    raft_serverpb::{
        MergeState, PeerState, RaftApplyState, RaftLocalState, RaftSnapshotData, RegionLocalState,
    },
};
use protobuf::Message;
use raft::{
    self,
    eraftpb::{self, ConfState, Entry, HardState, Snapshot},
    Error as RaftError, GetEntriesContext, RaftState, Ready, Storage, StorageError,
};
use tikv_util::{
    box_err, box_try, debug, defer, error, info, time::Instant, warn, worker::Scheduler,
};

use super::{
    entry_storage::last_index, metrics::*, worker::RegionTask, SnapEntry, SnapKey, SnapManager,
    SnapshotStatistics,
};
use crate::{
    store::{
        async_io::write::WriteTask, entry_storage::EntryStorage, fsm::GenSnapTask,
        peer::PersistSnapshotResult, util, worker::RaftlogFetchTask,
    },
    Error, Result,
};

// When we create a region peer, we should initialize its log term/index > 0,
// so that we can force the follower peer to sync the snapshot first.
pub const RAFT_INIT_LOG_TERM: u64 = 5;
pub const RAFT_INIT_LOG_INDEX: u64 = 5;
const MAX_SNAP_TRY_CNT: usize = 5;

/// The initial region epoch version.
pub const INIT_EPOCH_VER: u64 = 1;
/// The initial region epoch conf_version.
pub const INIT_EPOCH_CONF_VER: u64 = 1;

pub const JOB_STATUS_PENDING: usize = 0;
pub const JOB_STATUS_RUNNING: usize = 1;
pub const JOB_STATUS_CANCELLING: usize = 2;
pub const JOB_STATUS_CANCELLED: usize = 3;
pub const JOB_STATUS_FINISHED: usize = 4;
pub const JOB_STATUS_FAILED: usize = 5;

/// Possible status returned by `check_applying_snap`.
#[derive(Debug, Clone, Copy, PartialEq)]
pub enum CheckApplyingSnapStatus {
    /// A snapshot is just applied.
    Success,
    /// A snapshot is being applied.
    Applying,
    /// No snapshot is being applied at all or the snapshot is canceled
    Idle,
}

#[derive(Debug)]
pub enum SnapState {
    Relax,
    Generating {
        canceled: Arc<AtomicBool>,
        index: Arc<AtomicU64>,
        receiver: Receiver<Snapshot>,
    },
    Applying(Arc<AtomicUsize>),
    ApplyAborted,
}

impl PartialEq for SnapState {
    fn eq(&self, other: &SnapState) -> bool {
        match (self, other) {
            (&SnapState::Relax, &SnapState::Relax)
            | (&SnapState::ApplyAborted, &SnapState::ApplyAborted)
            | (&SnapState::Generating { .. }, &SnapState::Generating { .. }) => true,
            (&SnapState::Applying(ref b1), &SnapState::Applying(ref b2)) => {
                b1.load(Ordering::Relaxed) == b2.load(Ordering::Relaxed)
            }
            _ => false,
        }
    }
}

pub fn storage_error<E>(error: E) -> raft::Error
where
    E: Into<Box<dyn error::Error + Send + Sync>>,
{
    raft::Error::Store(StorageError::Other(error.into()))
}

impl From<Error> for RaftError {
    fn from(err: Error) -> RaftError {
        storage_error(err)
    }
}

#[derive(PartialEq, Debug)]
pub enum HandleReadyResult {
    SendIoTask,
    Snapshot {
        msgs: Vec<eraftpb::Message>,
        snap_region: metapb::Region,
        /// The regions whose range are overlapped with this region
        destroy_regions: Vec<Region>,
        /// The first index before applying the snapshot.
        last_first_index: u64,
    },
    NoIoTask,
}

pub fn recover_from_applying_state<EK: KvEngine, ER: RaftEngine>(
    engines: &Engines<EK, ER>,
    raft_wb: &mut ER::LogBatch,
    region_id: u64,
) -> Result<()> {
    let snapshot_raft_state_key = keys::snapshot_raft_state_key(region_id);
    let snapshot_raft_state: RaftLocalState =
        match box_try!(engines.kv.get_msg_cf(CF_RAFT, &snapshot_raft_state_key)) {
            Some(state) => state,
            None => {
                return Err(box_err!(
                    "[region {}] failed to get raftstate from kv engine, \
                     when recover from applying state",
                    region_id
                ));
            }
        };

    let raft_state = box_try!(engines.raft.get_raft_state(region_id)).unwrap_or_default();

<<<<<<< HEAD
    // since raft_local_state is written to raft engine, and
    // raft write_batch is written after kv write_batch. raft_local_state may wrong if
    // restart happen between the two write. so we copy raft_local_state to kv engine
    // (snapshot_raft_state), and set snapshot_raft_state.hard_state.commit = snapshot_index.
    // after restart, we need check commit.
    if snapshot_raft_state.get_hard_state().get_commit() > raft_state.get_hard_state().get_commit()
    {
=======
    // if we recv append log when applying snapshot, last_index in raft_local_state
    // will larger than snapshot_index. since raft_local_state is written to
    // raft engine, and raft write_batch is written after kv write_batch,
    // raft_local_state may wrong if restart happen between the two write. so we
    // copy raft_local_state to kv engine (snapshot_raft_state), and set
    // snapshot_raft_state.last_index = snapshot_index. after restart, we need
    // check last_index.
    if last_index(&snapshot_raft_state) > last_index(&raft_state) {
>>>>>>> b22be438
        // There is a gap between existing raft logs and snapshot. Clean them up.
        engines
            .raft
            .clean(region_id, 0 /* first_index */, &raft_state, raft_wb)?;
        raft_wb.put_raft_state(region_id, &snapshot_raft_state)?;
    }
    Ok(())
}

fn init_applied_term<EK: KvEngine, ER: RaftEngine>(
    engines: &Engines<EK, ER>,
    region: &Region,
    apply_state: &RaftApplyState,
) -> Result<u64> {
    if apply_state.applied_index == RAFT_INIT_LOG_INDEX {
        return Ok(RAFT_INIT_LOG_TERM);
    }
    let truncated_state = apply_state.get_truncated_state();
    if apply_state.applied_index == truncated_state.get_index() {
        return Ok(truncated_state.get_term());
    }

    match engines
        .raft
        .get_entry(region.get_id(), apply_state.applied_index)?
    {
        Some(e) => Ok(e.term),
        None => Err(box_err!(
            "[region {}] entry at apply index {} doesn't exist, may lose data.",
            region.get_id(),
            apply_state.applied_index
        )),
    }
}

fn init_raft_state<EK: KvEngine, ER: RaftEngine>(
    engines: &Engines<EK, ER>,
    region: &Region,
) -> Result<RaftLocalState> {
    if let Some(state) = engines.raft.get_raft_state(region.get_id())? {
        return Ok(state);
    }

    let mut raft_state = RaftLocalState::default();
    if util::is_region_initialized(region) {
        // new split region
        raft_state.last_index = RAFT_INIT_LOG_INDEX;
        raft_state.mut_hard_state().set_term(RAFT_INIT_LOG_TERM);
        raft_state.mut_hard_state().set_commit(RAFT_INIT_LOG_INDEX);
        engines.raft.put_raft_state(region.get_id(), &raft_state)?;
    }
    Ok(raft_state)
}

fn init_apply_state<EK: KvEngine, ER: RaftEngine>(
    engines: &Engines<EK, ER>,
    region: &Region,
) -> Result<RaftApplyState> {
    Ok(
        match engines
            .kv
            .get_msg_cf(CF_RAFT, &keys::apply_state_key(region.get_id()))?
        {
            Some(s) => s,
            None => {
                let mut apply_state = RaftApplyState::default();
                if util::is_region_initialized(region) {
                    apply_state.set_applied_index(RAFT_INIT_LOG_INDEX);
                    let state = apply_state.mut_truncated_state();
                    state.set_index(RAFT_INIT_LOG_INDEX);
                    state.set_term(RAFT_INIT_LOG_TERM);
                }
                apply_state
            }
        },
    )
}

fn init_last_term<EK: KvEngine, ER: RaftEngine>(
    engines: &Engines<EK, ER>,
    region: &Region,
    raft_state: &RaftLocalState,
    apply_state: &RaftApplyState,
) -> Result<u64> {
    let last_idx = raft_state.get_last_index();
    if last_idx == 0 {
        return Ok(0);
    } else if last_idx == RAFT_INIT_LOG_INDEX {
        return Ok(RAFT_INIT_LOG_TERM);
    } else if last_idx == apply_state.get_truncated_state().get_index() {
        return Ok(apply_state.get_truncated_state().get_term());
    } else {
        assert!(last_idx > RAFT_INIT_LOG_INDEX);
    }
    let entry = engines.raft.get_entry(region.get_id(), last_idx)?;
    match entry {
        None => Err(box_err!(
            "[region {}] entry at {} doesn't exist, may lose data.",
            region.get_id(),
            last_idx
        )),
        Some(e) => Ok(e.get_term()),
    }
}

fn validate_states<EK: KvEngine, ER: RaftEngine>(
    region_id: u64,
    engines: &Engines<EK, ER>,
    raft_state: &mut RaftLocalState,
    apply_state: &RaftApplyState,
) -> Result<()> {
    let last_index = raft_state.get_last_index();
    let mut commit_index = raft_state.get_hard_state().get_commit();
    let recorded_commit_index = apply_state.get_commit_index();
    let state_str = || -> String {
        format!(
            "region {}, raft state {:?}, apply state {:?}",
            region_id, raft_state, apply_state
        )
    };
    // The commit index of raft state may be less than the recorded commit index.
    // If so, forward the commit index.
    if commit_index < recorded_commit_index {
        let entry = engines.raft.get_entry(region_id, recorded_commit_index)?;
        if entry.map_or(true, |e| e.get_term() != apply_state.get_commit_term()) {
            return Err(box_err!(
                "log at recorded commit index [{}] {} doesn't exist, may lose data, {}",
                apply_state.get_commit_term(),
                recorded_commit_index,
                state_str()
            ));
        }
        info!("updating commit index"; "region_id" => region_id, "old" => commit_index, "new" => recorded_commit_index);
        commit_index = recorded_commit_index;
    }
    // Invariant: applied index <= max(commit index, recorded commit index)
    if apply_state.get_applied_index() > commit_index {
        return Err(box_err!(
            "applied index > max(commit index, recorded commit index), {}",
            state_str()
        ));
    }
    // Invariant: max(commit index, recorded commit index) <= last index
    if commit_index > last_index {
        return Err(box_err!(
            "max(commit index, recorded commit index) > last index, {}",
            state_str()
        ));
    }
    // Since the entries must be persisted before applying, the term of raft state
    // should also be persisted. So it should be greater than the commit term of
    // apply state.
    if raft_state.get_hard_state().get_term() < apply_state.get_commit_term() {
        return Err(box_err!(
            "term of raft state < commit term of apply state, {}",
            state_str()
        ));
    }

    raft_state.mut_hard_state().set_commit(commit_index);

    Ok(())
}

pub struct PeerStorage<EK, ER>
where
    EK: KvEngine,
{
    pub engines: Engines<EK, ER>,

    peer_id: u64,
    region: metapb::Region,

    snap_state: RefCell<SnapState>,
    gen_snap_task: RefCell<Option<GenSnapTask>>,
    region_scheduler: Scheduler<RegionTask<EK::Snapshot>>,
    snap_tried_cnt: RefCell<usize>,

    entry_storage: EntryStorage<ER>,

    pub tag: String,
}

impl<EK: KvEngine, ER: RaftEngine> Deref for PeerStorage<EK, ER> {
    type Target = EntryStorage<ER>;

    #[inline]
    fn deref(&self) -> &Self::Target {
        &self.entry_storage
    }
}

impl<EK: KvEngine, ER: RaftEngine> DerefMut for PeerStorage<EK, ER> {
    #[inline]
    fn deref_mut(&mut self) -> &mut Self::Target {
        &mut self.entry_storage
    }
}

impl<EK, ER> Storage for PeerStorage<EK, ER>
where
    EK: KvEngine,
    ER: RaftEngine,
{
    fn initial_state(&self) -> raft::Result<RaftState> {
        self.initial_state()
    }

    fn entries(
        &self,
        low: u64,
        high: u64,
        max_size: impl Into<Option<u64>>,
        context: GetEntriesContext,
    ) -> raft::Result<Vec<Entry>> {
        let max_size = max_size.into();
        self.entry_storage
            .entries(low, high, max_size.unwrap_or(u64::MAX), context)
    }

    fn term(&self, idx: u64) -> raft::Result<u64> {
        self.entry_storage.term(idx)
    }

    fn first_index(&self) -> raft::Result<u64> {
        Ok(self.entry_storage.first_index())
    }

    fn last_index(&self) -> raft::Result<u64> {
        Ok(self.entry_storage.last_index())
    }

    fn snapshot(&self, request_index: u64, to: u64) -> raft::Result<Snapshot> {
        self.snapshot(request_index, to)
    }
}

impl<EK, ER> PeerStorage<EK, ER>
where
    EK: KvEngine,
    ER: RaftEngine,
{
    pub fn new(
        engines: Engines<EK, ER>,
        region: &metapb::Region,
        region_scheduler: Scheduler<RegionTask<EK::Snapshot>>,
        raftlog_fetch_scheduler: Scheduler<RaftlogFetchTask>,
        peer_id: u64,
        tag: String,
    ) -> Result<PeerStorage<EK, ER>> {
        debug!(
            "creating storage on specified path";
            "region_id" => region.get_id(),
            "peer_id" => peer_id,
            "path" => ?engines.kv.path(),
        );
        let mut raft_state = init_raft_state(&engines, region)?;
        let apply_state = init_apply_state(&engines, region)?;
        if let Err(e) = validate_states(region.get_id(), &engines, &mut raft_state, &apply_state) {
            return Err(box_err!("{} validate state fail: {:?}", tag, e));
        }
        let last_term = init_last_term(&engines, region, &raft_state, &apply_state)?;
        let applied_term = init_applied_term(&engines, region, &apply_state)?;
        let entry_storage = EntryStorage::new(
            region.id,
            peer_id,
            engines.raft.clone(),
            raft_state,
            apply_state,
            last_term,
            applied_term,
            raftlog_fetch_scheduler,
        );

        Ok(PeerStorage {
            engines,
            peer_id,
            region: region.clone(),
            snap_state: RefCell::new(SnapState::Relax),
            gen_snap_task: RefCell::new(None),
            region_scheduler,
            snap_tried_cnt: RefCell::new(0),
            tag,
            entry_storage,
        })
    }

    pub fn is_initialized(&self) -> bool {
        util::is_region_initialized(self.region())
    }

    pub fn initial_state(&self) -> raft::Result<RaftState> {
        let hard_state = self.raft_state().get_hard_state().clone();
        if hard_state == HardState::default() {
            assert!(
                !self.is_initialized(),
                "peer for region {:?} is initialized but local state {:?} has empty hard \
                 state",
                self.region,
                self.raft_state()
            );

            return Ok(RaftState::new(hard_state, ConfState::default()));
        }
        Ok(RaftState::new(
            hard_state,
            util::conf_state_from_region(self.region()),
        ))
    }

    #[inline]
    pub fn region(&self) -> &metapb::Region {
        &self.region
    }

    #[inline]
    pub fn set_region(&mut self, region: metapb::Region) {
        self.region = region;
    }

    #[inline]
    pub fn raw_snapshot(&self) -> EK::Snapshot {
        self.engines.kv.snapshot()
    }

    #[inline]
    pub fn save_snapshot_raft_state_to(
        &self,
        snapshot_index: u64,
        kv_wb: &mut impl Mutable,
    ) -> Result<()> {
        let mut snapshot_raft_state = self.raft_state().clone();
        snapshot_raft_state
            .mut_hard_state()
            .set_commit(snapshot_index);
        snapshot_raft_state.set_last_index(snapshot_index);

        kv_wb.put_msg_cf(
            CF_RAFT,
            &keys::snapshot_raft_state_key(self.region.get_id()),
            &snapshot_raft_state,
        )?;
        Ok(())
    }

    #[inline]
    pub fn save_apply_state_to(&self, kv_wb: &mut impl Mutable) -> Result<()> {
        kv_wb.put_msg_cf(
            CF_RAFT,
            &keys::apply_state_key(self.region.get_id()),
            self.apply_state(),
        )?;
        Ok(())
    }

    fn validate_snap(&self, snap: &Snapshot, request_index: u64) -> bool {
        let idx = snap.get_metadata().get_index();
        if idx < self.truncated_index() || idx < request_index {
            // stale snapshot, should generate again.
            info!(
                "snapshot is stale, generate again";
                "region_id" => self.region.get_id(),
                "peer_id" => self.peer_id,
                "snap_index" => idx,
                "truncated_index" => self.truncated_index(),
                "request_index" => request_index,
            );
            STORE_SNAPSHOT_VALIDATION_FAILURE_COUNTER.stale.inc();
            return false;
        }

        let mut snap_data = RaftSnapshotData::default();
        if let Err(e) = snap_data.merge_from_bytes(snap.get_data()) {
            error!(
                "failed to decode snapshot, it may be corrupted";
                "region_id" => self.region.get_id(),
                "peer_id" => self.peer_id,
                "err" => ?e,
            );
            STORE_SNAPSHOT_VALIDATION_FAILURE_COUNTER.decode.inc();
            return false;
        }
        let snap_epoch = snap_data.get_region().get_region_epoch();
        let latest_epoch = self.region().get_region_epoch();
        if snap_epoch.get_conf_ver() < latest_epoch.get_conf_ver() {
            info!(
                "snapshot epoch is stale";
                "region_id" => self.region.get_id(),
                "peer_id" => self.peer_id,
                "snap_epoch" => ?snap_epoch,
                "latest_epoch" => ?latest_epoch,
            );
            STORE_SNAPSHOT_VALIDATION_FAILURE_COUNTER.epoch.inc();
            return false;
        }

        true
    }

    /// Gets a snapshot. Returns `SnapshotTemporarilyUnavailable` if there is no
    /// unavailable snapshot.
    pub fn snapshot(&self, request_index: u64, to: u64) -> raft::Result<Snapshot> {
        let mut snap_state = self.snap_state.borrow_mut();
        let mut tried_cnt = self.snap_tried_cnt.borrow_mut();

        let (mut tried, mut last_canceled, mut snap) = (false, false, None);
        if let SnapState::Generating {
            ref canceled,
            ref receiver,
            ..
        } = *snap_state
        {
            tried = true;
            last_canceled = canceled.load(Ordering::SeqCst);
            match receiver.try_recv() {
                Err(TryRecvError::Empty) => {
                    let e = raft::StorageError::SnapshotTemporarilyUnavailable;
                    return Err(raft::Error::Store(e));
                }
                Ok(s) if !last_canceled => snap = Some(s),
                Err(TryRecvError::Disconnected) | Ok(_) => {}
            }
        }

        if tried {
            *snap_state = SnapState::Relax;
            match snap {
                Some(s) => {
                    *tried_cnt = 0;
                    if self.validate_snap(&s, request_index) {
                        return Ok(s);
                    }
                }
                None => {
                    warn!(
                        "failed to try generating snapshot";
                        "region_id" => self.region.get_id(),
                        "peer_id" => self.peer_id,
                        "times" => *tried_cnt,
                        "request_peer" => to,
                    );
                }
            }
        }

        if SnapState::Relax != *snap_state {
            panic!("{} unexpected state: {:?}", self.tag, *snap_state);
        }

        if *tried_cnt >= MAX_SNAP_TRY_CNT {
            let cnt = *tried_cnt;
            *tried_cnt = 0;
            return Err(raft::Error::Store(box_err!(
                "failed to get snapshot after {} times",
                cnt
            )));
        }

        info!(
            "requesting snapshot";
            "region_id" => self.region.get_id(),
            "peer_id" => self.peer_id,
            "request_index" => request_index,
            "request_peer" => to,
        );

        if !tried || !last_canceled {
            *tried_cnt += 1;
        }

        let (sender, receiver) = mpsc::sync_channel(1);
        let canceled = Arc::new(AtomicBool::new(false));
        let index = Arc::new(AtomicU64::new(0));
        *snap_state = SnapState::Generating {
            canceled: canceled.clone(),
            index: index.clone(),
            receiver,
        };
        let mut to_store_id = 0;
        if let Some(peer) = self.region().get_peers().iter().find(|p| p.id == to) {
            to_store_id = peer.store_id;
        }
        let task = GenSnapTask::new(self.region.get_id(), index, canceled, sender, to_store_id);

        let mut gen_snap_task = self.gen_snap_task.borrow_mut();
        assert!(gen_snap_task.is_none());
        *gen_snap_task = Some(task);
        Err(raft::Error::Store(
            raft::StorageError::SnapshotTemporarilyUnavailable,
        ))
    }

    pub fn has_gen_snap_task(&self) -> bool {
        self.gen_snap_task.borrow().is_some()
    }

    pub fn mut_gen_snap_task(&mut self) -> &mut Option<GenSnapTask> {
        self.gen_snap_task.get_mut()
    }

    pub fn take_gen_snap_task(&mut self) -> Option<GenSnapTask> {
        self.gen_snap_task.get_mut().take()
    }

    pub fn on_compact_raftlog(&mut self, idx: u64) {
        self.entry_storage.compact_entry_cache(idx);
        self.cancel_generating_snap(Some(idx));
    }

    // Apply the peer with given snapshot.
    pub fn apply_snapshot(
        &mut self,
        snap: &Snapshot,
        task: &mut WriteTask<EK, ER>,
        destroy_regions: &[metapb::Region],
    ) -> Result<metapb::Region> {
        info!(
            "begin to apply snapshot";
            "region_id" => self.region.get_id(),
            "peer_id" => self.peer_id,
        );

        let mut snap_data = RaftSnapshotData::default();
        snap_data.merge_from_bytes(snap.get_data())?;

        let region_id = self.get_region_id();

        let region = snap_data.take_region();
        if region.get_id() != region_id {
            return Err(box_err!(
                "mismatch region id {} != {}",
                region_id,
                region.get_id()
            ));
        }

        if task.raft_wb.is_none() {
            task.raft_wb = Some(self.engines.raft.log_batch(64));
        }
        if task.kv_wb.is_none() {
            task.kv_wb = Some(self.engines.kv.write_batch());
        }
        let raft_wb = task.raft_wb.as_mut().unwrap();
        let kv_wb = task.kv_wb.as_mut().unwrap();

        if self.is_initialized() {
            // we can only delete the old data when the peer is initialized.
            let first_index = self.entry_storage.first_index();
            // It's possible that logs between `last_compacted_idx` and `first_index` are
            // being deleted in raftlog_gc worker. But it's OK as:
            // - If the peer accepts a new snapshot, it must start with an index larger than
            //   this `first_index`;
            // - If the peer accepts new entries after this snapshot or new snapshot, it
            //   must start with the new applied index, which is larger than `first_index`.
            // So new logs won't be deleted by on going raftlog_gc task accidentally.
            // It's possible that there will be some logs between `last_compacted_idx` and
            // `first_index` are not deleted. So a cleanup task for the range should be
            // triggered after applying the snapshot.
            self.clear_meta(first_index, kv_wb, raft_wb)?;
        }
        // Write its source peers' `RegionLocalState` together with itself for atomicity
        for r in destroy_regions {
            write_peer_state(kv_wb, r, PeerState::Tombstone, None)?;
        }
        write_peer_state(kv_wb, &region, PeerState::Applying, None)?;

        let last_index = snap.get_metadata().get_index();

        self.raft_state_mut().set_last_index(last_index);
        self.set_last_term(snap.get_metadata().get_term());
        self.apply_state_mut().set_applied_index(last_index);
        let last_term = self.last_term();
        self.set_applied_term(last_term);

        // The snapshot only contains log which index > applied index, so
        // here the truncate state's (index, term) is in snapshot metadata.
        self.apply_state_mut()
            .mut_truncated_state()
            .set_index(last_index);
        self.apply_state_mut()
            .mut_truncated_state()
            .set_term(snap.get_metadata().get_term());

        // `region` will be updated after persisting.
        // Although there is an interval that other metadata are updated while `region`
        // is not after handing snapshot from ready, at the time of writing, it's no
        // problem for now.
        // The reason why the update of `region` is delayed is that we expect `region`
        // stays consistent with the one in `StoreMeta::regions` which should be updated
        // after persisting due to atomic snapshot and peer create process. So if we can
        // fix these issues in future(maybe not?), the `region` and `StoreMeta::regions`
        // can updated here immediately.

        info!(
            "apply snapshot with state ok";
            "region_id" => self.region.get_id(),
            "peer_id" => self.peer_id,
            "region" => ?region,
            "state" => ?self.apply_state(),
        );

        Ok(region)
    }

    /// Delete all meta belong to the region. Results are stored in `wb`.
    pub fn clear_meta(
        &mut self,
        first_index: u64,
        kv_wb: &mut EK::WriteBatch,
        raft_wb: &mut ER::LogBatch,
    ) -> Result<()> {
        let region_id = self.get_region_id();
        clear_meta(
            &self.engines,
            kv_wb,
            raft_wb,
            region_id,
            first_index,
            self.raft_state(),
        )?;
        self.entry_storage.clear();
        Ok(())
    }

    /// Delete all data belong to the region.
    /// If return Err, data may get partial deleted.
    pub fn clear_data(&self) -> Result<()> {
        let (start_key, end_key) = (enc_start_key(self.region()), enc_end_key(self.region()));
        let region_id = self.get_region_id();
        box_try!(
            self.region_scheduler
                .schedule(RegionTask::destroy(region_id, start_key, end_key))
        );
        Ok(())
    }

    /// Delete all data that is not covered by `new_region`.
    fn clear_extra_data(
        &self,
        old_region: &metapb::Region,
        new_region: &metapb::Region,
    ) -> Result<()> {
        let (old_start_key, old_end_key) = (enc_start_key(old_region), enc_end_key(old_region));
        let (new_start_key, new_end_key) = (enc_start_key(new_region), enc_end_key(new_region));
        if old_start_key < new_start_key {
            box_try!(self.region_scheduler.schedule(RegionTask::destroy(
                old_region.get_id(),
                old_start_key,
                new_start_key
            )));
        }
        if new_end_key < old_end_key {
            box_try!(self.region_scheduler.schedule(RegionTask::destroy(
                old_region.get_id(),
                new_end_key,
                old_end_key
            )));
        }
        Ok(())
    }

    /// Delete all extra split data from the `start_key` to `end_key`.
    pub fn clear_extra_split_data(&self, start_key: Vec<u8>, end_key: Vec<u8>) -> Result<()> {
        box_try!(self.region_scheduler.schedule(RegionTask::destroy(
            self.get_region_id(),
            start_key,
            end_key
        )));
        Ok(())
    }

    pub fn raft_engine(&self) -> &ER {
        self.entry_storage.raft_engine()
    }

    /// Check whether the storage has finished applying snapshot.
    #[inline]
    pub fn is_applying_snapshot(&self) -> bool {
        matches!(*self.snap_state.borrow(), SnapState::Applying(_))
    }

    #[inline]
    pub fn is_generating_snapshot(&self) -> bool {
        fail_point!("is_generating_snapshot", |_| { true });
        matches!(*self.snap_state.borrow(), SnapState::Generating { .. })
    }

    /// Check if the storage is applying a snapshot.
    #[inline]
    pub fn check_applying_snap(&mut self) -> CheckApplyingSnapStatus {
        let mut res = CheckApplyingSnapStatus::Idle;
        let new_state = match *self.snap_state.borrow() {
            SnapState::Applying(ref status) => {
                let s = status.load(Ordering::Relaxed);
                if s == JOB_STATUS_FINISHED {
                    res = CheckApplyingSnapStatus::Success;
                    SnapState::Relax
                } else if s == JOB_STATUS_CANCELLED {
                    SnapState::ApplyAborted
                } else if s == JOB_STATUS_FAILED {
                    // TODO: cleanup region and treat it as tombstone.
                    panic!("{} applying snapshot failed", self.tag,);
                } else {
                    return CheckApplyingSnapStatus::Applying;
                }
            }
            _ => return res,
        };
        *self.snap_state.borrow_mut() = new_state;
        res
    }

    /// Cancel applying snapshot, return true if the job can be considered not
    /// be run again.
    pub fn cancel_applying_snap(&mut self) -> bool {
        let is_canceled = match *self.snap_state.borrow() {
            SnapState::Applying(ref status) => {
                if status
                    .compare_exchange(
                        JOB_STATUS_PENDING,
                        JOB_STATUS_CANCELLING,
                        Ordering::SeqCst,
                        Ordering::SeqCst,
                    )
                    .is_ok()
                {
                    true
                } else if status
                    .compare_exchange(
                        JOB_STATUS_RUNNING,
                        JOB_STATUS_CANCELLING,
                        Ordering::SeqCst,
                        Ordering::SeqCst,
                    )
                    .is_ok()
                {
                    return false;
                } else {
                    false
                }
            }
            _ => return false,
        };
        if is_canceled {
            *self.snap_state.borrow_mut() = SnapState::ApplyAborted;
            return true;
        }
        // now status can only be JOB_STATUS_CANCELLING, JOB_STATUS_CANCELLED,
        // JOB_STATUS_FAILED and JOB_STATUS_FINISHED.
        self.check_applying_snap() != CheckApplyingSnapStatus::Applying
    }

    /// Cancel generating snapshot.
    pub fn cancel_generating_snap(&mut self, compact_to: Option<u64>) {
        let snap_state = self.snap_state.borrow();
        if let SnapState::Generating {
            ref canceled,
            ref index,
            ..
        } = *snap_state
        {
            if !canceled.load(Ordering::SeqCst) {
                if let Some(idx) = compact_to {
                    let snap_index = index.load(Ordering::SeqCst);
                    if snap_index == 0 || idx <= snap_index + 1 {
                        return;
                    }
                }
                canceled.store(true, Ordering::SeqCst);
            }
        }
    }

    #[inline]
    pub fn set_snap_state(&mut self, state: SnapState) {
        *self.snap_state.borrow_mut() = state
    }

    #[inline]
    pub fn is_snap_state(&self, state: SnapState) -> bool {
        *self.snap_state.borrow() == state
    }

    pub fn get_region_id(&self) -> u64 {
        self.region().get_id()
    }

    pub fn schedule_applying_snapshot(&mut self) {
        let status = Arc::new(AtomicUsize::new(JOB_STATUS_PENDING));
        self.set_snap_state(SnapState::Applying(Arc::clone(&status)));
        let task = RegionTask::Apply {
            region_id: self.get_region_id(),
            status,
        };

        // Don't schedule the snapshot to region worker.
        fail_point!("skip_schedule_applying_snapshot", |_| {});

        // TODO: gracefully remove region instead.
        if let Err(e) = self.region_scheduler.schedule(task) {
            info!(
                "failed to to schedule apply job, are we shutting down?";
                "region_id" => self.region.get_id(),
                "peer_id" => self.peer_id,
                "err" => ?e,
            );
        }
    }

    /// Handle raft ready then generate `HandleReadyResult` and `WriteTask`.
    ///
    /// It's caller's duty to write `WriteTask` explicitly to disk.
    pub fn handle_raft_ready(
        &mut self,
        ready: &mut Ready,
        destroy_regions: Vec<metapb::Region>,
    ) -> Result<(HandleReadyResult, WriteTask<EK, ER>)> {
        let region_id = self.get_region_id();
        let prev_raft_state = self.raft_state().clone();

        let mut write_task = WriteTask::new(region_id, self.peer_id, ready.number());

        let mut res = HandleReadyResult::SendIoTask;
        if !ready.snapshot().is_empty() {
            fail_point!("raft_before_apply_snap");
            let last_first_index = self.first_index().unwrap();
            let snap_region =
                self.apply_snapshot(ready.snapshot(), &mut write_task, &destroy_regions)?;

            res = HandleReadyResult::Snapshot {
                msgs: ready.take_persisted_messages(),
                snap_region,
                destroy_regions,
                last_first_index,
            };
            fail_point!("raft_after_apply_snap");
        };

        if !ready.entries().is_empty() {
            self.append(ready.take_entries(), &mut write_task);
        }

        // Last index is 0 means the peer is created from raft message
        // and has not applied snapshot yet, so skip persistent hard state.
        if self.raft_state().get_last_index() > 0 {
            if let Some(hs) = ready.hs() {
                self.raft_state_mut().set_hard_state(hs.clone());
            }
        }

        // Save raft state if it has changed or there is a snapshot.
        if prev_raft_state != *self.raft_state() || !ready.snapshot().is_empty() {
            write_task.raft_state = Some(self.raft_state().clone());
        }

        if !ready.snapshot().is_empty() {
            // In case of restart happens when we just write region state to Applying,
            // but not write raft_local_state to raft db in time.
            // We write raft state to kv db, with last index set to snap index,
            // in case of recv raft log after snapshot.
            self.save_snapshot_raft_state_to(
                ready.snapshot().get_metadata().get_index(),
                write_task.kv_wb.as_mut().unwrap(),
            )?;
            self.save_apply_state_to(write_task.kv_wb.as_mut().unwrap())?;
        }

        if !write_task.has_data() {
            res = HandleReadyResult::NoIoTask;
        }

        Ok((res, write_task))
    }

    pub fn persist_snapshot(&mut self, res: &PersistSnapshotResult) {
        // cleanup data before scheduling apply task
        if self.is_initialized() {
            if let Err(e) = self.clear_extra_data(self.region(), &res.region) {
                // No need panic here, when applying snapshot, the deletion will be tried
                // again. But if the region range changes, like [a, c) -> [a, b) and [b, c),
                // [b, c) will be kept in rocksdb until a covered snapshot is applied or
                // store is restarted.
                error!(?e;
                    "failed to cleanup data, may leave some dirty data";
                    "region_id" => self.get_region_id(),
                    "peer_id" => self.peer_id,
                );
            }
        }

        // Note that the correctness depends on the fact that these source regions MUST
        // NOT serve read request otherwise a corrupt data may be returned.
        // For now, it is ensured by
        // - After `PrepareMerge` log is committed, the source region leader's lease
        //   will be suspected immediately which makes the local reader not serve read
        //   request.
        // - No read request can be responsed in peer fsm during merging. These
        //   conditions are used to prevent reading **stale** data in the past. At
        //   present, they are also used to prevent reading **corrupt** data.
        for r in &res.destroy_regions {
            if let Err(e) = self.clear_extra_data(r, &res.region) {
                error!(?e;
                    "failed to cleanup data, may leave some dirty data";
                    "region_id" => r.get_id(),
                );
            }
        }

        self.schedule_applying_snapshot();

        // The `region` is updated after persisting in order to stay consistent with the
        // one in `StoreMeta::regions` (will be updated soon).
        // See comments in `apply_snapshot` for more details.
        self.set_region(res.region.clone());
    }
}

/// Delete all meta belong to the region. Results are stored in `wb`.
pub fn clear_meta<EK, ER>(
    engines: &Engines<EK, ER>,
    kv_wb: &mut EK::WriteBatch,
    raft_wb: &mut ER::LogBatch,
    region_id: u64,
    first_index: u64,
    raft_state: &RaftLocalState,
) -> Result<()>
where
    EK: KvEngine,
    ER: RaftEngine,
{
    let t = Instant::now();
    box_try!(kv_wb.delete_cf(CF_RAFT, &keys::region_state_key(region_id)));
    box_try!(kv_wb.delete_cf(CF_RAFT, &keys::apply_state_key(region_id)));
    box_try!(
        engines
            .raft
            .clean(region_id, first_index, raft_state, raft_wb)
    );

    info!(
        "finish clear peer meta";
        "region_id" => region_id,
        "meta_key" => 1,
        "apply_key" => 1,
        "raft_key" => 1,
        "takes" => ?t.saturating_elapsed(),
    );
    Ok(())
}

pub fn do_snapshot<E>(
    mgr: SnapManager,
    engine: &E,
    kv_snap: E::Snapshot,
    region_id: u64,
    last_applied_term: u64,
    last_applied_state: RaftApplyState,
    for_balance: bool,
    allow_multi_files_snapshot: bool,
) -> raft::Result<Snapshot>
where
    E: KvEngine,
{
    debug!(
        "begin to generate a snapshot";
        "region_id" => region_id,
    );

    let msg = kv_snap
        .get_msg_cf(CF_RAFT, &keys::apply_state_key(region_id))
        .map_err(into_other::<_, raft::Error>)?;
    let apply_state: RaftApplyState = match msg {
        None => {
            return Err(storage_error(format!(
                "could not load raft state of region {}",
                region_id
            )));
        }
        Some(state) => state,
    };
    assert_eq!(apply_state, last_applied_state);

    let key = SnapKey::new(
        region_id,
        last_applied_term,
        apply_state.get_applied_index(),
    );

    mgr.register(key.clone(), SnapEntry::Generating);
    defer!(mgr.deregister(&key, &SnapEntry::Generating));

    let state: RegionLocalState = kv_snap
        .get_msg_cf(CF_RAFT, &keys::region_state_key(key.region_id))
        .and_then(|res| match res {
            None => Err(box_err!("region {} could not find region info", region_id)),
            Some(state) => Ok(state),
        })
        .map_err(into_other::<_, raft::Error>)?;

    if state.get_state() != PeerState::Normal {
        return Err(storage_error(format!(
            "snap job for {} seems stale, skip.",
            region_id
        )));
    }

    let mut snapshot = Snapshot::default();

    // Set snapshot metadata.
    snapshot.mut_metadata().set_index(key.idx);
    snapshot.mut_metadata().set_term(key.term);

    let conf_state = util::conf_state_from_region(state.get_region());
    snapshot.mut_metadata().set_conf_state(conf_state);

    let mut s = mgr.get_snapshot_for_building(&key)?;
    // Set snapshot data.
    let mut snap_data = RaftSnapshotData::default();
    snap_data.set_region(state.get_region().clone());
    let mut stat = SnapshotStatistics::new();
    s.build(
        engine,
        &kv_snap,
        state.get_region(),
        &mut snap_data,
        &mut stat,
        allow_multi_files_snapshot,
    )?;
    snap_data.mut_meta().set_for_balance(for_balance);
    let v = snap_data.write_to_bytes()?;
    snapshot.set_data(v.into());

    SNAPSHOT_KV_COUNT_HISTOGRAM.observe(stat.kv_count as f64);
    SNAPSHOT_SIZE_HISTOGRAM.observe(stat.size as f64);

    Ok(snapshot)
}

// When we bootstrap the region we must call this to initialize region local
// state first.
pub fn write_initial_raft_state<W: RaftLogBatch>(raft_wb: &mut W, region_id: u64) -> Result<()> {
    let mut raft_state = RaftLocalState {
        last_index: RAFT_INIT_LOG_INDEX,
        ..Default::default()
    };
    raft_state.mut_hard_state().set_term(RAFT_INIT_LOG_TERM);
    raft_state.mut_hard_state().set_commit(RAFT_INIT_LOG_INDEX);
    raft_wb.put_raft_state(region_id, &raft_state)?;
    Ok(())
}

// When we bootstrap the region or handling split new region, we must
// call this to initialize region apply state first.
pub fn write_initial_apply_state<T: Mutable>(kv_wb: &mut T, region_id: u64) -> Result<()> {
    let mut apply_state = RaftApplyState::default();
    apply_state.set_applied_index(RAFT_INIT_LOG_INDEX);
    apply_state
        .mut_truncated_state()
        .set_index(RAFT_INIT_LOG_INDEX);
    apply_state
        .mut_truncated_state()
        .set_term(RAFT_INIT_LOG_TERM);

    kv_wb.put_msg_cf(CF_RAFT, &keys::apply_state_key(region_id), &apply_state)?;
    Ok(())
}

pub fn write_peer_state<T: Mutable>(
    kv_wb: &mut T,
    region: &metapb::Region,
    state: PeerState,
    merge_state: Option<MergeState>,
) -> Result<()> {
    let region_id = region.get_id();
    let mut region_state = RegionLocalState::default();
    region_state.set_state(state);
    region_state.set_region(region.clone());
    if let Some(state) = merge_state {
        region_state.set_merge_state(state);
    }

    debug!(
        "writing merge state";
        "region_id" => region_id,
        "state" => ?region_state,
    );
    kv_wb.put_msg_cf(CF_RAFT, &keys::region_state_key(region_id), &region_state)?;
    Ok(())
}

#[cfg(test)]
pub mod tests {
    use std::{
        cell::RefCell,
        path::Path,
        sync::{atomic::*, mpsc::*, *},
        time::Duration,
    };

    use engine_test::{
        kv::{KvTestEngine, KvTestSnapshot},
        raft::RaftTestEngine,
    };
    use engine_traits::{
        Engines, Iterable, RaftEngineDebug, RaftEngineReadOnly, SyncMutable, WriteBatch,
        WriteBatchExt, ALL_CFS, CF_DEFAULT,
    };
    use kvproto::raft_serverpb::RaftSnapshotData;
    use metapb::{Peer, Store, StoreLabel};
    use pd_client::PdClient;
    use raft::{
        eraftpb::{ConfState, Entry, HardState},
        Error as RaftError, GetEntriesContext, StorageError,
    };
    use tempfile::{Builder, TempDir};
    use tikv_util::worker::{dummy_scheduler, LazyWorker, Scheduler, Worker};

    use super::*;
    use crate::{
        coprocessor::CoprocessorHost,
        store::{
            async_io::write::write_to_db_for_test,
            bootstrap_store,
            entry_storage::tests::validate_cache,
            fsm::apply::compact_raft_log,
            initial_region, prepare_bootstrap_cluster,
            worker::{RaftlogFetchRunner, RegionRunner, RegionTask},
        },
    };

    fn new_storage(
        region_scheduler: Scheduler<RegionTask<KvTestSnapshot>>,
        raftlog_fetch_scheduler: Scheduler<RaftlogFetchTask>,
        path: &TempDir,
    ) -> PeerStorage<KvTestEngine, RaftTestEngine> {
        let kv_db = engine_test::kv::new_engine(path.path().to_str().unwrap(), ALL_CFS).unwrap();
        let raft_path = path.path().join(Path::new("raft"));
        let raft_db = engine_test::raft::new_engine(raft_path.to_str().unwrap(), None).unwrap();
        let engines = Engines::new(kv_db, raft_db);
        bootstrap_store(&engines, 1, 1).unwrap();

        let region = initial_region(1, 1, 1);
        prepare_bootstrap_cluster(&engines, &region).unwrap();

        // write some data into CF_DEFAULT cf
        let mut p = Peer::default();
        p.set_store_id(1);
        p.set_id(1_u64);
        for k in 0..100 {
            let key = keys::data_key(format!("akey{}", k).as_bytes());
            engines.kv.put_msg_cf(CF_DEFAULT, &key[..], &p).unwrap();
        }
        PeerStorage::new(
            engines,
            &region,
            region_scheduler,
            raftlog_fetch_scheduler,
            1,
            "".to_owned(),
        )
        .unwrap()
    }

    pub fn new_storage_from_ents(
        region_scheduler: Scheduler<RegionTask<KvTestSnapshot>>,
        raftlog_fetch_scheduler: Scheduler<RaftlogFetchTask>,
        path: &TempDir,
        ents: &[Entry],
    ) -> PeerStorage<KvTestEngine, RaftTestEngine> {
        let mut store = new_storage(region_scheduler, raftlog_fetch_scheduler, path);
        let mut write_task = WriteTask::new(store.get_region_id(), store.peer_id, 1);
        store.append(ents[1..].to_vec(), &mut write_task);
        store.update_cache_persisted(ents.last().unwrap().get_index());
        store
            .apply_state_mut()
            .mut_truncated_state()
            .set_index(ents[0].get_index());
        store
            .apply_state_mut()
            .mut_truncated_state()
            .set_term(ents[0].get_term());
        store
            .apply_state_mut()
            .set_applied_index(ents.last().unwrap().get_index());
        if write_task.kv_wb.is_none() {
            write_task.kv_wb = Some(store.engines.kv.write_batch());
        }
        store
            .save_apply_state_to(write_task.kv_wb.as_mut().unwrap())
            .unwrap();
        write_task.raft_state = Some(store.raft_state().clone());
        write_to_db_for_test(&store.engines, write_task);
        store
    }

    pub fn append_ents(store: &mut PeerStorage<KvTestEngine, RaftTestEngine>, ents: &[Entry]) {
        if ents.is_empty() {
            return;
        }
        let mut write_task = WriteTask::new(store.get_region_id(), store.peer_id, 1);
        store.append(ents.to_vec(), &mut write_task);
        write_task.raft_state = Some(store.raft_state().clone());
        write_to_db_for_test(&store.engines, write_task);
    }

    pub fn new_entry(index: u64, term: u64) -> Entry {
        let mut e = Entry::default();
        e.set_index(index);
        e.set_term(term);
        e
    }

    fn size_of<T: protobuf::Message>(m: &T) -> u32 {
        m.compute_size()
    }

    pub struct TestPdClient {
        stores: Vec<metapb::Store>,
    }

    impl TestPdClient {
        pub fn new() -> TestPdClient {
            TestPdClient {
                stores: vec![metapb::Store::default(); 4],
            }
        }

        pub fn add_store(&mut self, store: metapb::Store) {
            let id = store.get_id();
            self.stores[id as usize] = store;
        }
    }

    impl PdClient for TestPdClient {
        fn get_store(&self, store_id: u64) -> pd_client::Result<metapb::Store> {
            if store_id < 4 {
                return Ok(self.stores[store_id as usize].clone());
            }
            Err(pd_client::Error::StoreTombstone(format!("{:?}", store_id)))
        }
    }

    #[test]
    fn test_storage_term() {
        let ents = vec![new_entry(3, 3), new_entry(4, 4), new_entry(5, 5)];

        let mut tests = vec![
            (2, Err(RaftError::Store(StorageError::Compacted))),
            (3, Ok(3)),
            (4, Ok(4)),
            (5, Ok(5)),
        ];
        for (i, (idx, wterm)) in tests.drain(..).enumerate() {
            let td = Builder::new().prefix("tikv-store-test").tempdir().unwrap();
            let worker = Worker::new("snap-manager").lazy_build("snap-manager");
            let sched = worker.scheduler();
            let (dummy_scheduler, _) = dummy_scheduler();
            let store = new_storage_from_ents(sched, dummy_scheduler, &td, &ents);
            let t = store.term(idx);
            if wterm != t {
                panic!("#{}: expect res {:?}, got {:?}", i, wterm, t);
            }
        }
    }

    fn get_meta_key_count(store: &PeerStorage<KvTestEngine, RaftTestEngine>) -> usize {
        let region_id = store.get_region_id();
        let mut count = 0;
        let (meta_start, meta_end) = (
            keys::region_meta_prefix(region_id),
            keys::region_meta_prefix(region_id + 1),
        );
        store
            .engines
            .kv
            .scan(CF_RAFT, &meta_start, &meta_end, false, |_, _| {
                count += 1;
                Ok(true)
            })
            .unwrap();

        let (raft_start, raft_end) = (
            keys::region_raft_prefix(region_id),
            keys::region_raft_prefix(region_id + 1),
        );
        store
            .engines
            .kv
            .scan(CF_RAFT, &raft_start, &raft_end, false, |_, _| {
                count += 1;
                Ok(true)
            })
            .unwrap();

        store
            .engines
            .raft
            .scan_entries(region_id, |_| {
                count += 1;
                Ok(true)
            })
            .unwrap();

        if store
            .engines
            .raft
            .get_raft_state(region_id)
            .unwrap()
            .is_some()
        {
            count += 1;
        }

        count
    }

    #[test]
    fn test_storage_clear_meta() {
        let worker = Worker::new("snap-manager").lazy_build("snap-manager");
        let cases = vec![(0, 0), (3, 0)];
        for (first_index, left) in cases {
            let td = Builder::new().prefix("tikv-store").tempdir().unwrap();
            let sched = worker.scheduler();
            let (dummy_scheduler, _) = dummy_scheduler();
            let mut store = new_storage_from_ents(
                sched,
                dummy_scheduler,
                &td,
                &[new_entry(3, 3), new_entry(4, 4)],
            );
            append_ents(&mut store, &[new_entry(5, 5), new_entry(6, 6)]);

            assert_eq!(6, get_meta_key_count(&store));

            let mut kv_wb = store.engines.kv.write_batch();
            let mut raft_wb = store.engines.raft.log_batch(0);
            store
                .clear_meta(first_index, &mut kv_wb, &mut raft_wb)
                .unwrap();
            kv_wb.write().unwrap();
            store
                .engines
                .raft
                .consume(&mut raft_wb, false /* sync */)
                .unwrap();

            assert_eq!(left, get_meta_key_count(&store));
        }
    }

    use crate::{
        store::{SignificantMsg, SignificantRouter},
        Result as RaftStoreResult,
    };

    pub struct TestRouter<EK: KvEngine> {
        ch: SyncSender<SignificantMsg<EK::Snapshot>>,
    }

    impl<EK: KvEngine> TestRouter<EK> {
        pub fn new() -> (Self, Receiver<SignificantMsg<EK::Snapshot>>) {
            let (tx, rx) = sync_channel(1);
            (Self { ch: tx }, rx)
        }
    }

    impl<EK> SignificantRouter<EK> for TestRouter<EK>
    where
        EK: KvEngine,
    {
        /// Sends a significant message. We should guarantee that the message
        /// can't be dropped.
        fn significant_send(
            &self,
            _: u64,
            msg: SignificantMsg<EK::Snapshot>,
        ) -> RaftStoreResult<()> {
            self.ch.send(msg).unwrap();
            Ok(())
        }
    }

    #[test]
    fn test_storage_entries() {
        let ents = vec![
            new_entry(3, 3),
            new_entry(4, 4),
            new_entry(5, 5),
            new_entry(6, 6),
        ];
        let max_u64 = u64::max_value();
        let mut tests = vec![
            (
                2,
                6,
                max_u64,
                Err(RaftError::Store(StorageError::Compacted)),
            ),
            (
                3,
                4,
                max_u64,
                Err(RaftError::Store(StorageError::Compacted)),
            ),
            (4, 5, max_u64, Ok(vec![new_entry(4, 4)])),
            (4, 6, max_u64, Ok(vec![new_entry(4, 4), new_entry(5, 5)])),
            (
                4,
                7,
                max_u64,
                Ok(vec![new_entry(4, 4), new_entry(5, 5), new_entry(6, 6)]),
            ),
            // even if maxsize is zero, the first entry should be returned
            (4, 7, 0, Ok(vec![new_entry(4, 4)])),
            // limit to 2
            (
                4,
                7,
                u64::from(size_of(&ents[1]) + size_of(&ents[2])),
                Ok(vec![new_entry(4, 4), new_entry(5, 5)]),
            ),
            (
                4,
                7,
                u64::from(size_of(&ents[1]) + size_of(&ents[2]) + size_of(&ents[3]) / 2),
                Ok(vec![new_entry(4, 4), new_entry(5, 5)]),
            ),
            (
                4,
                7,
                u64::from(size_of(&ents[1]) + size_of(&ents[2]) + size_of(&ents[3]) - 1),
                Ok(vec![new_entry(4, 4), new_entry(5, 5)]),
            ),
            // all
            (
                4,
                7,
                u64::from(size_of(&ents[1]) + size_of(&ents[2]) + size_of(&ents[3])),
                Ok(vec![new_entry(4, 4), new_entry(5, 5), new_entry(6, 6)]),
            ),
        ];

        let mut count = 0;
        for (i, (lo, hi, maxsize, wentries)) in tests.drain(..).enumerate() {
            let (router, rx) = TestRouter::new();
            let td = Builder::new().prefix("tikv-store-test").tempdir().unwrap();
            let region_worker = Worker::new("snap-manager").lazy_build("snap-manager");
            let region_scheduler = region_worker.scheduler();
            let mut raftlog_fetch_worker =
                Worker::new("raftlog-fetch-worker").lazy_build("raftlog-fetch-worker");
            let raftlog_fetch_scheduler = raftlog_fetch_worker.scheduler();
            let mut store =
                new_storage_from_ents(region_scheduler, raftlog_fetch_scheduler, &td, &ents);
            raftlog_fetch_worker.start(RaftlogFetchRunner::<KvTestEngine, RaftTestEngine, _>::new(
                router,
                store.engines.raft.clone(),
            ));
            store.compact_entry_cache(5);
            let mut e = store.entries(lo, hi, maxsize, GetEntriesContext::empty(true));
            if e == Err(raft::Error::Store(
                raft::StorageError::LogTemporarilyUnavailable,
            )) {
                let res = rx.recv().unwrap();
                match res {
                    SignificantMsg::RaftlogFetched { res, context } => {
                        store.update_async_fetch_res(lo, Some(res));
                        count += 1;
                        e = store.entries(lo, hi, maxsize, context);
                    }
                    _ => unreachable!(),
                };
            }
            if e != wentries {
                panic!("#{}: expect entries {:?}, got {:?}", i, wentries, e);
            }
        }

        assert_ne!(count, 0);
    }

    // last_index and first_index are not mutated by PeerStorage on its own,
    // so we don't test them here.

    #[test]
    fn test_storage_compact() {
        let ents = vec![new_entry(3, 3), new_entry(4, 4), new_entry(5, 5)];
        let mut tests = vec![
            (2, Err(RaftError::Store(StorageError::Compacted))),
            (3, Err(RaftError::Store(StorageError::Compacted))),
            (4, Ok(())),
            (5, Ok(())),
        ];
        for (i, (idx, werr)) in tests.drain(..).enumerate() {
            let td = Builder::new().prefix("tikv-store-test").tempdir().unwrap();
            let worker = Worker::new("snap-manager").lazy_build("snap-manager");
            let sched = worker.scheduler();
            let (dummy_scheduler, _) = dummy_scheduler();
            let mut store = new_storage_from_ents(sched, dummy_scheduler, &td, &ents);
            let res = store.term(idx).map_err(From::from).and_then(|term| {
                compact_raft_log(&store.tag, store.entry_storage.apply_state_mut(), idx, term)
            });
            // TODO check exact error type after refactoring error.
            if res.is_err() ^ werr.is_err() {
                panic!("#{}: want {:?}, got {:?}", i, werr, res);
            }
            if res.is_ok() {
                let mut kv_wb = store.engines.kv.write_batch();
                store.save_apply_state_to(&mut kv_wb).unwrap();
                kv_wb.write().unwrap();
            }
        }
    }

    fn generate_and_schedule_snapshot(
        gen_task: GenSnapTask,
        engines: &Engines<KvTestEngine, RaftTestEngine>,
        sched: &Scheduler<RegionTask<KvTestSnapshot>>,
    ) -> Result<()> {
        let apply_state: RaftApplyState = engines
            .kv
            .get_msg_cf(CF_RAFT, &keys::apply_state_key(gen_task.region_id))
            .unwrap()
            .unwrap();
        let idx = apply_state.get_applied_index();
        let entry = engines
            .raft
            .get_entry(gen_task.region_id, idx)
            .unwrap()
            .unwrap();
        gen_task.generate_and_schedule_snapshot::<KvTestEngine>(
            engines.kv.clone().snapshot(),
            entry.get_term(),
            apply_state,
            sched,
        )
    }

    fn new_store(id: u64, labels: Vec<StoreLabel>) -> Store {
        let mut store = Store {
            id,
            ..Default::default()
        };
        store.set_labels(labels.into());
        store
    }

    #[test]
    fn test_storage_create_snapshot() {
        let ents = vec![new_entry(3, 3), new_entry(4, 4), new_entry(5, 5)];
        let mut cs = ConfState::default();
        cs.set_voters(vec![1, 2, 3]);

        let td = Builder::new().prefix("tikv-store-test").tempdir().unwrap();
        let snap_dir = Builder::new().prefix("snap_dir").tempdir().unwrap();
        let mgr = SnapManager::new(snap_dir.path().to_str().unwrap());
        let mut worker = Worker::new("region-worker").lazy_build("region-worker");
        let sched = worker.scheduler();
        let (dummy_scheduler, _) = dummy_scheduler();
        let mut s = new_storage_from_ents(sched.clone(), dummy_scheduler, &td, &ents);
        let (router, _) = mpsc::sync_channel(100);
        let runner = RegionRunner::new(
            s.engines.kv.clone(),
            mgr,
            0,
            true,
            2,
            CoprocessorHost::<KvTestEngine>::default(),
            router,
            Option::<Arc<TestPdClient>>::None,
        );
        worker.start_with_timer(runner);
        let snap = s.snapshot(0, 0);
        let unavailable = RaftError::Store(StorageError::SnapshotTemporarilyUnavailable);
        assert_eq!(snap.unwrap_err(), unavailable);
        assert_eq!(*s.snap_tried_cnt.borrow(), 1);
        let gen_task = s.gen_snap_task.borrow_mut().take().unwrap();
        generate_and_schedule_snapshot(gen_task, &s.engines, &sched).unwrap();
        let snap = match *s.snap_state.borrow() {
            SnapState::Generating { ref receiver, .. } => {
                receiver.recv_timeout(Duration::from_secs(3)).unwrap()
            }
            ref s => panic!("unexpected state: {:?}", s),
        };
        assert_eq!(snap.get_metadata().get_index(), 5);
        assert_eq!(snap.get_metadata().get_term(), 5);
        assert!(!snap.get_data().is_empty());

        let mut data = RaftSnapshotData::default();
        protobuf::Message::merge_from_bytes(&mut data, snap.get_data()).unwrap();
        assert_eq!(data.get_region().get_id(), 1);
        assert_eq!(data.get_region().get_peers().len(), 1);

        let (tx, rx) = channel();
        s.set_snap_state(gen_snap_for_test(rx));
        // Empty channel should cause snapshot call to wait.
        assert_eq!(s.snapshot(0, 0).unwrap_err(), unavailable);
        assert_eq!(*s.snap_tried_cnt.borrow(), 1);

        tx.send(snap.clone()).unwrap();
        assert_eq!(s.snapshot(0, 0), Ok(snap.clone()));
        assert_eq!(*s.snap_tried_cnt.borrow(), 0);

        let (tx, rx) = channel();
        tx.send(snap.clone()).unwrap();
        s.set_snap_state(gen_snap_for_test(rx));
        // stale snapshot should be abandoned, snapshot index < request index.
        assert_eq!(
            s.snapshot(snap.get_metadata().get_index() + 1, 0)
                .unwrap_err(),
            unavailable
        );
        assert_eq!(*s.snap_tried_cnt.borrow(), 1);
        // Drop the task.
        let _ = s.gen_snap_task.borrow_mut().take().unwrap();

        let mut write_task = WriteTask::new(s.get_region_id(), s.peer_id, 1);
        s.append([new_entry(6, 5), new_entry(7, 5)].to_vec(), &mut write_task);
        let mut hs = HardState::default();
        hs.set_commit(7);
        hs.set_term(5);
        s.raft_state_mut().set_hard_state(hs);
        s.raft_state_mut().set_last_index(7);
        s.apply_state_mut().set_applied_index(7);
        write_task.raft_state = Some(s.raft_state().clone());
        if write_task.kv_wb.is_none() {
            write_task.kv_wb = Some(s.engines.kv.write_batch());
        }
        s.save_apply_state_to(write_task.kv_wb.as_mut().unwrap())
            .unwrap();
        write_to_db_for_test(&s.engines, write_task);
        let term = s.term(7).unwrap();
        compact_raft_log(&s.tag, s.entry_storage.apply_state_mut(), 7, term).unwrap();
        let mut kv_wb = s.engines.kv.write_batch();
        s.save_apply_state_to(&mut kv_wb).unwrap();
        kv_wb.write().unwrap();

        let (tx, rx) = channel();
        tx.send(snap).unwrap();
        s.set_snap_state(gen_snap_for_test(rx));
        *s.snap_tried_cnt.borrow_mut() = 1;
        // stale snapshot should be abandoned, snapshot index < truncated index.
        assert_eq!(s.snapshot(0, 0).unwrap_err(), unavailable);
        assert_eq!(*s.snap_tried_cnt.borrow(), 1);

        let gen_task = s.gen_snap_task.borrow_mut().take().unwrap();
        generate_and_schedule_snapshot(gen_task, &s.engines, &sched).unwrap();
        match *s.snap_state.borrow() {
            SnapState::Generating { ref receiver, .. } => {
                receiver.recv_timeout(Duration::from_secs(3)).unwrap();
                worker.stop();
                match receiver.recv_timeout(Duration::from_secs(3)) {
                    Err(RecvTimeoutError::Disconnected) => {}
                    res => panic!("unexpected result: {:?}", res),
                }
            }
            ref s => panic!("unexpected state {:?}", s),
        }
        // Disconnected channel should trigger another try.
        assert_eq!(s.snapshot(0, 0).unwrap_err(), unavailable);
        let gen_task = s.gen_snap_task.borrow_mut().take().unwrap();
        generate_and_schedule_snapshot(gen_task, &s.engines, &sched).unwrap_err();
        assert_eq!(*s.snap_tried_cnt.borrow(), 2);

        for cnt in 2..super::MAX_SNAP_TRY_CNT + 10 {
            if cnt < 12 {
                // Canceled generating won't be counted in `snap_tried_cnt`.
                s.cancel_generating_snap(None);
                assert_eq!(*s.snap_tried_cnt.borrow(), 2);
            } else {
                assert_eq!(*s.snap_tried_cnt.borrow(), cnt - 10);
            }

            // Scheduled job failed should trigger .
            assert_eq!(s.snapshot(0, 0).unwrap_err(), unavailable);
            let gen_task = s.gen_snap_task.borrow_mut().take().unwrap();
            generate_and_schedule_snapshot(gen_task, &s.engines, &sched).unwrap_err();
        }

        // When retry too many times, it should report a different error.
        match s.snapshot(0, 0) {
            Err(RaftError::Store(StorageError::Other(_))) => {}
            res => panic!("unexpected res: {:?}", res),
        }
    }

    fn test_storage_create_snapshot_for_role(role: &str, expected_snapshot_file_count: usize) {
        let ents = vec![new_entry(3, 3), new_entry(4, 4), new_entry(5, 5)];
        let mut cs = ConfState::default();
        cs.set_voters(vec![1, 2, 3]);

        let td = Builder::new().prefix("tikv-store-test").tempdir().unwrap();
        let snap_dir = Builder::new().prefix("snap_dir").tempdir().unwrap();
        let mut mgr = SnapManager::new(snap_dir.path().to_str().unwrap());
        mgr.set_enable_multi_snapshot_files(true);
        mgr.set_max_per_file_size(500);
        let mut worker = Worker::new("region-worker").lazy_build("region-worker");
        let sched = worker.scheduler();
        let (dummy_scheduler, _) = dummy_scheduler();
        let s = new_storage_from_ents(sched.clone(), dummy_scheduler, &td, &ents);
        let (router, _) = mpsc::sync_channel(100);
        let mut pd_client = TestPdClient::new();
        let labels = vec![StoreLabel {
            key: "engine".to_string(),
            value: role.to_string(),
            ..Default::default()
        }];
        let store = new_store(1, labels);
        pd_client.add_store(store);
        let pd_mock = Arc::new(pd_client);
        let runner = RegionRunner::new(
            s.engines.kv.clone(),
            mgr,
            0,
            true,
            2,
            CoprocessorHost::<KvTestEngine>::default(),
            router,
            Some(pd_mock),
        );
        worker.start_with_timer(runner);
        let snap = s.snapshot(0, 1);
        let unavailable = RaftError::Store(StorageError::SnapshotTemporarilyUnavailable);
        assert_eq!(snap.unwrap_err(), unavailable);
        assert_eq!(*s.snap_tried_cnt.borrow(), 1);
        let gen_task = s.gen_snap_task.borrow_mut().take().unwrap();
        generate_and_schedule_snapshot(gen_task, &s.engines, &sched).unwrap();
        let snap = match *s.snap_state.borrow() {
            SnapState::Generating { ref receiver, .. } => {
                receiver.recv_timeout(Duration::from_secs(3)).unwrap()
            }
            ref s => panic!("unexpected state: {:?}", s),
        };
        assert_eq!(snap.get_metadata().get_index(), 5);
        assert_eq!(snap.get_metadata().get_term(), 5);
        assert!(!snap.get_data().is_empty());

        let mut data = RaftSnapshotData::default();
        protobuf::Message::merge_from_bytes(&mut data, snap.get_data()).unwrap();
        assert_eq!(data.get_region().get_id(), 1);
        assert_eq!(data.get_region().get_peers().len(), 1);
        let files = data.get_meta().get_cf_files();
        assert_eq!(files.len(), expected_snapshot_file_count);
    }

    #[test]
    fn test_storage_create_snapshot_for_tiflash() {
        // each cf will have one cf file
        test_storage_create_snapshot_for_role("TiFlash" /* case does not matter */, 3);
    }

    #[test]
    fn test_storage_create_snapshot_for_tikv() {
        // default cf will have 3 sst files
        test_storage_create_snapshot_for_role("tikv", 5);
    }

    #[test]
    fn test_storage_apply_snapshot() {
        let ents = vec![
            new_entry(3, 3),
            new_entry(4, 4),
            new_entry(5, 5),
            new_entry(6, 6),
        ];
        let mut cs = ConfState::default();
        cs.set_voters(vec![1, 2, 3]);

        let td1 = Builder::new().prefix("tikv-store-test").tempdir().unwrap();
        let snap_dir = Builder::new().prefix("snap").tempdir().unwrap();
        let mgr = SnapManager::new(snap_dir.path().to_str().unwrap());
        let mut worker = LazyWorker::new("snap-manager");
        let sched = worker.scheduler();
        let (dummy_scheduler, _) = dummy_scheduler();
        let s1 = new_storage_from_ents(sched.clone(), dummy_scheduler.clone(), &td1, &ents);
        let (router, _) = mpsc::sync_channel(100);
        let runner = RegionRunner::new(
            s1.engines.kv.clone(),
            mgr,
            0,
            true,
            2,
            CoprocessorHost::<KvTestEngine>::default(),
            router,
            Option::<Arc<TestPdClient>>::None,
        );
        worker.start(runner);
        assert!(s1.snapshot(0, 0).is_err());
        let gen_task = s1.gen_snap_task.borrow_mut().take().unwrap();
        generate_and_schedule_snapshot(gen_task, &s1.engines, &sched).unwrap();

        let snap1 = match *s1.snap_state.borrow() {
            SnapState::Generating { ref receiver, .. } => {
                receiver.recv_timeout(Duration::from_secs(3)).unwrap()
            }
            ref s => panic!("unexpected state: {:?}", s),
        };
        assert_eq!(s1.truncated_index(), 3);
        assert_eq!(s1.truncated_term(), 3);
        worker.stop();

        let td2 = Builder::new().prefix("tikv-store-test").tempdir().unwrap();
        let mut s2 = new_storage(sched.clone(), dummy_scheduler.clone(), &td2);
        assert_eq!(s2.first_index(), Ok(s2.applied_index() + 1));
        let mut write_task = WriteTask::new(s2.get_region_id(), s2.peer_id, 1);
        let snap_region = s2.apply_snapshot(&snap1, &mut write_task, &[]).unwrap();
        let mut snap_data = RaftSnapshotData::default();
        snap_data.merge_from_bytes(snap1.get_data()).unwrap();
        assert_eq!(snap_region, snap_data.take_region(),);
        assert_eq!(s2.last_term(), snap1.get_metadata().get_term());
        assert_eq!(s2.apply_state().get_applied_index(), 6);
        assert_eq!(s2.raft_state().get_last_index(), 6);
        assert_eq!(s2.apply_state().get_truncated_state().get_index(), 6);
        assert_eq!(s2.apply_state().get_truncated_state().get_term(), 6);
        assert_eq!(s2.first_index(), Ok(s2.applied_index() + 1));
        validate_cache(&s2, &[]);

        let td3 = Builder::new().prefix("tikv-store-test").tempdir().unwrap();
        let ents = &[new_entry(3, 3), new_entry(4, 3)];
        let mut s3 = new_storage_from_ents(sched, dummy_scheduler, &td3, ents);
        validate_cache(&s3, &ents[1..]);
        let mut write_task = WriteTask::new(s3.get_region_id(), s3.peer_id, 1);
        let snap_region = s3.apply_snapshot(&snap1, &mut write_task, &[]).unwrap();
        let mut snap_data = RaftSnapshotData::default();
        snap_data.merge_from_bytes(snap1.get_data()).unwrap();
        assert_eq!(snap_region, snap_data.take_region(),);
        assert_eq!(s3.last_term(), snap1.get_metadata().get_term());
        assert_eq!(s3.apply_state().get_applied_index(), 6);
        assert_eq!(s3.raft_state().get_last_index(), 6);
        assert_eq!(s3.apply_state().get_truncated_state().get_index(), 6);
        assert_eq!(s3.apply_state().get_truncated_state().get_term(), 6);
        validate_cache(&s3, &[]);
    }

    #[test]
    fn test_canceling_apply_snapshot() {
        let td = Builder::new().prefix("tikv-store-test").tempdir().unwrap();
        let worker = LazyWorker::new("snap-manager");
        let sched = worker.scheduler();
        let (dummy_scheduler, _) = dummy_scheduler();
        let mut s = new_storage(sched, dummy_scheduler, &td);

        // PENDING can be canceled directly.
        s.snap_state = RefCell::new(SnapState::Applying(Arc::new(AtomicUsize::new(
            JOB_STATUS_PENDING,
        ))));
        assert!(s.cancel_applying_snap());
        assert_eq!(*s.snap_state.borrow(), SnapState::ApplyAborted);

        // RUNNING can't be canceled directly.
        s.snap_state = RefCell::new(SnapState::Applying(Arc::new(AtomicUsize::new(
            JOB_STATUS_RUNNING,
        ))));
        assert!(!s.cancel_applying_snap());
        assert_eq!(
            *s.snap_state.borrow(),
            SnapState::Applying(Arc::new(AtomicUsize::new(JOB_STATUS_CANCELLING)))
        );
        // CANCEL can't be canceled again.
        assert!(!s.cancel_applying_snap());

        s.snap_state = RefCell::new(SnapState::Applying(Arc::new(AtomicUsize::new(
            JOB_STATUS_CANCELLED,
        ))));
        // canceled snapshot can be cancel directly.
        assert!(s.cancel_applying_snap());
        assert_eq!(*s.snap_state.borrow(), SnapState::ApplyAborted);

        s.snap_state = RefCell::new(SnapState::Applying(Arc::new(AtomicUsize::new(
            JOB_STATUS_FINISHED,
        ))));
        assert!(s.cancel_applying_snap());
        assert_eq!(*s.snap_state.borrow(), SnapState::Relax);

        s.snap_state = RefCell::new(SnapState::Applying(Arc::new(AtomicUsize::new(
            JOB_STATUS_FAILED,
        ))));
        let res = panic_hook::recover_safe(|| s.cancel_applying_snap());
        assert!(res.is_err());
    }

    #[test]
    fn test_try_finish_snapshot() {
        let td = Builder::new().prefix("tikv-store-test").tempdir().unwrap();
        let worker = LazyWorker::new("snap-manager");
        let sched = worker.scheduler();
        let (dummy_scheduler, _) = dummy_scheduler();
        let mut s = new_storage(sched, dummy_scheduler, &td);

        // PENDING can be finished.
        let mut snap_state = SnapState::Applying(Arc::new(AtomicUsize::new(JOB_STATUS_PENDING)));
        s.snap_state = RefCell::new(snap_state);
        assert_eq!(s.check_applying_snap(), CheckApplyingSnapStatus::Applying);
        assert_eq!(
            *s.snap_state.borrow(),
            SnapState::Applying(Arc::new(AtomicUsize::new(JOB_STATUS_PENDING)))
        );

        // RUNNING can't be finished.
        snap_state = SnapState::Applying(Arc::new(AtomicUsize::new(JOB_STATUS_RUNNING)));
        s.snap_state = RefCell::new(snap_state);
        assert_eq!(s.check_applying_snap(), CheckApplyingSnapStatus::Applying);
        assert_eq!(
            *s.snap_state.borrow(),
            SnapState::Applying(Arc::new(AtomicUsize::new(JOB_STATUS_RUNNING)))
        );

        snap_state = SnapState::Applying(Arc::new(AtomicUsize::new(JOB_STATUS_CANCELLED)));
        s.snap_state = RefCell::new(snap_state);
        assert_eq!(s.check_applying_snap(), CheckApplyingSnapStatus::Idle);
        assert_eq!(*s.snap_state.borrow(), SnapState::ApplyAborted);
        // ApplyAborted is not applying snapshot.
        assert_eq!(s.check_applying_snap(), CheckApplyingSnapStatus::Idle);
        assert_eq!(*s.snap_state.borrow(), SnapState::ApplyAborted);

        s.snap_state = RefCell::new(SnapState::Applying(Arc::new(AtomicUsize::new(
            JOB_STATUS_FINISHED,
        ))));
        assert_eq!(s.check_applying_snap(), CheckApplyingSnapStatus::Success);
        assert_eq!(*s.snap_state.borrow(), SnapState::Relax);
        // Relax is not applying snapshot.
        assert_eq!(s.check_applying_snap(), CheckApplyingSnapStatus::Idle);
        assert_eq!(*s.snap_state.borrow(), SnapState::Relax);

        s.snap_state = RefCell::new(SnapState::Applying(Arc::new(AtomicUsize::new(
            JOB_STATUS_FAILED,
        ))));
        let res = panic_hook::recover_safe(|| s.check_applying_snap());
        assert!(res.is_err());
    }

    #[test]
    fn test_validate_states() {
        let td = Builder::new().prefix("tikv-store-test").tempdir().unwrap();
        let region_worker = LazyWorker::new("snap-manager");
        let region_sched = region_worker.scheduler();
        let raftlog_fetch_worker = LazyWorker::new("raftlog-fetch-worker");
        let raftlog_fetch_sched = raftlog_fetch_worker.scheduler();
        let kv_db = engine_test::kv::new_engine(td.path().to_str().unwrap(), ALL_CFS).unwrap();
        let raft_path = td.path().join(Path::new("raft"));
        let raft_db = engine_test::raft::new_engine(raft_path.to_str().unwrap(), None).unwrap();
        let engines = Engines::new(kv_db, raft_db);
        bootstrap_store(&engines, 1, 1).unwrap();

        let region = initial_region(1, 1, 1);
        prepare_bootstrap_cluster(&engines, &region).unwrap();
        let build_storage = || -> Result<PeerStorage<KvTestEngine, RaftTestEngine>> {
            PeerStorage::new(
                engines.clone(),
                &region,
                region_sched.clone(),
                raftlog_fetch_sched.clone(),
                0,
                "".to_owned(),
            )
        };
        let mut s = build_storage().unwrap();
        let mut raft_state = RaftLocalState::default();
        raft_state.set_last_index(RAFT_INIT_LOG_INDEX);
        raft_state.mut_hard_state().set_term(RAFT_INIT_LOG_TERM);
        raft_state.mut_hard_state().set_commit(RAFT_INIT_LOG_INDEX);
        let initial_state = s.initial_state().unwrap();
        assert_eq!(initial_state.hard_state, *raft_state.get_hard_state());

        // last_index < commit_index is invalid.
        raft_state.set_last_index(11);
        engines
            .raft
            .append(1, vec![new_entry(11, RAFT_INIT_LOG_TERM)])
            .unwrap();
        raft_state.mut_hard_state().set_commit(12);
        engines.raft.put_raft_state(1, &raft_state).unwrap();
        assert!(build_storage().is_err());

        raft_state.set_last_index(20);
        let entries = (12..=20)
            .map(|index| new_entry(index, RAFT_INIT_LOG_TERM))
            .collect();
        engines.raft.append(1, entries).unwrap();
        engines.raft.put_raft_state(1, &raft_state).unwrap();
        s = build_storage().unwrap();
        let initial_state = s.initial_state().unwrap();
        assert_eq!(initial_state.hard_state, *raft_state.get_hard_state());

        // Missing last log is invalid.
        raft_state.set_last_index(21);
        engines.raft.put_raft_state(1, &raft_state).unwrap();
        assert!(build_storage().is_err());
        raft_state.set_last_index(20);
        engines.raft.put_raft_state(1, &raft_state).unwrap();

        // applied_index > commit_index is invalid.
        let mut apply_state = RaftApplyState::default();
        apply_state.set_applied_index(13);
        apply_state.mut_truncated_state().set_index(13);
        apply_state
            .mut_truncated_state()
            .set_term(RAFT_INIT_LOG_TERM);
        let apply_state_key = keys::apply_state_key(1);
        engines
            .kv
            .put_msg_cf(CF_RAFT, &apply_state_key, &apply_state)
            .unwrap();
        assert!(build_storage().is_err());

        // It should not recover if corresponding log doesn't exist.
        engines.raft.gc(1, 14, 15).unwrap();
        apply_state.set_commit_index(14);
        apply_state.set_commit_term(RAFT_INIT_LOG_TERM);
        engines
            .kv
            .put_msg_cf(CF_RAFT, &apply_state_key, &apply_state)
            .unwrap();
        assert!(build_storage().is_err());

        let entries = (14..=20)
            .map(|index| new_entry(index, RAFT_INIT_LOG_TERM))
            .collect();
        engines.raft.gc(1, 0, 21).unwrap();
        engines.raft.append(1, entries).unwrap();
        raft_state.mut_hard_state().set_commit(14);
        s = build_storage().unwrap();
        let initial_state = s.initial_state().unwrap();
        assert_eq!(initial_state.hard_state, *raft_state.get_hard_state());

        // log term mismatch is invalid.
        let mut entries: Vec<_> = (14..=20)
            .map(|index| new_entry(index, RAFT_INIT_LOG_TERM))
            .collect();
        entries[0].set_term(RAFT_INIT_LOG_TERM - 1);
        engines.raft.append(1, entries).unwrap();
        assert!(build_storage().is_err());

        // hard state term miss match is invalid.
        let entries = (14..=20)
            .map(|index| new_entry(index, RAFT_INIT_LOG_TERM))
            .collect();
        engines.raft.append(1, entries).unwrap();
        raft_state.mut_hard_state().set_term(RAFT_INIT_LOG_TERM - 1);
        engines.raft.put_raft_state(1, &raft_state).unwrap();
        assert!(build_storage().is_err());

        // last index < recorded_commit_index is invalid.
        engines.raft.gc(1, 0, 21).unwrap();
        raft_state.mut_hard_state().set_term(RAFT_INIT_LOG_TERM);
        raft_state.set_last_index(13);
        engines
            .raft
            .append(1, vec![new_entry(13, RAFT_INIT_LOG_TERM)])
            .unwrap();
        engines.raft.put_raft_state(1, &raft_state).unwrap();
        assert!(build_storage().is_err());
    }

    fn gen_snap_for_test(rx: Receiver<Snapshot>) -> SnapState {
        SnapState::Generating {
            canceled: Arc::new(AtomicBool::new(false)),
            index: Arc::new(AtomicU64::new(0)),
            receiver: rx,
        }
    }
}<|MERGE_RESOLUTION|>--- conflicted
+++ resolved
@@ -147,7 +147,6 @@
 
     let raft_state = box_try!(engines.raft.get_raft_state(region_id)).unwrap_or_default();
 
-<<<<<<< HEAD
     // since raft_local_state is written to raft engine, and
     // raft write_batch is written after kv write_batch. raft_local_state may wrong if
     // restart happen between the two write. so we copy raft_local_state to kv engine
@@ -155,16 +154,6 @@
     // after restart, we need check commit.
     if snapshot_raft_state.get_hard_state().get_commit() > raft_state.get_hard_state().get_commit()
     {
-=======
-    // if we recv append log when applying snapshot, last_index in raft_local_state
-    // will larger than snapshot_index. since raft_local_state is written to
-    // raft engine, and raft write_batch is written after kv write_batch,
-    // raft_local_state may wrong if restart happen between the two write. so we
-    // copy raft_local_state to kv engine (snapshot_raft_state), and set
-    // snapshot_raft_state.last_index = snapshot_index. after restart, we need
-    // check last_index.
-    if last_index(&snapshot_raft_state) > last_index(&raft_state) {
->>>>>>> b22be438
         // There is a gap between existing raft logs and snapshot. Clean them up.
         engines
             .raft
