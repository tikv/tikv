// Copyright 2016 TiKV Project Authors. Licensed under Apache-2.0.

// #[PerformanceCriticalPath]
use std::{
    cell::RefCell,
    error,
    ops::{Deref, DerefMut},
    sync::{
        atomic::{AtomicBool, AtomicU64, AtomicUsize, Ordering},
        mpsc::{self, Receiver, TryRecvError},
        Arc,
    },
    u64,
};

use engine_traits::{Engines, KvEngine, Mutable, Peekable, RaftEngine, RaftLogBatch, CF_RAFT};
use fail::fail_point;
use into_other::into_other;
use keys::{self, enc_end_key, enc_start_key};
use kvproto::{
    metapb::{self, Region},
    raft_serverpb::{
        MergeState, PeerState, RaftApplyState, RaftLocalState, RaftSnapshotData, RegionLocalState,
    },
};
use protobuf::Message;
use raft::{
    self,
    eraftpb::{self, ConfState, Entry, HardState, Snapshot},
    Error as RaftError, GetEntriesContext, RaftState, Ready, Storage, StorageError,
};
use tikv_util::{
    box_err, box_try, debug, defer, error, info, time::Instant, warn, worker::Scheduler,
};

use super::{
    entry_storage::last_index, metrics::*, worker::RegionTask, SnapEntry, SnapKey, SnapManager,
    SnapshotStatistics,
};
use crate::{
    store::{
        async_io::write::WriteTask, entry_storage::EntryStorage, fsm::GenSnapTask,
        peer::PersistSnapshotResult, util, worker::RaftlogFetchTask,
    },
    Error, Result,
};

// When we create a region peer, we should initialize its log term/index > 0,
// so that we can force the follower peer to sync the snapshot first.
pub const RAFT_INIT_LOG_TERM: u64 = 5;
pub const RAFT_INIT_LOG_INDEX: u64 = 5;
const MAX_SNAP_TRY_CNT: usize = 5;

/// The initial region epoch version.
pub const INIT_EPOCH_VER: u64 = 1;
/// The initial region epoch conf_version.
pub const INIT_EPOCH_CONF_VER: u64 = 1;

pub const JOB_STATUS_PENDING: usize = 0;
pub const JOB_STATUS_RUNNING: usize = 1;
pub const JOB_STATUS_CANCELLING: usize = 2;
pub const JOB_STATUS_CANCELLED: usize = 3;
pub const JOB_STATUS_FINISHED: usize = 4;
pub const JOB_STATUS_FAILED: usize = 5;

/// Possible status returned by `check_applying_snap`.
#[derive(Debug, Clone, Copy, PartialEq)]
pub enum CheckApplyingSnapStatus {
    /// A snapshot is just applied.
    Success,
    /// A snapshot is being applied.
    Applying,
    /// No snapshot is being applied at all or the snapshot is canceled
    Idle,
}

#[derive(Debug)]
pub enum SnapState {
    Relax,
    Generating {
        canceled: Arc<AtomicBool>,
        index: Arc<AtomicU64>,
        receiver: Receiver<Snapshot>,
    },
    Applying(Arc<AtomicUsize>),
    ApplyAborted,
}

impl PartialEq for SnapState {
    fn eq(&self, other: &SnapState) -> bool {
        match (self, other) {
            (&SnapState::Relax, &SnapState::Relax)
            | (&SnapState::ApplyAborted, &SnapState::ApplyAborted)
            | (&SnapState::Generating { .. }, &SnapState::Generating { .. }) => true,
            (&SnapState::Applying(ref b1), &SnapState::Applying(ref b2)) => {
                b1.load(Ordering::Relaxed) == b2.load(Ordering::Relaxed)
            }
            _ => false,
        }
    }
}

<<<<<<< HEAD
#[inline]
pub fn first_index(state: &RaftApplyState) -> u64 {
    state.get_truncated_state().get_index() + 1
}

#[inline]
pub fn last_index(state: &RaftLocalState) -> u64 {
    state.get_last_index()
}

struct EntryCache {
    // The last index of persisted entry.
    // It should be equal to `RaftLog::persisted`.
    persisted: u64,
    cache: VecDeque<Entry>,
    // will remove this later.
    trace: VecDeque<CachedEntries>,
    hit: Cell<u64>,
    miss: Cell<u64>,
    #[cfg(test)]
    size_change_cb: Option<Box<dyn Fn(i64) + Send + 'static>>,
}

impl EntryCache {
    fn first_index(&self) -> Option<u64> {
        self.cache.front().map(|e| e.get_index())
    }

    fn fetch_entries_to(
        &self,
        begin: u64,
        end: u64,
        mut fetched_size: u64,
        max_size: u64,
        ents: &mut Vec<Entry>,
    ) {
        if begin >= end {
            return;
        }
        assert!(!self.cache.is_empty());
        let cache_low = self.cache.front().unwrap().get_index();
        let start_idx = begin.checked_sub(cache_low).unwrap() as usize;
        let limit_idx = end.checked_sub(cache_low).unwrap() as usize;

        let mut end_idx = start_idx;
        self.cache
            .iter()
            .skip(start_idx)
            .take_while(|e| {
                let cur_idx = end_idx as u64 + cache_low;
                assert_eq!(e.get_index(), cur_idx);
                let m = u64::from(e.compute_size());
                fetched_size += m;
                if fetched_size == m {
                    end_idx += 1;
                    fetched_size <= max_size && end_idx < limit_idx
                } else if fetched_size <= max_size {
                    end_idx += 1;
                    end_idx < limit_idx
                } else {
                    false
                }
            })
            .count();
        // Cache either is empty or contains latest log. Hence we don't need to fetch log
        // from rocksdb anymore.
        assert!(end_idx == limit_idx || fetched_size > max_size);
        let (first, second) = tikv_util::slices_in_range(&self.cache, start_idx, end_idx);
        ents.extend_from_slice(first);
        ents.extend_from_slice(second);
    }

    fn append(&mut self, tag: &str, entries: &[Entry]) {
        if !entries.is_empty() {
            let mut mem_size_change = 0;
            let old_capacity = self.cache.capacity();
            mem_size_change += self.append_impl(tag, entries);
            let new_capacity = self.cache.capacity();
            mem_size_change += Self::get_cache_vec_mem_size_change(new_capacity, old_capacity);
            mem_size_change += self.shrink_if_necessary();
            self.flush_mem_size_change(mem_size_change);
        }
    }

    fn append_impl(&mut self, tag: &str, entries: &[Entry]) -> i64 {
        let mut mem_size_change = 0;

        if let Some(cache_last_index) = self.cache.back().map(|e| e.get_index()) {
            let first_index = entries[0].get_index();
            if cache_last_index >= first_index {
                let cache_len = self.cache.len();
                let truncate_to = cache_len
                    .checked_sub((cache_last_index - first_index + 1) as usize)
                    .unwrap_or_default();
                let trunc_to_idx = self.cache[truncate_to].index;
                for e in self.cache.drain(truncate_to..) {
                    mem_size_change -=
                        (bytes_capacity(&e.data) + bytes_capacity(&e.context)) as i64;
                }
                if let Some(cached) = self.trace.back() {
                    // Only committed entries can be traced, and only uncommitted entries
                    // can be truncated. So there won't be any overlaps.
                    let cached_last = cached.range.end - 1;
                    assert!(cached_last < trunc_to_idx);
                }
            } else if cache_last_index + 1 < first_index {
                panic!(
                    "{} unexpected hole: {} < {}",
                    tag, cache_last_index, first_index
                );
            }
        }

        for e in entries {
            self.cache.push_back(e.to_owned());
            mem_size_change += (bytes_capacity(&e.data) + bytes_capacity(&e.context)) as i64;
        }
        // In the past, the entry cache will be truncated if its size exceeds a certain number.
        // However, after introducing async write io, the entry must stay in cache if it's not
        // persisted to raft db because the raft-rs may need to read entries.(e.g. leader sends
        // MsgAppend to followers)

        mem_size_change
    }

    pub fn entry(&self, idx: u64) -> Option<&Entry> {
        let cache_low = self.cache.front()?.get_index();
        if idx >= cache_low {
            Some(&self.cache[(idx - cache_low) as usize])
        } else {
            None
        }
    }

    /// Compact all entries whose indexes are less than `idx`.
    pub fn compact_to(&mut self, mut idx: u64) -> u64 {
        if idx > self.persisted + 1 {
            // Only the persisted entries can be compacted
            idx = self.persisted + 1;
        }

        let mut mem_size_change = 0;

        // Clean cached entries which have been already sent to apply threads. For example,
        // if entries [1, 10), [10, 20), [20, 30) are sent to apply threads and `compact_to(15)`
        // is called, only [20, 30) will still be kept in cache.
        let old_trace_cap = self.trace.capacity();
        while let Some(cached_entries) = self.trace.pop_front() {
            if cached_entries.range.start >= idx {
                self.trace.push_front(cached_entries);
                let trace_len = self.trace.len();
                let trace_cap = self.trace.capacity();
                if trace_len < SHRINK_CACHE_CAPACITY && trace_cap > SHRINK_CACHE_CAPACITY {
                    self.trace.shrink_to(SHRINK_CACHE_CAPACITY);
                }
                break;
            }
            let (_, dangle_size) = cached_entries.take_entries();
            mem_size_change -= dangle_size as i64;
            idx = cmp::max(cached_entries.range.end, idx);
        }
        let new_trace_cap = self.trace.capacity();
        mem_size_change += Self::get_trace_vec_mem_size_change(new_trace_cap, old_trace_cap);

        let cache_first_idx = self.first_index().unwrap_or(u64::MAX);
        if cache_first_idx >= idx {
            self.flush_mem_size_change(mem_size_change);
            assert!(mem_size_change <= 0);
            return -mem_size_change as u64;
        }

        let cache_last_idx = self.cache.back().unwrap().get_index();
        // Use `cache_last_idx + 1` to make sure cache can be cleared completely if necessary.
        let compact_to = (cmp::min(cache_last_idx + 1, idx) - cache_first_idx) as usize;
        for e in self.cache.drain(..compact_to) {
            mem_size_change -= (bytes_capacity(&e.data) + bytes_capacity(&e.context)) as i64
        }

        mem_size_change += self.shrink_if_necessary();
        self.flush_mem_size_change(mem_size_change);
        assert!(mem_size_change <= 0);
        -mem_size_change as u64
    }

    fn get_total_mem_size(&self) -> i64 {
        let data_size: i64 = self
            .cache
            .iter()
            .map(|e| (bytes_capacity(&e.data) + bytes_capacity(&e.context)) as i64)
            .sum();
        let cache_vec_size = Self::get_cache_vec_mem_size_change(self.cache.capacity(), 0);
        let trace_vec_size = Self::get_trace_vec_mem_size_change(self.trace.capacity(), 0);
        data_size + cache_vec_size + trace_vec_size
    }

    fn get_cache_vec_mem_size_change(new_capacity: usize, old_capacity: usize) -> i64 {
        ENTRY_MEM_SIZE as i64 * (new_capacity as i64 - old_capacity as i64)
    }

    fn get_trace_vec_mem_size_change(new_capacity: usize, old_capacity: usize) -> i64 {
        mem::size_of::<CachedEntries>() as i64 * (new_capacity as i64 - old_capacity as i64)
    }

    fn flush_mem_size_change(&self, mem_size_change: i64) {
        #[cfg(test)]
        if let Some(size_change_cb) = self.size_change_cb.as_ref() {
            size_change_cb(mem_size_change);
        }
        let event = if mem_size_change > 0 {
            TraceEvent::Add(mem_size_change as usize)
        } else {
            TraceEvent::Sub(-mem_size_change as usize)
        };
        MEMTRACE_ENTRY_CACHE.trace(event);
        RAFT_ENTRIES_CACHES_GAUGE.add(mem_size_change);
    }

    fn flush_stats(&self) {
        let hit = self.hit.replace(0);
        RAFT_ENTRY_FETCHES.hit.inc_by(hit);
        let miss = self.miss.replace(0);
        RAFT_ENTRY_FETCHES.miss.inc_by(miss);
    }

    #[inline]
    fn is_empty(&self) -> bool {
        self.cache.is_empty()
    }

    fn trace_cached_entries(&mut self, entries: CachedEntries) {
        let dangle_size = {
            let mut guard = entries.entries.lock().unwrap();

            let last_idx = guard.0.last().map(|e| e.index).unwrap();
            let cache_front = match self.cache.front().map(|e| e.index) {
                Some(i) => i,
                None => u64::MAX,
            };

            let dangle_range = if last_idx < cache_front {
                // All entries are not in entry cache.
                0..guard.0.len()
            } else if let Ok(i) = guard.0.binary_search_by(|e| e.index.cmp(&cache_front)) {
                // Some entries are in entry cache.
                0..i
            } else {
                // All entries are in entry cache.
                0..0
            };

            let mut size = 0;
            for e in &guard.0[dangle_range] {
                size += bytes_capacity(&e.data) + bytes_capacity(&e.context);
            }
            guard.1 = size;
            size
        };

        let old_capacity = self.trace.capacity();
        self.trace.push_back(entries);
        let new_capacity = self.trace.capacity();
        let diff = Self::get_trace_vec_mem_size_change(new_capacity, old_capacity);

        self.flush_mem_size_change(diff + dangle_size as i64);
    }

    fn shrink_if_necessary(&mut self) -> i64 {
        if self.cache.len() < SHRINK_CACHE_CAPACITY && self.cache.capacity() > SHRINK_CACHE_CAPACITY
        {
            let old_capacity = self.cache.capacity();
            self.cache.shrink_to_fit();
            let new_capacity = self.cache.capacity();
            return Self::get_cache_vec_mem_size_change(new_capacity, old_capacity);
        }
        0
    }

    fn update_persisted(&mut self, persisted: u64) {
        self.persisted = persisted;
    }
}

impl Default for EntryCache {
    fn default() -> Self {
        let entry_cache = EntryCache {
            persisted: 0,
            cache: Default::default(),
            trace: Default::default(),
            hit: Cell::new(0),
            miss: Cell::new(0),
            #[cfg(test)]
            size_change_cb: None,
        };
        entry_cache.flush_mem_size_change(entry_cache.get_total_mem_size());
        entry_cache
    }
}

impl Drop for EntryCache {
    fn drop(&mut self) {
        let mem_size_change = self.get_total_mem_size();
        self.flush_mem_size_change(-mem_size_change);
        self.flush_stats();
    }
}

fn storage_error<E>(error: E) -> raft::Error
=======
pub fn storage_error<E>(error: E) -> raft::Error
>>>>>>> 8778b114
where
    E: Into<Box<dyn error::Error + Send + Sync>>,
{
    raft::Error::Store(StorageError::Other(error.into()))
}

impl From<Error> for RaftError {
    fn from(err: Error) -> RaftError {
        storage_error(err)
    }
}

#[derive(PartialEq, Debug)]
pub enum HandleReadyResult {
    SendIoTask,
    Snapshot {
        msgs: Vec<eraftpb::Message>,
        snap_region: metapb::Region,
        /// The regions whose range are overlapped with this region
        destroy_regions: Vec<Region>,
        /// The first index before applying the snapshot.
        last_first_index: u64,
    },
    NoIoTask,
}

pub fn recover_from_applying_state<EK: KvEngine, ER: RaftEngine>(
    engines: &Engines<EK, ER>,
    raft_wb: &mut ER::LogBatch,
    region_id: u64,
) -> Result<()> {
    let snapshot_raft_state_key = keys::snapshot_raft_state_key(region_id);
    let snapshot_raft_state: RaftLocalState =
        match box_try!(engines.kv.get_msg_cf(CF_RAFT, &snapshot_raft_state_key)) {
            Some(state) => state,
            None => {
                return Err(box_err!(
                    "[region {}] failed to get raftstate from kv engine, \
                     when recover from applying state",
                    region_id
                ));
            }
        };

    let raft_state = box_try!(engines.raft.get_raft_state(region_id)).unwrap_or_default();

    // if we recv append log when applying snapshot, last_index in raft_local_state
    // will larger than snapshot_index. since raft_local_state is written to
    // raft engine, and raft write_batch is written after kv write_batch,
    // raft_local_state may wrong if restart happen between the two write. so we
    // copy raft_local_state to kv engine (snapshot_raft_state), and set
    // snapshot_raft_state.last_index = snapshot_index. after restart, we need
    // check last_index.
    if last_index(&snapshot_raft_state) > last_index(&raft_state) {
        // There is a gap between existing raft logs and snapshot. Clean them up.
        engines
            .raft
            .clean(region_id, 0 /* first_index */, &raft_state, raft_wb)?;
        raft_wb.put_raft_state(region_id, &snapshot_raft_state)?;
    }
    Ok(())
}

fn init_applied_term<EK: KvEngine, ER: RaftEngine>(
    engines: &Engines<EK, ER>,
    region: &Region,
    apply_state: &RaftApplyState,
) -> Result<u64> {
    if apply_state.applied_index == RAFT_INIT_LOG_INDEX {
        return Ok(RAFT_INIT_LOG_TERM);
    }
    let truncated_state = apply_state.get_truncated_state();
    if apply_state.applied_index == truncated_state.get_index() {
        return Ok(truncated_state.get_term());
    }

    match engines
        .raft
        .get_entry(region.get_id(), apply_state.applied_index)?
    {
        Some(e) => Ok(e.term),
        None => Err(box_err!(
            "[region {}] entry at apply index {} doesn't exist, may lose data.",
            region.get_id(),
            apply_state.applied_index
        )),
    }
}

fn init_raft_state<EK: KvEngine, ER: RaftEngine>(
    engines: &Engines<EK, ER>,
    region: &Region,
) -> Result<RaftLocalState> {
    if let Some(state) = engines.raft.get_raft_state(region.get_id())? {
        return Ok(state);
    }

    let mut raft_state = RaftLocalState::default();
    if util::is_region_initialized(region) {
        // new split region
        raft_state.last_index = RAFT_INIT_LOG_INDEX;
        raft_state.mut_hard_state().set_term(RAFT_INIT_LOG_TERM);
        raft_state.mut_hard_state().set_commit(RAFT_INIT_LOG_INDEX);
        engines.raft.put_raft_state(region.get_id(), &raft_state)?;
    }
    Ok(raft_state)
}

fn init_apply_state<EK: KvEngine, ER: RaftEngine>(
    engines: &Engines<EK, ER>,
    region: &Region,
) -> Result<RaftApplyState> {
    Ok(
        match engines
            .kv
            .get_msg_cf(CF_RAFT, &keys::apply_state_key(region.get_id()))?
        {
            Some(s) => s,
            None => {
                let mut apply_state = RaftApplyState::default();
                if util::is_region_initialized(region) {
                    apply_state.set_applied_index(RAFT_INIT_LOG_INDEX);
                    let state = apply_state.mut_truncated_state();
                    state.set_index(RAFT_INIT_LOG_INDEX);
                    state.set_term(RAFT_INIT_LOG_TERM);
                }
                apply_state
            }
        },
    )
}

fn init_last_term<EK: KvEngine, ER: RaftEngine>(
    engines: &Engines<EK, ER>,
    region: &Region,
    raft_state: &RaftLocalState,
    apply_state: &RaftApplyState,
) -> Result<u64> {
    let last_idx = raft_state.get_last_index();
    if last_idx == 0 {
        return Ok(0);
    } else if last_idx == RAFT_INIT_LOG_INDEX {
        return Ok(RAFT_INIT_LOG_TERM);
    } else if last_idx == apply_state.get_truncated_state().get_index() {
        return Ok(apply_state.get_truncated_state().get_term());
    } else {
        assert!(last_idx > RAFT_INIT_LOG_INDEX);
    }
    let entry = engines.raft.get_entry(region.get_id(), last_idx)?;
    match entry {
        None => Err(box_err!(
            "[region {}] entry at {} doesn't exist, may lose data.",
            region.get_id(),
            last_idx
        )),
        Some(e) => Ok(e.get_term()),
    }
}

fn validate_states<EK: KvEngine, ER: RaftEngine>(
    region_id: u64,
    engines: &Engines<EK, ER>,
    raft_state: &mut RaftLocalState,
    apply_state: &RaftApplyState,
) -> Result<()> {
    let last_index = raft_state.get_last_index();
    let mut commit_index = raft_state.get_hard_state().get_commit();
    let recorded_commit_index = apply_state.get_commit_index();
    let state_str = || -> String {
        format!(
            "region {}, raft state {:?}, apply state {:?}",
            region_id, raft_state, apply_state
        )
    };
    // The commit index of raft state may be less than the recorded commit index.
    // If so, forward the commit index.
    if commit_index < recorded_commit_index {
        let entry = engines.raft.get_entry(region_id, recorded_commit_index)?;
        if entry.map_or(true, |e| e.get_term() != apply_state.get_commit_term()) {
            return Err(box_err!(
                "log at recorded commit index [{}] {} doesn't exist, may lose data, {}",
                apply_state.get_commit_term(),
                recorded_commit_index,
                state_str()
            ));
        }
        info!("updating commit index"; "region_id" => region_id, "old" => commit_index, "new" => recorded_commit_index);
        commit_index = recorded_commit_index;
    }
    // Invariant: applied index <= max(commit index, recorded commit index)
    if apply_state.get_applied_index() > commit_index {
        return Err(box_err!(
            "applied index > max(commit index, recorded commit index), {}",
            state_str()
        ));
    }
    // Invariant: max(commit index, recorded commit index) <= last index
    if commit_index > last_index {
        return Err(box_err!(
            "max(commit index, recorded commit index) > last index, {}",
            state_str()
        ));
    }
    // Since the entries must be persisted before applying, the term of raft state
    // should also be persisted. So it should be greater than the commit term of
    // apply state.
    if raft_state.get_hard_state().get_term() < apply_state.get_commit_term() {
        return Err(box_err!(
            "term of raft state < commit term of apply state, {}",
            state_str()
        ));
    }

    raft_state.mut_hard_state().set_commit(commit_index);

    Ok(())
}

pub struct PeerStorage<EK, ER>
where
    EK: KvEngine,
{
    pub engines: Engines<EK, ER>,

    peer_id: u64,
    region: metapb::Region,

    snap_state: RefCell<SnapState>,
    gen_snap_task: RefCell<Option<GenSnapTask>>,
    region_scheduler: Scheduler<RegionTask<EK::Snapshot>>,
    snap_tried_cnt: RefCell<usize>,

    entry_storage: EntryStorage<ER>,

    pub tag: String,
}

impl<EK: KvEngine, ER: RaftEngine> Deref for PeerStorage<EK, ER> {
    type Target = EntryStorage<ER>;

    #[inline]
    fn deref(&self) -> &Self::Target {
        &self.entry_storage
    }
}

impl<EK: KvEngine, ER: RaftEngine> DerefMut for PeerStorage<EK, ER> {
    #[inline]
    fn deref_mut(&mut self) -> &mut Self::Target {
        &mut self.entry_storage
    }
}

impl<EK, ER> Storage for PeerStorage<EK, ER>
where
    EK: KvEngine,
    ER: RaftEngine,
{
    fn initial_state(&self) -> raft::Result<RaftState> {
        self.initial_state()
    }

    fn entries(
        &self,
        low: u64,
        high: u64,
        max_size: impl Into<Option<u64>>,
        context: GetEntriesContext,
    ) -> raft::Result<Vec<Entry>> {
        let max_size = max_size.into();
        self.entry_storage
            .entries(low, high, max_size.unwrap_or(u64::MAX), context)
    }

    fn term(&self, idx: u64) -> raft::Result<u64> {
        self.entry_storage.term(idx)
    }

    fn first_index(&self) -> raft::Result<u64> {
        Ok(self.entry_storage.first_index())
    }

    fn last_index(&self) -> raft::Result<u64> {
        Ok(self.entry_storage.last_index())
    }

    fn snapshot(&self, request_index: u64, to: u64) -> raft::Result<Snapshot> {
        self.snapshot(request_index, to)
    }
}

impl<EK, ER> PeerStorage<EK, ER>
where
    EK: KvEngine,
    ER: RaftEngine,
{
    pub fn new(
        engines: Engines<EK, ER>,
        region: &metapb::Region,
        region_scheduler: Scheduler<RegionTask<EK::Snapshot>>,
        raftlog_fetch_scheduler: Scheduler<RaftlogFetchTask>,
        peer_id: u64,
        tag: String,
    ) -> Result<PeerStorage<EK, ER>> {
        debug!(
            "creating storage on specified path";
            "region_id" => region.get_id(),
            "peer_id" => peer_id,
            "path" => ?engines.kv.path(),
        );
        let mut raft_state = init_raft_state(&engines, region)?;
        let apply_state = init_apply_state(&engines, region)?;
        if let Err(e) = validate_states(region.get_id(), &engines, &mut raft_state, &apply_state) {
            return Err(box_err!("{} validate state fail: {:?}", tag, e));
        }
        let last_term = init_last_term(&engines, region, &raft_state, &apply_state)?;
        let applied_term = init_applied_term(&engines, region, &apply_state)?;
        let entry_storage = EntryStorage::new(
            region.id,
            peer_id,
            engines.raft.clone(),
            raft_state,
            apply_state,
            last_term,
            applied_term,
            raftlog_fetch_scheduler,
        );

        Ok(PeerStorage {
            engines,
            peer_id,
            region: region.clone(),
            snap_state: RefCell::new(SnapState::Relax),
            gen_snap_task: RefCell::new(None),
            region_scheduler,
            snap_tried_cnt: RefCell::new(0),
            tag,
            entry_storage,
        })
    }

    pub fn is_initialized(&self) -> bool {
        util::is_region_initialized(self.region())
    }

    pub fn initial_state(&self) -> raft::Result<RaftState> {
        let hard_state = self.raft_state().get_hard_state().clone();
        if hard_state == HardState::default() {
            assert!(
                !self.is_initialized(),
                "peer for region {:?} is initialized but local state {:?} has empty hard \
                 state",
                self.region,
                self.raft_state()
            );

            return Ok(RaftState::new(hard_state, ConfState::default()));
        }
        Ok(RaftState::new(
            hard_state,
            util::conf_state_from_region(self.region()),
        ))
    }

    #[inline]
    pub fn region(&self) -> &metapb::Region {
        &self.region
    }

    #[inline]
    pub fn set_region(&mut self, region: metapb::Region) {
        self.region = region;
    }

    #[inline]
    pub fn raw_snapshot(&self) -> EK::Snapshot {
        self.engines.kv.snapshot()
    }

    #[inline]
    pub fn save_snapshot_raft_state_to(
        &self,
        snapshot_index: u64,
        kv_wb: &mut impl Mutable,
    ) -> Result<()> {
        let mut snapshot_raft_state = self.raft_state().clone();
        snapshot_raft_state
            .mut_hard_state()
            .set_commit(snapshot_index);
        snapshot_raft_state.set_last_index(snapshot_index);

        kv_wb.put_msg_cf(
            CF_RAFT,
            &keys::snapshot_raft_state_key(self.region.get_id()),
            &snapshot_raft_state,
        )?;
        Ok(())
    }

    #[inline]
    pub fn save_apply_state_to(&self, kv_wb: &mut impl Mutable) -> Result<()> {
        kv_wb.put_msg_cf(
            CF_RAFT,
            &keys::apply_state_key(self.region.get_id()),
            self.apply_state(),
        )?;
        Ok(())
    }

    fn validate_snap(&self, snap: &Snapshot, request_index: u64) -> bool {
        let idx = snap.get_metadata().get_index();
        if idx < self.truncated_index() || idx < request_index {
            // stale snapshot, should generate again.
            info!(
                "snapshot is stale, generate again";
                "region_id" => self.region.get_id(),
                "peer_id" => self.peer_id,
                "snap_index" => idx,
                "truncated_index" => self.truncated_index(),
                "request_index" => request_index,
            );
            STORE_SNAPSHOT_VALIDATION_FAILURE_COUNTER.stale.inc();
            return false;
        }

        let mut snap_data = RaftSnapshotData::default();
        if let Err(e) = snap_data.merge_from_bytes(snap.get_data()) {
            error!(
                "failed to decode snapshot, it may be corrupted";
                "region_id" => self.region.get_id(),
                "peer_id" => self.peer_id,
                "err" => ?e,
            );
            STORE_SNAPSHOT_VALIDATION_FAILURE_COUNTER.decode.inc();
            return false;
        }
        let snap_epoch = snap_data.get_region().get_region_epoch();
        let latest_epoch = self.region().get_region_epoch();
        if snap_epoch.get_conf_ver() < latest_epoch.get_conf_ver() {
            info!(
                "snapshot epoch is stale";
                "region_id" => self.region.get_id(),
                "peer_id" => self.peer_id,
                "snap_epoch" => ?snap_epoch,
                "latest_epoch" => ?latest_epoch,
            );
            STORE_SNAPSHOT_VALIDATION_FAILURE_COUNTER.epoch.inc();
            return false;
        }

        true
    }

    /// Gets a snapshot. Returns `SnapshotTemporarilyUnavailable` if there is no
    /// unavailable snapshot.
    pub fn snapshot(&self, request_index: u64, to: u64) -> raft::Result<Snapshot> {
        let mut snap_state = self.snap_state.borrow_mut();
        let mut tried_cnt = self.snap_tried_cnt.borrow_mut();

        let (mut tried, mut last_canceled, mut snap) = (false, false, None);
        if let SnapState::Generating {
            ref canceled,
            ref receiver,
            ..
        } = *snap_state
        {
            tried = true;
            last_canceled = canceled.load(Ordering::SeqCst);
            match receiver.try_recv() {
                Err(TryRecvError::Empty) => {
                    let e = raft::StorageError::SnapshotTemporarilyUnavailable;
                    return Err(raft::Error::Store(e));
                }
                Ok(s) if !last_canceled => snap = Some(s),
                Err(TryRecvError::Disconnected) | Ok(_) => {}
            }
        }

        if tried {
            *snap_state = SnapState::Relax;
            match snap {
                Some(s) => {
                    *tried_cnt = 0;
                    if self.validate_snap(&s, request_index) {
                        return Ok(s);
                    }
                }
                None => {
                    warn!(
                        "failed to try generating snapshot";
                        "region_id" => self.region.get_id(),
                        "peer_id" => self.peer_id,
                        "times" => *tried_cnt,
                        "request_peer" => to,
                    );
                }
            }
        }

        if SnapState::Relax != *snap_state {
            panic!("{} unexpected state: {:?}", self.tag, *snap_state);
        }

        if *tried_cnt >= MAX_SNAP_TRY_CNT {
            let cnt = *tried_cnt;
            *tried_cnt = 0;
            return Err(raft::Error::Store(box_err!(
                "failed to get snapshot after {} times",
                cnt
            )));
        }

        info!(
            "requesting snapshot";
            "region_id" => self.region.get_id(),
            "peer_id" => self.peer_id,
            "request_index" => request_index,
            "request_peer" => to,
        );

        if !tried || !last_canceled {
            *tried_cnt += 1;
        }

        let (sender, receiver) = mpsc::sync_channel(1);
        let canceled = Arc::new(AtomicBool::new(false));
        let index = Arc::new(AtomicU64::new(0));
        *snap_state = SnapState::Generating {
            canceled: canceled.clone(),
            index: index.clone(),
            receiver,
        };
        let mut to_store_id = 0;
        if let Some(peer) = self.region().get_peers().iter().find(|p| p.id == to) {
            to_store_id = peer.store_id;
        }
        let task = GenSnapTask::new(self.region.get_id(), index, canceled, sender, to_store_id);

        let mut gen_snap_task = self.gen_snap_task.borrow_mut();
        assert!(gen_snap_task.is_none());
        *gen_snap_task = Some(task);
        Err(raft::Error::Store(
            raft::StorageError::SnapshotTemporarilyUnavailable,
        ))
    }

    pub fn has_gen_snap_task(&self) -> bool {
        self.gen_snap_task.borrow().is_some()
    }

    pub fn mut_gen_snap_task(&mut self) -> &mut Option<GenSnapTask> {
        self.gen_snap_task.get_mut()
    }

    pub fn take_gen_snap_task(&mut self) -> Option<GenSnapTask> {
        self.gen_snap_task.get_mut().take()
    }

    pub fn on_compact_raftlog(&mut self, idx: u64) {
        self.entry_storage.compact_entry_cache(idx);
        self.cancel_generating_snap(Some(idx));
    }

<<<<<<< HEAD
    pub fn compact_cache_to(&mut self, idx: u64) {
        self.cache.compact_to(idx);
        let rid = self.get_region_id();
        if self.engines.raft.has_builtin_entry_cache() {
            self.engines.raft.gc_entry_cache(rid, idx);
        }
    }

    #[inline]
    pub fn is_cache_empty(&self) -> bool {
        self.cache.is_empty()
    }

    pub fn maybe_gc_cache(&mut self, replicated_idx: u64, apply_idx: u64) {
        if self.engines.raft.has_builtin_entry_cache() {
            let rid = self.get_region_id();
            self.engines.raft.gc_entry_cache(rid, apply_idx + 1);
        }
        if replicated_idx == apply_idx {
            // The region is inactive, clear the cache immediately.
            self.cache.compact_to(apply_idx + 1);
            return;
        }
        let cache_first_idx = match self.cache.first_index() {
            None => return,
            Some(idx) => idx,
        };
        if cache_first_idx > replicated_idx + 1 {
            // Catching up log requires accessing fs already, let's optimize for
            // the common case.
            // Maybe gc to second least replicated_idx is better.
            self.cache.compact_to(apply_idx + 1);
        }
    }

    /// Evict applied entries to save more memory.
    pub fn evict_cache(&mut self, index: u64) {
        if !self.cache.cache.is_empty() {
            let cache = &mut self.cache;
            let mem_size_change = cache.compact_to(index);
            RAFT_ENTRIES_EVICT_BYTES.inc_by(mem_size_change);
        }
    }

    pub fn cache_is_empty(&self) -> bool {
        self.cache.cache.is_empty()
    }

    #[inline]
    pub fn flush_cache_metrics(&mut self) {
        // NOTE: memory usage of entry cache is flushed realtime.
        self.cache.flush_stats();
        self.raftlog_fetch_stats.flush_stats();
        if self.engines.raft.has_builtin_entry_cache() {
            if let Some(stats) = self.engines.raft.flush_stats() {
                RAFT_ENTRIES_CACHES_GAUGE.set(stats.cache_size as i64);
                RAFT_ENTRY_FETCHES.hit.inc_by(stats.hit as u64);
                RAFT_ENTRY_FETCHES.miss.inc_by(stats.miss as u64);
            }
        }
    }

=======
>>>>>>> 8778b114
    // Apply the peer with given snapshot.
    pub fn apply_snapshot(
        &mut self,
        snap: &Snapshot,
        task: &mut WriteTask<EK, ER>,
        destroy_regions: &[metapb::Region],
    ) -> Result<metapb::Region> {
        info!(
            "begin to apply snapshot";
            "region_id" => self.region.get_id(),
            "peer_id" => self.peer_id,
        );

        let mut snap_data = RaftSnapshotData::default();
        snap_data.merge_from_bytes(snap.get_data())?;

        let region_id = self.get_region_id();

        let region = snap_data.take_region();
        if region.get_id() != region_id {
            return Err(box_err!(
                "mismatch region id {} != {}",
                region_id,
                region.get_id()
            ));
        }

        if task.raft_wb.is_none() {
            task.raft_wb = Some(self.engines.raft.log_batch(64));
        }
        if task.kv_wb.is_none() {
            task.kv_wb = Some(self.engines.kv.write_batch());
        }
        let raft_wb = task.raft_wb.as_mut().unwrap();
        let kv_wb = task.kv_wb.as_mut().unwrap();

        if self.is_initialized() {
            // we can only delete the old data when the peer is initialized.
            let first_index = self.entry_storage.first_index();
            // It's possible that logs between `last_compacted_idx` and `first_index` are
            // being deleted in raftlog_gc worker. But it's OK as:
            // - If the peer accepts a new snapshot, it must start with an index larger than
            //   this `first_index`;
            // - If the peer accepts new entries after this snapshot or new snapshot, it
            //   must start with the new applied index, which is larger than `first_index`.
            // So new logs won't be deleted by on going raftlog_gc task accidentally.
            // It's possible that there will be some logs between `last_compacted_idx` and
            // `first_index` are not deleted. So a cleanup task for the range should be
            // triggered after applying the snapshot.
            self.clear_meta(first_index, kv_wb, raft_wb)?;
        }
        // Write its source peers' `RegionLocalState` together with itself for atomicity
        for r in destroy_regions {
            write_peer_state(kv_wb, r, PeerState::Tombstone, None)?;
        }
        write_peer_state(kv_wb, &region, PeerState::Applying, None)?;

        let last_index = snap.get_metadata().get_index();

        self.raft_state_mut().set_last_index(last_index);
        self.set_last_term(snap.get_metadata().get_term());
        self.apply_state_mut().set_applied_index(last_index);
        let last_term = self.last_term();
        self.set_applied_term(last_term);

        // The snapshot only contains log which index > applied index, so
        // here the truncate state's (index, term) is in snapshot metadata.
        self.apply_state_mut()
            .mut_truncated_state()
            .set_index(last_index);
        self.apply_state_mut()
            .mut_truncated_state()
            .set_term(snap.get_metadata().get_term());

        // `region` will be updated after persisting.
        // Although there is an interval that other metadata are updated while `region`
        // is not after handing snapshot from ready, at the time of writing, it's no
        // problem for now.
        // The reason why the update of `region` is delayed is that we expect `region`
        // stays consistent with the one in `StoreMeta::regions` which should be updated
        // after persisting due to atomic snapshot and peer create process. So if we can
        // fix these issues in future(maybe not?), the `region` and `StoreMeta::regions`
        // can updated here immediately.

        info!(
            "apply snapshot with state ok";
            "region_id" => self.region.get_id(),
            "peer_id" => self.peer_id,
            "region" => ?region,
            "state" => ?self.apply_state(),
        );

        Ok(region)
    }

    /// Delete all meta belong to the region. Results are stored in `wb`.
    pub fn clear_meta(
        &mut self,
        first_index: u64,
        kv_wb: &mut EK::WriteBatch,
        raft_wb: &mut ER::LogBatch,
    ) -> Result<()> {
        let region_id = self.get_region_id();
        clear_meta(
            &self.engines,
            kv_wb,
            raft_wb,
            region_id,
            first_index,
            self.raft_state(),
        )?;
        self.entry_storage.clear();
        Ok(())
    }

    /// Delete all data belong to the region.
    /// If return Err, data may get partial deleted.
    pub fn clear_data(&self) -> Result<()> {
        let (start_key, end_key) = (enc_start_key(self.region()), enc_end_key(self.region()));
        let region_id = self.get_region_id();
        box_try!(
            self.region_scheduler
                .schedule(RegionTask::destroy(region_id, start_key, end_key))
        );
        Ok(())
    }

    /// Delete all data that is not covered by `new_region`.
    fn clear_extra_data(
        &self,
        old_region: &metapb::Region,
        new_region: &metapb::Region,
    ) -> Result<()> {
        let (old_start_key, old_end_key) = (enc_start_key(old_region), enc_end_key(old_region));
        let (new_start_key, new_end_key) = (enc_start_key(new_region), enc_end_key(new_region));
        if old_start_key < new_start_key {
            box_try!(self.region_scheduler.schedule(RegionTask::destroy(
                old_region.get_id(),
                old_start_key,
                new_start_key
            )));
        }
        if new_end_key < old_end_key {
            box_try!(self.region_scheduler.schedule(RegionTask::destroy(
                old_region.get_id(),
                new_end_key,
                old_end_key
            )));
        }
        Ok(())
    }

    /// Delete all extra split data from the `start_key` to `end_key`.
    pub fn clear_extra_split_data(&self, start_key: Vec<u8>, end_key: Vec<u8>) -> Result<()> {
        box_try!(self.region_scheduler.schedule(RegionTask::destroy(
            self.get_region_id(),
            start_key,
            end_key
        )));
        Ok(())
    }

    pub fn raft_engine(&self) -> &ER {
        self.entry_storage.raft_engine()
    }

    /// Check whether the storage has finished applying snapshot.
    #[inline]
    pub fn is_applying_snapshot(&self) -> bool {
        matches!(*self.snap_state.borrow(), SnapState::Applying(_))
    }

    #[inline]
    pub fn is_generating_snapshot(&self) -> bool {
        fail_point!("is_generating_snapshot", |_| { true });
        matches!(*self.snap_state.borrow(), SnapState::Generating { .. })
    }

    /// Check if the storage is applying a snapshot.
    #[inline]
    pub fn check_applying_snap(&mut self) -> CheckApplyingSnapStatus {
        let mut res = CheckApplyingSnapStatus::Idle;
        let new_state = match *self.snap_state.borrow() {
            SnapState::Applying(ref status) => {
                let s = status.load(Ordering::Relaxed);
                if s == JOB_STATUS_FINISHED {
                    res = CheckApplyingSnapStatus::Success;
                    SnapState::Relax
                } else if s == JOB_STATUS_CANCELLED {
                    SnapState::ApplyAborted
                } else if s == JOB_STATUS_FAILED {
                    // TODO: cleanup region and treat it as tombstone.
                    panic!("{} applying snapshot failed", self.tag,);
                } else {
                    return CheckApplyingSnapStatus::Applying;
                }
            }
            _ => return res,
        };
        *self.snap_state.borrow_mut() = new_state;
        res
    }

    /// Cancel applying snapshot, return true if the job can be considered not
    /// be run again.
    pub fn cancel_applying_snap(&mut self) -> bool {
        let is_canceled = match *self.snap_state.borrow() {
            SnapState::Applying(ref status) => {
                if status
                    .compare_exchange(
                        JOB_STATUS_PENDING,
                        JOB_STATUS_CANCELLING,
                        Ordering::SeqCst,
                        Ordering::SeqCst,
                    )
                    .is_ok()
                {
                    true
                } else if status
                    .compare_exchange(
                        JOB_STATUS_RUNNING,
                        JOB_STATUS_CANCELLING,
                        Ordering::SeqCst,
                        Ordering::SeqCst,
                    )
                    .is_ok()
                {
                    return false;
                } else {
                    false
                }
            }
            _ => return false,
        };
        if is_canceled {
            *self.snap_state.borrow_mut() = SnapState::ApplyAborted;
            return true;
        }
        // now status can only be JOB_STATUS_CANCELLING, JOB_STATUS_CANCELLED,
        // JOB_STATUS_FAILED and JOB_STATUS_FINISHED.
        self.check_applying_snap() != CheckApplyingSnapStatus::Applying
    }

    /// Cancel generating snapshot.
    pub fn cancel_generating_snap(&mut self, compact_to: Option<u64>) {
        let snap_state = self.snap_state.borrow();
        if let SnapState::Generating {
            ref canceled,
            ref index,
            ..
        } = *snap_state
        {
            if !canceled.load(Ordering::SeqCst) {
                if let Some(idx) = compact_to {
                    let snap_index = index.load(Ordering::SeqCst);
                    if snap_index == 0 || idx <= snap_index + 1 {
                        return;
                    }
                }
                canceled.store(true, Ordering::SeqCst);
            }
        }
    }

    #[inline]
    pub fn set_snap_state(&mut self, state: SnapState) {
        *self.snap_state.borrow_mut() = state
    }

    #[inline]
    pub fn is_snap_state(&self, state: SnapState) -> bool {
        *self.snap_state.borrow() == state
    }

    pub fn get_region_id(&self) -> u64 {
        self.region().get_id()
    }

    pub fn schedule_applying_snapshot(&mut self) {
        let status = Arc::new(AtomicUsize::new(JOB_STATUS_PENDING));
        self.set_snap_state(SnapState::Applying(Arc::clone(&status)));
        let task = RegionTask::Apply {
            region_id: self.get_region_id(),
            status,
        };

        // Don't schedule the snapshot to region worker.
        fail_point!("skip_schedule_applying_snapshot", |_| {});

        // TODO: gracefully remove region instead.
        if let Err(e) = self.region_scheduler.schedule(task) {
            info!(
                "failed to to schedule apply job, are we shutting down?";
                "region_id" => self.region.get_id(),
                "peer_id" => self.peer_id,
                "err" => ?e,
            );
        }
    }

    /// Handle raft ready then generate `HandleReadyResult` and `WriteTask`.
    ///
    /// It's caller's duty to write `WriteTask` explicitly to disk.
    pub fn handle_raft_ready(
        &mut self,
        ready: &mut Ready,
        destroy_regions: Vec<metapb::Region>,
    ) -> Result<(HandleReadyResult, WriteTask<EK, ER>)> {
        let region_id = self.get_region_id();
        let prev_raft_state = self.raft_state().clone();

        let mut write_task = WriteTask::new(region_id, self.peer_id, ready.number());

        let mut res = HandleReadyResult::SendIoTask;
        if !ready.snapshot().is_empty() {
            fail_point!("raft_before_apply_snap");
            let last_first_index = self.first_index().unwrap();
            let snap_region =
                self.apply_snapshot(ready.snapshot(), &mut write_task, &destroy_regions)?;

            res = HandleReadyResult::Snapshot {
                msgs: ready.take_persisted_messages(),
                snap_region,
                destroy_regions,
                last_first_index,
            };
            fail_point!("raft_after_apply_snap");
        };

        if !ready.entries().is_empty() {
            self.append(ready.take_entries(), &mut write_task);
        }

        // Last index is 0 means the peer is created from raft message
        // and has not applied snapshot yet, so skip persistent hard state.
        if self.raft_state().get_last_index() > 0 {
            if let Some(hs) = ready.hs() {
                self.raft_state_mut().set_hard_state(hs.clone());
            }
        }

        // Save raft state if it has changed or there is a snapshot.
        if prev_raft_state != *self.raft_state() || !ready.snapshot().is_empty() {
            write_task.raft_state = Some(self.raft_state().clone());
        }

        if !ready.snapshot().is_empty() {
            // In case of restart happens when we just write region state to Applying,
            // but not write raft_local_state to raft db in time.
            // We write raft state to kv db, with last index set to snap index,
            // in case of recv raft log after snapshot.
            self.save_snapshot_raft_state_to(
                ready.snapshot().get_metadata().get_index(),
                write_task.kv_wb.as_mut().unwrap(),
            )?;
            self.save_apply_state_to(write_task.kv_wb.as_mut().unwrap())?;
        }

        if !write_task.has_data() {
            res = HandleReadyResult::NoIoTask;
        }

        Ok((res, write_task))
    }

    pub fn persist_snapshot(&mut self, res: &PersistSnapshotResult) {
        // cleanup data before scheduling apply task
        if self.is_initialized() {
            if let Err(e) = self.clear_extra_data(self.region(), &res.region) {
                // No need panic here, when applying snapshot, the deletion will be tried
                // again. But if the region range changes, like [a, c) -> [a, b) and [b, c),
                // [b, c) will be kept in rocksdb until a covered snapshot is applied or
                // store is restarted.
                error!(?e;
                    "failed to cleanup data, may leave some dirty data";
                    "region_id" => self.get_region_id(),
                    "peer_id" => self.peer_id,
                );
            }
        }

        // Note that the correctness depends on the fact that these source regions MUST
        // NOT serve read request otherwise a corrupt data may be returned.
        // For now, it is ensured by
        // - After `PrepareMerge` log is committed, the source region leader's lease
        //   will be suspected immediately which makes the local reader not serve read
        //   request.
        // - No read request can be responsed in peer fsm during merging. These
        //   conditions are used to prevent reading **stale** data in the past. At
        //   present, they are also used to prevent reading **corrupt** data.
        for r in &res.destroy_regions {
            if let Err(e) = self.clear_extra_data(r, &res.region) {
                error!(?e;
                    "failed to cleanup data, may leave some dirty data";
                    "region_id" => r.get_id(),
                );
            }
        }

        self.schedule_applying_snapshot();

        // The `region` is updated after persisting in order to stay consistent with the
        // one in `StoreMeta::regions` (will be updated soon).
        // See comments in `apply_snapshot` for more details.
        self.set_region(res.region.clone());
    }
}

/// Delete all meta belong to the region. Results are stored in `wb`.
pub fn clear_meta<EK, ER>(
    engines: &Engines<EK, ER>,
    kv_wb: &mut EK::WriteBatch,
    raft_wb: &mut ER::LogBatch,
    region_id: u64,
    first_index: u64,
    raft_state: &RaftLocalState,
) -> Result<()>
where
    EK: KvEngine,
    ER: RaftEngine,
{
    let t = Instant::now();
    box_try!(kv_wb.delete_cf(CF_RAFT, &keys::region_state_key(region_id)));
    box_try!(kv_wb.delete_cf(CF_RAFT, &keys::apply_state_key(region_id)));
    box_try!(
        engines
            .raft
            .clean(region_id, first_index, raft_state, raft_wb)
    );

    info!(
        "finish clear peer meta";
        "region_id" => region_id,
        "meta_key" => 1,
        "apply_key" => 1,
        "raft_key" => 1,
        "takes" => ?t.saturating_elapsed(),
    );
    Ok(())
}

pub fn do_snapshot<E>(
    mgr: SnapManager,
    engine: &E,
    kv_snap: E::Snapshot,
    region_id: u64,
    last_applied_term: u64,
    last_applied_state: RaftApplyState,
    for_balance: bool,
    allow_multi_files_snapshot: bool,
) -> raft::Result<Snapshot>
where
    E: KvEngine,
{
    debug!(
        "begin to generate a snapshot";
        "region_id" => region_id,
    );

    let msg = kv_snap
        .get_msg_cf(CF_RAFT, &keys::apply_state_key(region_id))
        .map_err(into_other::<_, raft::Error>)?;
    let apply_state: RaftApplyState = match msg {
        None => {
            return Err(storage_error(format!(
                "could not load raft state of region {}",
                region_id
            )));
        }
        Some(state) => state,
    };
    assert_eq!(apply_state, last_applied_state);

    let key = SnapKey::new(
        region_id,
        last_applied_term,
        apply_state.get_applied_index(),
    );

    mgr.register(key.clone(), SnapEntry::Generating);
    defer!(mgr.deregister(&key, &SnapEntry::Generating));

    let state: RegionLocalState = kv_snap
        .get_msg_cf(CF_RAFT, &keys::region_state_key(key.region_id))
        .and_then(|res| match res {
            None => Err(box_err!("region {} could not find region info", region_id)),
            Some(state) => Ok(state),
        })
        .map_err(into_other::<_, raft::Error>)?;

    if state.get_state() != PeerState::Normal {
        return Err(storage_error(format!(
            "snap job for {} seems stale, skip.",
            region_id
        )));
    }

    let mut snapshot = Snapshot::default();

    // Set snapshot metadata.
    snapshot.mut_metadata().set_index(key.idx);
    snapshot.mut_metadata().set_term(key.term);

    let conf_state = util::conf_state_from_region(state.get_region());
    snapshot.mut_metadata().set_conf_state(conf_state);

    let mut s = mgr.get_snapshot_for_building(&key)?;
    // Set snapshot data.
    let mut snap_data = RaftSnapshotData::default();
    snap_data.set_region(state.get_region().clone());
    let mut stat = SnapshotStatistics::new();
    s.build(
        engine,
        &kv_snap,
        state.get_region(),
        &mut snap_data,
        &mut stat,
        allow_multi_files_snapshot,
    )?;
    snap_data.mut_meta().set_for_balance(for_balance);
    let v = snap_data.write_to_bytes()?;
    snapshot.set_data(v.into());

    SNAPSHOT_KV_COUNT_HISTOGRAM.observe(stat.kv_count as f64);
    SNAPSHOT_SIZE_HISTOGRAM.observe(stat.size as f64);

    Ok(snapshot)
}

// When we bootstrap the region we must call this to initialize region local
// state first.
pub fn write_initial_raft_state<W: RaftLogBatch>(raft_wb: &mut W, region_id: u64) -> Result<()> {
    let mut raft_state = RaftLocalState {
        last_index: RAFT_INIT_LOG_INDEX,
        ..Default::default()
    };
    raft_state.mut_hard_state().set_term(RAFT_INIT_LOG_TERM);
    raft_state.mut_hard_state().set_commit(RAFT_INIT_LOG_INDEX);
    raft_wb.put_raft_state(region_id, &raft_state)?;
    Ok(())
}

// When we bootstrap the region or handling split new region, we must
// call this to initialize region apply state first.
pub fn write_initial_apply_state<T: Mutable>(kv_wb: &mut T, region_id: u64) -> Result<()> {
    let mut apply_state = RaftApplyState::default();
    apply_state.set_applied_index(RAFT_INIT_LOG_INDEX);
    apply_state
        .mut_truncated_state()
        .set_index(RAFT_INIT_LOG_INDEX);
    apply_state
        .mut_truncated_state()
        .set_term(RAFT_INIT_LOG_TERM);

    kv_wb.put_msg_cf(CF_RAFT, &keys::apply_state_key(region_id), &apply_state)?;
    Ok(())
}

pub fn write_peer_state<T: Mutable>(
    kv_wb: &mut T,
    region: &metapb::Region,
    state: PeerState,
    merge_state: Option<MergeState>,
) -> Result<()> {
    let region_id = region.get_id();
    let mut region_state = RegionLocalState::default();
    region_state.set_state(state);
    region_state.set_region(region.clone());
    if let Some(state) = merge_state {
        region_state.set_merge_state(state);
    }

    debug!(
        "writing merge state";
        "region_id" => region_id,
        "state" => ?region_state,
    );
    kv_wb.put_msg_cf(CF_RAFT, &keys::region_state_key(region_id), &region_state)?;
    Ok(())
}

#[cfg(test)]
pub mod tests {
    use std::{
        cell::RefCell,
        path::Path,
        sync::{atomic::*, mpsc::*, *},
        time::Duration,
    };

    use engine_test::{
        kv::{KvTestEngine, KvTestSnapshot},
        raft::RaftTestEngine,
    };
    use engine_traits::{
        Engines, Iterable, RaftEngineDebug, RaftEngineReadOnly, SyncMutable, WriteBatch,
        WriteBatchExt, ALL_CFS, CF_DEFAULT,
    };
    use kvproto::raft_serverpb::RaftSnapshotData;
    use metapb::{Peer, Store, StoreLabel};
    use pd_client::PdClient;
    use raft::{
        eraftpb::{ConfState, Entry, HardState},
        Error as RaftError, GetEntriesContext, StorageError,
    };
    use tempfile::{Builder, TempDir};
    use tikv_util::worker::{dummy_scheduler, LazyWorker, Scheduler, Worker};

    use super::*;
    use crate::{
        coprocessor::CoprocessorHost,
        store::{
            async_io::write::write_to_db_for_test,
            bootstrap_store,
            entry_storage::tests::validate_cache,
            fsm::apply::compact_raft_log,
            initial_region, prepare_bootstrap_cluster,
            worker::{RaftlogFetchRunner, RegionRunner, RegionTask},
        },
    };

    fn new_storage(
        region_scheduler: Scheduler<RegionTask<KvTestSnapshot>>,
        raftlog_fetch_scheduler: Scheduler<RaftlogFetchTask>,
        path: &TempDir,
    ) -> PeerStorage<KvTestEngine, RaftTestEngine> {
        let kv_db = engine_test::kv::new_engine(path.path().to_str().unwrap(), ALL_CFS).unwrap();
        let raft_path = path.path().join(Path::new("raft"));
        let raft_db = engine_test::raft::new_engine(raft_path.to_str().unwrap(), None).unwrap();
        let engines = Engines::new(kv_db, raft_db);
        bootstrap_store(&engines, 1, 1).unwrap();

        let region = initial_region(1, 1, 1);
        prepare_bootstrap_cluster(&engines, &region).unwrap();

        // write some data into CF_DEFAULT cf
        let mut p = Peer::default();
        p.set_store_id(1);
        p.set_id(1_u64);
        for k in 0..100 {
            let key = keys::data_key(format!("akey{}", k).as_bytes());
            engines.kv.put_msg_cf(CF_DEFAULT, &key[..], &p).unwrap();
        }
        PeerStorage::new(
            engines,
            &region,
            region_scheduler,
            raftlog_fetch_scheduler,
            1,
            "".to_owned(),
        )
        .unwrap()
    }

    pub fn new_storage_from_ents(
        region_scheduler: Scheduler<RegionTask<KvTestSnapshot>>,
        raftlog_fetch_scheduler: Scheduler<RaftlogFetchTask>,
        path: &TempDir,
        ents: &[Entry],
    ) -> PeerStorage<KvTestEngine, RaftTestEngine> {
        let mut store = new_storage(region_scheduler, raftlog_fetch_scheduler, path);
        let mut write_task = WriteTask::new(store.get_region_id(), store.peer_id, 1);
        store.append(ents[1..].to_vec(), &mut write_task);
        store.update_cache_persisted(ents.last().unwrap().get_index());
        store
            .apply_state_mut()
            .mut_truncated_state()
            .set_index(ents[0].get_index());
        store
            .apply_state_mut()
            .mut_truncated_state()
            .set_term(ents[0].get_term());
        store
            .apply_state_mut()
            .set_applied_index(ents.last().unwrap().get_index());
        if write_task.kv_wb.is_none() {
            write_task.kv_wb = Some(store.engines.kv.write_batch());
        }
        store
            .save_apply_state_to(write_task.kv_wb.as_mut().unwrap())
            .unwrap();
        write_task.raft_state = Some(store.raft_state().clone());
        write_to_db_for_test(&store.engines, write_task);
        store
    }

    pub fn append_ents(store: &mut PeerStorage<KvTestEngine, RaftTestEngine>, ents: &[Entry]) {
        if ents.is_empty() {
            return;
        }
        let mut write_task = WriteTask::new(store.get_region_id(), store.peer_id, 1);
        store.append(ents.to_vec(), &mut write_task);
        write_task.raft_state = Some(store.raft_state().clone());
        write_to_db_for_test(&store.engines, write_task);
    }

    pub fn new_entry(index: u64, term: u64) -> Entry {
        let mut e = Entry::default();
        e.set_index(index);
        e.set_term(term);
        e
    }

    fn size_of<T: protobuf::Message>(m: &T) -> u32 {
        m.compute_size()
    }

    pub struct TestPdClient {
        stores: Vec<metapb::Store>,
    }

    impl TestPdClient {
        pub fn new() -> TestPdClient {
            TestPdClient {
                stores: vec![metapb::Store::default(); 4],
            }
        }

        pub fn add_store(&mut self, store: metapb::Store) {
            let id = store.get_id();
            self.stores[id as usize] = store;
        }
    }

    impl PdClient for TestPdClient {
        fn get_store(&self, store_id: u64) -> pd_client::Result<metapb::Store> {
            if store_id < 4 {
                return Ok(self.stores[store_id as usize].clone());
            }
            Err(pd_client::Error::StoreTombstone(format!("{:?}", store_id)))
        }
    }

    #[test]
    fn test_storage_term() {
        let ents = vec![new_entry(3, 3), new_entry(4, 4), new_entry(5, 5)];

        let mut tests = vec![
            (2, Err(RaftError::Store(StorageError::Compacted))),
            (3, Ok(3)),
            (4, Ok(4)),
            (5, Ok(5)),
        ];
        for (i, (idx, wterm)) in tests.drain(..).enumerate() {
            let td = Builder::new().prefix("tikv-store-test").tempdir().unwrap();
            let worker = Worker::new("snap-manager").lazy_build("snap-manager");
            let sched = worker.scheduler();
            let (dummy_scheduler, _) = dummy_scheduler();
            let store = new_storage_from_ents(sched, dummy_scheduler, &td, &ents);
            let t = store.term(idx);
            if wterm != t {
                panic!("#{}: expect res {:?}, got {:?}", i, wterm, t);
            }
        }
    }

    fn get_meta_key_count(store: &PeerStorage<KvTestEngine, RaftTestEngine>) -> usize {
        let region_id = store.get_region_id();
        let mut count = 0;
        let (meta_start, meta_end) = (
            keys::region_meta_prefix(region_id),
            keys::region_meta_prefix(region_id + 1),
        );
        store
            .engines
            .kv
            .scan(CF_RAFT, &meta_start, &meta_end, false, |_, _| {
                count += 1;
                Ok(true)
            })
            .unwrap();

        let (raft_start, raft_end) = (
            keys::region_raft_prefix(region_id),
            keys::region_raft_prefix(region_id + 1),
        );
        store
            .engines
            .kv
            .scan(CF_RAFT, &raft_start, &raft_end, false, |_, _| {
                count += 1;
                Ok(true)
            })
            .unwrap();

        store
            .engines
            .raft
            .scan_entries(region_id, |_| {
                count += 1;
                Ok(true)
            })
            .unwrap();

        if store
            .engines
            .raft
            .get_raft_state(region_id)
            .unwrap()
            .is_some()
        {
            count += 1;
        }

        count
    }

    #[test]
    fn test_storage_clear_meta() {
        let worker = Worker::new("snap-manager").lazy_build("snap-manager");
        let cases = vec![(0, 0), (3, 0)];
        for (first_index, left) in cases {
            let td = Builder::new().prefix("tikv-store").tempdir().unwrap();
            let sched = worker.scheduler();
            let (dummy_scheduler, _) = dummy_scheduler();
            let mut store = new_storage_from_ents(
                sched,
                dummy_scheduler,
                &td,
                &[new_entry(3, 3), new_entry(4, 4)],
            );
            append_ents(&mut store, &[new_entry(5, 5), new_entry(6, 6)]);

            assert_eq!(6, get_meta_key_count(&store));

            let mut kv_wb = store.engines.kv.write_batch();
            let mut raft_wb = store.engines.raft.log_batch(0);
            store
                .clear_meta(first_index, &mut kv_wb, &mut raft_wb)
                .unwrap();
            kv_wb.write().unwrap();
            store
                .engines
                .raft
                .consume(&mut raft_wb, false /* sync */)
                .unwrap();

            assert_eq!(left, get_meta_key_count(&store));
        }
    }

    use crate::{
        store::{SignificantMsg, SignificantRouter},
        Result as RaftStoreResult,
    };

    pub struct TestRouter<EK: KvEngine> {
        ch: SyncSender<SignificantMsg<EK::Snapshot>>,
    }

    impl<EK: KvEngine> TestRouter<EK> {
        pub fn new() -> (Self, Receiver<SignificantMsg<EK::Snapshot>>) {
            let (tx, rx) = sync_channel(1);
            (Self { ch: tx }, rx)
        }
    }

    impl<EK> SignificantRouter<EK> for TestRouter<EK>
    where
        EK: KvEngine,
    {
        /// Sends a significant message. We should guarantee that the message
        /// can't be dropped.
        fn significant_send(
            &self,
            _: u64,
            msg: SignificantMsg<EK::Snapshot>,
        ) -> RaftStoreResult<()> {
            self.ch.send(msg).unwrap();
            Ok(())
        }
    }

    #[test]
    fn test_storage_entries() {
        let ents = vec![
            new_entry(3, 3),
            new_entry(4, 4),
            new_entry(5, 5),
            new_entry(6, 6),
        ];
        let max_u64 = u64::max_value();
        let mut tests = vec![
            (
                2,
                6,
                max_u64,
                Err(RaftError::Store(StorageError::Compacted)),
            ),
            (
                3,
                4,
                max_u64,
                Err(RaftError::Store(StorageError::Compacted)),
            ),
            (4, 5, max_u64, Ok(vec![new_entry(4, 4)])),
            (4, 6, max_u64, Ok(vec![new_entry(4, 4), new_entry(5, 5)])),
            (
                4,
                7,
                max_u64,
                Ok(vec![new_entry(4, 4), new_entry(5, 5), new_entry(6, 6)]),
            ),
            // even if maxsize is zero, the first entry should be returned
            (4, 7, 0, Ok(vec![new_entry(4, 4)])),
            // limit to 2
            (
                4,
                7,
                u64::from(size_of(&ents[1]) + size_of(&ents[2])),
                Ok(vec![new_entry(4, 4), new_entry(5, 5)]),
            ),
            (
                4,
                7,
                u64::from(size_of(&ents[1]) + size_of(&ents[2]) + size_of(&ents[3]) / 2),
                Ok(vec![new_entry(4, 4), new_entry(5, 5)]),
            ),
            (
                4,
                7,
                u64::from(size_of(&ents[1]) + size_of(&ents[2]) + size_of(&ents[3]) - 1),
                Ok(vec![new_entry(4, 4), new_entry(5, 5)]),
            ),
            // all
            (
                4,
                7,
                u64::from(size_of(&ents[1]) + size_of(&ents[2]) + size_of(&ents[3])),
                Ok(vec![new_entry(4, 4), new_entry(5, 5), new_entry(6, 6)]),
            ),
        ];

        let mut count = 0;
        for (i, (lo, hi, maxsize, wentries)) in tests.drain(..).enumerate() {
            let (router, rx) = TestRouter::new();
            let td = Builder::new().prefix("tikv-store-test").tempdir().unwrap();
            let region_worker = Worker::new("snap-manager").lazy_build("snap-manager");
            let region_scheduler = region_worker.scheduler();
            let mut raftlog_fetch_worker =
                Worker::new("raftlog-fetch-worker").lazy_build("raftlog-fetch-worker");
            let raftlog_fetch_scheduler = raftlog_fetch_worker.scheduler();
            let mut store =
                new_storage_from_ents(region_scheduler, raftlog_fetch_scheduler, &td, &ents);
            raftlog_fetch_worker.start(RaftlogFetchRunner::<KvTestEngine, RaftTestEngine, _>::new(
                router,
                store.engines.raft.clone(),
            ));
            store.compact_entry_cache(5);
            let mut e = store.entries(lo, hi, maxsize, GetEntriesContext::empty(true));
            if e == Err(raft::Error::Store(
                raft::StorageError::LogTemporarilyUnavailable,
            )) {
                let res = rx.recv().unwrap();
                match res {
                    SignificantMsg::RaftlogFetched { res, context } => {
                        store.update_async_fetch_res(lo, Some(res));
                        count += 1;
                        e = store.entries(lo, hi, maxsize, context);
                    }
                    _ => unreachable!(),
                };
            }
            if e != wentries {
                panic!("#{}: expect entries {:?}, got {:?}", i, wentries, e);
            }
        }

        assert_ne!(count, 0);
    }

    // last_index and first_index are not mutated by PeerStorage on its own,
    // so we don't test them here.

    #[test]
    fn test_storage_compact() {
        let ents = vec![new_entry(3, 3), new_entry(4, 4), new_entry(5, 5)];
        let mut tests = vec![
            (2, Err(RaftError::Store(StorageError::Compacted))),
            (3, Err(RaftError::Store(StorageError::Compacted))),
            (4, Ok(())),
            (5, Ok(())),
        ];
        for (i, (idx, werr)) in tests.drain(..).enumerate() {
            let td = Builder::new().prefix("tikv-store-test").tempdir().unwrap();
            let worker = Worker::new("snap-manager").lazy_build("snap-manager");
            let sched = worker.scheduler();
            let (dummy_scheduler, _) = dummy_scheduler();
            let mut store = new_storage_from_ents(sched, dummy_scheduler, &td, &ents);
            let res = store.term(idx).map_err(From::from).and_then(|term| {
                compact_raft_log(&store.tag, store.entry_storage.apply_state_mut(), idx, term)
            });
            // TODO check exact error type after refactoring error.
            if res.is_err() ^ werr.is_err() {
                panic!("#{}: want {:?}, got {:?}", i, werr, res);
            }
            if res.is_ok() {
                let mut kv_wb = store.engines.kv.write_batch();
                store.save_apply_state_to(&mut kv_wb).unwrap();
                kv_wb.write().unwrap();
            }
        }
    }

    fn generate_and_schedule_snapshot(
        gen_task: GenSnapTask,
        engines: &Engines<KvTestEngine, RaftTestEngine>,
        sched: &Scheduler<RegionTask<KvTestSnapshot>>,
    ) -> Result<()> {
        let apply_state: RaftApplyState = engines
            .kv
            .get_msg_cf(CF_RAFT, &keys::apply_state_key(gen_task.region_id))
            .unwrap()
            .unwrap();
        let idx = apply_state.get_applied_index();
        let entry = engines
            .raft
            .get_entry(gen_task.region_id, idx)
            .unwrap()
            .unwrap();
        gen_task.generate_and_schedule_snapshot::<KvTestEngine>(
            engines.kv.clone().snapshot(),
            entry.get_term(),
            apply_state,
            sched,
        )
    }

    fn new_store(id: u64, labels: Vec<StoreLabel>) -> Store {
        let mut store = Store {
            id,
            ..Default::default()
        };
        store.set_labels(labels.into());
        store
    }

    #[test]
    fn test_storage_create_snapshot() {
        let ents = vec![new_entry(3, 3), new_entry(4, 4), new_entry(5, 5)];
        let mut cs = ConfState::default();
        cs.set_voters(vec![1, 2, 3]);

        let td = Builder::new().prefix("tikv-store-test").tempdir().unwrap();
        let snap_dir = Builder::new().prefix("snap_dir").tempdir().unwrap();
        let mgr = SnapManager::new(snap_dir.path().to_str().unwrap());
        let mut worker = Worker::new("region-worker").lazy_build("region-worker");
        let sched = worker.scheduler();
        let (dummy_scheduler, _) = dummy_scheduler();
        let mut s = new_storage_from_ents(sched.clone(), dummy_scheduler, &td, &ents);
        let (router, _) = mpsc::sync_channel(100);
        let runner = RegionRunner::new(
            s.engines.kv.clone(),
            mgr,
            0,
            true,
            2,
            CoprocessorHost::<KvTestEngine>::default(),
            router,
            Option::<Arc<TestPdClient>>::None,
        );
        worker.start_with_timer(runner);
        let snap = s.snapshot(0, 0);
        let unavailable = RaftError::Store(StorageError::SnapshotTemporarilyUnavailable);
        assert_eq!(snap.unwrap_err(), unavailable);
        assert_eq!(*s.snap_tried_cnt.borrow(), 1);
        let gen_task = s.gen_snap_task.borrow_mut().take().unwrap();
        generate_and_schedule_snapshot(gen_task, &s.engines, &sched).unwrap();
        let snap = match *s.snap_state.borrow() {
            SnapState::Generating { ref receiver, .. } => {
                receiver.recv_timeout(Duration::from_secs(3)).unwrap()
            }
            ref s => panic!("unexpected state: {:?}", s),
        };
        assert_eq!(snap.get_metadata().get_index(), 5);
        assert_eq!(snap.get_metadata().get_term(), 5);
        assert!(!snap.get_data().is_empty());

        let mut data = RaftSnapshotData::default();
        protobuf::Message::merge_from_bytes(&mut data, snap.get_data()).unwrap();
        assert_eq!(data.get_region().get_id(), 1);
        assert_eq!(data.get_region().get_peers().len(), 1);

        let (tx, rx) = channel();
        s.set_snap_state(gen_snap_for_test(rx));
        // Empty channel should cause snapshot call to wait.
        assert_eq!(s.snapshot(0, 0).unwrap_err(), unavailable);
        assert_eq!(*s.snap_tried_cnt.borrow(), 1);

        tx.send(snap.clone()).unwrap();
        assert_eq!(s.snapshot(0, 0), Ok(snap.clone()));
        assert_eq!(*s.snap_tried_cnt.borrow(), 0);

        let (tx, rx) = channel();
        tx.send(snap.clone()).unwrap();
        s.set_snap_state(gen_snap_for_test(rx));
        // stale snapshot should be abandoned, snapshot index < request index.
        assert_eq!(
            s.snapshot(snap.get_metadata().get_index() + 1, 0)
                .unwrap_err(),
            unavailable
        );
        assert_eq!(*s.snap_tried_cnt.borrow(), 1);
        // Drop the task.
        let _ = s.gen_snap_task.borrow_mut().take().unwrap();

        let mut write_task = WriteTask::new(s.get_region_id(), s.peer_id, 1);
        s.append([new_entry(6, 5), new_entry(7, 5)].to_vec(), &mut write_task);
        let mut hs = HardState::default();
        hs.set_commit(7);
        hs.set_term(5);
        s.raft_state_mut().set_hard_state(hs);
        s.raft_state_mut().set_last_index(7);
        s.apply_state_mut().set_applied_index(7);
        write_task.raft_state = Some(s.raft_state().clone());
        if write_task.kv_wb.is_none() {
            write_task.kv_wb = Some(s.engines.kv.write_batch());
        }
        s.save_apply_state_to(write_task.kv_wb.as_mut().unwrap())
            .unwrap();
        write_to_db_for_test(&s.engines, write_task);
        let term = s.term(7).unwrap();
        compact_raft_log(&s.tag, s.entry_storage.apply_state_mut(), 7, term).unwrap();
        let mut kv_wb = s.engines.kv.write_batch();
        s.save_apply_state_to(&mut kv_wb).unwrap();
        kv_wb.write().unwrap();

        let (tx, rx) = channel();
        tx.send(snap).unwrap();
        s.set_snap_state(gen_snap_for_test(rx));
        *s.snap_tried_cnt.borrow_mut() = 1;
        // stale snapshot should be abandoned, snapshot index < truncated index.
        assert_eq!(s.snapshot(0, 0).unwrap_err(), unavailable);
        assert_eq!(*s.snap_tried_cnt.borrow(), 1);

        let gen_task = s.gen_snap_task.borrow_mut().take().unwrap();
        generate_and_schedule_snapshot(gen_task, &s.engines, &sched).unwrap();
        match *s.snap_state.borrow() {
            SnapState::Generating { ref receiver, .. } => {
                receiver.recv_timeout(Duration::from_secs(3)).unwrap();
                worker.stop();
                match receiver.recv_timeout(Duration::from_secs(3)) {
                    Err(RecvTimeoutError::Disconnected) => {}
                    res => panic!("unexpected result: {:?}", res),
                }
            }
            ref s => panic!("unexpected state {:?}", s),
        }
        // Disconnected channel should trigger another try.
        assert_eq!(s.snapshot(0, 0).unwrap_err(), unavailable);
        let gen_task = s.gen_snap_task.borrow_mut().take().unwrap();
        generate_and_schedule_snapshot(gen_task, &s.engines, &sched).unwrap_err();
        assert_eq!(*s.snap_tried_cnt.borrow(), 2);

        for cnt in 2..super::MAX_SNAP_TRY_CNT + 10 {
            if cnt < 12 {
                // Canceled generating won't be counted in `snap_tried_cnt`.
                s.cancel_generating_snap(None);
                assert_eq!(*s.snap_tried_cnt.borrow(), 2);
            } else {
                assert_eq!(*s.snap_tried_cnt.borrow(), cnt - 10);
            }

            // Scheduled job failed should trigger .
            assert_eq!(s.snapshot(0, 0).unwrap_err(), unavailable);
            let gen_task = s.gen_snap_task.borrow_mut().take().unwrap();
            generate_and_schedule_snapshot(gen_task, &s.engines, &sched).unwrap_err();
        }

        // When retry too many times, it should report a different error.
        match s.snapshot(0, 0) {
            Err(RaftError::Store(StorageError::Other(_))) => {}
            res => panic!("unexpected res: {:?}", res),
        }
    }

    fn test_storage_create_snapshot_for_role(role: &str, expected_snapshot_file_count: usize) {
        let ents = vec![new_entry(3, 3), new_entry(4, 4), new_entry(5, 5)];
        let mut cs = ConfState::default();
        cs.set_voters(vec![1, 2, 3]);

        let td = Builder::new().prefix("tikv-store-test").tempdir().unwrap();
        let snap_dir = Builder::new().prefix("snap_dir").tempdir().unwrap();
        let mut mgr = SnapManager::new(snap_dir.path().to_str().unwrap());
        mgr.set_enable_multi_snapshot_files(true);
        mgr.set_max_per_file_size(500);
        let mut worker = Worker::new("region-worker").lazy_build("region-worker");
        let sched = worker.scheduler();
        let (dummy_scheduler, _) = dummy_scheduler();
        let s = new_storage_from_ents(sched.clone(), dummy_scheduler, &td, &ents);
        let (router, _) = mpsc::sync_channel(100);
        let mut pd_client = TestPdClient::new();
        let labels = vec![StoreLabel {
            key: "engine".to_string(),
            value: role.to_string(),
            ..Default::default()
        }];
        let store = new_store(1, labels);
        pd_client.add_store(store);
        let pd_mock = Arc::new(pd_client);
        let runner = RegionRunner::new(
            s.engines.kv.clone(),
            mgr,
            0,
            true,
            2,
            CoprocessorHost::<KvTestEngine>::default(),
            router,
            Some(pd_mock),
        );
        worker.start_with_timer(runner);
        let snap = s.snapshot(0, 1);
        let unavailable = RaftError::Store(StorageError::SnapshotTemporarilyUnavailable);
        assert_eq!(snap.unwrap_err(), unavailable);
        assert_eq!(*s.snap_tried_cnt.borrow(), 1);
        let gen_task = s.gen_snap_task.borrow_mut().take().unwrap();
        generate_and_schedule_snapshot(gen_task, &s.engines, &sched).unwrap();
        let snap = match *s.snap_state.borrow() {
            SnapState::Generating { ref receiver, .. } => {
                receiver.recv_timeout(Duration::from_secs(3)).unwrap()
            }
            ref s => panic!("unexpected state: {:?}", s),
        };
        assert_eq!(snap.get_metadata().get_index(), 5);
        assert_eq!(snap.get_metadata().get_term(), 5);
        assert!(!snap.get_data().is_empty());

        let mut data = RaftSnapshotData::default();
        protobuf::Message::merge_from_bytes(&mut data, snap.get_data()).unwrap();
        assert_eq!(data.get_region().get_id(), 1);
        assert_eq!(data.get_region().get_peers().len(), 1);
        let files = data.get_meta().get_cf_files();
        assert_eq!(files.len(), expected_snapshot_file_count);
    }

    #[test]
    fn test_storage_create_snapshot_for_tiflash() {
        // each cf will have one cf file
        test_storage_create_snapshot_for_role("TiFlash" /* case does not matter */, 3);
    }

    #[test]
    fn test_storage_create_snapshot_for_tikv() {
        // default cf will have 3 sst files
        test_storage_create_snapshot_for_role("tikv", 5);
    }

    #[test]
    fn test_storage_apply_snapshot() {
        let ents = vec![
            new_entry(3, 3),
            new_entry(4, 4),
            new_entry(5, 5),
            new_entry(6, 6),
        ];
        let mut cs = ConfState::default();
        cs.set_voters(vec![1, 2, 3]);

        let td1 = Builder::new().prefix("tikv-store-test").tempdir().unwrap();
        let snap_dir = Builder::new().prefix("snap").tempdir().unwrap();
        let mgr = SnapManager::new(snap_dir.path().to_str().unwrap());
        let mut worker = LazyWorker::new("snap-manager");
        let sched = worker.scheduler();
        let (dummy_scheduler, _) = dummy_scheduler();
        let s1 = new_storage_from_ents(sched.clone(), dummy_scheduler.clone(), &td1, &ents);
        let (router, _) = mpsc::sync_channel(100);
        let runner = RegionRunner::new(
            s1.engines.kv.clone(),
            mgr,
            0,
            true,
            2,
            CoprocessorHost::<KvTestEngine>::default(),
            router,
            Option::<Arc<TestPdClient>>::None,
        );
        worker.start(runner);
        assert!(s1.snapshot(0, 0).is_err());
        let gen_task = s1.gen_snap_task.borrow_mut().take().unwrap();
        generate_and_schedule_snapshot(gen_task, &s1.engines, &sched).unwrap();

        let snap1 = match *s1.snap_state.borrow() {
            SnapState::Generating { ref receiver, .. } => {
                receiver.recv_timeout(Duration::from_secs(3)).unwrap()
            }
            ref s => panic!("unexpected state: {:?}", s),
        };
        assert_eq!(s1.truncated_index(), 3);
        assert_eq!(s1.truncated_term(), 3);
        worker.stop();

        let td2 = Builder::new().prefix("tikv-store-test").tempdir().unwrap();
        let mut s2 = new_storage(sched.clone(), dummy_scheduler.clone(), &td2);
        assert_eq!(s2.first_index(), Ok(s2.applied_index() + 1));
        let mut write_task = WriteTask::new(s2.get_region_id(), s2.peer_id, 1);
        let snap_region = s2.apply_snapshot(&snap1, &mut write_task, &[]).unwrap();
        let mut snap_data = RaftSnapshotData::default();
        snap_data.merge_from_bytes(snap1.get_data()).unwrap();
        assert_eq!(snap_region, snap_data.take_region(),);
        assert_eq!(s2.last_term(), snap1.get_metadata().get_term());
        assert_eq!(s2.apply_state().get_applied_index(), 6);
        assert_eq!(s2.raft_state().get_last_index(), 6);
        assert_eq!(s2.apply_state().get_truncated_state().get_index(), 6);
        assert_eq!(s2.apply_state().get_truncated_state().get_term(), 6);
        assert_eq!(s2.first_index(), Ok(s2.applied_index() + 1));
        validate_cache(&s2, &[]);

        let td3 = Builder::new().prefix("tikv-store-test").tempdir().unwrap();
        let ents = &[new_entry(3, 3), new_entry(4, 3)];
        let mut s3 = new_storage_from_ents(sched, dummy_scheduler, &td3, ents);
        validate_cache(&s3, &ents[1..]);
        let mut write_task = WriteTask::new(s3.get_region_id(), s3.peer_id, 1);
        let snap_region = s3.apply_snapshot(&snap1, &mut write_task, &[]).unwrap();
        let mut snap_data = RaftSnapshotData::default();
        snap_data.merge_from_bytes(snap1.get_data()).unwrap();
        assert_eq!(snap_region, snap_data.take_region(),);
        assert_eq!(s3.last_term(), snap1.get_metadata().get_term());
        assert_eq!(s3.apply_state().get_applied_index(), 6);
        assert_eq!(s3.raft_state().get_last_index(), 6);
        assert_eq!(s3.apply_state().get_truncated_state().get_index(), 6);
        assert_eq!(s3.apply_state().get_truncated_state().get_term(), 6);
        validate_cache(&s3, &[]);
    }

    #[test]
    fn test_canceling_apply_snapshot() {
        let td = Builder::new().prefix("tikv-store-test").tempdir().unwrap();
        let worker = LazyWorker::new("snap-manager");
        let sched = worker.scheduler();
        let (dummy_scheduler, _) = dummy_scheduler();
        let mut s = new_storage(sched, dummy_scheduler, &td);

        // PENDING can be canceled directly.
        s.snap_state = RefCell::new(SnapState::Applying(Arc::new(AtomicUsize::new(
            JOB_STATUS_PENDING,
        ))));
        assert!(s.cancel_applying_snap());
        assert_eq!(*s.snap_state.borrow(), SnapState::ApplyAborted);

        // RUNNING can't be canceled directly.
        s.snap_state = RefCell::new(SnapState::Applying(Arc::new(AtomicUsize::new(
            JOB_STATUS_RUNNING,
        ))));
        assert!(!s.cancel_applying_snap());
        assert_eq!(
            *s.snap_state.borrow(),
            SnapState::Applying(Arc::new(AtomicUsize::new(JOB_STATUS_CANCELLING)))
        );
        // CANCEL can't be canceled again.
        assert!(!s.cancel_applying_snap());

        s.snap_state = RefCell::new(SnapState::Applying(Arc::new(AtomicUsize::new(
            JOB_STATUS_CANCELLED,
        ))));
        // canceled snapshot can be cancel directly.
        assert!(s.cancel_applying_snap());
        assert_eq!(*s.snap_state.borrow(), SnapState::ApplyAborted);

        s.snap_state = RefCell::new(SnapState::Applying(Arc::new(AtomicUsize::new(
            JOB_STATUS_FINISHED,
        ))));
        assert!(s.cancel_applying_snap());
        assert_eq!(*s.snap_state.borrow(), SnapState::Relax);

        s.snap_state = RefCell::new(SnapState::Applying(Arc::new(AtomicUsize::new(
            JOB_STATUS_FAILED,
        ))));
        let res = panic_hook::recover_safe(|| s.cancel_applying_snap());
        assert!(res.is_err());
    }

    #[test]
    fn test_try_finish_snapshot() {
        let td = Builder::new().prefix("tikv-store-test").tempdir().unwrap();
        let worker = LazyWorker::new("snap-manager");
        let sched = worker.scheduler();
        let (dummy_scheduler, _) = dummy_scheduler();
        let mut s = new_storage(sched, dummy_scheduler, &td);

        // PENDING can be finished.
        let mut snap_state = SnapState::Applying(Arc::new(AtomicUsize::new(JOB_STATUS_PENDING)));
        s.snap_state = RefCell::new(snap_state);
        assert_eq!(s.check_applying_snap(), CheckApplyingSnapStatus::Applying);
        assert_eq!(
            *s.snap_state.borrow(),
            SnapState::Applying(Arc::new(AtomicUsize::new(JOB_STATUS_PENDING)))
        );

        // RUNNING can't be finished.
        snap_state = SnapState::Applying(Arc::new(AtomicUsize::new(JOB_STATUS_RUNNING)));
        s.snap_state = RefCell::new(snap_state);
        assert_eq!(s.check_applying_snap(), CheckApplyingSnapStatus::Applying);
        assert_eq!(
            *s.snap_state.borrow(),
            SnapState::Applying(Arc::new(AtomicUsize::new(JOB_STATUS_RUNNING)))
        );

        snap_state = SnapState::Applying(Arc::new(AtomicUsize::new(JOB_STATUS_CANCELLED)));
        s.snap_state = RefCell::new(snap_state);
        assert_eq!(s.check_applying_snap(), CheckApplyingSnapStatus::Idle);
        assert_eq!(*s.snap_state.borrow(), SnapState::ApplyAborted);
        // ApplyAborted is not applying snapshot.
        assert_eq!(s.check_applying_snap(), CheckApplyingSnapStatus::Idle);
        assert_eq!(*s.snap_state.borrow(), SnapState::ApplyAborted);

        s.snap_state = RefCell::new(SnapState::Applying(Arc::new(AtomicUsize::new(
            JOB_STATUS_FINISHED,
        ))));
        assert_eq!(s.check_applying_snap(), CheckApplyingSnapStatus::Success);
        assert_eq!(*s.snap_state.borrow(), SnapState::Relax);
        // Relax is not applying snapshot.
        assert_eq!(s.check_applying_snap(), CheckApplyingSnapStatus::Idle);
        assert_eq!(*s.snap_state.borrow(), SnapState::Relax);

        s.snap_state = RefCell::new(SnapState::Applying(Arc::new(AtomicUsize::new(
            JOB_STATUS_FAILED,
        ))));
        let res = panic_hook::recover_safe(|| s.check_applying_snap());
        assert!(res.is_err());
    }

    #[test]
    fn test_validate_states() {
        let td = Builder::new().prefix("tikv-store-test").tempdir().unwrap();
        let region_worker = LazyWorker::new("snap-manager");
        let region_sched = region_worker.scheduler();
        let raftlog_fetch_worker = LazyWorker::new("raftlog-fetch-worker");
        let raftlog_fetch_sched = raftlog_fetch_worker.scheduler();
        let kv_db = engine_test::kv::new_engine(td.path().to_str().unwrap(), ALL_CFS).unwrap();
        let raft_path = td.path().join(Path::new("raft"));
        let raft_db = engine_test::raft::new_engine(raft_path.to_str().unwrap(), None).unwrap();
        let engines = Engines::new(kv_db, raft_db);
        bootstrap_store(&engines, 1, 1).unwrap();

        let region = initial_region(1, 1, 1);
        prepare_bootstrap_cluster(&engines, &region).unwrap();
        let build_storage = || -> Result<PeerStorage<KvTestEngine, RaftTestEngine>> {
            PeerStorage::new(
                engines.clone(),
                &region,
                region_sched.clone(),
                raftlog_fetch_sched.clone(),
                0,
                "".to_owned(),
            )
        };
        let mut s = build_storage().unwrap();
        let mut raft_state = RaftLocalState::default();
        raft_state.set_last_index(RAFT_INIT_LOG_INDEX);
        raft_state.mut_hard_state().set_term(RAFT_INIT_LOG_TERM);
        raft_state.mut_hard_state().set_commit(RAFT_INIT_LOG_INDEX);
        let initial_state = s.initial_state().unwrap();
        assert_eq!(initial_state.hard_state, *raft_state.get_hard_state());

        // last_index < commit_index is invalid.
        raft_state.set_last_index(11);
        engines
            .raft
            .append(1, vec![new_entry(11, RAFT_INIT_LOG_TERM)])
            .unwrap();
        raft_state.mut_hard_state().set_commit(12);
        engines.raft.put_raft_state(1, &raft_state).unwrap();
        assert!(build_storage().is_err());

        raft_state.set_last_index(20);
        let entries = (12..=20)
            .map(|index| new_entry(index, RAFT_INIT_LOG_TERM))
            .collect();
        engines.raft.append(1, entries).unwrap();
        engines.raft.put_raft_state(1, &raft_state).unwrap();
        s = build_storage().unwrap();
        let initial_state = s.initial_state().unwrap();
        assert_eq!(initial_state.hard_state, *raft_state.get_hard_state());

        // Missing last log is invalid.
        raft_state.set_last_index(21);
        engines.raft.put_raft_state(1, &raft_state).unwrap();
        assert!(build_storage().is_err());
        raft_state.set_last_index(20);
        engines.raft.put_raft_state(1, &raft_state).unwrap();

        // applied_index > commit_index is invalid.
        let mut apply_state = RaftApplyState::default();
        apply_state.set_applied_index(13);
        apply_state.mut_truncated_state().set_index(13);
        apply_state
            .mut_truncated_state()
            .set_term(RAFT_INIT_LOG_TERM);
        let apply_state_key = keys::apply_state_key(1);
        engines
            .kv
            .put_msg_cf(CF_RAFT, &apply_state_key, &apply_state)
            .unwrap();
        assert!(build_storage().is_err());

        // It should not recover if corresponding log doesn't exist.
        engines.raft.gc(1, 14, 15).unwrap();
        apply_state.set_commit_index(14);
        apply_state.set_commit_term(RAFT_INIT_LOG_TERM);
        engines
            .kv
            .put_msg_cf(CF_RAFT, &apply_state_key, &apply_state)
            .unwrap();
        assert!(build_storage().is_err());

        let entries = (14..=20)
            .map(|index| new_entry(index, RAFT_INIT_LOG_TERM))
            .collect();
        engines.raft.gc(1, 0, 21).unwrap();
        engines.raft.append(1, entries).unwrap();
        raft_state.mut_hard_state().set_commit(14);
        s = build_storage().unwrap();
        let initial_state = s.initial_state().unwrap();
        assert_eq!(initial_state.hard_state, *raft_state.get_hard_state());

        // log term mismatch is invalid.
        let mut entries: Vec<_> = (14..=20)
            .map(|index| new_entry(index, RAFT_INIT_LOG_TERM))
            .collect();
        entries[0].set_term(RAFT_INIT_LOG_TERM - 1);
        engines.raft.append(1, entries).unwrap();
        assert!(build_storage().is_err());

        // hard state term miss match is invalid.
        let entries = (14..=20)
            .map(|index| new_entry(index, RAFT_INIT_LOG_TERM))
            .collect();
        engines.raft.append(1, entries).unwrap();
        raft_state.mut_hard_state().set_term(RAFT_INIT_LOG_TERM - 1);
        engines.raft.put_raft_state(1, &raft_state).unwrap();
        assert!(build_storage().is_err());

        // last index < recorded_commit_index is invalid.
        engines.raft.gc(1, 0, 21).unwrap();
        raft_state.mut_hard_state().set_term(RAFT_INIT_LOG_TERM);
        raft_state.set_last_index(13);
        engines
            .raft
            .append(1, vec![new_entry(13, RAFT_INIT_LOG_TERM)])
            .unwrap();
        engines.raft.put_raft_state(1, &raft_state).unwrap();
        assert!(build_storage().is_err());
    }

    fn gen_snap_for_test(rx: Receiver<Snapshot>) -> SnapState {
        SnapState::Generating {
            canceled: Arc::new(AtomicBool::new(false)),
            index: Arc::new(AtomicU64::new(0)),
            receiver: rx,
        }
    }
}<|MERGE_RESOLUTION|>--- conflicted
+++ resolved
@@ -100,317 +100,7 @@
     }
 }
 
-<<<<<<< HEAD
-#[inline]
-pub fn first_index(state: &RaftApplyState) -> u64 {
-    state.get_truncated_state().get_index() + 1
-}
-
-#[inline]
-pub fn last_index(state: &RaftLocalState) -> u64 {
-    state.get_last_index()
-}
-
-struct EntryCache {
-    // The last index of persisted entry.
-    // It should be equal to `RaftLog::persisted`.
-    persisted: u64,
-    cache: VecDeque<Entry>,
-    // will remove this later.
-    trace: VecDeque<CachedEntries>,
-    hit: Cell<u64>,
-    miss: Cell<u64>,
-    #[cfg(test)]
-    size_change_cb: Option<Box<dyn Fn(i64) + Send + 'static>>,
-}
-
-impl EntryCache {
-    fn first_index(&self) -> Option<u64> {
-        self.cache.front().map(|e| e.get_index())
-    }
-
-    fn fetch_entries_to(
-        &self,
-        begin: u64,
-        end: u64,
-        mut fetched_size: u64,
-        max_size: u64,
-        ents: &mut Vec<Entry>,
-    ) {
-        if begin >= end {
-            return;
-        }
-        assert!(!self.cache.is_empty());
-        let cache_low = self.cache.front().unwrap().get_index();
-        let start_idx = begin.checked_sub(cache_low).unwrap() as usize;
-        let limit_idx = end.checked_sub(cache_low).unwrap() as usize;
-
-        let mut end_idx = start_idx;
-        self.cache
-            .iter()
-            .skip(start_idx)
-            .take_while(|e| {
-                let cur_idx = end_idx as u64 + cache_low;
-                assert_eq!(e.get_index(), cur_idx);
-                let m = u64::from(e.compute_size());
-                fetched_size += m;
-                if fetched_size == m {
-                    end_idx += 1;
-                    fetched_size <= max_size && end_idx < limit_idx
-                } else if fetched_size <= max_size {
-                    end_idx += 1;
-                    end_idx < limit_idx
-                } else {
-                    false
-                }
-            })
-            .count();
-        // Cache either is empty or contains latest log. Hence we don't need to fetch log
-        // from rocksdb anymore.
-        assert!(end_idx == limit_idx || fetched_size > max_size);
-        let (first, second) = tikv_util::slices_in_range(&self.cache, start_idx, end_idx);
-        ents.extend_from_slice(first);
-        ents.extend_from_slice(second);
-    }
-
-    fn append(&mut self, tag: &str, entries: &[Entry]) {
-        if !entries.is_empty() {
-            let mut mem_size_change = 0;
-            let old_capacity = self.cache.capacity();
-            mem_size_change += self.append_impl(tag, entries);
-            let new_capacity = self.cache.capacity();
-            mem_size_change += Self::get_cache_vec_mem_size_change(new_capacity, old_capacity);
-            mem_size_change += self.shrink_if_necessary();
-            self.flush_mem_size_change(mem_size_change);
-        }
-    }
-
-    fn append_impl(&mut self, tag: &str, entries: &[Entry]) -> i64 {
-        let mut mem_size_change = 0;
-
-        if let Some(cache_last_index) = self.cache.back().map(|e| e.get_index()) {
-            let first_index = entries[0].get_index();
-            if cache_last_index >= first_index {
-                let cache_len = self.cache.len();
-                let truncate_to = cache_len
-                    .checked_sub((cache_last_index - first_index + 1) as usize)
-                    .unwrap_or_default();
-                let trunc_to_idx = self.cache[truncate_to].index;
-                for e in self.cache.drain(truncate_to..) {
-                    mem_size_change -=
-                        (bytes_capacity(&e.data) + bytes_capacity(&e.context)) as i64;
-                }
-                if let Some(cached) = self.trace.back() {
-                    // Only committed entries can be traced, and only uncommitted entries
-                    // can be truncated. So there won't be any overlaps.
-                    let cached_last = cached.range.end - 1;
-                    assert!(cached_last < trunc_to_idx);
-                }
-            } else if cache_last_index + 1 < first_index {
-                panic!(
-                    "{} unexpected hole: {} < {}",
-                    tag, cache_last_index, first_index
-                );
-            }
-        }
-
-        for e in entries {
-            self.cache.push_back(e.to_owned());
-            mem_size_change += (bytes_capacity(&e.data) + bytes_capacity(&e.context)) as i64;
-        }
-        // In the past, the entry cache will be truncated if its size exceeds a certain number.
-        // However, after introducing async write io, the entry must stay in cache if it's not
-        // persisted to raft db because the raft-rs may need to read entries.(e.g. leader sends
-        // MsgAppend to followers)
-
-        mem_size_change
-    }
-
-    pub fn entry(&self, idx: u64) -> Option<&Entry> {
-        let cache_low = self.cache.front()?.get_index();
-        if idx >= cache_low {
-            Some(&self.cache[(idx - cache_low) as usize])
-        } else {
-            None
-        }
-    }
-
-    /// Compact all entries whose indexes are less than `idx`.
-    pub fn compact_to(&mut self, mut idx: u64) -> u64 {
-        if idx > self.persisted + 1 {
-            // Only the persisted entries can be compacted
-            idx = self.persisted + 1;
-        }
-
-        let mut mem_size_change = 0;
-
-        // Clean cached entries which have been already sent to apply threads. For example,
-        // if entries [1, 10), [10, 20), [20, 30) are sent to apply threads and `compact_to(15)`
-        // is called, only [20, 30) will still be kept in cache.
-        let old_trace_cap = self.trace.capacity();
-        while let Some(cached_entries) = self.trace.pop_front() {
-            if cached_entries.range.start >= idx {
-                self.trace.push_front(cached_entries);
-                let trace_len = self.trace.len();
-                let trace_cap = self.trace.capacity();
-                if trace_len < SHRINK_CACHE_CAPACITY && trace_cap > SHRINK_CACHE_CAPACITY {
-                    self.trace.shrink_to(SHRINK_CACHE_CAPACITY);
-                }
-                break;
-            }
-            let (_, dangle_size) = cached_entries.take_entries();
-            mem_size_change -= dangle_size as i64;
-            idx = cmp::max(cached_entries.range.end, idx);
-        }
-        let new_trace_cap = self.trace.capacity();
-        mem_size_change += Self::get_trace_vec_mem_size_change(new_trace_cap, old_trace_cap);
-
-        let cache_first_idx = self.first_index().unwrap_or(u64::MAX);
-        if cache_first_idx >= idx {
-            self.flush_mem_size_change(mem_size_change);
-            assert!(mem_size_change <= 0);
-            return -mem_size_change as u64;
-        }
-
-        let cache_last_idx = self.cache.back().unwrap().get_index();
-        // Use `cache_last_idx + 1` to make sure cache can be cleared completely if necessary.
-        let compact_to = (cmp::min(cache_last_idx + 1, idx) - cache_first_idx) as usize;
-        for e in self.cache.drain(..compact_to) {
-            mem_size_change -= (bytes_capacity(&e.data) + bytes_capacity(&e.context)) as i64
-        }
-
-        mem_size_change += self.shrink_if_necessary();
-        self.flush_mem_size_change(mem_size_change);
-        assert!(mem_size_change <= 0);
-        -mem_size_change as u64
-    }
-
-    fn get_total_mem_size(&self) -> i64 {
-        let data_size: i64 = self
-            .cache
-            .iter()
-            .map(|e| (bytes_capacity(&e.data) + bytes_capacity(&e.context)) as i64)
-            .sum();
-        let cache_vec_size = Self::get_cache_vec_mem_size_change(self.cache.capacity(), 0);
-        let trace_vec_size = Self::get_trace_vec_mem_size_change(self.trace.capacity(), 0);
-        data_size + cache_vec_size + trace_vec_size
-    }
-
-    fn get_cache_vec_mem_size_change(new_capacity: usize, old_capacity: usize) -> i64 {
-        ENTRY_MEM_SIZE as i64 * (new_capacity as i64 - old_capacity as i64)
-    }
-
-    fn get_trace_vec_mem_size_change(new_capacity: usize, old_capacity: usize) -> i64 {
-        mem::size_of::<CachedEntries>() as i64 * (new_capacity as i64 - old_capacity as i64)
-    }
-
-    fn flush_mem_size_change(&self, mem_size_change: i64) {
-        #[cfg(test)]
-        if let Some(size_change_cb) = self.size_change_cb.as_ref() {
-            size_change_cb(mem_size_change);
-        }
-        let event = if mem_size_change > 0 {
-            TraceEvent::Add(mem_size_change as usize)
-        } else {
-            TraceEvent::Sub(-mem_size_change as usize)
-        };
-        MEMTRACE_ENTRY_CACHE.trace(event);
-        RAFT_ENTRIES_CACHES_GAUGE.add(mem_size_change);
-    }
-
-    fn flush_stats(&self) {
-        let hit = self.hit.replace(0);
-        RAFT_ENTRY_FETCHES.hit.inc_by(hit);
-        let miss = self.miss.replace(0);
-        RAFT_ENTRY_FETCHES.miss.inc_by(miss);
-    }
-
-    #[inline]
-    fn is_empty(&self) -> bool {
-        self.cache.is_empty()
-    }
-
-    fn trace_cached_entries(&mut self, entries: CachedEntries) {
-        let dangle_size = {
-            let mut guard = entries.entries.lock().unwrap();
-
-            let last_idx = guard.0.last().map(|e| e.index).unwrap();
-            let cache_front = match self.cache.front().map(|e| e.index) {
-                Some(i) => i,
-                None => u64::MAX,
-            };
-
-            let dangle_range = if last_idx < cache_front {
-                // All entries are not in entry cache.
-                0..guard.0.len()
-            } else if let Ok(i) = guard.0.binary_search_by(|e| e.index.cmp(&cache_front)) {
-                // Some entries are in entry cache.
-                0..i
-            } else {
-                // All entries are in entry cache.
-                0..0
-            };
-
-            let mut size = 0;
-            for e in &guard.0[dangle_range] {
-                size += bytes_capacity(&e.data) + bytes_capacity(&e.context);
-            }
-            guard.1 = size;
-            size
-        };
-
-        let old_capacity = self.trace.capacity();
-        self.trace.push_back(entries);
-        let new_capacity = self.trace.capacity();
-        let diff = Self::get_trace_vec_mem_size_change(new_capacity, old_capacity);
-
-        self.flush_mem_size_change(diff + dangle_size as i64);
-    }
-
-    fn shrink_if_necessary(&mut self) -> i64 {
-        if self.cache.len() < SHRINK_CACHE_CAPACITY && self.cache.capacity() > SHRINK_CACHE_CAPACITY
-        {
-            let old_capacity = self.cache.capacity();
-            self.cache.shrink_to_fit();
-            let new_capacity = self.cache.capacity();
-            return Self::get_cache_vec_mem_size_change(new_capacity, old_capacity);
-        }
-        0
-    }
-
-    fn update_persisted(&mut self, persisted: u64) {
-        self.persisted = persisted;
-    }
-}
-
-impl Default for EntryCache {
-    fn default() -> Self {
-        let entry_cache = EntryCache {
-            persisted: 0,
-            cache: Default::default(),
-            trace: Default::default(),
-            hit: Cell::new(0),
-            miss: Cell::new(0),
-            #[cfg(test)]
-            size_change_cb: None,
-        };
-        entry_cache.flush_mem_size_change(entry_cache.get_total_mem_size());
-        entry_cache
-    }
-}
-
-impl Drop for EntryCache {
-    fn drop(&mut self) {
-        let mem_size_change = self.get_total_mem_size();
-        self.flush_mem_size_change(-mem_size_change);
-        self.flush_stats();
-    }
-}
-
-fn storage_error<E>(error: E) -> raft::Error
-=======
 pub fn storage_error<E>(error: E) -> raft::Error
->>>>>>> 8778b114
 where
     E: Into<Box<dyn error::Error + Send + Sync>>,
 {
@@ -974,71 +664,6 @@
         self.cancel_generating_snap(Some(idx));
     }
 
-<<<<<<< HEAD
-    pub fn compact_cache_to(&mut self, idx: u64) {
-        self.cache.compact_to(idx);
-        let rid = self.get_region_id();
-        if self.engines.raft.has_builtin_entry_cache() {
-            self.engines.raft.gc_entry_cache(rid, idx);
-        }
-    }
-
-    #[inline]
-    pub fn is_cache_empty(&self) -> bool {
-        self.cache.is_empty()
-    }
-
-    pub fn maybe_gc_cache(&mut self, replicated_idx: u64, apply_idx: u64) {
-        if self.engines.raft.has_builtin_entry_cache() {
-            let rid = self.get_region_id();
-            self.engines.raft.gc_entry_cache(rid, apply_idx + 1);
-        }
-        if replicated_idx == apply_idx {
-            // The region is inactive, clear the cache immediately.
-            self.cache.compact_to(apply_idx + 1);
-            return;
-        }
-        let cache_first_idx = match self.cache.first_index() {
-            None => return,
-            Some(idx) => idx,
-        };
-        if cache_first_idx > replicated_idx + 1 {
-            // Catching up log requires accessing fs already, let's optimize for
-            // the common case.
-            // Maybe gc to second least replicated_idx is better.
-            self.cache.compact_to(apply_idx + 1);
-        }
-    }
-
-    /// Evict applied entries to save more memory.
-    pub fn evict_cache(&mut self, index: u64) {
-        if !self.cache.cache.is_empty() {
-            let cache = &mut self.cache;
-            let mem_size_change = cache.compact_to(index);
-            RAFT_ENTRIES_EVICT_BYTES.inc_by(mem_size_change);
-        }
-    }
-
-    pub fn cache_is_empty(&self) -> bool {
-        self.cache.cache.is_empty()
-    }
-
-    #[inline]
-    pub fn flush_cache_metrics(&mut self) {
-        // NOTE: memory usage of entry cache is flushed realtime.
-        self.cache.flush_stats();
-        self.raftlog_fetch_stats.flush_stats();
-        if self.engines.raft.has_builtin_entry_cache() {
-            if let Some(stats) = self.engines.raft.flush_stats() {
-                RAFT_ENTRIES_CACHES_GAUGE.set(stats.cache_size as i64);
-                RAFT_ENTRY_FETCHES.hit.inc_by(stats.hit as u64);
-                RAFT_ENTRY_FETCHES.miss.inc_by(stats.miss as u64);
-            }
-        }
-    }
-
-=======
->>>>>>> 8778b114
     // Apply the peer with given snapshot.
     pub fn apply_snapshot(
         &mut self,
