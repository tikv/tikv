--- conflicted
+++ resolved
@@ -100,318 +100,7 @@
     }
 }
 
-<<<<<<< HEAD
-#[inline]
-pub fn first_index(state: &RaftApplyState) -> u64 {
-    state.get_truncated_state().get_index() + 1
-}
-
-#[inline]
-pub fn last_index(state: &RaftLocalState) -> u64 {
-    state.get_last_index()
-}
-
-struct EntryCache {
-    // The last index of persisted entry.
-    // It should be equal to `RaftLog::persisted`.
-    persisted: u64,
-    cache: VecDeque<Entry>,
-    trace: VecDeque<CachedEntries>,
-    hit: Cell<u64>,
-    miss: Cell<u64>,
-    #[cfg(test)]
-    size_change_cb: Option<Box<dyn Fn(i64) + Send + 'static>>,
-}
-
-impl EntryCache {
-    fn first_index(&self) -> Option<u64> {
-        self.cache.front().map(|e| e.get_index())
-    }
-
-    fn fetch_entries_to(
-        &self,
-        begin: u64,
-        end: u64,
-        mut fetched_size: u64,
-        max_size: u64,
-        ents: &mut Vec<Entry>,
-    ) {
-        if begin >= end {
-            return;
-        }
-        assert!(!self.cache.is_empty());
-        let cache_low = self.cache.front().unwrap().get_index();
-        let start_idx = begin.checked_sub(cache_low).unwrap() as usize;
-        let limit_idx = end.checked_sub(cache_low).unwrap() as usize;
-
-        let mut end_idx = start_idx;
-        self.cache
-            .iter()
-            .skip(start_idx)
-            .take_while(|e| {
-                let cur_idx = end_idx as u64 + cache_low;
-                assert_eq!(e.get_index(), cur_idx);
-                let m = u64::from(e.compute_size());
-                fetched_size += m;
-                if fetched_size == m {
-                    end_idx += 1;
-                    fetched_size <= max_size && end_idx < limit_idx
-                } else if fetched_size <= max_size {
-                    end_idx += 1;
-                    end_idx < limit_idx
-                } else {
-                    false
-                }
-            })
-            .count();
-        // Cache either is empty or contains latest log. Hence we don't need to fetch
-        // log from rocksdb anymore.
-        assert!(end_idx == limit_idx || fetched_size > max_size);
-        let (first, second) = tikv_util::slices_in_range(&self.cache, start_idx, end_idx);
-        ents.extend_from_slice(first);
-        ents.extend_from_slice(second);
-    }
-
-    fn append(&mut self, tag: &str, entries: &[Entry]) {
-        if !entries.is_empty() {
-            let mut mem_size_change = 0;
-            let old_capacity = self.cache.capacity();
-            mem_size_change += self.append_impl(tag, entries);
-            let new_capacity = self.cache.capacity();
-            mem_size_change += Self::get_cache_vec_mem_size_change(new_capacity, old_capacity);
-            mem_size_change += self.shrink_if_necessary();
-            self.flush_mem_size_change(mem_size_change);
-        }
-    }
-
-    fn append_impl(&mut self, tag: &str, entries: &[Entry]) -> i64 {
-        let mut mem_size_change = 0;
-
-        if let Some(cache_last_index) = self.cache.back().map(|e| e.get_index()) {
-            let first_index = entries[0].get_index();
-            if cache_last_index >= first_index {
-                let cache_len = self.cache.len();
-                let truncate_to = cache_len
-                    .checked_sub((cache_last_index - first_index + 1) as usize)
-                    .unwrap_or_default();
-                let trunc_to_idx = self.cache[truncate_to].index;
-                for e in self.cache.drain(truncate_to..) {
-                    mem_size_change -=
-                        (bytes_capacity(&e.data) + bytes_capacity(&e.context)) as i64;
-                }
-                if let Some(cached) = self.trace.back() {
-                    // Only committed entries can be traced, and only uncommitted entries
-                    // can be truncated. So there won't be any overlaps.
-                    let cached_last = cached.range.end - 1;
-                    assert!(cached_last < trunc_to_idx);
-                }
-            } else if cache_last_index + 1 < first_index {
-                panic!(
-                    "{} unexpected hole: {} < {}",
-                    tag, cache_last_index, first_index
-                );
-            }
-        }
-
-        for e in entries {
-            self.cache.push_back(e.to_owned());
-            mem_size_change += (bytes_capacity(&e.data) + bytes_capacity(&e.context)) as i64;
-        }
-        // In the past, the entry cache will be truncated if its size exceeds a certain
-        // number. However, after introducing async write io, the entry must
-        // stay in cache if it's not persisted to raft db because the raft-rs
-        // may need to read entries.(e.g. leader sends MsgAppend to followers)
-
-        mem_size_change
-    }
-
-    pub fn entry(&self, idx: u64) -> Option<&Entry> {
-        let cache_low = self.cache.front()?.get_index();
-        if idx >= cache_low {
-            Some(&self.cache[(idx - cache_low) as usize])
-        } else {
-            None
-        }
-    }
-
-    /// Compact all entries whose indexes are less than `idx`.
-    pub fn compact_to(&mut self, mut idx: u64) -> u64 {
-        if idx > self.persisted + 1 {
-            // Only the persisted entries can be compacted
-            idx = self.persisted + 1;
-        }
-
-        let mut mem_size_change = 0;
-
-        // Clean cached entries which have been already sent to apply threads. For
-        // example, if entries [1, 10), [10, 20), [20, 30) are sent to apply
-        // threads and `compact_to(15)` is called, only [20, 30) will still be
-        // kept in cache.
-        let old_trace_cap = self.trace.capacity();
-        while let Some(cached_entries) = self.trace.pop_front() {
-            if cached_entries.range.start >= idx {
-                self.trace.push_front(cached_entries);
-                let trace_len = self.trace.len();
-                let trace_cap = self.trace.capacity();
-                if trace_len < SHRINK_CACHE_CAPACITY && trace_cap > SHRINK_CACHE_CAPACITY {
-                    self.trace.shrink_to(SHRINK_CACHE_CAPACITY);
-                }
-                break;
-            }
-            let (_, dangle_size) = cached_entries.take_entries();
-            mem_size_change -= dangle_size as i64;
-            idx = cmp::max(cached_entries.range.end, idx);
-        }
-        let new_trace_cap = self.trace.capacity();
-        mem_size_change += Self::get_trace_vec_mem_size_change(new_trace_cap, old_trace_cap);
-
-        let cache_first_idx = self.first_index().unwrap_or(u64::MAX);
-        if cache_first_idx >= idx {
-            self.flush_mem_size_change(mem_size_change);
-            assert!(mem_size_change <= 0);
-            return -mem_size_change as u64;
-        }
-
-        let cache_last_idx = self.cache.back().unwrap().get_index();
-        // Use `cache_last_idx + 1` to make sure cache can be cleared completely if
-        // necessary.
-        let compact_to = (cmp::min(cache_last_idx + 1, idx) - cache_first_idx) as usize;
-        for e in self.cache.drain(..compact_to) {
-            mem_size_change -= (bytes_capacity(&e.data) + bytes_capacity(&e.context)) as i64
-        }
-
-        mem_size_change += self.shrink_if_necessary();
-        self.flush_mem_size_change(mem_size_change);
-        assert!(mem_size_change <= 0);
-        -mem_size_change as u64
-    }
-
-    fn get_total_mem_size(&self) -> i64 {
-        let data_size: i64 = self
-            .cache
-            .iter()
-            .map(|e| (bytes_capacity(&e.data) + bytes_capacity(&e.context)) as i64)
-            .sum();
-        let cache_vec_size = Self::get_cache_vec_mem_size_change(self.cache.capacity(), 0);
-        let trace_vec_size = Self::get_trace_vec_mem_size_change(self.trace.capacity(), 0);
-        data_size + cache_vec_size + trace_vec_size
-    }
-
-    fn get_cache_vec_mem_size_change(new_capacity: usize, old_capacity: usize) -> i64 {
-        ENTRY_MEM_SIZE as i64 * (new_capacity as i64 - old_capacity as i64)
-    }
-
-    fn get_trace_vec_mem_size_change(new_capacity: usize, old_capacity: usize) -> i64 {
-        mem::size_of::<CachedEntries>() as i64 * (new_capacity as i64 - old_capacity as i64)
-    }
-
-    fn flush_mem_size_change(&self, mem_size_change: i64) {
-        #[cfg(test)]
-        if let Some(size_change_cb) = self.size_change_cb.as_ref() {
-            size_change_cb(mem_size_change);
-        }
-        let event = if mem_size_change > 0 {
-            TraceEvent::Add(mem_size_change as usize)
-        } else {
-            TraceEvent::Sub(-mem_size_change as usize)
-        };
-        MEMTRACE_ENTRY_CACHE.trace(event);
-        RAFT_ENTRIES_CACHES_GAUGE.add(mem_size_change);
-    }
-
-    fn flush_stats(&self) {
-        let hit = self.hit.replace(0);
-        RAFT_ENTRY_FETCHES.hit.inc_by(hit);
-        let miss = self.miss.replace(0);
-        RAFT_ENTRY_FETCHES.miss.inc_by(miss);
-    }
-
-    #[inline]
-    fn is_empty(&self) -> bool {
-        self.cache.is_empty()
-    }
-
-    fn trace_cached_entries(&mut self, entries: CachedEntries) {
-        let dangle_size = {
-            let mut guard = entries.entries.lock().unwrap();
-
-            let last_idx = guard.0.last().map(|e| e.index).unwrap();
-            let cache_front = match self.cache.front().map(|e| e.index) {
-                Some(i) => i,
-                None => u64::MAX,
-            };
-
-            let dangle_range = if last_idx < cache_front {
-                // All entries are not in entry cache.
-                0..guard.0.len()
-            } else if let Ok(i) = guard.0.binary_search_by(|e| e.index.cmp(&cache_front)) {
-                // Some entries are in entry cache.
-                0..i
-            } else {
-                // All entries are in entry cache.
-                0..0
-            };
-
-            let mut size = 0;
-            for e in &guard.0[dangle_range] {
-                size += bytes_capacity(&e.data) + bytes_capacity(&e.context);
-            }
-            guard.1 = size;
-            size
-        };
-
-        let old_capacity = self.trace.capacity();
-        self.trace.push_back(entries);
-        let new_capacity = self.trace.capacity();
-        let diff = Self::get_trace_vec_mem_size_change(new_capacity, old_capacity);
-
-        self.flush_mem_size_change(diff + dangle_size as i64);
-    }
-
-    fn shrink_if_necessary(&mut self) -> i64 {
-        if self.cache.len() < SHRINK_CACHE_CAPACITY && self.cache.capacity() > SHRINK_CACHE_CAPACITY
-        {
-            let old_capacity = self.cache.capacity();
-            self.cache.shrink_to_fit();
-            let new_capacity = self.cache.capacity();
-            return Self::get_cache_vec_mem_size_change(new_capacity, old_capacity);
-        }
-        0
-    }
-
-    fn update_persisted(&mut self, persisted: u64) {
-        self.persisted = persisted;
-    }
-}
-
-impl Default for EntryCache {
-    fn default() -> Self {
-        let entry_cache = EntryCache {
-            persisted: 0,
-            cache: Default::default(),
-            trace: Default::default(),
-            hit: Cell::new(0),
-            miss: Cell::new(0),
-            #[cfg(test)]
-            size_change_cb: None,
-        };
-        entry_cache.flush_mem_size_change(entry_cache.get_total_mem_size());
-        entry_cache
-    }
-}
-
-impl Drop for EntryCache {
-    fn drop(&mut self) {
-        let mem_size_change = self.get_total_mem_size();
-        self.flush_mem_size_change(-mem_size_change);
-        self.flush_stats();
-    }
-}
-
-fn storage_error<E>(error: E) -> raft::Error
-=======
 pub fn storage_error<E>(error: E) -> raft::Error
->>>>>>> f5adcb1c
 where
     E: Into<Box<dyn error::Error + Send + Sync>>,
 {
@@ -776,354 +465,6 @@
         ))
     }
 
-<<<<<<< HEAD
-    fn check_range(&self, low: u64, high: u64) -> raft::Result<()> {
-        if low > high {
-            return Err(storage_error(format!(
-                "low: {} is greater that high: {}",
-                low, high
-            )));
-        } else if low <= self.truncated_index() {
-            return Err(RaftError::Store(StorageError::Compacted));
-        } else if high > self.last_index() + 1 {
-            return Err(storage_error(format!(
-                "entries' high {} is out of bound lastindex {}",
-                high,
-                self.last_index()
-            )));
-        }
-        Ok(())
-    }
-
-    pub fn clean_async_fetch_res(&mut self, low: u64) {
-        self.async_fetch_results.borrow_mut().remove(&low);
-    }
-
-    // Update the async fetch result.
-    // None indicates cleanning the fetched result.
-    pub fn update_async_fetch_res(&mut self, low: u64, res: Option<Box<RaftlogFetchResult>>) {
-        // If it's in fetching, don't clean the async fetch result.
-        if self.async_fetch_results.borrow().get(&low) == Some(&RaftlogFetchState::Fetching)
-            && res.is_none()
-        {
-            return;
-        }
-
-        match res {
-            Some(res) => {
-                if let Some(RaftlogFetchState::Fetched(prev)) = self
-                    .async_fetch_results
-                    .borrow_mut()
-                    .insert(low, RaftlogFetchState::Fetched(res))
-                {
-                    info!(
-                        "unconsumed async fetch res";
-                        "region_id" => self.region.get_id(),
-                        "peer_id" => self.peer_id,
-                        "res" => ?prev,
-                        "low" => low,
-                    );
-                }
-            }
-            None => {
-                let prev = self.async_fetch_results.borrow_mut().remove(&low);
-                if prev.is_some() {
-                    self.raftlog_fetch_stats.fetch_unused.update(|m| m + 1);
-                }
-            }
-        }
-    }
-
-    fn async_fetch(
-        &self,
-        region_id: u64,
-        low: u64,
-        high: u64,
-        max_size: u64,
-        context: GetEntriesContext,
-        buf: &mut Vec<Entry>,
-    ) -> raft::Result<usize> {
-        if let Some(RaftlogFetchState::Fetching) = self.async_fetch_results.borrow().get(&low) {
-            // already an async fetch in flight
-            return Err(raft::Error::Store(
-                raft::StorageError::LogTemporarilyUnavailable,
-            ));
-        }
-
-        let tried_cnt = if let Some(RaftlogFetchState::Fetched(res)) =
-            self.async_fetch_results.borrow_mut().remove(&low)
-        {
-            assert_eq!(res.low, low);
-            let mut ents = res.ents?;
-            let first = ents.first().map(|e| e.index).unwrap();
-            assert_eq!(first, res.low);
-            let last = ents.last().map(|e| e.index).unwrap();
-
-            if last + 1 >= high {
-                // async fetch res covers [low, high)
-                ents.truncate((high - first) as usize);
-                assert_eq!(ents.last().map(|e| e.index).unwrap(), high - 1);
-                if max_size < res.max_size {
-                    limit_size(&mut ents, Some(max_size));
-                }
-                let count = ents.len();
-                buf.append(&mut ents);
-                fail_point!("on_async_fetch_return");
-                return Ok(count);
-            } else if res.hit_size_limit && max_size <= res.max_size {
-                // async fetch res doesn't cover [low, high) due to hit size limit
-                if max_size < res.max_size {
-                    limit_size(&mut ents, Some(max_size));
-                };
-                let count = ents.len();
-                buf.append(&mut ents);
-                return Ok(count);
-            } else if last + RAFT_LOG_MULTI_GET_CNT > high - 1
-                && res.tried_cnt + 1 == MAX_ASYNC_FETCH_TRY_CNT
-            {
-                let mut fetched_size = ents.iter().fold(0, |acc, e| acc + e.compute_size() as u64);
-                if max_size <= fetched_size {
-                    limit_size(&mut ents, Some(max_size));
-                    let count = ents.len();
-                    buf.append(&mut ents);
-                    return Ok(count);
-                }
-
-                // the count of left entries isn't too large, fetch the remaining entries
-                // synchronously one by one
-                for idx in last + 1..high {
-                    let ent = self.engines.raft.get_entry(region_id, idx)?;
-                    match ent {
-                        None => {
-                            return Err(raft::Error::Store(raft::StorageError::Unavailable));
-                        }
-                        Some(ent) => {
-                            let size = ent.compute_size() as u64;
-                            if fetched_size + size > max_size {
-                                break;
-                            } else {
-                                fetched_size += size;
-                                ents.push(ent);
-                            }
-                        }
-                    }
-                }
-                let count = ents.len();
-                buf.append(&mut ents);
-                return Ok(count);
-            }
-            info!(
-                "async fetch invalid";
-                "region_id" => self.region.get_id(),
-                "peer_id" => self.peer_id,
-                "first" => first,
-                "last" => last,
-                "low" => low,
-                "high" => high,
-                "max_size" => max_size,
-                "res_max_size" => res.max_size,
-            );
-            // low index or max size is changed, the result is not fit for the current
-            // range, so refetch again.
-            self.raftlog_fetch_stats.fetch_invalid.update(|m| m + 1);
-            res.tried_cnt + 1
-        } else {
-            1
-        };
-
-        // the first/second try: get [low, high) asynchronously
-        // the third try:
-        //  - if term and low are matched: use result of [low, persisted) and get
-        //    [persisted, high) synchronously
-        //  - else: get [low, high) synchronously
-        if tried_cnt >= MAX_ASYNC_FETCH_TRY_CNT {
-            // even the larger range is invalid again, fallback to fetch in sync way
-            self.raftlog_fetch_stats.fallback_fetch.update(|m| m + 1);
-            let count = self.engines.raft.fetch_entries_to(
-                region_id,
-                low,
-                high,
-                Some(max_size as usize),
-                buf,
-            )?;
-            return Ok(count);
-        }
-
-        self.raftlog_fetch_stats.async_fetch.update(|m| m + 1);
-        self.async_fetch_results
-            .borrow_mut()
-            .insert(low, RaftlogFetchState::Fetching);
-        self.raftlog_fetch_scheduler
-            .schedule(RaftlogFetchTask::PeerStorage {
-                region_id,
-                context,
-                low,
-                high,
-                max_size: (max_size as usize),
-                tried_cnt,
-                term: self.hard_state().get_term(),
-            })
-            .unwrap();
-        Err(raft::Error::Store(
-            raft::StorageError::LogTemporarilyUnavailable,
-        ))
-    }
-
-    pub fn entries(
-        &self,
-        low: u64,
-        high: u64,
-        max_size: u64,
-        context: GetEntriesContext,
-    ) -> raft::Result<Vec<Entry>> {
-        self.check_range(low, high)?;
-        let mut ents =
-            Vec::with_capacity(std::cmp::min((high - low) as usize, MAX_INIT_ENTRY_COUNT));
-        if low == high {
-            return Ok(ents);
-        }
-        let region_id = self.get_region_id();
-        let cache_low = self.cache.first_index().unwrap_or(u64::MAX);
-        if high <= cache_low {
-            self.cache.miss.update(|m| m + 1);
-            return if context.can_async() {
-                self.async_fetch(region_id, low, high, max_size, context, &mut ents)?;
-                Ok(ents)
-            } else {
-                self.raftlog_fetch_stats.sync_fetch.update(|m| m + 1);
-                self.engines.raft.fetch_entries_to(
-                    region_id,
-                    low,
-                    high,
-                    Some(max_size as usize),
-                    &mut ents,
-                )?;
-                Ok(ents)
-            };
-        }
-        let begin_idx = if low < cache_low {
-            self.cache.miss.update(|m| m + 1);
-            let fetched_count = if context.can_async() {
-                self.async_fetch(region_id, low, cache_low, max_size, context, &mut ents)?
-            } else {
-                self.raftlog_fetch_stats.sync_fetch.update(|m| m + 1);
-                self.engines.raft.fetch_entries_to(
-                    region_id,
-                    low,
-                    cache_low,
-                    Some(max_size as usize),
-                    &mut ents,
-                )?
-            };
-            if fetched_count < (cache_low - low) as usize {
-                // Less entries are fetched than expected.
-                return Ok(ents);
-            }
-            cache_low
-        } else {
-            low
-        };
-        self.cache.hit.update(|h| h + 1);
-        let fetched_size = ents.iter().fold(0, |acc, e| acc + e.compute_size());
-        self.cache
-            .fetch_entries_to(begin_idx, high, fetched_size as u64, max_size, &mut ents);
-        Ok(ents)
-    }
-
-    pub fn term(&self, idx: u64) -> raft::Result<u64> {
-        if idx == self.truncated_index() {
-            return Ok(self.truncated_term());
-        }
-        self.check_range(idx, idx + 1)?;
-        if self.truncated_term() == self.last_term || idx == self.last_index() {
-            return Ok(self.last_term);
-        }
-        if let Some(e) = self.cache.entry(idx) {
-            Ok(e.get_term())
-        } else {
-            Ok(self
-                .engines
-                .raft
-                .get_entry(self.get_region_id(), idx)
-                .unwrap()
-                .unwrap()
-                .get_term())
-        }
-    }
-
-    #[inline]
-    pub fn first_index(&self) -> u64 {
-        first_index(&self.apply_state)
-    }
-
-    #[inline]
-    pub fn last_index(&self) -> u64 {
-        last_index(&self.raft_state)
-    }
-
-    #[inline]
-    pub fn last_term(&self) -> u64 {
-        self.last_term
-    }
-
-    #[inline]
-    pub fn raft_state(&self) -> &RaftLocalState {
-        &self.raft_state
-    }
-
-    #[inline]
-    pub fn applied_index(&self) -> u64 {
-        self.apply_state.get_applied_index()
-    }
-
-    #[inline]
-    pub fn set_applied_state(&mut self, apply_state: RaftApplyState) {
-        self.apply_state = apply_state;
-    }
-
-    #[inline]
-    pub fn set_applied_term(&mut self, applied_index_term: u64) {
-        self.applied_index_term = applied_index_term;
-    }
-
-    #[inline]
-    pub fn apply_state(&self) -> &RaftApplyState {
-        &self.apply_state
-    }
-
-    #[inline]
-    pub fn applied_index_term(&self) -> u64 {
-        self.applied_index_term
-    }
-
-    #[inline]
-    pub fn commit_index(&self) -> u64 {
-        self.raft_state.get_hard_state().get_commit()
-    }
-
-    #[inline]
-    pub fn set_commit_index(&mut self, commit: u64) {
-        assert!(commit >= self.commit_index());
-        self.raft_state.mut_hard_state().set_commit(commit);
-    }
-
-    #[inline]
-    pub fn hard_state(&self) -> &HardState {
-        self.raft_state.get_hard_state()
-    }
-
-    #[inline]
-    pub fn truncated_index(&self) -> u64 {
-        self.apply_state.get_truncated_state().get_index()
-    }
-
-    #[inline]
-    pub fn truncated_term(&self) -> u64 {
-        self.apply_state.get_truncated_state().get_term()
-    }
-
-=======
->>>>>>> f5adcb1c
     #[inline]
     pub fn region(&self) -> &metapb::Region {
         &self.region
@@ -1318,39 +659,6 @@
         self.gen_snap_task.get_mut().take()
     }
 
-<<<<<<< HEAD
-    // Append the given entries to the raft log using previous last index or
-    // self.last_index.
-    pub fn append(&mut self, entries: Vec<Entry>, task: &mut WriteTask<EK, ER>) {
-        if entries.is_empty() {
-            return;
-        }
-        let region_id = self.get_region_id();
-        debug!(
-            "append entries";
-            "region_id" => region_id,
-            "peer_id" => self.peer_id,
-            "count" => entries.len(),
-        );
-        let prev_last_index = self.raft_state.get_last_index();
-
-        let (last_index, last_term) = {
-            let e = entries.last().unwrap();
-            (e.get_index(), e.get_term())
-        };
-
-        self.cache.append(&self.tag, &entries);
-
-        task.entries = entries;
-        // Delete any previously appended log entries which never committed.
-        task.cut_logs = Some((last_index + 1, prev_last_index + 1));
-
-        self.raft_state.set_last_index(last_index);
-        self.last_term = last_term;
-    }
-
-=======
->>>>>>> f5adcb1c
     pub fn on_compact_raftlog(&mut self, idx: u64) {
         self.entry_storage.compact_entry_cache(idx);
         self.cancel_generating_snap(Some(idx));
@@ -1937,36 +1245,6 @@
     Ok(())
 }
 
-<<<<<<< HEAD
-/// Committed entries sent to apply threads.
-#[derive(Clone)]
-pub struct CachedEntries {
-    pub range: Range<u64>,
-    // Entries and dangle size for them. `dangle` means not in entry cache.
-    entries: Arc<Mutex<(Vec<Entry>, usize)>>,
-}
-
-impl CachedEntries {
-    pub fn new(entries: Vec<Entry>) -> Self {
-        assert!(!entries.is_empty());
-        let start = entries.first().map(|x| x.index).unwrap();
-        let end = entries.last().map(|x| x.index).unwrap() + 1;
-        let range = Range { start, end };
-        CachedEntries {
-            entries: Arc::new(Mutex::new((entries, 0))),
-            range,
-        }
-    }
-
-    /// Take cached entries and dangle size for them. `dangle` means not in
-    /// entry cache.
-    pub fn take_entries(&self) -> (Vec<Entry>, usize) {
-        mem::take(&mut *self.entries.lock().unwrap())
-    }
-}
-
-=======
->>>>>>> f5adcb1c
 #[cfg(test)]
 pub mod tests {
     use std::{
