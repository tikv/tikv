// Copyright 2016 TiKV Project Authors. Licensed under Apache-2.0.

use fail::fail_point;
use std::cell::{Cell, RefCell};
use std::collections::VecDeque;
use std::ops::Range;
use std::sync::atomic::{AtomicBool, AtomicU64, AtomicUsize, Ordering};
<<<<<<< HEAD
use std::sync::mpsc::{self, Receiver, Sender, TryRecvError};
use std::sync::Arc;
=======
use std::sync::mpsc::{self, Receiver, TryRecvError};
use std::sync::{Arc, Mutex};
>>>>>>> a41ae459
use std::time::Instant;
use std::{cmp, error, mem, u64};

use engine_traits::CF_RAFT;
use engine_traits::{Engines, KvEngine, Mutable, Peekable};
use keys::{self, enc_end_key, enc_start_key};
use kvproto::metapb::{self, Region};
use kvproto::raft_serverpb::{
    MergeState, PeerState, RaftApplyState, RaftLocalState, RaftMessage, RaftSnapshotData,
    RegionLocalState,
};
use protobuf::Message;
use raft::eraftpb::{ConfState, Entry, HardState, Snapshot};
use raft::{self, Error as RaftError, RaftState, Ready, Storage, StorageError};

use crate::store::fsm::GenSnapTask;
use crate::store::memory::*;
use crate::store::peer::PersistSnapshotResult;
use crate::store::util;
use crate::{bytes_capacity, Error, Result};
use engine_traits::{RaftEngine, RaftLogBatch};
use into_other::into_other;
use tikv_alloc::trace::TraceEvent;
use tikv_util::worker::Scheduler;
use tikv_util::{box_err, box_try, debug, defer, error, info, warn};

use super::metrics::*;
use super::worker::RegionTask;
use super::{SnapEntry, SnapKey, SnapManager, SnapshotStatistics};

use crate::store::fsm::async_io::{AsyncWriteMsg, AsyncWriteTask, UnsyncedReady};

// When we create a region peer, we should initialize its log term/index > 0,
// so that we can force the follower peer to sync the snapshot first.
pub const RAFT_INIT_LOG_TERM: u64 = 5;
pub const RAFT_INIT_LOG_INDEX: u64 = 5;
const MAX_SNAP_TRY_CNT: usize = 5;

/// The initial region epoch version.
pub const INIT_EPOCH_VER: u64 = 1;
/// The initial region epoch conf_version.
pub const INIT_EPOCH_CONF_VER: u64 = 1;

// One extra slot for VecDeque internal usage.
const SHRINK_CACHE_CAPACITY: usize = 64;

pub const JOB_STATUS_PENDING: usize = 0;
pub const JOB_STATUS_RUNNING: usize = 1;
pub const JOB_STATUS_CANCELLING: usize = 2;
pub const JOB_STATUS_CANCELLED: usize = 3;
pub const JOB_STATUS_FINISHED: usize = 4;
pub const JOB_STATUS_FAILED: usize = 5;

const ENTRY_MEM_SIZE: usize = mem::size_of::<Entry>();

/// Possible status returned by `check_applying_snap`.
#[derive(Debug, Clone, Copy, PartialEq)]
pub enum CheckApplyingSnapStatus {
    /// A snapshot is just applied.
    Success,
    /// A snapshot is being applied.
    Applying,
    /// No snapshot is being applied at all or the snapshot is canceled
    Idle,
}

#[derive(Debug)]
pub enum SnapState {
    Relax,
    Generating {
        canceled: Arc<AtomicBool>,
        index: Arc<AtomicU64>,
        receiver: Receiver<Snapshot>,
    },
    Applying(Arc<AtomicUsize>),
    ApplyAborted,
}

impl PartialEq for SnapState {
    fn eq(&self, other: &SnapState) -> bool {
        match (self, other) {
            (&SnapState::Relax, &SnapState::Relax)
            | (&SnapState::ApplyAborted, &SnapState::ApplyAborted)
            | (&SnapState::Generating { .. }, &SnapState::Generating { .. }) => true,
            (&SnapState::Applying(ref b1), &SnapState::Applying(ref b2)) => {
                b1.load(Ordering::Relaxed) == b2.load(Ordering::Relaxed)
            }
            _ => false,
        }
    }
}

#[inline]
pub fn first_index(state: &RaftApplyState) -> u64 {
    state.get_truncated_state().get_index() + 1
}

#[inline]
pub fn last_index(state: &RaftLocalState) -> u64 {
    state.get_last_index()
}

struct EntryCache {
    cache: VecDeque<Entry>,
    trace: VecDeque<CachedEntries>,
    hit: Cell<i64>,
    miss: Cell<i64>,
    #[cfg(test)]
    size_change_cb: Option<Box<dyn Fn(i64) + Send + 'static>>,
}

impl EntryCache {
    fn first_index(&self) -> Option<u64> {
        self.cache.front().map(|e| e.get_index())
    }

    fn fetch_entries_to(
        &self,
        begin: u64,
        end: u64,
        mut fetched_size: u64,
        max_size: u64,
        ents: &mut Vec<Entry>,
    ) {
        if begin >= end {
            return;
        }
        assert!(!self.cache.is_empty());
        let cache_low = self.cache.front().unwrap().get_index();
        let start_idx = begin.checked_sub(cache_low).unwrap() as usize;
        let limit_idx = end.checked_sub(cache_low).unwrap() as usize;

        let mut end_idx = start_idx;
        self.cache
            .iter()
            .skip(start_idx)
            .take_while(|e| {
                let cur_idx = end_idx as u64 + cache_low;
                assert_eq!(e.get_index(), cur_idx);
                let m = u64::from(e.compute_size());
                fetched_size += m;
                if fetched_size == m {
                    end_idx += 1;
                    fetched_size <= max_size && end_idx < limit_idx
                } else if fetched_size <= max_size {
                    end_idx += 1;
                    end_idx < limit_idx
                } else {
                    false
                }
            })
            .count();
        // Cache either is empty or contains latest log. Hence we don't need to fetch log
        // from rocksdb anymore.
        assert!(end_idx == limit_idx || fetched_size > max_size);
        let (first, second) = tikv_util::slices_in_range(&self.cache, start_idx, end_idx);
        ents.extend_from_slice(first);
        ents.extend_from_slice(second);
    }

    fn append(&mut self, tag: &str, entries: &[Entry]) {
        if !entries.is_empty() {
            let mut mem_size_change = 0;
            let old_capacity = self.cache.capacity();
            mem_size_change += self.append_impl(tag, entries);
            let new_capacity = self.cache.capacity();
            mem_size_change += Self::get_cache_vec_mem_size_change(new_capacity, old_capacity);
            mem_size_change += self.shrink_if_necessary();
            self.flush_mem_size_change(mem_size_change);
        }
    }

    fn append_impl(&mut self, tag: &str, mut entries: &[Entry]) -> i64 {
        let mut mem_size_change = 0;

        if let Some(cache_last_index) = self.cache.back().map(|e| e.get_index()) {
            let first_index = entries[0].get_index();
            if cache_last_index >= first_index {
                let cache_len = self.cache.len();
                let truncate_to = cache_len
                    .checked_sub((cache_last_index - first_index + 1) as usize)
                    .unwrap_or_default();
                for e in self.cache.drain(truncate_to..) {
                    mem_size_change -=
                        (bytes_capacity(&e.data) + bytes_capacity(&e.context)) as i64;
                }
            } else if cache_last_index + 1 < first_index {
                panic!(
                    "{} unexpected hole: {} < {}",
                    tag, cache_last_index, first_index
                );
            }
        }
<<<<<<< HEAD
        let old_capacity = self.cache.capacity();
        let mut entries_mem_size = 0;
=======

        let (cache_len, mut entries_len) = (self.cache.len(), entries.len());
        if entries_len > MAX_CACHE_CAPACITY {
            entries = &entries[(entries_len - MAX_CACHE_CAPACITY)..];
            entries_len = entries.len();
        }

        if let Some(mut compact_to) = (cache_len + entries_len).checked_sub(MAX_CACHE_CAPACITY) {
            compact_to = cmp::min(compact_to, cache_len);
            for e in self.cache.drain(..compact_to) {
                mem_size_change -= (bytes_capacity(&e.data) + bytes_capacity(&e.context)) as i64;
            }
        }

>>>>>>> a41ae459
        for e in entries {
            self.cache.push_back(e.to_owned());
            mem_size_change += (bytes_capacity(&e.data) + bytes_capacity(&e.context)) as i64;
        }

        mem_size_change
    }

<<<<<<< HEAD
    pub fn term(&self, idx: u64) -> u64 {
        let cache_low = self.cache.front().unwrap().get_index();
        let start_idx = idx.checked_sub(cache_low).unwrap() as usize;
        self.cache[start_idx].get_term()
    }

    pub fn compact_to(&mut self, idx: u64) {
=======
    pub fn compact_to(&mut self, mut idx: u64) {
        let mut mem_size_change = 0;

        // Clean cached entries which have been already sent to apply threads. For example,
        // if entries [1, 10), [10, 20), [20, 30) are sent to apply threads and `compact_to(15)`
        // is called, only [20, 30) will still be kept in cache.
        let old_trace_cap = self.trace.capacity();
        while let Some(cached_entries) = self.trace.pop_front() {
            if cached_entries.range.start > idx {
                self.trace.push_front(cached_entries);
                let trace_len = self.trace.len();
                let trace_cap = self.trace.capacity();
                if trace_len < SHRINK_CACHE_CAPACITY && trace_cap > SHRINK_CACHE_CAPACITY {
                    self.trace.shrink_to(SHRINK_CACHE_CAPACITY);
                }
                break;
            }
            *cached_entries.entries.lock().unwrap() = Default::default();
            idx = cmp::max(cached_entries.range.end - 1, idx);
        }
        let new_trace_cap = self.trace.capacity();
        mem_size_change += Self::get_trace_vec_mem_size_change(new_trace_cap, old_trace_cap);

>>>>>>> a41ae459
        let cache_first_idx = self.first_index().unwrap_or(u64::MAX);
        if cache_first_idx > idx {
            self.flush_mem_size_change(mem_size_change);
            return;
        }

        let cache_last_idx = self.cache.back().unwrap().get_index();
        // Use `cache_last_idx + 1` to make sure cache can be cleared completely if necessary.
        let compact_to = (cmp::min(cache_last_idx + 1, idx) - cache_first_idx) as usize;
        for e in self.cache.drain(..compact_to) {
            mem_size_change -= (bytes_capacity(&e.data) + bytes_capacity(&e.context)) as i64
        }

        mem_size_change += self.shrink_if_necessary();
        self.flush_mem_size_change(mem_size_change);
    }

    fn get_total_mem_size(&self) -> i64 {
        let data_size: i64 = self
            .cache
            .iter()
            .map(|e| (bytes_capacity(&e.data) + bytes_capacity(&e.context)) as i64)
            .sum();
        let cache_vec_size = Self::get_cache_vec_mem_size_change(self.cache.capacity(), 0);
        let trace_vec_size = Self::get_trace_vec_mem_size_change(self.trace.capacity(), 0);
        data_size + cache_vec_size + trace_vec_size
    }

    fn get_cache_vec_mem_size_change(new_capacity: usize, old_capacity: usize) -> i64 {
        ENTRY_MEM_SIZE as i64 * (new_capacity as i64 - old_capacity as i64)
    }

    fn get_trace_vec_mem_size_change(new_capacity: usize, old_capacity: usize) -> i64 {
        mem::size_of::<CachedEntries>() as i64 * (new_capacity as i64 - old_capacity as i64)
    }

    fn flush_mem_size_change(&self, mem_size_change: i64) {
        #[cfg(test)]
        if let Some(size_change_cb) = self.size_change_cb.as_ref() {
            size_change_cb(mem_size_change);
        }
        let event = if mem_size_change > 0 {
            TraceEvent::Add(mem_size_change as usize)
        } else {
            TraceEvent::Sub(-mem_size_change as usize)
        };
        MEMTRACE_ENTRY_CACHE.trace(event);
        RAFT_ENTRIES_CACHES_GAUGE.add(mem_size_change);
    }

    fn flush_stats(&self) {
        let hit = self.hit.replace(0);
        RAFT_ENTRY_FETCHES.hit.inc_by(hit);
        let miss = self.miss.replace(0);
        RAFT_ENTRY_FETCHES.miss.inc_by(miss);
    }

    #[inline]
    fn is_empty(&self) -> bool {
        self.cache.is_empty()
    }

    fn trace_cached_entries(&mut self, entries: CachedEntries) {
        let old_capacity = self.trace.capacity();
        self.trace.push_back(entries);
        let new_capacity = self.trace.capacity();
        let diff = Self::get_trace_vec_mem_size_change(new_capacity, old_capacity);
        self.flush_mem_size_change(diff);
    }

    fn shrink_if_necessary(&mut self) -> i64 {
        if self.cache.len() < SHRINK_CACHE_CAPACITY && self.cache.capacity() > SHRINK_CACHE_CAPACITY
        {
            let old_capacity = self.cache.capacity();
            self.cache.shrink_to_fit();
            let new_capacity = self.cache.capacity();
            return Self::get_cache_vec_mem_size_change(new_capacity, old_capacity);
        }
        0
    }
}

impl Default for EntryCache {
    fn default() -> Self {
        let entry_cache = EntryCache {
            cache: Default::default(),
            trace: Default::default(),
            hit: Cell::new(0),
            miss: Cell::new(0),
            #[cfg(test)]
            size_change_cb: None,
        };
        entry_cache.flush_mem_size_change(entry_cache.get_total_mem_size());
        entry_cache
    }
}

impl Drop for EntryCache {
    fn drop(&mut self) {
        let mem_size_change = self.get_total_mem_size();
        self.flush_mem_size_change(-mem_size_change);
        self.flush_stats();
    }
}

fn storage_error<E>(error: E) -> raft::Error
where
    E: Into<Box<dyn error::Error + Send + Sync>>,
{
    raft::Error::Store(StorageError::Other(error.into()))
}

impl From<Error> for RaftError {
    fn from(err: Error) -> RaftError {
        storage_error(err)
    }
}

#[derive(PartialEq, Debug)]
pub enum HandleReadyResult {
    SendIOTask,
    Snapshot {
        msgs: Vec<RaftMessage>,
        snap_region: metapb::Region,
        /// The regions whose range are overlapped with this region
        destroy_regions: Vec<Region>,
    },
    NoIOTask {
        msgs: Vec<RaftMessage>,
    },
}

/// Used for recording changed status of `RaftLocalState` and `RaftApplyState`.
pub struct InvokeContext {
    pub region_id: u64,
    /// Changed RaftLocalState is stored into `raft_state`.
    pub raft_state: RaftLocalState,
    /// Changed RaftApplyState is stored into `apply_state`.
    pub apply_state: RaftApplyState,
    last_term: u64,
}

impl InvokeContext {
    pub fn new<EK: KvEngine, ER: RaftEngine>(store: &PeerStorage<EK, ER>) -> InvokeContext {
        InvokeContext {
            region_id: store.get_region_id(),
            raft_state: store.raft_state.clone(),
            apply_state: store.apply_state.clone(),
            last_term: store.last_term,
        }
    }

    #[inline]
    pub fn save_raft_state_to<W: RaftLogBatch>(&self, raft_wb: &mut W) -> Result<()> {
        raft_wb.put_raft_state(self.region_id, &self.raft_state)?;
        Ok(())
    }

    #[inline]
    pub fn save_snapshot_raft_state_to(
        &self,
        snapshot_index: u64,
        kv_wb: &mut impl Mutable,
    ) -> Result<()> {
        let mut snapshot_raft_state = self.raft_state.clone();
        snapshot_raft_state
            .mut_hard_state()
            .set_commit(snapshot_index);
        snapshot_raft_state.set_last_index(snapshot_index);

        kv_wb.put_msg_cf(
            CF_RAFT,
            &keys::snapshot_raft_state_key(self.region_id),
            &snapshot_raft_state,
        )?;
        Ok(())
    }

    #[inline]
    pub fn save_apply_state_to(&self, kv_wb: &mut impl Mutable) -> Result<()> {
        kv_wb.put_msg_cf(
            CF_RAFT,
            &keys::apply_state_key(self.region_id),
            &self.apply_state,
        )?;
        Ok(())
    }
}

pub fn recover_from_applying_state<EK: KvEngine, ER: RaftEngine>(
    engines: &Engines<EK, ER>,
    raft_wb: &mut ER::LogBatch,
    region_id: u64,
) -> Result<()> {
    let snapshot_raft_state_key = keys::snapshot_raft_state_key(region_id);
    let snapshot_raft_state: RaftLocalState =
        match box_try!(engines.kv.get_msg_cf(CF_RAFT, &snapshot_raft_state_key)) {
            Some(state) => state,
            None => {
                return Err(box_err!(
                    "[region {}] failed to get raftstate from kv engine, \
                     when recover from applying state",
                    region_id
                ));
            }
        };

    let raft_state = box_try!(engines.raft.get_raft_state(region_id)).unwrap_or_default();

    // if we recv append log when applying snapshot, last_index in raft_local_state will
    // larger than snapshot_index. since raft_local_state is written to raft engine, and
    // raft write_batch is written after kv write_batch, raft_local_state may wrong if
    // restart happen between the two write. so we copy raft_local_state to kv engine
    // (snapshot_raft_state), and set snapshot_raft_state.last_index = snapshot_index.
    // after restart, we need check last_index.
    if last_index(&snapshot_raft_state) > last_index(&raft_state) {
        raft_wb.put_raft_state(region_id, &snapshot_raft_state)?;
    }
    Ok(())
}

fn init_applied_index_term<EK: KvEngine, ER: RaftEngine>(
    engines: &Engines<EK, ER>,
    region: &Region,
    apply_state: &RaftApplyState,
) -> Result<u64> {
    if apply_state.applied_index == RAFT_INIT_LOG_INDEX {
        return Ok(RAFT_INIT_LOG_TERM);
    }
    let truncated_state = apply_state.get_truncated_state();
    if apply_state.applied_index == truncated_state.get_index() {
        return Ok(truncated_state.get_term());
    }

    match engines
        .raft
        .get_entry(region.get_id(), apply_state.applied_index)?
    {
        Some(e) => Ok(e.term),
        None => Err(box_err!(
            "[region {}] entry at apply index {} doesn't exist, may lose data.",
            region.get_id(),
            apply_state.applied_index
        )),
    }
}

fn init_raft_state<EK: KvEngine, ER: RaftEngine>(
    engines: &Engines<EK, ER>,
    region: &Region,
) -> Result<RaftLocalState> {
    if let Some(state) = engines.raft.get_raft_state(region.get_id())? {
        return Ok(state);
    }

    let mut raft_state = RaftLocalState::default();
    if util::is_region_initialized(region) {
        // new split region
        raft_state.last_index = RAFT_INIT_LOG_INDEX;
        raft_state.mut_hard_state().set_term(RAFT_INIT_LOG_TERM);
        raft_state.mut_hard_state().set_commit(RAFT_INIT_LOG_INDEX);
        engines.raft.put_raft_state(region.get_id(), &raft_state)?;
    }
    Ok(raft_state)
}

fn init_apply_state<EK: KvEngine, ER: RaftEngine>(
    engines: &Engines<EK, ER>,
    region: &Region,
) -> Result<RaftApplyState> {
    Ok(
        match engines
            .kv
            .get_msg_cf(CF_RAFT, &keys::apply_state_key(region.get_id()))?
        {
            Some(s) => s,
            None => {
                let mut apply_state = RaftApplyState::default();
                if util::is_region_initialized(region) {
                    apply_state.set_applied_index(RAFT_INIT_LOG_INDEX);
                    let state = apply_state.mut_truncated_state();
                    state.set_index(RAFT_INIT_LOG_INDEX);
                    state.set_term(RAFT_INIT_LOG_TERM);
                }
                apply_state
            }
        },
    )
}

fn init_last_term<EK: KvEngine, ER: RaftEngine>(
    engines: &Engines<EK, ER>,
    region: &Region,
    raft_state: &RaftLocalState,
    apply_state: &RaftApplyState,
) -> Result<u64> {
    let last_idx = raft_state.get_last_index();
    if last_idx == 0 {
        return Ok(0);
    } else if last_idx == RAFT_INIT_LOG_INDEX {
        return Ok(RAFT_INIT_LOG_TERM);
    } else if last_idx == apply_state.get_truncated_state().get_index() {
        return Ok(apply_state.get_truncated_state().get_term());
    } else {
        assert!(last_idx > RAFT_INIT_LOG_INDEX);
    }
    let entry = engines.raft.get_entry(region.get_id(), last_idx)?;
    match entry {
        None => Err(box_err!(
            "[region {}] entry at {} doesn't exist, may lose data.",
            region.get_id(),
            last_idx
        )),
        Some(e) => Ok(e.get_term()),
    }
}

fn validate_states<EK: KvEngine, ER: RaftEngine>(
    region_id: u64,
    engines: &Engines<EK, ER>,
    raft_state: &mut RaftLocalState,
    apply_state: &RaftApplyState,
) -> Result<()> {
    let last_index = raft_state.get_last_index();
    let mut commit_index = raft_state.get_hard_state().get_commit();
    let recorded_commit_index = apply_state.get_commit_index();
    let state_str = || -> String {
        format!(
            "region {}, raft state {:?}, apply state {:?}",
            region_id, raft_state, apply_state
        )
    };
    // The commit index of raft state may be less than the recorded commit index.
    // If so, forward the commit index.
    if commit_index < recorded_commit_index {
        let entry = engines.raft.get_entry(region_id, recorded_commit_index)?;
        if entry.map_or(true, |e| e.get_term() != apply_state.get_commit_term()) {
            return Err(box_err!(
                "log at recorded commit index [{}] {} doesn't exist, may lose data, {}",
                apply_state.get_commit_term(),
                recorded_commit_index,
                state_str()
            ));
        }
        info!("updating commit index"; "region_id" => region_id, "old" => commit_index, "new" => recorded_commit_index);
        commit_index = recorded_commit_index;
    }
    // Invariant: applied index <= max(commit index, recorded commit index)
    if apply_state.get_applied_index() > commit_index {
        return Err(box_err!(
            "applied index > max(commit index, recorded commit index), {}",
            state_str()
        ));
    }
    // Invariant: max(commit index, recorded commit index) <= last index
    if commit_index > last_index {
        return Err(box_err!(
            "max(commit index, recorded commit index) > last index, {}",
            state_str()
        ));
    }
    // Since the entries must be persisted before applying, the term of raft state should also
    // be persisted. So it should be greater than the commit term of apply state.
    if raft_state.get_hard_state().get_term() < apply_state.get_commit_term() {
        return Err(box_err!(
            "term of raft state < commit term of apply state, {}",
            state_str()
        ));
    }

    raft_state.mut_hard_state().set_commit(commit_index);

    Ok(())
}

pub struct PeerStorage<EK, ER>
where
    EK: KvEngine,
{
    pub engines: Engines<EK, ER>,

    peer_id: u64,
    region: metapb::Region,
    raft_state: RaftLocalState,
    apply_state: RaftApplyState,
    applied_index_term: u64,
    last_term: u64,

    snap_state: RefCell<SnapState>,
    gen_snap_task: RefCell<Option<GenSnapTask>>,
    region_sched: Scheduler<RegionTask<EK::Snapshot>>,
    snap_tried_cnt: RefCell<usize>,

    cache: EntryCache,

    pub tag: String,
}

impl<EK, ER> Storage for PeerStorage<EK, ER>
where
    EK: KvEngine,
    ER: RaftEngine,
{
    fn initial_state(&self) -> raft::Result<RaftState> {
        self.initial_state()
    }

    fn entries(
        &self,
        low: u64,
        high: u64,
        max_size: impl Into<Option<u64>>,
    ) -> raft::Result<Vec<Entry>> {
        self.entries(low, high, max_size.into().unwrap_or(u64::MAX))
    }

    fn term(&self, idx: u64) -> raft::Result<u64> {
        self.term(idx)
    }

    fn first_index(&self) -> raft::Result<u64> {
        Ok(self.first_index())
    }

    fn last_index(&self) -> raft::Result<u64> {
        Ok(self.last_index())
    }

    fn snapshot(&self, request_index: u64) -> raft::Result<Snapshot> {
        self.snapshot(request_index)
    }
}

impl<EK, ER> PeerStorage<EK, ER>
where
    EK: KvEngine,
    ER: RaftEngine,
{
    pub fn new(
        engines: Engines<EK, ER>,
        region: &metapb::Region,
        region_sched: Scheduler<RegionTask<EK::Snapshot>>,
        peer_id: u64,
        tag: String,
    ) -> Result<PeerStorage<EK, ER>> {
        debug!(
            "creating storage on specified path";
            "region_id" => region.get_id(),
            "peer_id" => peer_id,
            "path" => ?engines.kv.path(),
        );
        let mut raft_state = init_raft_state(&engines, region)?;
        let apply_state = init_apply_state(&engines, region)?;
        if let Err(e) = validate_states(region.get_id(), &engines, &mut raft_state, &apply_state) {
            return Err(box_err!("{} validate state fail: {:?}", tag, e));
        }
        let last_term = init_last_term(&engines, region, &raft_state, &apply_state)?;
        let applied_index_term = init_applied_index_term(&engines, region, &apply_state)?;

        Ok(PeerStorage {
            engines,
            peer_id,
            region: region.clone(),
            raft_state,
            apply_state,
            snap_state: RefCell::new(SnapState::Relax),
            gen_snap_task: RefCell::new(None),
            region_sched,
            snap_tried_cnt: RefCell::new(0),
            tag,
            applied_index_term,
            last_term,
            cache: EntryCache::default(),
        })
    }

    pub fn is_initialized(&self) -> bool {
        util::is_region_initialized(self.region())
    }

    pub fn initial_state(&self) -> raft::Result<RaftState> {
        let hard_state = self.raft_state.get_hard_state().clone();
        if hard_state == HardState::default() {
            assert!(
                !self.is_initialized(),
                "peer for region {:?} is initialized but local state {:?} has empty hard \
                 state",
                self.region,
                self.raft_state
            );

            return Ok(RaftState::new(hard_state, ConfState::default()));
        }
        Ok(RaftState::new(
            hard_state,
            util::conf_state_from_region(self.region()),
        ))
    }

    fn check_range(&self, low: u64, high: u64) -> raft::Result<()> {
        if low > high {
            return Err(storage_error(format!(
                "low: {} is greater that high: {}",
                low, high
            )));
        } else if low <= self.truncated_index() {
            return Err(RaftError::Store(StorageError::Compacted));
        } else if high > self.last_index() + 1 {
            return Err(storage_error(format!(
                "entries' high {} is out of bound lastindex {}",
                high,
                self.last_index()
            )));
        }
        Ok(())
    }

    pub fn entries(&self, low: u64, high: u64, max_size: u64) -> raft::Result<Vec<Entry>> {
        self.check_range(low, high)?;
        let mut ents = Vec::with_capacity((high - low) as usize);
        if low == high {
            return Ok(ents);
        }
        let region_id = self.get_region_id();
        let cache_low = self.cache.first_index().unwrap_or(u64::MAX);
        if high <= cache_low {
            self.cache.miss.update(|m| m + 1);
            self.engines.raft.fetch_entries_to(
                region_id,
                low,
                high,
                Some(max_size as usize),
                &mut ents,
            )?;
            return Ok(ents);
        }
        let begin_idx = if low < cache_low {
            self.cache.miss.update(|m| m + 1);
            let fetched_count = self.engines.raft.fetch_entries_to(
                region_id,
                low,
                cache_low,
                Some(max_size as usize),
                &mut ents,
            )?;
            if fetched_count < (cache_low - low) as usize {
                // Less entries are fetched than expected.
                return Ok(ents);
            }
            cache_low
        } else {
            low
        };
        self.cache.hit.update(|h| h + 1);
        let fetched_size = ents.iter().fold(0, |acc, e| acc + e.compute_size());
        self.cache
            .fetch_entries_to(begin_idx, high, fetched_size as u64, max_size, &mut ents);
        Ok(ents)
    }

    pub fn term(&self, idx: u64) -> raft::Result<u64> {
        if idx == self.truncated_index() {
            return Ok(self.truncated_term());
        }
        self.check_range(idx, idx + 1)?;
        if self.truncated_term() == self.last_term || idx == self.last_index() {
            return Ok(self.last_term);
        }
        let cache_low = self.cache.first_index().unwrap_or(u64::MAX);
        if idx >= cache_low {
            Ok(self.cache.term(idx))
        } else {
            let mut entries = vec![];
            self.engines.raft.fetch_entries_to(
                self.get_region_id(),
                idx,
                idx + 1,
                None,
                &mut entries,
            )?;
            Ok(entries[0].get_term())
        }
    }

    #[inline]
    pub fn first_index(&self) -> u64 {
        first_index(&self.apply_state)
    }

    #[inline]
    pub fn last_index(&self) -> u64 {
        last_index(&self.raft_state)
    }

    #[inline]
    pub fn last_term(&self) -> u64 {
        self.last_term
    }

    #[inline]
    pub fn applied_index(&self) -> u64 {
        self.apply_state.get_applied_index()
    }

    #[inline]
    pub fn set_applied_state(&mut self, apply_state: RaftApplyState) {
        self.apply_state = apply_state;
    }

    #[inline]
    pub fn set_applied_term(&mut self, applied_index_term: u64) {
        self.applied_index_term = applied_index_term;
    }

    #[inline]
    pub fn apply_state(&self) -> &RaftApplyState {
        &self.apply_state
    }

    #[inline]
    pub fn applied_index_term(&self) -> u64 {
        self.applied_index_term
    }

    #[inline]
    pub fn commit_index(&self) -> u64 {
        self.raft_state.get_hard_state().get_commit()
    }

    #[inline]
    pub fn set_commit_index(&mut self, commit: u64) {
        assert!(commit >= self.commit_index());
        self.raft_state.mut_hard_state().set_commit(commit);
    }

    #[inline]
    pub fn hard_state(&self) -> &HardState {
        self.raft_state.get_hard_state()
    }

    #[inline]
    pub fn truncated_index(&self) -> u64 {
        self.apply_state.get_truncated_state().get_index()
    }

    #[inline]
    pub fn truncated_term(&self) -> u64 {
        self.apply_state.get_truncated_state().get_term()
    }

    pub fn region(&self) -> &metapb::Region {
        &self.region
    }

    pub fn set_region(&mut self, region: metapb::Region) {
        self.region = region;
    }

    pub fn raw_snapshot(&self) -> EK::Snapshot {
        self.engines.kv.snapshot()
    }

    fn validate_snap(&self, snap: &Snapshot, request_index: u64) -> bool {
        let idx = snap.get_metadata().get_index();
        if idx < self.truncated_index() || idx < request_index {
            // stale snapshot, should generate again.
            info!(
                "snapshot is stale, generate again";
                "region_id" => self.region.get_id(),
                "peer_id" => self.peer_id,
                "snap_index" => idx,
                "truncated_index" => self.truncated_index(),
                "request_index" => request_index,
            );
            STORE_SNAPSHOT_VALIDATION_FAILURE_COUNTER.stale.inc();
            return false;
        }

        let mut snap_data = RaftSnapshotData::default();
        if let Err(e) = snap_data.merge_from_bytes(snap.get_data()) {
            error!(
                "failed to decode snapshot, it may be corrupted";
                "region_id" => self.region.get_id(),
                "peer_id" => self.peer_id,
                "err" => ?e,
            );
            STORE_SNAPSHOT_VALIDATION_FAILURE_COUNTER.decode.inc();
            return false;
        }
        let snap_epoch = snap_data.get_region().get_region_epoch();
        let latest_epoch = self.region().get_region_epoch();
        if snap_epoch.get_conf_ver() < latest_epoch.get_conf_ver() {
            info!(
                "snapshot epoch is stale";
                "region_id" => self.region.get_id(),
                "peer_id" => self.peer_id,
                "snap_epoch" => ?snap_epoch,
                "latest_epoch" => ?latest_epoch,
            );
            STORE_SNAPSHOT_VALIDATION_FAILURE_COUNTER.epoch.inc();
            return false;
        }

        true
    }

    /// Gets a snapshot. Returns `SnapshotTemporarilyUnavailable` if there is no unavailable
    /// snapshot.
    pub fn snapshot(&self, request_index: u64) -> raft::Result<Snapshot> {
        let mut snap_state = self.snap_state.borrow_mut();
        let mut tried_cnt = self.snap_tried_cnt.borrow_mut();

        let (mut tried, mut last_canceled, mut snap) = (false, false, None);
        if let SnapState::Generating {
            ref canceled,
            ref receiver,
            ..
        } = *snap_state
        {
            tried = true;
            last_canceled = canceled.load(Ordering::SeqCst);
            match receiver.try_recv() {
                Err(TryRecvError::Empty) => {
                    let e = raft::StorageError::SnapshotTemporarilyUnavailable;
                    return Err(raft::Error::Store(e));
                }
                Ok(s) if !last_canceled => snap = Some(s),
                Err(TryRecvError::Disconnected) | Ok(_) => {}
            }
        }

        if tried {
            *snap_state = SnapState::Relax;
            match snap {
                Some(s) => {
                    *tried_cnt = 0;
                    if self.validate_snap(&s, request_index) {
                        return Ok(s);
                    }
                }
                None => {
                    warn!(
                        "failed to try generating snapshot";
                        "region_id" => self.region.get_id(),
                        "peer_id" => self.peer_id,
                        "times" => *tried_cnt,
                    );
                }
            }
        }

        if SnapState::Relax != *snap_state {
            panic!("{} unexpected state: {:?}", self.tag, *snap_state);
        }

        if *tried_cnt >= MAX_SNAP_TRY_CNT {
            let cnt = *tried_cnt;
            *tried_cnt = 0;
            return Err(raft::Error::Store(box_err!(
                "failed to get snapshot after {} times",
                cnt
            )));
        }

        info!(
            "requesting snapshot";
            "region_id" => self.region.get_id(),
            "peer_id" => self.peer_id,
            "request_index" => request_index,
        );

        if !tried || !last_canceled {
            *tried_cnt += 1;
        }

        let (sender, receiver) = mpsc::sync_channel(1);
        let canceled = Arc::new(AtomicBool::new(false));
        let index = Arc::new(AtomicU64::new(0));
        *snap_state = SnapState::Generating {
            canceled: canceled.clone(),
            index: index.clone(),
            receiver,
        };

        let task = GenSnapTask::new(self.region.get_id(), index, canceled, sender);
        let mut gen_snap_task = self.gen_snap_task.borrow_mut();
        assert!(gen_snap_task.is_none());
        *gen_snap_task = Some(task);
        Err(raft::Error::Store(
            raft::StorageError::SnapshotTemporarilyUnavailable,
        ))
    }

    pub fn has_gen_snap_task(&self) -> bool {
        self.gen_snap_task.borrow().is_some()
    }

    pub fn mut_gen_snap_task(&mut self) -> &mut Option<GenSnapTask> {
        self.gen_snap_task.get_mut()
    }

    pub fn take_gen_snap_task(&mut self) -> Option<GenSnapTask> {
        self.gen_snap_task.get_mut().take()
    }

    // Append the given entries to the raft log using previous last index or self.last_index.
    pub fn append(
        &mut self,
        invoke_ctx: &mut InvokeContext,
        entries: Vec<Entry>,
        task: &mut AsyncWriteTask<EK, ER>,
    ) {
        if entries.is_empty() {
            return;
        }
        let region_id = self.get_region_id();
        debug!(
            "append entries";
            "region_id" => region_id,
            "peer_id" => self.peer_id,
            "count" => entries.len(),
        );
        let prev_last_index = invoke_ctx.raft_state.get_last_index();

        let (last_index, last_term) = {
            let e = entries.last().unwrap();
            (e.get_index(), e.get_term())
        };

        self.cache.append(&self.tag, &entries);

        task.entries = entries;
        // Delete any previously appended log entries which never committed.
        task.cut_logs = Some((last_index + 1, prev_last_index));

        invoke_ctx.raft_state.set_last_index(last_index);
        invoke_ctx.last_term = last_term;
    }

    pub fn compact_to(&mut self, idx: u64) {
        self.cache.compact_to(idx);
        let rid = self.get_region_id();
        if self.engines.raft.has_builtin_entry_cache() {
            self.engines.raft.gc_entry_cache(rid, idx);
        }

        self.cancel_generating_snap(Some(idx));
    }

    pub fn compact_cache_to(&mut self, idx: u64) {
        if let Some(ref mut cache) = self.cache {
            cache.compact_to(idx);
        } else {
            let rid = self.get_region_id();
            self.engines.raft.gc_entry_cache(rid, idx);
        }
    }

    #[inline]
    pub fn is_cache_empty(&self) -> bool {
        self.cache.is_empty()
    }

    pub fn maybe_gc_cache(&mut self, replicated_idx: u64, apply_idx: u64) {
        if replicated_idx == apply_idx {
            // The region is inactive, clear the cache immediately.
            self.cache.compact_to(apply_idx + 1);
            return;
        }
        let cache_first_idx = match self.cache.first_index() {
            None => return,
            Some(idx) => idx,
        };
        if cache_first_idx > replicated_idx + 1 {
            // Catching up log requires accessing fs already, let's optimize for
            // the common case.
            // Maybe gc to second least replicated_idx is better.
            self.cache.compact_to(apply_idx + 1);
        }
    }

    /// Evict half of entries from the cache.
    pub fn half_evict_cache(&mut self) {
        if self.engines.raft.has_builtin_entry_cache() {
            // TODO: unify entry cache.
            return;
        }
        let cache = self.cache.as_mut().unwrap();
        if !cache.cache.is_empty() {
            RAFT_ENTRIES_CACHES_EVICT.inc();
            let cache = self.cache.as_mut().unwrap();
            let drain_to = cache.cache.len() / 2;
            let idx = cache.cache[drain_to].index;
            cache.compact_to(idx + 1);
        }
    }

    pub fn cache_is_empty(&self) -> bool {
        self.cache
            .as_ref()
            .map_or_else(|| true, |c| c.cache.is_empty())
    }

    #[inline]
    pub fn flush_cache_metrics(&mut self) {
<<<<<<< HEAD
        self.cache.flush_mem_size_change();
        self.cache.flush_stats();

        if self.engines.raft.has_builtin_entry_cache() {
            if let Some(stats) = self.engines.raft.flush_stats() {
                RAFT_ENTRIES_CACHES_GAUGE.set(stats.cache_size as i64);
                RAFT_ENTRY_FETCHES.hit.inc_by(stats.hit as i64);
                RAFT_ENTRY_FETCHES.miss.inc_by(stats.miss as i64);
            }
=======
        if let Some(ref mut cache) = self.cache {
            // NOTE: memory usage of entry cache is flushed realtime.
            cache.flush_stats();
            return;
        }
        if let Some(stats) = self.engines.raft.flush_stats() {
            RAFT_ENTRIES_CACHES_GAUGE.set(stats.cache_size as i64);
            RAFT_ENTRY_FETCHES.hit.inc_by(stats.hit as i64);
            RAFT_ENTRY_FETCHES.miss.inc_by(stats.miss as i64);
>>>>>>> a41ae459
        }
    }

    // Apply the peer with given snapshot.
    pub fn apply_snapshot(
        &mut self,
        ctx: &mut InvokeContext,
        snap: &Snapshot,
        task: &mut AsyncWriteTask<EK, ER>,
        msgs: Vec<RaftMessage>,
        destroy_regions: Vec<metapb::Region>,
    ) -> Result<HandleReadyResult> {
        info!(
            "begin to apply snapshot";
            "region_id" => self.region.get_id(),
            "peer_id" => self.peer_id,
        );

        let mut snap_data = RaftSnapshotData::default();
        snap_data.merge_from_bytes(snap.get_data())?;

        let region_id = self.get_region_id();

        let region = snap_data.take_region();
        if region.get_id() != region_id {
            return Err(box_err!(
                "mismatch region id {} != {}",
                region_id,
                region.get_id()
            ));
        }

        if task.raft_wb.is_none() {
            task.raft_wb = Some(self.engines.raft.log_batch(64));
        }
        if task.kv_wb.is_none() {
            task.kv_wb = Some(self.engines.kv.write_batch());
        }
        let raft_wb = task.raft_wb.as_mut().unwrap();
        let kv_wb = task.kv_wb.as_mut().unwrap();

        if self.is_initialized() {
            // we can only delete the old data when the peer is initialized.
            self.clear_meta(kv_wb, raft_wb)?;
        }
        // Write its source peers' `RegionLocalState` together with itself for atomicity
        for r in &destroy_regions {
            write_peer_state(kv_wb, r, PeerState::Tombstone, None)?;
        }
        write_peer_state(kv_wb, &region, PeerState::Applying, None)?;

        let last_index = snap.get_metadata().get_index();

        ctx.raft_state.set_last_index(last_index);
        ctx.last_term = snap.get_metadata().get_term();
        ctx.apply_state.set_applied_index(last_index);

        // The snapshot only contains log which index > applied index, so
        // here the truncate state's (index, term) is in snapshot metadata.
        ctx.apply_state.mut_truncated_state().set_index(last_index);
        ctx.apply_state
            .mut_truncated_state()
            .set_term(snap.get_metadata().get_term());

        info!(
            "apply snapshot with state ok";
            "region_id" => self.region.get_id(),
            "peer_id" => self.peer_id,
            "region" => ?region,
            "state" => ?ctx.apply_state,
        );

        Ok(HandleReadyResult::Snapshot {
            msgs,
            snap_region: region,
            destroy_regions,
        })
    }

    /// Delete all meta belong to the region. Results are stored in `wb`.
    pub fn clear_meta(
        &mut self,
        kv_wb: &mut EK::WriteBatch,
        raft_wb: &mut ER::LogBatch,
    ) -> Result<()> {
        let region_id = self.get_region_id();
        clear_meta(&self.engines, kv_wb, raft_wb, region_id, &self.raft_state)?;
        self.cache = EntryCache::default();
        Ok(())
    }

    /// Delete all data belong to the region.
    /// If return Err, data may get partial deleted.
    pub fn clear_data(&self) -> Result<()> {
        let (start_key, end_key) = (enc_start_key(self.region()), enc_end_key(self.region()));
        let region_id = self.get_region_id();
        box_try!(
            self.region_sched
                .schedule(RegionTask::destroy(region_id, start_key, end_key))
        );
        Ok(())
    }

    /// Delete all data that is not covered by `new_region`.
    fn clear_extra_data(
        &self,
        old_region: &metapb::Region,
        new_region: &metapb::Region,
    ) -> Result<()> {
        let (old_start_key, old_end_key) = (enc_start_key(old_region), enc_end_key(old_region));
        let (new_start_key, new_end_key) = (enc_start_key(new_region), enc_end_key(new_region));
        if old_start_key < new_start_key {
            box_try!(self.region_sched.schedule(RegionTask::destroy(
                old_region.get_id(),
                old_start_key,
                new_start_key
            )));
        }
        if new_end_key < old_end_key {
            box_try!(self.region_sched.schedule(RegionTask::destroy(
                old_region.get_id(),
                new_end_key,
                old_end_key
            )));
        }
        Ok(())
    }

    /// Delete all extra split data from the `start_key` to `end_key`.
    pub fn clear_extra_split_data(&self, start_key: Vec<u8>, end_key: Vec<u8>) -> Result<()> {
        box_try!(self.region_sched.schedule(RegionTask::destroy(
            self.get_region_id(),
            start_key,
            end_key
        )));
        Ok(())
    }

    pub fn get_raft_engine(&self) -> ER {
        self.engines.raft.clone()
    }

    /// Check whether the storage has finished applying snapshot.
    #[inline]
    pub fn is_applying_snapshot(&self) -> bool {
        matches!(*self.snap_state.borrow(), SnapState::Applying(_))
    }

    #[inline]
    pub fn is_generating_snapshot(&self) -> bool {
        fail_point!("is_generating_snapshot", |_| { true });
        matches!(*self.snap_state.borrow(), SnapState::Generating { .. })
    }

    /// Check if the storage is applying a snapshot.
    #[inline]
    pub fn check_applying_snap(&mut self) -> CheckApplyingSnapStatus {
        let mut res = CheckApplyingSnapStatus::Idle;
        let new_state = match *self.snap_state.borrow() {
            SnapState::Applying(ref status) => {
                let s = status.load(Ordering::Relaxed);
                if s == JOB_STATUS_FINISHED {
                    res = CheckApplyingSnapStatus::Success;
                    SnapState::Relax
                } else if s == JOB_STATUS_CANCELLED {
                    SnapState::ApplyAborted
                } else if s == JOB_STATUS_FAILED {
                    // TODO: cleanup region and treat it as tombstone.
                    panic!("{} applying snapshot failed", self.tag,);
                } else {
                    return CheckApplyingSnapStatus::Applying;
                }
            }
            _ => return res,
        };
        *self.snap_state.borrow_mut() = new_state;
        res
    }

    /// Cancel applying snapshot, return true if the job can be considered not be run again.
    pub fn cancel_applying_snap(&mut self) -> bool {
        let is_canceled = match *self.snap_state.borrow() {
            SnapState::Applying(ref status) => {
                if status
                    .compare_exchange(
                        JOB_STATUS_PENDING,
                        JOB_STATUS_CANCELLING,
                        Ordering::SeqCst,
                        Ordering::SeqCst,
                    )
                    .is_ok()
                {
                    true
                } else if status
                    .compare_exchange(
                        JOB_STATUS_RUNNING,
                        JOB_STATUS_CANCELLING,
                        Ordering::SeqCst,
                        Ordering::SeqCst,
                    )
                    .is_ok()
                {
                    return false;
                } else {
                    false
                }
            }
            _ => return false,
        };
        if is_canceled {
            *self.snap_state.borrow_mut() = SnapState::ApplyAborted;
            return true;
        }
        // now status can only be JOB_STATUS_CANCELLING, JOB_STATUS_CANCELLED,
        // JOB_STATUS_FAILED and JOB_STATUS_FINISHED.
        self.check_applying_snap() != CheckApplyingSnapStatus::Applying
    }

    /// Cancel generating snapshot.
    pub fn cancel_generating_snap(&mut self, compact_to: Option<u64>) {
        let snap_state = self.snap_state.borrow();
        if let SnapState::Generating {
            ref canceled,
            ref index,
            ..
        } = *snap_state
        {
            if !canceled.load(Ordering::SeqCst) {
                if let Some(idx) = compact_to {
                    let snap_index = index.load(Ordering::SeqCst);
                    if snap_index == 0 || idx <= snap_index + 1 {
                        return;
                    }
                }
                canceled.store(true, Ordering::SeqCst);
            }
        }
    }

    #[inline]
    pub fn set_snap_state(&mut self, state: SnapState) {
        *self.snap_state.borrow_mut() = state
    }

    #[inline]
    pub fn is_snap_state(&self, state: SnapState) -> bool {
        *self.snap_state.borrow() == state
    }

    pub fn get_region_id(&self) -> u64 {
        self.region().get_id()
    }

    pub fn schedule_applying_snapshot(&mut self) {
        let status = Arc::new(AtomicUsize::new(JOB_STATUS_PENDING));
        self.set_snap_state(SnapState::Applying(Arc::clone(&status)));
        let task = RegionTask::Apply {
            region_id: self.get_region_id(),
            status,
        };

        // Don't schedule the snapshot to region worker.
        fail_point!("skip_schedule_applying_snapshot", |_| {});

        // TODO: gracefully remove region instead.
        if let Err(e) = self.region_sched.schedule(task) {
            info!(
                "failed to to schedule apply job, are we shutting down?";
                "region_id" => self.region.get_id(),
                "peer_id" => self.peer_id,
                "err" => ?e,
            );
        }
    }

    /// Save memory states to disk.
    ///
    /// This function only write data to `ready_ctx`'s `WriteBatch`. It's caller's duty to write
    /// it explicitly to disk. If it's flushed to disk successfully, `post_ready` should be called
    /// to update the memory states properly.
    /// WARNING: If this function returns error, the caller must panic(details in `append` function).
    pub fn handle_raft_ready(
        &mut self,
        ready: &mut Ready,
        async_write_sender: &Sender<AsyncWriteMsg<EK, ER>>,
        destroy_regions: Vec<metapb::Region>,
        mut msgs: Vec<RaftMessage>,
        proposal_times: Vec<Instant>,
    ) -> Result<HandleReadyResult> {
        let region_id = self.get_region_id();
        let mut ctx = InvokeContext::new(self);

        let mut write_task = AsyncWriteTask::new(region_id, self.peer_id);

        let mut res = HandleReadyResult::SendIOTask;
        if !ready.snapshot().is_empty() {
            fail_point!("raft_before_apply_snap");
            res = self.apply_snapshot(
                &mut ctx,
                ready.snapshot(),
                &mut write_task,
                std::mem::take(&mut msgs),
                destroy_regions,
            )?;
            fail_point!("raft_after_apply_snap");
        };

        if !ready.entries().is_empty() {
            self.append(&mut ctx, ready.take_entries(), &mut write_task);
        }
        write_task.proposal_times = proposal_times;

        // Last index is 0 means the peer is created from raft message
        // and has not applied snapshot yet, so skip persistent hard state.
        if ctx.raft_state.get_last_index() > 0 {
            if let Some(hs) = ready.hs() {
                ctx.raft_state.set_hard_state(hs.clone());
            }
        }

        // Save raft state if it has changed or there is a snapshot.
        if ctx.raft_state != self.raft_state || !ready.snapshot().is_empty() {
            write_task.raft_state = Some(ctx.raft_state.clone());
        }

        if !ready.snapshot().is_empty() {
            // In case of restart happens when we just write region state to Applying,
            // but not write raft_local_state to raft db in time.
            // We write raft state to kv db, with last index set to snap index,
            // in case of recv raft log after snapshot.
            if write_task.kv_wb.is_none() {
                write_task.kv_wb = Some(self.engines.kv.write_batch());
            }
            ctx.save_snapshot_raft_state_to(
                ready.snapshot().get_metadata().get_index(),
                write_task.kv_wb.as_mut().unwrap(),
            )?;
            ctx.save_apply_state_to(write_task.kv_wb.as_mut().unwrap())?;
        }

        // Update the memory state
        self.raft_state = ctx.raft_state;
        self.apply_state = ctx.apply_state;
        self.last_term = ctx.last_term;

        if write_task.has_data() {
            write_task.unsynced_ready = Some(UnsyncedReady::new(self.peer_id, ready.number()));
            write_task.messages = msgs;
            if let Err(e) = async_write_sender.send(AsyncWriteMsg::WriteTask(write_task)) {
                // IO threads are destroyed after store threads during shutdown.
                panic!("{} failed to send write msg, err: {:?}", self.tag, e);
            }
        } else {
            res = HandleReadyResult::NoIOTask { msgs };
        }

        Ok(res)
    }

    pub fn persist_snapshot(&mut self, res: &PersistSnapshotResult) {
        // cleanup data before scheduling apply task
        if self.is_initialized() {
            if let Err(e) = self.clear_extra_data(self.region(), &res.region) {
                // No need panic here, when applying snapshot, the deletion will be tried
                // again. But if the region range changes, like [a, c) -> [a, b) and [b, c),
                // [b, c) will be kept in rocksdb until a covered snapshot is applied or
                // store is restarted.
                error!(?e;
                    "failed to cleanup data, may leave some dirty data";
                    "region_id" => self.get_region_id(),
                    "peer_id" => self.peer_id,
                );
            }
        }

        // Note that the correctness depends on the fact that these source regions MUST NOT
        // serve read request otherwise a corrupt data may be returned.
        // For now, it is ensured by
        // 1. After `PrepareMerge` log is committed, the source region leader's lease will be
        //    suspected immediately which makes the local reader not serve read request.
        // 2. No read request can be responsed in peer fsm during merging.
        // These conditions are used to prevent reading **stale** data in the past.
        // At present, they are also used to prevent reading **corrupt** data.
        for r in &res.destroy_regions {
            if let Err(e) = self.clear_extra_data(r, &res.region) {
                error!(?e;
                    "failed to cleanup data, may leave some dirty data";
                    "region_id" => r.get_id(),
                );
            }
        }

        self.schedule_applying_snapshot();

        self.set_region(res.region.clone());
    }

    pub fn trace_cached_entries(&mut self, entries: CachedEntries) {
        if let Some(ref mut cache) = self.cache {
            cache.trace_cached_entries(entries);
        }
    }
}

/// Delete all meta belong to the region. Results are stored in `wb`.
pub fn clear_meta<EK, ER>(
    engines: &Engines<EK, ER>,
    kv_wb: &mut EK::WriteBatch,
    raft_wb: &mut ER::LogBatch,
    region_id: u64,
    raft_state: &RaftLocalState,
) -> Result<()>
where
    EK: KvEngine,
    ER: RaftEngine,
{
    let t = Instant::now();
    box_try!(kv_wb.delete_cf(CF_RAFT, &keys::region_state_key(region_id)));
    box_try!(kv_wb.delete_cf(CF_RAFT, &keys::apply_state_key(region_id)));
    box_try!(engines.raft.clean(region_id, raft_state, raft_wb));

    info!(
        "finish clear peer meta";
        "region_id" => region_id,
        "meta_key" => 1,
        "apply_key" => 1,
        "raft_key" => 1,
        "takes" => ?t.elapsed(),
    );
    Ok(())
}

pub fn do_snapshot<E>(
    mgr: SnapManager,
    engine: &E,
    kv_snap: E::Snapshot,
    region_id: u64,
    last_applied_index_term: u64,
    last_applied_state: RaftApplyState,
    for_balance: bool,
) -> raft::Result<Snapshot>
where
    E: KvEngine,
{
    debug!(
        "begin to generate a snapshot";
        "region_id" => region_id,
    );

    let msg = kv_snap
        .get_msg_cf(CF_RAFT, &keys::apply_state_key(region_id))
        .map_err(into_other::<_, raft::Error>)?;
    let apply_state: RaftApplyState = match msg {
        None => {
            return Err(storage_error(format!(
                "could not load raft state of region {}",
                region_id
            )));
        }
        Some(state) => state,
    };
    assert_eq!(apply_state, last_applied_state);

    let key = SnapKey::new(
        region_id,
        last_applied_index_term,
        apply_state.get_applied_index(),
    );

    mgr.register(key.clone(), SnapEntry::Generating);
    defer!(mgr.deregister(&key, &SnapEntry::Generating));

    let state: RegionLocalState = kv_snap
        .get_msg_cf(CF_RAFT, &keys::region_state_key(key.region_id))
        .and_then(|res| match res {
            None => Err(box_err!("region {} could not find region info", region_id)),
            Some(state) => Ok(state),
        })
        .map_err(into_other::<_, raft::Error>)?;

    if state.get_state() != PeerState::Normal {
        return Err(storage_error(format!(
            "snap job for {} seems stale, skip.",
            region_id
        )));
    }

    let mut snapshot = Snapshot::default();

    // Set snapshot metadata.
    snapshot.mut_metadata().set_index(key.idx);
    snapshot.mut_metadata().set_term(key.term);

    let conf_state = util::conf_state_from_region(state.get_region());
    snapshot.mut_metadata().set_conf_state(conf_state);

    let mut s = mgr.get_snapshot_for_building(&key)?;
    // Set snapshot data.
    let mut snap_data = RaftSnapshotData::default();
    snap_data.set_region(state.get_region().clone());
    let mut stat = SnapshotStatistics::new();
    s.build(
        engine,
        &kv_snap,
        state.get_region(),
        &mut snap_data,
        &mut stat,
    )?;
    snap_data.mut_meta().set_for_balance(for_balance);
    let v = snap_data.write_to_bytes()?;
    snapshot.set_data(v.into());

    SNAPSHOT_KV_COUNT_HISTOGRAM.observe(stat.kv_count as f64);
    SNAPSHOT_SIZE_HISTOGRAM.observe(stat.size as f64);

    Ok(snapshot)
}

// When we bootstrap the region we must call this to initialize region local state first.
pub fn write_initial_raft_state<W: RaftLogBatch>(raft_wb: &mut W, region_id: u64) -> Result<()> {
    let mut raft_state = RaftLocalState {
        last_index: RAFT_INIT_LOG_INDEX,
        ..Default::default()
    };
    raft_state.mut_hard_state().set_term(RAFT_INIT_LOG_TERM);
    raft_state.mut_hard_state().set_commit(RAFT_INIT_LOG_INDEX);
    raft_wb.put_raft_state(region_id, &raft_state)?;
    Ok(())
}

// When we bootstrap the region or handling split new region, we must
// call this to initialize region apply state first.
pub fn write_initial_apply_state<T: Mutable>(kv_wb: &mut T, region_id: u64) -> Result<()> {
    let mut apply_state = RaftApplyState::default();
    apply_state.set_applied_index(RAFT_INIT_LOG_INDEX);
    apply_state
        .mut_truncated_state()
        .set_index(RAFT_INIT_LOG_INDEX);
    apply_state
        .mut_truncated_state()
        .set_term(RAFT_INIT_LOG_TERM);

    kv_wb.put_msg_cf(CF_RAFT, &keys::apply_state_key(region_id), &apply_state)?;
    Ok(())
}

pub fn write_peer_state<T: Mutable>(
    kv_wb: &mut T,
    region: &metapb::Region,
    state: PeerState,
    merge_state: Option<MergeState>,
) -> Result<()> {
    let region_id = region.get_id();
    let mut region_state = RegionLocalState::default();
    region_state.set_state(state);
    region_state.set_region(region.clone());
    if let Some(state) = merge_state {
        region_state.set_merge_state(state);
    }

    debug!(
        "writing merge state";
        "region_id" => region_id,
        "state" => ?region_state,
    );
    kv_wb.put_msg_cf(CF_RAFT, &keys::region_state_key(region_id), &region_state)?;
    Ok(())
}

/// Committed entries sent to apply threads.
#[derive(Clone)]
pub struct CachedEntries {
    pub range: Range<u64>,
    entries: Arc<Mutex<Vec<Entry>>>,
}

impl CachedEntries {
    pub fn new(entries: Vec<Entry>) -> Self {
        assert!(!entries.is_empty());
        let start = entries.first().map(|x| x.index).unwrap();
        let end = entries.last().map(|x| x.index).unwrap() + 1;
        let range = Range { start, end };
        CachedEntries {
            entries: Arc::new(Mutex::new(entries)),
            range,
        }
    }

    pub fn take_entries(&self) -> Vec<Entry> {
        mem::take(&mut *self.entries.lock().unwrap())
    }
}

#[cfg(test)]
mod tests {
    use crate::coprocessor::CoprocessorHost;
    use crate::store::fsm::apply::compact_raft_log;
    use crate::store::fsm::async_io::AsyncWriteBatch;
    use crate::store::worker::RegionRunner;
    use crate::store::worker::RegionTask;
    use crate::store::{bootstrap_store, initial_region, prepare_bootstrap_cluster};
    use engine_test::kv::{KvTestEngine, KvTestSnapshot};
    use engine_test::raft::RaftTestEngine;
    use engine_traits::Engines;
    use engine_traits::{Iterable, SyncMutable, WriteBatch, WriteBatchExt};
    use engine_traits::{ALL_CFS, CF_DEFAULT};
    use kvproto::raft_serverpb::RaftSnapshotData;
    use raft::eraftpb::HardState;
    use raft::eraftpb::{ConfState, Entry};
    use raft::{Error as RaftError, StorageError};
    use std::cell::RefCell;
    use std::path::Path;
    use std::sync::atomic::*;
    use std::sync::mpsc::*;
    use std::sync::*;
    use std::time::Duration;
    use tempfile::{Builder, TempDir};
    use tikv_util::worker::{LazyWorker, Scheduler, Worker};

    use super::*;

    impl EntryCache {
        fn new_with_cb(cb: impl Fn(i64) + Send + 'static) -> Self {
            let entry_cache = EntryCache {
                cache: Default::default(),
                trace: Default::default(),
                hit: Cell::new(0),
                miss: Cell::new(0),
                size_change_cb: Some(Box::new(cb) as Box<dyn Fn(i64) + Send + 'static>),
            };
            entry_cache.flush_mem_size_change(entry_cache.get_total_mem_size());
            entry_cache
        }
    }

    fn new_storage(
        sched: Scheduler<RegionTask<KvTestSnapshot>>,
        path: &TempDir,
    ) -> PeerStorage<KvTestEngine, RaftTestEngine> {
        let kv_db = engine_test::kv::new_engine(path.path().to_str().unwrap(), None, ALL_CFS, None)
            .unwrap();
        let raft_path = path.path().join(Path::new("raft"));
        let raft_db =
            engine_test::raft::new_engine(raft_path.to_str().unwrap(), None, CF_DEFAULT, None)
                .unwrap();
        let engines = Engines::new(kv_db, raft_db);
        bootstrap_store(&engines, 1, 1).unwrap();

        let region = initial_region(1, 1, 1);
        prepare_bootstrap_cluster(&engines, &region).unwrap();
        PeerStorage::new(engines, &region, sched, 0, "".to_owned()).unwrap()
    }

    fn write_to_db(
        async_wb: &mut AsyncWriteBatch<KvTestEngine, RaftTestEngine>,
        task: AsyncWriteTask<KvTestEngine, RaftTestEngine>,
    ) {
        async_wb.add_write_task(task);
        async_wb.before_write_to_db(Instant::now());
        async_wb.kv_wb.write().unwrap();
        async_wb.raft_wb.write().unwrap();
        async_wb.clear();
    }

    fn new_storage_from_ents(
        sched: Scheduler<RegionTask<KvTestSnapshot>>,
        path: &TempDir,
        ents: &[Entry],
    ) -> PeerStorage<KvTestEngine, RaftTestEngine> {
        let mut store = new_storage(sched, path);
        let mut async_wb = AsyncWriteBatch::new(
            store.engines.kv.write_batch(),
            store.engines.raft.log_batch(64),
            false,
        );
        let mut ctx = InvokeContext::new(&store);
        let mut write_task = AsyncWriteTask::new(store.get_region_id(), store.peer_id);
        store.append(&mut ctx, ents[1..].to_vec(), &mut write_task);
        ctx.apply_state
            .mut_truncated_state()
            .set_index(ents[0].get_index());
        ctx.apply_state
            .mut_truncated_state()
            .set_term(ents[0].get_term());
        ctx.apply_state
            .set_applied_index(ents.last().unwrap().get_index());
        if write_task.kv_wb.is_none() {
            write_task.kv_wb = Some(store.engines.kv.write_batch());
        }
        ctx.save_apply_state_to(write_task.kv_wb.as_mut().unwrap())
            .unwrap();
        write_to_db(&mut async_wb, write_task);
        store.raft_state = ctx.raft_state;
        store.apply_state = ctx.apply_state;
        store
    }

    fn append_ents(store: &mut PeerStorage<KvTestEngine, RaftTestEngine>, ents: &[Entry]) {
        if ents.is_empty() {
            return;
        }
        let mut async_wb = AsyncWriteBatch::new(
            store.engines.kv.write_batch(),
            store.engines.raft.log_batch(64),
            false,
        );
        let mut ctx = InvokeContext::new(store);
        let mut write_task = AsyncWriteTask::new(store.get_region_id(), store.peer_id);
        store.append(&mut ctx, ents.to_vec(), &mut write_task);
        if write_task.raft_wb.is_none() {
            write_task.raft_wb = Some(store.engines.raft.log_batch(64));
        }
        ctx.save_raft_state_to(write_task.raft_wb.as_mut().unwrap())
            .unwrap();
        write_to_db(&mut async_wb, write_task);
        store.raft_state = ctx.raft_state;
    }

    fn validate_cache(store: &PeerStorage<KvTestEngine, RaftTestEngine>, exp_ents: &[Entry]) {
        assert_eq!(store.cache.cache, exp_ents);
        for e in exp_ents {
            let key = keys::raft_log_key(store.get_region_id(), e.get_index());
            let bytes = store.engines.raft.get_value(&key).unwrap().unwrap();
            let mut entry = Entry::default();
            entry.merge_from_bytes(&bytes).unwrap();
            assert_eq!(entry, *e);
        }
    }

    fn new_entry(index: u64, term: u64) -> Entry {
        let mut e = Entry::default();
        e.set_index(index);
        e.set_term(term);
        e
    }

    fn size_of<T: protobuf::Message>(m: &T) -> u32 {
        m.compute_size()
    }

    #[test]
    fn test_storage_term() {
        let ents = vec![new_entry(3, 3), new_entry(4, 4), new_entry(5, 5)];

        let mut tests = vec![
            (2, Err(RaftError::Store(StorageError::Compacted))),
            (3, Ok(3)),
            (4, Ok(4)),
            (5, Ok(5)),
        ];
        for (i, (idx, wterm)) in tests.drain(..).enumerate() {
            let td = Builder::new().prefix("tikv-store-test").tempdir().unwrap();
            let worker = Worker::new("snap-manager").lazy_build("snap-manager");
            let sched = worker.scheduler();
            let store = new_storage_from_ents(sched, &td, &ents);
            let t = store.term(idx);
            if wterm != t {
                panic!("#{}: expect res {:?}, got {:?}", i, wterm, t);
            }
        }
    }

    fn get_meta_key_count(store: &PeerStorage<KvTestEngine, RaftTestEngine>) -> usize {
        let region_id = store.get_region_id();
        let mut count = 0;
        let (meta_start, meta_end) = (
            keys::region_meta_prefix(region_id),
            keys::region_meta_prefix(region_id + 1),
        );
        store
            .engines
            .kv
            .scan_cf(CF_RAFT, &meta_start, &meta_end, false, |_, _| {
                count += 1;
                Ok(true)
            })
            .unwrap();

        let (raft_start, raft_end) = (
            keys::region_raft_prefix(region_id),
            keys::region_raft_prefix(region_id + 1),
        );
        store
            .engines
            .kv
            .scan_cf(CF_RAFT, &raft_start, &raft_end, false, |_, _| {
                count += 1;
                Ok(true)
            })
            .unwrap();

        store
            .engines
            .raft
            .scan(&raft_start, &raft_end, false, |_, _| {
                count += 1;
                Ok(true)
            })
            .unwrap();

        count
    }

    #[test]
    fn test_storage_clear_meta() {
        let td = Builder::new().prefix("tikv-store").tempdir().unwrap();
        let worker = Worker::new("snap-manager").lazy_build("snap-manager");
        let sched = worker.scheduler();
        let mut store = new_storage_from_ents(sched, &td, &[new_entry(3, 3), new_entry(4, 4)]);
        append_ents(&mut store, &[new_entry(5, 5), new_entry(6, 6)]);

        assert_eq!(6, get_meta_key_count(&store));

        let mut kv_wb = store.engines.kv.write_batch();
        let mut raft_wb = store.engines.raft.write_batch();
        store.clear_meta(&mut kv_wb, &mut raft_wb).unwrap();
        kv_wb.write().unwrap();
        raft_wb.write().unwrap();

        assert_eq!(0, get_meta_key_count(&store));
    }

    #[test]
    fn test_storage_entries() {
        let ents = vec![
            new_entry(3, 3),
            new_entry(4, 4),
            new_entry(5, 5),
            new_entry(6, 6),
        ];
        let max_u64 = u64::max_value();
        let mut tests = vec![
            (
                2,
                6,
                max_u64,
                Err(RaftError::Store(StorageError::Compacted)),
            ),
            (
                3,
                4,
                max_u64,
                Err(RaftError::Store(StorageError::Compacted)),
            ),
            (4, 5, max_u64, Ok(vec![new_entry(4, 4)])),
            (4, 6, max_u64, Ok(vec![new_entry(4, 4), new_entry(5, 5)])),
            (
                4,
                7,
                max_u64,
                Ok(vec![new_entry(4, 4), new_entry(5, 5), new_entry(6, 6)]),
            ),
            // even if maxsize is zero, the first entry should be returned
            (4, 7, 0, Ok(vec![new_entry(4, 4)])),
            // limit to 2
            (
                4,
                7,
                u64::from(size_of(&ents[1]) + size_of(&ents[2])),
                Ok(vec![new_entry(4, 4), new_entry(5, 5)]),
            ),
            (
                4,
                7,
                u64::from(size_of(&ents[1]) + size_of(&ents[2]) + size_of(&ents[3]) / 2),
                Ok(vec![new_entry(4, 4), new_entry(5, 5)]),
            ),
            (
                4,
                7,
                u64::from(size_of(&ents[1]) + size_of(&ents[2]) + size_of(&ents[3]) - 1),
                Ok(vec![new_entry(4, 4), new_entry(5, 5)]),
            ),
            // all
            (
                4,
                7,
                u64::from(size_of(&ents[1]) + size_of(&ents[2]) + size_of(&ents[3])),
                Ok(vec![new_entry(4, 4), new_entry(5, 5), new_entry(6, 6)]),
            ),
        ];

        for (i, (lo, hi, maxsize, wentries)) in tests.drain(..).enumerate() {
            let td = Builder::new().prefix("tikv-store-test").tempdir().unwrap();
            let worker = Worker::new("snap-manager").lazy_build("snap-manager");
            let sched = worker.scheduler();
            let store = new_storage_from_ents(sched, &td, &ents);
            let e = store.entries(lo, hi, maxsize);
            if e != wentries {
                panic!("#{}: expect entries {:?}, got {:?}", i, wentries, e);
            }
        }
    }

    // last_index and first_index are not mutated by PeerStorage on its own,
    // so we don't test them here.

    #[test]
    fn test_storage_compact() {
        let ents = vec![new_entry(3, 3), new_entry(4, 4), new_entry(5, 5)];
        let mut tests = vec![
            (2, Err(RaftError::Store(StorageError::Compacted))),
            (3, Err(RaftError::Store(StorageError::Compacted))),
            (4, Ok(())),
            (5, Ok(())),
        ];
        for (i, (idx, werr)) in tests.drain(..).enumerate() {
            let td = Builder::new().prefix("tikv-store-test").tempdir().unwrap();
            let worker = Worker::new("snap-manager").lazy_build("snap-manager");
            let sched = worker.scheduler();
            let store = new_storage_from_ents(sched, &td, &ents);
            let mut ctx = InvokeContext::new(&store);
            let res = store
                .term(idx)
                .map_err(From::from)
                .and_then(|term| compact_raft_log(&store.tag, &mut ctx.apply_state, idx, term));
            // TODO check exact error type after refactoring error.
            if res.is_err() ^ werr.is_err() {
                panic!("#{}: want {:?}, got {:?}", i, werr, res);
            }
            if res.is_ok() {
                let mut kv_wb = store.engines.kv.write_batch();
                ctx.save_apply_state_to(&mut kv_wb).unwrap();
                kv_wb.write().unwrap();
            }
        }
    }

    fn generate_and_schedule_snapshot(
        gen_task: GenSnapTask,
        engines: &Engines<KvTestEngine, RaftTestEngine>,
        sched: &Scheduler<RegionTask<KvTestSnapshot>>,
    ) -> Result<()> {
        let apply_state: RaftApplyState = engines
            .kv
            .get_msg_cf(CF_RAFT, &keys::apply_state_key(gen_task.region_id))
            .unwrap()
            .unwrap();
        let idx = apply_state.get_applied_index();
        let entry = engines
            .raft
            .get_msg::<Entry>(&keys::raft_log_key(gen_task.region_id, idx))
            .unwrap()
            .unwrap();
        gen_task.generate_and_schedule_snapshot::<KvTestEngine>(
            engines.kv.clone().snapshot(),
            entry.get_term(),
            apply_state,
            sched,
        )
    }

    #[test]
    fn test_storage_create_snapshot() {
        let ents = vec![new_entry(3, 3), new_entry(4, 4), new_entry(5, 5)];
        let mut cs = ConfState::default();
        cs.set_voters(vec![1, 2, 3]);

        let td = Builder::new().prefix("tikv-store-test").tempdir().unwrap();
        let snap_dir = Builder::new().prefix("snap_dir").tempdir().unwrap();
        let mgr = SnapManager::new(snap_dir.path().to_str().unwrap());
        let mut worker = Worker::new("region-worker").lazy_build("la");
        let sched = worker.scheduler();
        let mut s = new_storage_from_ents(sched.clone(), &td, &ents);
        let (router, _) = mpsc::sync_channel(100);
        let runner = RegionRunner::new(
            s.engines.kv.clone(),
            mgr,
            0,
            true,
            CoprocessorHost::<KvTestEngine>::default(),
            router,
        );
        worker.start_with_timer(runner);
        let snap = s.snapshot(0);
        let unavailable = RaftError::Store(StorageError::SnapshotTemporarilyUnavailable);
        assert_eq!(snap.unwrap_err(), unavailable);
        assert_eq!(*s.snap_tried_cnt.borrow(), 1);
        let gen_task = s.gen_snap_task.borrow_mut().take().unwrap();
        generate_and_schedule_snapshot(gen_task, &s.engines, &sched).unwrap();
        let snap = match *s.snap_state.borrow() {
            SnapState::Generating { ref receiver, .. } => {
                receiver.recv_timeout(Duration::from_secs(3)).unwrap()
            }
            ref s => panic!("unexpected state: {:?}", s),
        };
        assert_eq!(snap.get_metadata().get_index(), 5);
        assert_eq!(snap.get_metadata().get_term(), 5);
        assert!(!snap.get_data().is_empty());

        let mut data = RaftSnapshotData::default();
        protobuf::Message::merge_from_bytes(&mut data, snap.get_data()).unwrap();
        assert_eq!(data.get_region().get_id(), 1);
        assert_eq!(data.get_region().get_peers().len(), 1);

        let (tx, rx) = channel();
        s.set_snap_state(gen_snap_for_test(rx));
        // Empty channel should cause snapshot call to wait.
        assert_eq!(s.snapshot(0).unwrap_err(), unavailable);
        assert_eq!(*s.snap_tried_cnt.borrow(), 1);

        tx.send(snap.clone()).unwrap();
        assert_eq!(s.snapshot(0), Ok(snap.clone()));
        assert_eq!(*s.snap_tried_cnt.borrow(), 0);

        let (tx, rx) = channel();
        tx.send(snap.clone()).unwrap();
        s.set_snap_state(gen_snap_for_test(rx));
        // stale snapshot should be abandoned, snapshot index < request index.
        assert_eq!(
            s.snapshot(snap.get_metadata().get_index() + 1).unwrap_err(),
            unavailable
        );
        assert_eq!(*s.snap_tried_cnt.borrow(), 1);
        // Drop the task.
        let _ = s.gen_snap_task.borrow_mut().take().unwrap();

        let mut async_wb = AsyncWriteBatch::new(
            s.engines.kv.write_batch(),
            s.engines.raft.log_batch(64),
            false,
        );
        let mut ctx = InvokeContext::new(&s);
        let mut write_task = AsyncWriteTask::new(s.get_region_id(), s.peer_id);
        s.append(
            &mut ctx,
            [new_entry(6, 5), new_entry(7, 5)].to_vec(),
            &mut write_task,
        );
        let mut hs = HardState::default();
        hs.set_commit(7);
        hs.set_term(5);
        ctx.raft_state.set_hard_state(hs);
        ctx.raft_state.set_last_index(7);
        ctx.apply_state.set_applied_index(7);
        if write_task.raft_wb.is_none() {
            write_task.raft_wb = Some(s.engines.raft.log_batch(64));
        }
        ctx.save_raft_state_to(write_task.raft_wb.as_mut().unwrap())
            .unwrap();
        if write_task.kv_wb.is_none() {
            write_task.kv_wb = Some(s.engines.kv.write_batch());
        }
        ctx.save_apply_state_to(write_task.kv_wb.as_mut().unwrap())
            .unwrap();
        write_to_db(&mut async_wb, write_task);
        s.apply_state = ctx.apply_state;
        s.raft_state = ctx.raft_state;
        ctx = InvokeContext::new(&s);
        let term = s.term(7).unwrap();
        compact_raft_log(&s.tag, &mut ctx.apply_state, 7, term).unwrap();
        let mut kv_wb = s.engines.kv.write_batch();
        ctx.save_apply_state_to(&mut kv_wb).unwrap();
        kv_wb.write().unwrap();
        s.apply_state = ctx.apply_state;

        let (tx, rx) = channel();
        tx.send(snap).unwrap();
        s.set_snap_state(gen_snap_for_test(rx));
        *s.snap_tried_cnt.borrow_mut() = 1;
        // stale snapshot should be abandoned, snapshot index < truncated index.
        assert_eq!(s.snapshot(0).unwrap_err(), unavailable);
        assert_eq!(*s.snap_tried_cnt.borrow(), 1);

        let gen_task = s.gen_snap_task.borrow_mut().take().unwrap();
        generate_and_schedule_snapshot(gen_task, &s.engines, &sched).unwrap();
        match *s.snap_state.borrow() {
            SnapState::Generating { ref receiver, .. } => {
                receiver.recv_timeout(Duration::from_secs(3)).unwrap();
                worker.stop();
                match receiver.recv_timeout(Duration::from_secs(3)) {
                    Err(RecvTimeoutError::Disconnected) => {}
                    res => panic!("unexpected result: {:?}", res),
                }
            }
            ref s => panic!("unexpected state {:?}", s),
        }
        // Disconnected channel should trigger another try.
        assert_eq!(s.snapshot(0).unwrap_err(), unavailable);
        let gen_task = s.gen_snap_task.borrow_mut().take().unwrap();
        generate_and_schedule_snapshot(gen_task, &s.engines, &sched).unwrap_err();
        assert_eq!(*s.snap_tried_cnt.borrow(), 2);

        for cnt in 2..super::MAX_SNAP_TRY_CNT + 10 {
            if cnt < 12 {
                // Canceled generating won't be counted in `snap_tried_cnt`.
                s.cancel_generating_snap(None);
                assert_eq!(*s.snap_tried_cnt.borrow(), 2);
            } else {
                assert_eq!(*s.snap_tried_cnt.borrow(), cnt - 10);
            }

            // Scheduled job failed should trigger .
            assert_eq!(s.snapshot(0).unwrap_err(), unavailable);
            let gen_task = s.gen_snap_task.borrow_mut().take().unwrap();
            generate_and_schedule_snapshot(gen_task, &s.engines, &sched).unwrap_err();
        }

        // When retry too many times, it should report a different error.
        match s.snapshot(0) {
            Err(RaftError::Store(StorageError::Other(_))) => {}
            res => panic!("unexpected res: {:?}", res),
        }
    }

    #[test]
    fn test_storage_append() {
        let ents = vec![new_entry(3, 3), new_entry(4, 4), new_entry(5, 5)];
        let mut tests = vec![
            (
                vec![new_entry(3, 3), new_entry(4, 4), new_entry(5, 5)],
                vec![new_entry(4, 4), new_entry(5, 5)],
            ),
            (
                vec![new_entry(3, 3), new_entry(4, 6), new_entry(5, 6)],
                vec![new_entry(4, 6), new_entry(5, 6)],
            ),
            (
                vec![
                    new_entry(3, 3),
                    new_entry(4, 4),
                    new_entry(5, 5),
                    new_entry(6, 5),
                ],
                vec![new_entry(4, 4), new_entry(5, 5), new_entry(6, 5)],
            ),
            // truncate incoming entries, truncate the existing entries and append
            (
                vec![new_entry(2, 3), new_entry(3, 3), new_entry(4, 5)],
                vec![new_entry(4, 5)],
            ),
            // truncate the existing entries and append
            (vec![new_entry(4, 5)], vec![new_entry(4, 5)]),
            // direct append
            (
                vec![new_entry(6, 5)],
                vec![new_entry(4, 4), new_entry(5, 5), new_entry(6, 5)],
            ),
        ];
        for (i, (entries, wentries)) in tests.drain(..).enumerate() {
            let td = Builder::new().prefix("tikv-store-test").tempdir().unwrap();
            let worker = LazyWorker::new("snap-manager");
            let sched = worker.scheduler();
            let mut store = new_storage_from_ents(sched, &td, &ents);
            append_ents(&mut store, &entries);
            let li = store.last_index();
            let actual_entries = store.entries(4, li + 1, u64::max_value()).unwrap();
            if actual_entries != wentries {
                panic!("#{}: want {:?}, got {:?}", i, wentries, actual_entries);
            }
        }
    }

    #[test]
    fn test_storage_cache_fetch() {
        let ents = vec![new_entry(3, 3), new_entry(4, 4), new_entry(5, 5)];
        let td = Builder::new().prefix("tikv-store-test").tempdir().unwrap();
        let worker = LazyWorker::new("snap-manager");
        let sched = worker.scheduler();
        let mut store = new_storage_from_ents(sched, &td, &ents);
        store.cache.cache.clear();
        // empty cache should fetch data from rocksdb directly.
        let mut res = store.entries(4, 6, u64::max_value()).unwrap();
        assert_eq!(*res, ents[1..]);

        let entries = vec![new_entry(6, 5), new_entry(7, 5)];
        append_ents(&mut store, &entries);
        validate_cache(&store, &entries);

        // direct cache access
        res = store.entries(6, 8, u64::max_value()).unwrap();
        assert_eq!(res, entries);

        // size limit should be supported correctly.
        res = store.entries(4, 8, 0).unwrap();
        assert_eq!(res, vec![new_entry(4, 4)]);
        let mut size = ents[1..].iter().map(|e| u64::from(e.compute_size())).sum();
        res = store.entries(4, 8, size).unwrap();
        let mut exp_res = ents[1..].to_vec();
        assert_eq!(res, exp_res);
        for e in &entries {
            size += u64::from(e.compute_size());
            exp_res.push(e.clone());
            res = store.entries(4, 8, size).unwrap();
            assert_eq!(res, exp_res);
        }

        // range limit should be supported correctly.
        for low in 4..9 {
            for high in low..9 {
                let res = store.entries(low, high, u64::max_value()).unwrap();
                assert_eq!(*res, exp_res[low as usize - 4..high as usize - 4]);
            }
        }
    }

    #[test]
    fn test_storage_cache_update() {
        let ents = vec![new_entry(3, 3), new_entry(4, 4), new_entry(5, 5)];
        let td = Builder::new().prefix("tikv-store-test").tempdir().unwrap();
        let worker = LazyWorker::new("snap-manager");
        let sched = worker.scheduler();
        let mut store = new_storage_from_ents(sched, &td, &ents);
        store.cache.cache.clear();

        // initial cache
        let mut entries = vec![new_entry(6, 5), new_entry(7, 5)];
        append_ents(&mut store, &entries);
        validate_cache(&store, &entries);

        // rewrite
        entries = vec![new_entry(6, 6), new_entry(7, 6)];
        append_ents(&mut store, &entries);
        validate_cache(&store, &entries);

        // rewrite old entry
        entries = vec![new_entry(5, 6), new_entry(6, 6)];
        append_ents(&mut store, &entries);
        validate_cache(&store, &entries);

        // partial rewrite
        entries = vec![new_entry(6, 7), new_entry(7, 7)];
        append_ents(&mut store, &entries);
        let mut exp_res = vec![new_entry(5, 6), new_entry(6, 7), new_entry(7, 7)];
        validate_cache(&store, &exp_res);

        // direct append
        entries = vec![new_entry(8, 7), new_entry(9, 7)];
        append_ents(&mut store, &entries);
        exp_res.extend_from_slice(&entries);
        validate_cache(&store, &exp_res);

        // rewrite middle
        entries = vec![new_entry(7, 8)];
        append_ents(&mut store, &entries);
        exp_res.truncate(2);
        exp_res.push(new_entry(7, 8));
        validate_cache(&store, &exp_res);

        // compact
        store.compact_to(6);
        exp_res = vec![new_entry(6, 7), new_entry(7, 8)];
        validate_cache(&store, &exp_res);

        // compact all
        store.compact_to(8);
        validate_cache(&store, &[]);
        // invalid compaction should be ignored.
        store.compact_to(6);
    }

    #[test]
    fn test_storage_cache_size_change() {
        let (tx, rx) = mpsc::sync_channel(8);
        let mut cache = EntryCache::new_with_cb(move |c: i64| tx.send(c).unwrap());
        assert_eq!(rx.try_recv().unwrap(), 896);

        cache.append("", &[new_entry(1, 1), new_entry(2, 1)]);
        assert_eq!(rx.try_recv().unwrap(), 0);

        cache.append("", &[new_entry(2, 2)]);
        assert_eq!(rx.try_recv().unwrap(), 0);

        cache.append("", &[new_entry(1, 2), new_entry(2, 2)]);
        assert_eq!(rx.try_recv().unwrap(), 0);

        drop(cache);
        assert_eq!(rx.try_recv().unwrap(), -896);
    }

    #[test]
    fn test_storage_apply_snapshot() {
        let ents = vec![
            new_entry(3, 3),
            new_entry(4, 4),
            new_entry(5, 5),
            new_entry(6, 6),
        ];
        let mut cs = ConfState::default();
        cs.set_voters(vec![1, 2, 3]);

        let td1 = Builder::new().prefix("tikv-store-test").tempdir().unwrap();
        let snap_dir = Builder::new().prefix("snap").tempdir().unwrap();
        let mgr = SnapManager::new(snap_dir.path().to_str().unwrap());
        let mut worker = LazyWorker::new("snap-manager");
        let sched = worker.scheduler();
        let s1 = new_storage_from_ents(sched.clone(), &td1, &ents);
        let (router, _) = mpsc::sync_channel(100);
        let runner = RegionRunner::new(
            s1.engines.kv.clone(),
            mgr,
            0,
            true,
            CoprocessorHost::<KvTestEngine>::default(),
            router,
        );
        worker.start(runner);
        assert!(s1.snapshot(0).is_err());
        let gen_task = s1.gen_snap_task.borrow_mut().take().unwrap();
        generate_and_schedule_snapshot(gen_task, &s1.engines, &sched).unwrap();

        let snap1 = match *s1.snap_state.borrow() {
            SnapState::Generating { ref receiver, .. } => {
                receiver.recv_timeout(Duration::from_secs(3)).unwrap()
            }
            ref s => panic!("unexpected state: {:?}", s),
        };
        assert_eq!(s1.truncated_index(), 3);
        assert_eq!(s1.truncated_term(), 3);
        worker.stop();

        let td2 = Builder::new().prefix("tikv-store-test").tempdir().unwrap();
        let mut s2 = new_storage(sched.clone(), &td2);
        assert_eq!(s2.first_index(), s2.applied_index() + 1);
        let mut ctx = InvokeContext::new(&s2);
        assert_ne!(ctx.last_term, snap1.get_metadata().get_term());
        let mut write_task = AsyncWriteTask::new(s2.get_region_id(), s2.peer_id);
        let res = s2
            .apply_snapshot(&mut ctx, &snap1, &mut write_task, vec![], vec![])
            .unwrap();
        let mut snap_data = RaftSnapshotData::default();
        snap_data.merge_from_bytes(snap1.get_data()).unwrap();
        assert_eq!(
            res,
            HandleReadyResult::Snapshot {
                msgs: vec![],
                snap_region: snap_data.take_region(),
                destroy_regions: vec![],
            }
        );
        assert_eq!(ctx.last_term, snap1.get_metadata().get_term());
        assert_eq!(ctx.apply_state.get_applied_index(), 6);
        assert_eq!(ctx.raft_state.get_last_index(), 6);
        assert_eq!(ctx.apply_state.get_truncated_state().get_index(), 6);
        assert_eq!(ctx.apply_state.get_truncated_state().get_term(), 6);
        assert_eq!(s2.first_index(), s2.applied_index() + 1);
        validate_cache(&s2, &[]);

        let td3 = Builder::new().prefix("tikv-store-test").tempdir().unwrap();
        let ents = &[new_entry(3, 3), new_entry(4, 3)];
        let mut s3 = new_storage_from_ents(sched, &td3, ents);
        validate_cache(&s3, &ents[1..]);
        let mut ctx = InvokeContext::new(&s3);
        assert_ne!(ctx.last_term, snap1.get_metadata().get_term());
        let mut write_task = AsyncWriteTask::new(s3.get_region_id(), s3.peer_id);
        let res = s3
            .apply_snapshot(&mut ctx, &snap1, &mut write_task, vec![], vec![])
            .unwrap();
        let mut snap_data = RaftSnapshotData::default();
        snap_data.merge_from_bytes(snap1.get_data()).unwrap();
        assert_eq!(
            res,
            HandleReadyResult::Snapshot {
                msgs: vec![],
                snap_region: snap_data.take_region(),
                destroy_regions: vec![],
            }
        );
        assert_eq!(ctx.last_term, snap1.get_metadata().get_term());
        assert_eq!(ctx.apply_state.get_applied_index(), 6);
        assert_eq!(ctx.raft_state.get_last_index(), 6);
        assert_eq!(ctx.apply_state.get_truncated_state().get_index(), 6);
        assert_eq!(ctx.apply_state.get_truncated_state().get_term(), 6);
        validate_cache(&s3, &[]);
    }

    #[test]
    fn test_canceling_apply_snapshot() {
        let td = Builder::new().prefix("tikv-store-test").tempdir().unwrap();
        let worker = LazyWorker::new("snap-manager");
        let sched = worker.scheduler();
        let mut s = new_storage(sched, &td);

        // PENDING can be canceled directly.
        s.snap_state = RefCell::new(SnapState::Applying(Arc::new(AtomicUsize::new(
            JOB_STATUS_PENDING,
        ))));
        assert!(s.cancel_applying_snap());
        assert_eq!(*s.snap_state.borrow(), SnapState::ApplyAborted);

        // RUNNING can't be canceled directly.
        s.snap_state = RefCell::new(SnapState::Applying(Arc::new(AtomicUsize::new(
            JOB_STATUS_RUNNING,
        ))));
        assert!(!s.cancel_applying_snap());
        assert_eq!(
            *s.snap_state.borrow(),
            SnapState::Applying(Arc::new(AtomicUsize::new(JOB_STATUS_CANCELLING)))
        );
        // CANCEL can't be canceled again.
        assert!(!s.cancel_applying_snap());

        s.snap_state = RefCell::new(SnapState::Applying(Arc::new(AtomicUsize::new(
            JOB_STATUS_CANCELLED,
        ))));
        // canceled snapshot can be cancel directly.
        assert!(s.cancel_applying_snap());
        assert_eq!(*s.snap_state.borrow(), SnapState::ApplyAborted);

        s.snap_state = RefCell::new(SnapState::Applying(Arc::new(AtomicUsize::new(
            JOB_STATUS_FINISHED,
        ))));
        assert!(s.cancel_applying_snap());
        assert_eq!(*s.snap_state.borrow(), SnapState::Relax);

        s.snap_state = RefCell::new(SnapState::Applying(Arc::new(AtomicUsize::new(
            JOB_STATUS_FAILED,
        ))));
        let res = panic_hook::recover_safe(|| s.cancel_applying_snap());
        assert!(res.is_err());
    }

    #[test]
    fn test_try_finish_snapshot() {
        let td = Builder::new().prefix("tikv-store-test").tempdir().unwrap();
        let worker = LazyWorker::new("snap-manager");
        let sched = worker.scheduler();
        let mut s = new_storage(sched, &td);

        // PENDING can be finished.
        let mut snap_state = SnapState::Applying(Arc::new(AtomicUsize::new(JOB_STATUS_PENDING)));
        s.snap_state = RefCell::new(snap_state);
        assert_eq!(s.check_applying_snap(), CheckApplyingSnapStatus::Applying);
        assert_eq!(
            *s.snap_state.borrow(),
            SnapState::Applying(Arc::new(AtomicUsize::new(JOB_STATUS_PENDING)))
        );

        // RUNNING can't be finished.
        snap_state = SnapState::Applying(Arc::new(AtomicUsize::new(JOB_STATUS_RUNNING)));
        s.snap_state = RefCell::new(snap_state);
        assert_eq!(s.check_applying_snap(), CheckApplyingSnapStatus::Applying);
        assert_eq!(
            *s.snap_state.borrow(),
            SnapState::Applying(Arc::new(AtomicUsize::new(JOB_STATUS_RUNNING)))
        );

        snap_state = SnapState::Applying(Arc::new(AtomicUsize::new(JOB_STATUS_CANCELLED)));
        s.snap_state = RefCell::new(snap_state);
        assert_eq!(s.check_applying_snap(), CheckApplyingSnapStatus::Idle);
        assert_eq!(*s.snap_state.borrow(), SnapState::ApplyAborted);
        // ApplyAborted is not applying snapshot.
        assert_eq!(s.check_applying_snap(), CheckApplyingSnapStatus::Idle);
        assert_eq!(*s.snap_state.borrow(), SnapState::ApplyAborted);

        s.snap_state = RefCell::new(SnapState::Applying(Arc::new(AtomicUsize::new(
            JOB_STATUS_FINISHED,
        ))));
        assert_eq!(s.check_applying_snap(), CheckApplyingSnapStatus::Success);
        assert_eq!(*s.snap_state.borrow(), SnapState::Relax);
        // Relax is not applying snapshot.
        assert_eq!(s.check_applying_snap(), CheckApplyingSnapStatus::Idle);
        assert_eq!(*s.snap_state.borrow(), SnapState::Relax);

        s.snap_state = RefCell::new(SnapState::Applying(Arc::new(AtomicUsize::new(
            JOB_STATUS_FAILED,
        ))));
        let res = panic_hook::recover_safe(|| s.check_applying_snap());
        assert!(res.is_err());
    }

    #[test]
    fn test_validate_states() {
        let td = Builder::new().prefix("tikv-store-test").tempdir().unwrap();
        let worker = LazyWorker::new("snap-manager");
        let sched = worker.scheduler();
        let kv_db =
            engine_test::kv::new_engine(td.path().to_str().unwrap(), None, ALL_CFS, None).unwrap();
        let raft_path = td.path().join(Path::new("raft"));
        let raft_db =
            engine_test::raft::new_engine(raft_path.to_str().unwrap(), None, CF_DEFAULT, None)
                .unwrap();
        let engines = Engines::new(kv_db, raft_db);
        bootstrap_store(&engines, 1, 1).unwrap();

        let region = initial_region(1, 1, 1);
        prepare_bootstrap_cluster(&engines, &region).unwrap();
        let build_storage = || -> Result<PeerStorage<KvTestEngine, RaftTestEngine>> {
            PeerStorage::new(engines.clone(), &region, sched.clone(), 0, "".to_owned())
        };
        let mut s = build_storage().unwrap();
        let mut raft_state = RaftLocalState::default();
        raft_state.set_last_index(RAFT_INIT_LOG_INDEX);
        raft_state.mut_hard_state().set_term(RAFT_INIT_LOG_TERM);
        raft_state.mut_hard_state().set_commit(RAFT_INIT_LOG_INDEX);
        let initial_state = s.initial_state().unwrap();
        assert_eq!(initial_state.hard_state, *raft_state.get_hard_state());

        // last_index < commit_index is invalid.
        let raft_state_key = keys::raft_state_key(1);
        raft_state.set_last_index(11);
        let log_key = keys::raft_log_key(1, 11);
        engines
            .raft
            .put_msg(&log_key, &new_entry(11, RAFT_INIT_LOG_TERM))
            .unwrap();
        raft_state.mut_hard_state().set_commit(12);
        engines.raft.put_msg(&raft_state_key, &raft_state).unwrap();
        assert!(build_storage().is_err());

        let log_key = keys::raft_log_key(1, 20);
        engines
            .raft
            .put_msg(&log_key, &new_entry(20, RAFT_INIT_LOG_TERM))
            .unwrap();
        raft_state.set_last_index(20);
        engines.raft.put_msg(&raft_state_key, &raft_state).unwrap();
        s = build_storage().unwrap();
        let initial_state = s.initial_state().unwrap();
        assert_eq!(initial_state.hard_state, *raft_state.get_hard_state());

        // Missing last log is invalid.
        engines.raft.delete(&log_key).unwrap();
        assert!(build_storage().is_err());
        engines
            .raft
            .put_msg(&log_key, &new_entry(20, RAFT_INIT_LOG_TERM))
            .unwrap();

        // applied_index > commit_index is invalid.
        let mut apply_state = RaftApplyState::default();
        apply_state.set_applied_index(13);
        apply_state.mut_truncated_state().set_index(13);
        apply_state
            .mut_truncated_state()
            .set_term(RAFT_INIT_LOG_TERM);
        let apply_state_key = keys::apply_state_key(1);
        engines
            .kv
            .put_msg_cf(CF_RAFT, &apply_state_key, &apply_state)
            .unwrap();
        assert!(build_storage().is_err());

        // It should not recover if corresponding log doesn't exist.
        apply_state.set_commit_index(14);
        apply_state.set_commit_term(RAFT_INIT_LOG_TERM);
        engines
            .kv
            .put_msg_cf(CF_RAFT, &apply_state_key, &apply_state)
            .unwrap();
        assert!(build_storage().is_err());

        let log_key = keys::raft_log_key(1, 14);
        engines
            .raft
            .put_msg(&log_key, &new_entry(14, RAFT_INIT_LOG_TERM))
            .unwrap();
        raft_state.mut_hard_state().set_commit(14);
        s = build_storage().unwrap();
        let initial_state = s.initial_state().unwrap();
        assert_eq!(initial_state.hard_state, *raft_state.get_hard_state());

        // log term miss match is invalid.
        engines
            .raft
            .put_msg(&log_key, &new_entry(14, RAFT_INIT_LOG_TERM - 1))
            .unwrap();
        assert!(build_storage().is_err());

        // hard state term miss match is invalid.
        engines
            .raft
            .put_msg(&log_key, &new_entry(14, RAFT_INIT_LOG_TERM))
            .unwrap();
        raft_state.mut_hard_state().set_term(RAFT_INIT_LOG_TERM - 1);
        engines.raft.put_msg(&raft_state_key, &raft_state).unwrap();
        assert!(build_storage().is_err());

        // last index < recorded_commit_index is invalid.
        raft_state.mut_hard_state().set_term(RAFT_INIT_LOG_TERM);
        raft_state.set_last_index(13);
        let log_key = keys::raft_log_key(1, 13);
        engines
            .raft
            .put_msg(&log_key, &new_entry(13, RAFT_INIT_LOG_TERM))
            .unwrap();
        engines.raft.put_msg(&raft_state_key, &raft_state).unwrap();
        assert!(build_storage().is_err());
    }

    fn gen_snap_for_test(rx: Receiver<Snapshot>) -> SnapState {
        SnapState::Generating {
            canceled: Arc::new(AtomicBool::new(false)),
            index: Arc::new(AtomicU64::new(0)),
            receiver: rx,
        }
    }
}<|MERGE_RESOLUTION|>--- conflicted
+++ resolved
@@ -5,13 +5,8 @@
 use std::collections::VecDeque;
 use std::ops::Range;
 use std::sync::atomic::{AtomicBool, AtomicU64, AtomicUsize, Ordering};
-<<<<<<< HEAD
 use std::sync::mpsc::{self, Receiver, Sender, TryRecvError};
-use std::sync::Arc;
-=======
-use std::sync::mpsc::{self, Receiver, TryRecvError};
 use std::sync::{Arc, Mutex};
->>>>>>> a41ae459
 use std::time::Instant;
 use std::{cmp, error, mem, u64};
 
@@ -184,7 +179,7 @@
         }
     }
 
-    fn append_impl(&mut self, tag: &str, mut entries: &[Entry]) -> i64 {
+    fn append_impl(&mut self, tag: &str, entries: &[Entry]) -> i64 {
         let mut mem_size_change = 0;
 
         if let Some(cache_last_index) = self.cache.back().map(|e| e.get_index()) {
@@ -205,25 +200,7 @@
                 );
             }
         }
-<<<<<<< HEAD
-        let old_capacity = self.cache.capacity();
-        let mut entries_mem_size = 0;
-=======
-
-        let (cache_len, mut entries_len) = (self.cache.len(), entries.len());
-        if entries_len > MAX_CACHE_CAPACITY {
-            entries = &entries[(entries_len - MAX_CACHE_CAPACITY)..];
-            entries_len = entries.len();
-        }
-
-        if let Some(mut compact_to) = (cache_len + entries_len).checked_sub(MAX_CACHE_CAPACITY) {
-            compact_to = cmp::min(compact_to, cache_len);
-            for e in self.cache.drain(..compact_to) {
-                mem_size_change -= (bytes_capacity(&e.data) + bytes_capacity(&e.context)) as i64;
-            }
-        }
-
->>>>>>> a41ae459
+
         for e in entries {
             self.cache.push_back(e.to_owned());
             mem_size_change += (bytes_capacity(&e.data) + bytes_capacity(&e.context)) as i64;
@@ -232,15 +209,12 @@
         mem_size_change
     }
 
-<<<<<<< HEAD
     pub fn term(&self, idx: u64) -> u64 {
         let cache_low = self.cache.front().unwrap().get_index();
         let start_idx = idx.checked_sub(cache_low).unwrap() as usize;
         self.cache[start_idx].get_term()
     }
 
-    pub fn compact_to(&mut self, idx: u64) {
-=======
     pub fn compact_to(&mut self, mut idx: u64) {
         let mut mem_size_change = 0;
 
@@ -264,7 +238,6 @@
         let new_trace_cap = self.trace.capacity();
         mem_size_change += Self::get_trace_vec_mem_size_change(new_trace_cap, old_trace_cap);
 
->>>>>>> a41ae459
         let cache_first_idx = self.first_index().unwrap_or(u64::MAX);
         if cache_first_idx > idx {
             self.flush_mem_size_change(mem_size_change);
@@ -1105,20 +1078,15 @@
     }
 
     pub fn compact_to(&mut self, idx: u64) {
+        self.compact_cache_to(idx);
+
+        self.cancel_generating_snap(Some(idx));
+    }
+
+    pub fn compact_cache_to(&mut self, idx: u64) {
         self.cache.compact_to(idx);
         let rid = self.get_region_id();
         if self.engines.raft.has_builtin_entry_cache() {
-            self.engines.raft.gc_entry_cache(rid, idx);
-        }
-
-        self.cancel_generating_snap(Some(idx));
-    }
-
-    pub fn compact_cache_to(&mut self, idx: u64) {
-        if let Some(ref mut cache) = self.cache {
-            cache.compact_to(idx);
-        } else {
-            let rid = self.get_region_id();
             self.engines.raft.gc_entry_cache(rid, idx);
         }
     }
@@ -1148,49 +1116,28 @@
 
     /// Evict half of entries from the cache.
     pub fn half_evict_cache(&mut self) {
-        if self.engines.raft.has_builtin_entry_cache() {
-            // TODO: unify entry cache.
-            return;
-        }
-        let cache = self.cache.as_mut().unwrap();
-        if !cache.cache.is_empty() {
+        if !self.cache.cache.is_empty() {
             RAFT_ENTRIES_CACHES_EVICT.inc();
-            let cache = self.cache.as_mut().unwrap();
-            let drain_to = cache.cache.len() / 2;
-            let idx = cache.cache[drain_to].index;
-            cache.compact_to(idx + 1);
+            let drain_to = self.cache.cache.len() / 2;
+            let idx = self.cache.cache[drain_to].index;
+            self.cache.compact_to(idx + 1);
         }
     }
 
     pub fn cache_is_empty(&self) -> bool {
-        self.cache
-            .as_ref()
-            .map_or_else(|| true, |c| c.cache.is_empty())
+        self.cache.cache.is_empty()
     }
 
     #[inline]
     pub fn flush_cache_metrics(&mut self) {
-<<<<<<< HEAD
-        self.cache.flush_mem_size_change();
+        // NOTE: memory usage of entry cache is flushed realtime.
         self.cache.flush_stats();
-
         if self.engines.raft.has_builtin_entry_cache() {
             if let Some(stats) = self.engines.raft.flush_stats() {
                 RAFT_ENTRIES_CACHES_GAUGE.set(stats.cache_size as i64);
                 RAFT_ENTRY_FETCHES.hit.inc_by(stats.hit as i64);
                 RAFT_ENTRY_FETCHES.miss.inc_by(stats.miss as i64);
             }
-=======
-        if let Some(ref mut cache) = self.cache {
-            // NOTE: memory usage of entry cache is flushed realtime.
-            cache.flush_stats();
-            return;
-        }
-        if let Some(stats) = self.engines.raft.flush_stats() {
-            RAFT_ENTRIES_CACHES_GAUGE.set(stats.cache_size as i64);
-            RAFT_ENTRY_FETCHES.hit.inc_by(stats.hit as i64);
-            RAFT_ENTRY_FETCHES.miss.inc_by(stats.miss as i64);
->>>>>>> a41ae459
         }
     }
 
@@ -1589,9 +1536,7 @@
     }
 
     pub fn trace_cached_entries(&mut self, entries: CachedEntries) {
-        if let Some(ref mut cache) = self.cache {
-            cache.trace_cached_entries(entries);
-        }
+        self.cache.trace_cached_entries(entries);
     }
 }
 
