// Copyright 2016 TiKV Project Authors. Licensed under Apache-2.0.

use fail::fail_point;
use std::cell::{Cell, RefCell};
use std::collections::VecDeque;
use std::ops::Range;
use std::sync::atomic::{AtomicBool, AtomicU64, AtomicUsize, Ordering};
use std::sync::mpsc::{self, Receiver, Sender, TryRecvError};
use std::sync::{Arc, Mutex};
use std::time::Instant;
use std::{cmp, error, mem, u64};

use engine_traits::CF_RAFT;
use engine_traits::{Engines, KvEngine, Mutable, Peekable};
use keys::{self, enc_end_key, enc_start_key};
use kvproto::metapb::{self, Region};
use kvproto::raft_serverpb::{
    MergeState, PeerState, RaftApplyState, RaftLocalState, RaftMessage, RaftSnapshotData,
    RegionLocalState,
};
use protobuf::Message;
use raft::eraftpb::{ConfState, Entry, HardState, Snapshot};
use raft::{self, Error as RaftError, RaftState, Ready, Storage, StorageError};

use crate::store::fsm::GenSnapTask;
use crate::store::memory::*;
use crate::store::peer::PersistSnapshotResult;
use crate::store::util;
use crate::{bytes_capacity, Error, Result};
use engine_traits::{RaftEngine, RaftLogBatch};
use into_other::into_other;
use tikv_alloc::trace::TraceEvent;
use tikv_util::worker::Scheduler;
use tikv_util::{box_err, box_try, debug, defer, error, info, warn};

use super::metrics::*;
use super::worker::RegionTask;
use super::{SnapEntry, SnapKey, SnapManager, SnapshotStatistics};

use crate::store::async_io::{AsyncWriteMsg, AsyncWriteTask};

// When we create a region peer, we should initialize its log term/index > 0,
// so that we can force the follower peer to sync the snapshot first.
pub const RAFT_INIT_LOG_TERM: u64 = 5;
pub const RAFT_INIT_LOG_INDEX: u64 = 5;
const MAX_SNAP_TRY_CNT: usize = 5;

/// The initial region epoch version.
pub const INIT_EPOCH_VER: u64 = 1;
/// The initial region epoch conf_version.
pub const INIT_EPOCH_CONF_VER: u64 = 1;

// One extra slot for VecDeque internal usage.
const SHRINK_CACHE_CAPACITY: usize = 64;

pub const JOB_STATUS_PENDING: usize = 0;
pub const JOB_STATUS_RUNNING: usize = 1;
pub const JOB_STATUS_CANCELLING: usize = 2;
pub const JOB_STATUS_CANCELLED: usize = 3;
pub const JOB_STATUS_FINISHED: usize = 4;
pub const JOB_STATUS_FAILED: usize = 5;

const ENTRY_MEM_SIZE: usize = mem::size_of::<Entry>();

/// Possible status returned by `check_applying_snap`.
#[derive(Debug, Clone, Copy, PartialEq)]
pub enum CheckApplyingSnapStatus {
    /// A snapshot is just applied.
    Success,
    /// A snapshot is being applied.
    Applying,
    /// No snapshot is being applied at all or the snapshot is canceled
    Idle,
}

#[derive(Debug)]
pub enum SnapState {
    Relax,
    Generating {
        canceled: Arc<AtomicBool>,
        index: Arc<AtomicU64>,
        receiver: Receiver<Snapshot>,
    },
    Applying(Arc<AtomicUsize>),
    ApplyAborted,
}

impl PartialEq for SnapState {
    fn eq(&self, other: &SnapState) -> bool {
        match (self, other) {
            (&SnapState::Relax, &SnapState::Relax)
            | (&SnapState::ApplyAborted, &SnapState::ApplyAborted)
            | (&SnapState::Generating { .. }, &SnapState::Generating { .. }) => true,
            (&SnapState::Applying(ref b1), &SnapState::Applying(ref b2)) => {
                b1.load(Ordering::Relaxed) == b2.load(Ordering::Relaxed)
            }
            _ => false,
        }
    }
}

#[inline]
pub fn first_index(state: &RaftApplyState) -> u64 {
    state.get_truncated_state().get_index() + 1
}

#[inline]
pub fn last_index(state: &RaftLocalState) -> u64 {
    state.get_last_index()
}

struct EntryCache {
    cache: VecDeque<Entry>,
    trace: VecDeque<CachedEntries>,
    hit: Cell<u64>,
    miss: Cell<u64>,
    #[cfg(test)]
    size_change_cb: Option<Box<dyn Fn(i64) + Send + 'static>>,
}

impl EntryCache {
    fn first_index(&self) -> Option<u64> {
        self.cache.front().map(|e| e.get_index())
    }

    fn fetch_entries_to(
        &self,
        begin: u64,
        end: u64,
        mut fetched_size: u64,
        max_size: u64,
        ents: &mut Vec<Entry>,
    ) {
        if begin >= end {
            return;
        }
        assert!(!self.cache.is_empty());
        let cache_low = self.cache.front().unwrap().get_index();
        let start_idx = begin.checked_sub(cache_low).unwrap() as usize;
        let limit_idx = end.checked_sub(cache_low).unwrap() as usize;

        let mut end_idx = start_idx;
        self.cache
            .iter()
            .skip(start_idx)
            .take_while(|e| {
                let cur_idx = end_idx as u64 + cache_low;
                assert_eq!(e.get_index(), cur_idx);
                let m = u64::from(e.compute_size());
                fetched_size += m;
                if fetched_size == m {
                    end_idx += 1;
                    fetched_size <= max_size && end_idx < limit_idx
                } else if fetched_size <= max_size {
                    end_idx += 1;
                    end_idx < limit_idx
                } else {
                    false
                }
            })
            .count();
        // Cache either is empty or contains latest log. Hence we don't need to fetch log
        // from rocksdb anymore.
        assert!(end_idx == limit_idx || fetched_size > max_size);
        let (first, second) = tikv_util::slices_in_range(&self.cache, start_idx, end_idx);
        ents.extend_from_slice(first);
        ents.extend_from_slice(second);
    }

    fn append(&mut self, tag: &str, entries: &[Entry]) {
        if !entries.is_empty() {
            let mut mem_size_change = 0;
            let old_capacity = self.cache.capacity();
            mem_size_change += self.append_impl(tag, entries);
            let new_capacity = self.cache.capacity();
            mem_size_change += Self::get_cache_vec_mem_size_change(new_capacity, old_capacity);
            mem_size_change += self.shrink_if_necessary();
            self.flush_mem_size_change(mem_size_change);
        }
    }

    fn append_impl(&mut self, tag: &str, entries: &[Entry]) -> i64 {
        let mut mem_size_change = 0;

        if let Some(cache_last_index) = self.cache.back().map(|e| e.get_index()) {
            let first_index = entries[0].get_index();
            if cache_last_index >= first_index {
                let cache_len = self.cache.len();
                let truncate_to = cache_len
                    .checked_sub((cache_last_index - first_index + 1) as usize)
                    .unwrap_or_default();
                let trunc_to_idx = self.cache[truncate_to].index;
                for e in self.cache.drain(truncate_to..) {
                    mem_size_change -=
                        (bytes_capacity(&e.data) + bytes_capacity(&e.context)) as i64;
                }
                if let Some(cached) = self.trace.back() {
                    // Only committed entries can be traced, and only uncommitted entries
                    // can be truncated. So there won't be any overlaps.
                    let cached_last = cached.range.end - 1;
                    assert!(cached_last < trunc_to_idx);
                }
            } else if cache_last_index + 1 < first_index {
                panic!(
                    "{} unexpected hole: {} < {}",
                    tag, cache_last_index, first_index
                );
            }
        }

        for e in entries {
            self.cache.push_back(e.to_owned());
            mem_size_change += (bytes_capacity(&e.data) + bytes_capacity(&e.context)) as i64;
        }

        mem_size_change
    }

    pub fn term(&self, idx: u64) -> u64 {
        let cache_low = self.cache.front().unwrap().get_index();
        let start_idx = idx.checked_sub(cache_low).unwrap() as usize;
        self.cache[start_idx].get_term()
    }

    pub fn compact_to(&mut self, mut idx: u64) -> u64 {
        let mut mem_size_change = 0;

        // Clean cached entries which have been already sent to apply threads. For example,
        // if entries [1, 10), [10, 20), [20, 30) are sent to apply threads and `compact_to(15)`
        // is called, only [20, 30) will still be kept in cache.
        let old_trace_cap = self.trace.capacity();
        while let Some(cached_entries) = self.trace.pop_front() {
            if cached_entries.range.start > idx {
                self.trace.push_front(cached_entries);
                let trace_len = self.trace.len();
                let trace_cap = self.trace.capacity();
                if trace_len < SHRINK_CACHE_CAPACITY && trace_cap > SHRINK_CACHE_CAPACITY {
                    self.trace.shrink_to(SHRINK_CACHE_CAPACITY);
                }
                break;
            }
            let (_, dangle_size) = cached_entries.take_entries();
            mem_size_change -= dangle_size as i64;
            idx = cmp::max(cached_entries.range.end - 1, idx);
        }
        let new_trace_cap = self.trace.capacity();
        mem_size_change += Self::get_trace_vec_mem_size_change(new_trace_cap, old_trace_cap);

        let cache_first_idx = self.first_index().unwrap_or(u64::MAX);
        if cache_first_idx > idx {
            self.flush_mem_size_change(mem_size_change);
            assert!(mem_size_change <= 0);
            return -mem_size_change as u64;
        }

        let cache_last_idx = self.cache.back().unwrap().get_index();
        // Use `cache_last_idx + 1` to make sure cache can be cleared completely if necessary.
        let compact_to = (cmp::min(cache_last_idx + 1, idx) - cache_first_idx) as usize;
        for e in self.cache.drain(..compact_to) {
            mem_size_change -= (bytes_capacity(&e.data) + bytes_capacity(&e.context)) as i64
        }

        mem_size_change += self.shrink_if_necessary();
        self.flush_mem_size_change(mem_size_change);
        assert!(mem_size_change <= 0);
        -mem_size_change as u64
    }

    fn get_total_mem_size(&self) -> i64 {
        let data_size: i64 = self
            .cache
            .iter()
            .map(|e| (bytes_capacity(&e.data) + bytes_capacity(&e.context)) as i64)
            .sum();
        let cache_vec_size = Self::get_cache_vec_mem_size_change(self.cache.capacity(), 0);
        let trace_vec_size = Self::get_trace_vec_mem_size_change(self.trace.capacity(), 0);
        data_size + cache_vec_size + trace_vec_size
    }

    fn get_cache_vec_mem_size_change(new_capacity: usize, old_capacity: usize) -> i64 {
        ENTRY_MEM_SIZE as i64 * (new_capacity as i64 - old_capacity as i64)
    }

    fn get_trace_vec_mem_size_change(new_capacity: usize, old_capacity: usize) -> i64 {
        mem::size_of::<CachedEntries>() as i64 * (new_capacity as i64 - old_capacity as i64)
    }

    fn flush_mem_size_change(&self, mem_size_change: i64) {
        #[cfg(test)]
        if let Some(size_change_cb) = self.size_change_cb.as_ref() {
            size_change_cb(mem_size_change);
        }
        let event = if mem_size_change > 0 {
            TraceEvent::Add(mem_size_change as usize)
        } else {
            TraceEvent::Sub(-mem_size_change as usize)
        };
        MEMTRACE_ENTRY_CACHE.trace(event);
        RAFT_ENTRIES_CACHES_GAUGE.add(mem_size_change);
    }

    fn flush_stats(&self) {
        let hit = self.hit.replace(0);
        RAFT_ENTRY_FETCHES.hit.inc_by(hit);
        let miss = self.miss.replace(0);
        RAFT_ENTRY_FETCHES.miss.inc_by(miss);
    }

    #[inline]
    fn is_empty(&self) -> bool {
        self.cache.is_empty()
    }

    fn trace_cached_entries(&mut self, entries: CachedEntries) {
        let dangle_size = {
            let mut guard = entries.entries.lock().unwrap();

            let last_idx = guard.0.last().map(|e| e.index).unwrap();
            let cache_front = match self.cache.front().map(|e| e.index) {
                Some(i) => i,
                None => u64::MAX,
            };

            let dangle_range = if last_idx < cache_front {
                // All entries are not in entry cache.
                0..guard.0.len()
            } else if let Ok(i) = guard.0.binary_search_by(|e| e.index.cmp(&cache_front)) {
                // Some entries are in entry cache.
                0..i
            } else {
                // All entries are in entry cache.
                0..0
            };

            let mut size = 0;
            for e in &guard.0[dangle_range] {
                size += bytes_capacity(&e.data) + bytes_capacity(&e.context);
            }
            guard.1 = size;
            size
        };

        let old_capacity = self.trace.capacity();
        self.trace.push_back(entries);
        let new_capacity = self.trace.capacity();
        let diff = Self::get_trace_vec_mem_size_change(new_capacity, old_capacity);

        self.flush_mem_size_change(diff + dangle_size as i64);
    }

    fn shrink_if_necessary(&mut self) -> i64 {
        if self.cache.len() < SHRINK_CACHE_CAPACITY && self.cache.capacity() > SHRINK_CACHE_CAPACITY
        {
            let old_capacity = self.cache.capacity();
            self.cache.shrink_to_fit();
            let new_capacity = self.cache.capacity();
            return Self::get_cache_vec_mem_size_change(new_capacity, old_capacity);
        }
        0
    }
}

impl Default for EntryCache {
    fn default() -> Self {
        let entry_cache = EntryCache {
            cache: Default::default(),
            trace: Default::default(),
            hit: Cell::new(0),
            miss: Cell::new(0),
            #[cfg(test)]
            size_change_cb: None,
        };
        entry_cache.flush_mem_size_change(entry_cache.get_total_mem_size());
        entry_cache
    }
}

impl Drop for EntryCache {
    fn drop(&mut self) {
        let mem_size_change = self.get_total_mem_size();
        self.flush_mem_size_change(-mem_size_change);
        self.flush_stats();
    }
}

fn storage_error<E>(error: E) -> raft::Error
where
    E: Into<Box<dyn error::Error + Send + Sync>>,
{
    raft::Error::Store(StorageError::Other(error.into()))
}

impl From<Error> for RaftError {
    fn from(err: Error) -> RaftError {
        storage_error(err)
    }
}

#[derive(PartialEq, Debug)]
pub enum HandleReadyResult {
    SendIOTask,
    Snapshot {
        msgs: Vec<RaftMessage>,
        snap_region: metapb::Region,
        /// The regions whose range are overlapped with this region
        destroy_regions: Vec<Region>,
    },
    NoIOTask {
        msgs: Vec<RaftMessage>,
    },
}

/// Used for recording changed status of `RaftLocalState` and `RaftApplyState`.
pub struct InvokeContext {
    pub region_id: u64,
    /// Changed RaftLocalState is stored into `raft_state`.
    pub raft_state: RaftLocalState,
    /// Changed RaftApplyState is stored into `apply_state`.
    pub apply_state: RaftApplyState,
    last_term: u64,
}

impl InvokeContext {
    pub fn new<EK: KvEngine, ER: RaftEngine>(store: &PeerStorage<EK, ER>) -> InvokeContext {
        InvokeContext {
            region_id: store.get_region_id(),
            raft_state: store.raft_state.clone(),
            apply_state: store.apply_state.clone(),
            last_term: store.last_term,
        }
    }

    #[inline]
    pub fn save_raft_state_to<W: RaftLogBatch>(&self, raft_wb: &mut W) -> Result<()> {
        raft_wb.put_raft_state(self.region_id, &self.raft_state)?;
        Ok(())
    }

    #[inline]
    pub fn save_snapshot_raft_state_to(
        &self,
        snapshot_index: u64,
        kv_wb: &mut impl Mutable,
    ) -> Result<()> {
        let mut snapshot_raft_state = self.raft_state.clone();
        snapshot_raft_state
            .mut_hard_state()
            .set_commit(snapshot_index);
        snapshot_raft_state.set_last_index(snapshot_index);

        kv_wb.put_msg_cf(
            CF_RAFT,
            &keys::snapshot_raft_state_key(self.region_id),
            &snapshot_raft_state,
        )?;
        Ok(())
    }

    #[inline]
    pub fn save_apply_state_to(&self, kv_wb: &mut impl Mutable) -> Result<()> {
        kv_wb.put_msg_cf(
            CF_RAFT,
            &keys::apply_state_key(self.region_id),
            &self.apply_state,
        )?;
        Ok(())
    }
}

pub fn recover_from_applying_state<EK: KvEngine, ER: RaftEngine>(
    engines: &Engines<EK, ER>,
    raft_wb: &mut ER::LogBatch,
    region_id: u64,
) -> Result<()> {
    let snapshot_raft_state_key = keys::snapshot_raft_state_key(region_id);
    let snapshot_raft_state: RaftLocalState =
        match box_try!(engines.kv.get_msg_cf(CF_RAFT, &snapshot_raft_state_key)) {
            Some(state) => state,
            None => {
                return Err(box_err!(
                    "[region {}] failed to get raftstate from kv engine, \
                     when recover from applying state",
                    region_id
                ));
            }
        };

    let raft_state = box_try!(engines.raft.get_raft_state(region_id)).unwrap_or_default();

    // if we recv append log when applying snapshot, last_index in raft_local_state will
    // larger than snapshot_index. since raft_local_state is written to raft engine, and
    // raft write_batch is written after kv write_batch, raft_local_state may wrong if
    // restart happen between the two write. so we copy raft_local_state to kv engine
    // (snapshot_raft_state), and set snapshot_raft_state.last_index = snapshot_index.
    // after restart, we need check last_index.
    if last_index(&snapshot_raft_state) > last_index(&raft_state) {
        raft_wb.put_raft_state(region_id, &snapshot_raft_state)?;
    }
    Ok(())
}

fn init_applied_index_term<EK: KvEngine, ER: RaftEngine>(
    engines: &Engines<EK, ER>,
    region: &Region,
    apply_state: &RaftApplyState,
) -> Result<u64> {
    if apply_state.applied_index == RAFT_INIT_LOG_INDEX {
        return Ok(RAFT_INIT_LOG_TERM);
    }
    let truncated_state = apply_state.get_truncated_state();
    if apply_state.applied_index == truncated_state.get_index() {
        return Ok(truncated_state.get_term());
    }

    match engines
        .raft
        .get_entry(region.get_id(), apply_state.applied_index)?
    {
        Some(e) => Ok(e.term),
        None => Err(box_err!(
            "[region {}] entry at apply index {} doesn't exist, may lose data.",
            region.get_id(),
            apply_state.applied_index
        )),
    }
}

fn init_raft_state<EK: KvEngine, ER: RaftEngine>(
    engines: &Engines<EK, ER>,
    region: &Region,
) -> Result<RaftLocalState> {
    if let Some(state) = engines.raft.get_raft_state(region.get_id())? {
        return Ok(state);
    }

    let mut raft_state = RaftLocalState::default();
    if util::is_region_initialized(region) {
        // new split region
        raft_state.last_index = RAFT_INIT_LOG_INDEX;
        raft_state.mut_hard_state().set_term(RAFT_INIT_LOG_TERM);
        raft_state.mut_hard_state().set_commit(RAFT_INIT_LOG_INDEX);
        engines.raft.put_raft_state(region.get_id(), &raft_state)?;
    }
    Ok(raft_state)
}

fn init_apply_state<EK: KvEngine, ER: RaftEngine>(
    engines: &Engines<EK, ER>,
    region: &Region,
) -> Result<RaftApplyState> {
    Ok(
        match engines
            .kv
            .get_msg_cf(CF_RAFT, &keys::apply_state_key(region.get_id()))?
        {
            Some(s) => s,
            None => {
                let mut apply_state = RaftApplyState::default();
                if util::is_region_initialized(region) {
                    apply_state.set_applied_index(RAFT_INIT_LOG_INDEX);
                    let state = apply_state.mut_truncated_state();
                    state.set_index(RAFT_INIT_LOG_INDEX);
                    state.set_term(RAFT_INIT_LOG_TERM);
                }
                apply_state
            }
        },
    )
}

fn init_last_term<EK: KvEngine, ER: RaftEngine>(
    engines: &Engines<EK, ER>,
    region: &Region,
    raft_state: &RaftLocalState,
    apply_state: &RaftApplyState,
) -> Result<u64> {
    let last_idx = raft_state.get_last_index();
    if last_idx == 0 {
        return Ok(0);
    } else if last_idx == RAFT_INIT_LOG_INDEX {
        return Ok(RAFT_INIT_LOG_TERM);
    } else if last_idx == apply_state.get_truncated_state().get_index() {
        return Ok(apply_state.get_truncated_state().get_term());
    } else {
        assert!(last_idx > RAFT_INIT_LOG_INDEX);
    }
    let entry = engines.raft.get_entry(region.get_id(), last_idx)?;
    match entry {
        None => Err(box_err!(
            "[region {}] entry at {} doesn't exist, may lose data.",
            region.get_id(),
            last_idx
        )),
        Some(e) => Ok(e.get_term()),
    }
}

fn validate_states<EK: KvEngine, ER: RaftEngine>(
    region_id: u64,
    engines: &Engines<EK, ER>,
    raft_state: &mut RaftLocalState,
    apply_state: &RaftApplyState,
) -> Result<()> {
    let last_index = raft_state.get_last_index();
    let mut commit_index = raft_state.get_hard_state().get_commit();
    let recorded_commit_index = apply_state.get_commit_index();
    let state_str = || -> String {
        format!(
            "region {}, raft state {:?}, apply state {:?}",
            region_id, raft_state, apply_state
        )
    };
    // The commit index of raft state may be less than the recorded commit index.
    // If so, forward the commit index.
    if commit_index < recorded_commit_index {
        let entry = engines.raft.get_entry(region_id, recorded_commit_index)?;
        if entry.map_or(true, |e| e.get_term() != apply_state.get_commit_term()) {
            return Err(box_err!(
                "log at recorded commit index [{}] {} doesn't exist, may lose data, {}",
                apply_state.get_commit_term(),
                recorded_commit_index,
                state_str()
            ));
        }
        info!("updating commit index"; "region_id" => region_id, "old" => commit_index, "new" => recorded_commit_index);
        commit_index = recorded_commit_index;
    }
    // Invariant: applied index <= max(commit index, recorded commit index)
    if apply_state.get_applied_index() > commit_index {
        return Err(box_err!(
            "applied index > max(commit index, recorded commit index), {}",
            state_str()
        ));
    }
    // Invariant: max(commit index, recorded commit index) <= last index
    if commit_index > last_index {
        return Err(box_err!(
            "max(commit index, recorded commit index) > last index, {}",
            state_str()
        ));
    }
    // Since the entries must be persisted before applying, the term of raft state should also
    // be persisted. So it should be greater than the commit term of apply state.
    if raft_state.get_hard_state().get_term() < apply_state.get_commit_term() {
        return Err(box_err!(
            "term of raft state < commit term of apply state, {}",
            state_str()
        ));
    }

    raft_state.mut_hard_state().set_commit(commit_index);

    Ok(())
}

pub struct PeerStorage<EK, ER>
where
    EK: KvEngine,
{
    pub engines: Engines<EK, ER>,

    peer_id: u64,
    region: metapb::Region,
    raft_state: RaftLocalState,
    apply_state: RaftApplyState,
    applied_index_term: u64,
    last_term: u64,

    snap_state: RefCell<SnapState>,
    gen_snap_task: RefCell<Option<GenSnapTask>>,
    region_sched: Scheduler<RegionTask<EK::Snapshot>>,
    snap_tried_cnt: RefCell<usize>,

    cache: EntryCache,

    pub tag: String,
}

impl<EK, ER> Storage for PeerStorage<EK, ER>
where
    EK: KvEngine,
    ER: RaftEngine,
{
    fn initial_state(&self) -> raft::Result<RaftState> {
        self.initial_state()
    }

    fn entries(
        &self,
        low: u64,
        high: u64,
        max_size: impl Into<Option<u64>>,
    ) -> raft::Result<Vec<Entry>> {
        self.entries(low, high, max_size.into().unwrap_or(u64::MAX))
    }

    fn term(&self, idx: u64) -> raft::Result<u64> {
        self.term(idx)
    }

    fn first_index(&self) -> raft::Result<u64> {
        Ok(self.first_index())
    }

    fn last_index(&self) -> raft::Result<u64> {
        Ok(self.last_index())
    }

    fn snapshot(&self, request_index: u64) -> raft::Result<Snapshot> {
        self.snapshot(request_index)
    }
}

impl<EK, ER> PeerStorage<EK, ER>
where
    EK: KvEngine,
    ER: RaftEngine,
{
    pub fn new(
        engines: Engines<EK, ER>,
        region: &metapb::Region,
        region_sched: Scheduler<RegionTask<EK::Snapshot>>,
        peer_id: u64,
        tag: String,
    ) -> Result<PeerStorage<EK, ER>> {
        debug!(
            "creating storage on specified path";
            "region_id" => region.get_id(),
            "peer_id" => peer_id,
            "path" => ?engines.kv.path(),
        );
        let mut raft_state = init_raft_state(&engines, region)?;
        let apply_state = init_apply_state(&engines, region)?;
        if let Err(e) = validate_states(region.get_id(), &engines, &mut raft_state, &apply_state) {
            return Err(box_err!("{} validate state fail: {:?}", tag, e));
        }
        let last_term = init_last_term(&engines, region, &raft_state, &apply_state)?;
        let applied_index_term = init_applied_index_term(&engines, region, &apply_state)?;

        Ok(PeerStorage {
            engines,
            peer_id,
            region: region.clone(),
            raft_state,
            apply_state,
            snap_state: RefCell::new(SnapState::Relax),
            gen_snap_task: RefCell::new(None),
            region_sched,
            snap_tried_cnt: RefCell::new(0),
            tag,
            applied_index_term,
            last_term,
            cache: EntryCache::default(),
        })
    }

    pub fn is_initialized(&self) -> bool {
        util::is_region_initialized(self.region())
    }

    pub fn initial_state(&self) -> raft::Result<RaftState> {
        let hard_state = self.raft_state.get_hard_state().clone();
        if hard_state == HardState::default() {
            assert!(
                !self.is_initialized(),
                "peer for region {:?} is initialized but local state {:?} has empty hard \
                 state",
                self.region,
                self.raft_state
            );

            return Ok(RaftState::new(hard_state, ConfState::default()));
        }
        Ok(RaftState::new(
            hard_state,
            util::conf_state_from_region(self.region()),
        ))
    }

    fn check_range(&self, low: u64, high: u64) -> raft::Result<()> {
        if low > high {
            return Err(storage_error(format!(
                "low: {} is greater that high: {}",
                low, high
            )));
        } else if low <= self.truncated_index() {
            return Err(RaftError::Store(StorageError::Compacted));
        } else if high > self.last_index() + 1 {
            return Err(storage_error(format!(
                "entries' high {} is out of bound lastindex {}",
                high,
                self.last_index()
            )));
        }
        Ok(())
    }

    pub fn entries(&self, low: u64, high: u64, max_size: u64) -> raft::Result<Vec<Entry>> {
        self.check_range(low, high)?;
        let mut ents = Vec::with_capacity((high - low) as usize);
        if low == high {
            return Ok(ents);
        }
        let region_id = self.get_region_id();
        let cache_low = self.cache.first_index().unwrap_or(u64::MAX);
        if high <= cache_low {
            self.cache.miss.update(|m| m + 1);
            self.engines.raft.fetch_entries_to(
                region_id,
                low,
                high,
                Some(max_size as usize),
                &mut ents,
            )?;
            return Ok(ents);
        }
        let begin_idx = if low < cache_low {
            self.cache.miss.update(|m| m + 1);
            let fetched_count = self.engines.raft.fetch_entries_to(
                region_id,
                low,
                cache_low,
                Some(max_size as usize),
                &mut ents,
            )?;
            if fetched_count < (cache_low - low) as usize {
                // Less entries are fetched than expected.
                return Ok(ents);
            }
            cache_low
        } else {
            low
        };
        self.cache.hit.update(|h| h + 1);
        let fetched_size = ents.iter().fold(0, |acc, e| acc + e.compute_size());
        self.cache
            .fetch_entries_to(begin_idx, high, fetched_size as u64, max_size, &mut ents);
        Ok(ents)
    }

    pub fn term(&self, idx: u64) -> raft::Result<u64> {
        if idx == self.truncated_index() {
            return Ok(self.truncated_term());
        }
        self.check_range(idx, idx + 1)?;
        if self.truncated_term() == self.last_term || idx == self.last_index() {
            return Ok(self.last_term);
        }
        let cache_low = self.cache.first_index().unwrap_or(u64::MAX);
        if idx >= cache_low {
            Ok(self.cache.term(idx))
        } else {
            let mut entries = vec![];
            self.engines.raft.fetch_entries_to(
                self.get_region_id(),
                idx,
                idx + 1,
                None,
                &mut entries,
            )?;
            Ok(entries[0].get_term())
        }
    }

    #[inline]
    pub fn first_index(&self) -> u64 {
        first_index(&self.apply_state)
    }

    #[inline]
    pub fn last_index(&self) -> u64 {
        last_index(&self.raft_state)
    }

    #[inline]
    pub fn last_term(&self) -> u64 {
        self.last_term
    }

    #[inline]
    pub fn applied_index(&self) -> u64 {
        self.apply_state.get_applied_index()
    }

    #[inline]
    pub fn set_applied_state(&mut self, apply_state: RaftApplyState) {
        self.apply_state = apply_state;
    }

    #[inline]
    pub fn set_applied_term(&mut self, applied_index_term: u64) {
        self.applied_index_term = applied_index_term;
    }

    #[inline]
    pub fn apply_state(&self) -> &RaftApplyState {
        &self.apply_state
    }

    #[inline]
    pub fn applied_index_term(&self) -> u64 {
        self.applied_index_term
    }

    #[inline]
    pub fn commit_index(&self) -> u64 {
        self.raft_state.get_hard_state().get_commit()
    }

    #[inline]
    pub fn set_commit_index(&mut self, commit: u64) {
        assert!(commit >= self.commit_index());
        self.raft_state.mut_hard_state().set_commit(commit);
    }

    #[inline]
    pub fn hard_state(&self) -> &HardState {
        self.raft_state.get_hard_state()
    }

    #[inline]
    pub fn truncated_index(&self) -> u64 {
        self.apply_state.get_truncated_state().get_index()
    }

    #[inline]
    pub fn truncated_term(&self) -> u64 {
        self.apply_state.get_truncated_state().get_term()
    }

    pub fn region(&self) -> &metapb::Region {
        &self.region
    }

    pub fn set_region(&mut self, region: metapb::Region) {
        self.region = region;
    }

    pub fn raw_snapshot(&self) -> EK::Snapshot {
        self.engines.kv.snapshot()
    }

    fn validate_snap(&self, snap: &Snapshot, request_index: u64) -> bool {
        let idx = snap.get_metadata().get_index();
        if idx < self.truncated_index() || idx < request_index {
            // stale snapshot, should generate again.
            info!(
                "snapshot is stale, generate again";
                "region_id" => self.region.get_id(),
                "peer_id" => self.peer_id,
                "snap_index" => idx,
                "truncated_index" => self.truncated_index(),
                "request_index" => request_index,
            );
            STORE_SNAPSHOT_VALIDATION_FAILURE_COUNTER.stale.inc();
            return false;
        }

        let mut snap_data = RaftSnapshotData::default();
        if let Err(e) = snap_data.merge_from_bytes(snap.get_data()) {
            error!(
                "failed to decode snapshot, it may be corrupted";
                "region_id" => self.region.get_id(),
                "peer_id" => self.peer_id,
                "err" => ?e,
            );
            STORE_SNAPSHOT_VALIDATION_FAILURE_COUNTER.decode.inc();
            return false;
        }
        let snap_epoch = snap_data.get_region().get_region_epoch();
        let latest_epoch = self.region().get_region_epoch();
        if snap_epoch.get_conf_ver() < latest_epoch.get_conf_ver() {
            info!(
                "snapshot epoch is stale";
                "region_id" => self.region.get_id(),
                "peer_id" => self.peer_id,
                "snap_epoch" => ?snap_epoch,
                "latest_epoch" => ?latest_epoch,
            );
            STORE_SNAPSHOT_VALIDATION_FAILURE_COUNTER.epoch.inc();
            return false;
        }

        true
    }

    /// Gets a snapshot. Returns `SnapshotTemporarilyUnavailable` if there is no unavailable
    /// snapshot.
    pub fn snapshot(&self, request_index: u64) -> raft::Result<Snapshot> {
        let mut snap_state = self.snap_state.borrow_mut();
        let mut tried_cnt = self.snap_tried_cnt.borrow_mut();

        let (mut tried, mut last_canceled, mut snap) = (false, false, None);
        if let SnapState::Generating {
            ref canceled,
            ref receiver,
            ..
        } = *snap_state
        {
            tried = true;
            last_canceled = canceled.load(Ordering::SeqCst);
            match receiver.try_recv() {
                Err(TryRecvError::Empty) => {
                    let e = raft::StorageError::SnapshotTemporarilyUnavailable;
                    return Err(raft::Error::Store(e));
                }
                Ok(s) if !last_canceled => snap = Some(s),
                Err(TryRecvError::Disconnected) | Ok(_) => {}
            }
        }

        if tried {
            *snap_state = SnapState::Relax;
            match snap {
                Some(s) => {
                    *tried_cnt = 0;
                    if self.validate_snap(&s, request_index) {
                        return Ok(s);
                    }
                }
                None => {
                    warn!(
                        "failed to try generating snapshot";
                        "region_id" => self.region.get_id(),
                        "peer_id" => self.peer_id,
                        "times" => *tried_cnt,
                    );
                }
            }
        }

        if SnapState::Relax != *snap_state {
            panic!("{} unexpected state: {:?}", self.tag, *snap_state);
        }

        if *tried_cnt >= MAX_SNAP_TRY_CNT {
            let cnt = *tried_cnt;
            *tried_cnt = 0;
            return Err(raft::Error::Store(box_err!(
                "failed to get snapshot after {} times",
                cnt
            )));
        }

        info!(
            "requesting snapshot";
            "region_id" => self.region.get_id(),
            "peer_id" => self.peer_id,
            "request_index" => request_index,
        );

        if !tried || !last_canceled {
            *tried_cnt += 1;
        }

        let (sender, receiver) = mpsc::sync_channel(1);
        let canceled = Arc::new(AtomicBool::new(false));
        let index = Arc::new(AtomicU64::new(0));
        *snap_state = SnapState::Generating {
            canceled: canceled.clone(),
            index: index.clone(),
            receiver,
        };

        let task = GenSnapTask::new(self.region.get_id(), index, canceled, sender);
        let mut gen_snap_task = self.gen_snap_task.borrow_mut();
        assert!(gen_snap_task.is_none());
        *gen_snap_task = Some(task);
        Err(raft::Error::Store(
            raft::StorageError::SnapshotTemporarilyUnavailable,
        ))
    }

    pub fn has_gen_snap_task(&self) -> bool {
        self.gen_snap_task.borrow().is_some()
    }

    pub fn mut_gen_snap_task(&mut self) -> &mut Option<GenSnapTask> {
        self.gen_snap_task.get_mut()
    }

    pub fn take_gen_snap_task(&mut self) -> Option<GenSnapTask> {
        self.gen_snap_task.get_mut().take()
    }

    // Append the given entries to the raft log using previous last index or self.last_index.
    pub fn append(
        &mut self,
        invoke_ctx: &mut InvokeContext,
        entries: Vec<Entry>,
        task: &mut AsyncWriteTask<EK, ER>,
    ) {
        if entries.is_empty() {
            return;
        }
        let region_id = self.get_region_id();
        debug!(
            "append entries";
            "region_id" => region_id,
            "peer_id" => self.peer_id,
            "count" => entries.len(),
        );
        let prev_last_index = invoke_ctx.raft_state.get_last_index();

        let (last_index, last_term) = {
            let e = entries.last().unwrap();
            (e.get_index(), e.get_term())
        };

        self.cache.append(&self.tag, &entries);

        task.entries = entries;
        // Delete any previously appended log entries which never committed.
        task.cut_logs = Some((last_index + 1, prev_last_index + 1));

        invoke_ctx.raft_state.set_last_index(last_index);
        invoke_ctx.last_term = last_term;
    }

    pub fn compact_to(&mut self, idx: u64) {
        self.compact_cache_to(idx);

        self.cancel_generating_snap(Some(idx));
    }

    pub fn compact_cache_to(&mut self, idx: u64) {
        self.cache.compact_to(idx);
        let rid = self.get_region_id();
        if self.engines.raft.has_builtin_entry_cache() {
            self.engines.raft.gc_entry_cache(rid, idx);
        }
    }

    #[inline]
    pub fn is_cache_empty(&self) -> bool {
        self.cache.is_empty()
    }

    pub fn maybe_gc_cache(&mut self, replicated_idx: u64, apply_idx: u64) {
        if replicated_idx == apply_idx {
            // The region is inactive, clear the cache immediately.
            self.cache.compact_to(apply_idx + 1);
            return;
        }
        let cache_first_idx = match self.cache.first_index() {
            None => return,
            Some(idx) => idx,
        };
        if cache_first_idx > replicated_idx + 1 {
            // Catching up log requires accessing fs already, let's optimize for
            // the common case.
            // Maybe gc to second least replicated_idx is better.
            self.cache.compact_to(apply_idx + 1);
        }
    }

    /// Evict entries from the cache.
    pub fn evict_cache(&mut self, half: bool) {
        if self.engines.raft.has_builtin_entry_cache() {
            // TODO: unify entry cache.
            return;
        }
        if !self.cache.cache.is_empty() {
            let cache = &mut self.cache;
            let cache_len = cache.cache.len();
            let drain_to = if half { cache_len / 2 } else { cache_len - 1 };
            let idx = cache.cache[drain_to].index;
            let mem_size_change = cache.compact_to(idx + 1);
            RAFT_ENTRIES_EVICT_BYTES.inc_by(mem_size_change);
        }
    }

    pub fn cache_is_empty(&self) -> bool {
        self.cache.cache.is_empty()
    }

    #[inline]
    pub fn flush_cache_metrics(&mut self) {
        // NOTE: memory usage of entry cache is flushed realtime.
        self.cache.flush_stats();
        if self.engines.raft.has_builtin_entry_cache() {
            if let Some(stats) = self.engines.raft.flush_stats() {
                RAFT_ENTRIES_CACHES_GAUGE.set(stats.cache_size as i64);
                RAFT_ENTRY_FETCHES.hit.inc_by(stats.hit as u64);
                RAFT_ENTRY_FETCHES.miss.inc_by(stats.miss as u64);
            }
        }
    }

    // Apply the peer with given snapshot.
    pub fn apply_snapshot(
        &mut self,
        ctx: &mut InvokeContext,
        snap: &Snapshot,
        task: &mut AsyncWriteTask<EK, ER>,
        msgs: Vec<RaftMessage>,
        destroy_regions: Vec<metapb::Region>,
    ) -> Result<HandleReadyResult> {
        info!(
            "begin to apply snapshot";
            "region_id" => self.region.get_id(),
            "peer_id" => self.peer_id,
        );

        let mut snap_data = RaftSnapshotData::default();
        snap_data.merge_from_bytes(snap.get_data())?;

        let region_id = self.get_region_id();

        let region = snap_data.take_region();
        if region.get_id() != region_id {
            return Err(box_err!(
                "mismatch region id {} != {}",
                region_id,
                region.get_id()
            ));
        }

        if task.raft_wb.is_none() {
            task.raft_wb = Some(self.engines.raft.log_batch(64));
        }
        if task.kv_wb.is_none() {
            task.kv_wb = Some(self.engines.kv.write_batch());
        }
        let raft_wb = task.raft_wb.as_mut().unwrap();
        let kv_wb = task.kv_wb.as_mut().unwrap();

        if self.is_initialized() {
            // we can only delete the old data when the peer is initialized.
            self.clear_meta(kv_wb, raft_wb)?;
        }
        // Write its source peers' `RegionLocalState` together with itself for atomicity
        for r in &destroy_regions {
            write_peer_state(kv_wb, r, PeerState::Tombstone, None)?;
        }
        write_peer_state(kv_wb, &region, PeerState::Applying, None)?;

        let last_index = snap.get_metadata().get_index();

        ctx.raft_state.set_last_index(last_index);
        ctx.last_term = snap.get_metadata().get_term();
        ctx.apply_state.set_applied_index(last_index);

        // The snapshot only contains log which index > applied index, so
        // here the truncate state's (index, term) is in snapshot metadata.
        ctx.apply_state.mut_truncated_state().set_index(last_index);
        ctx.apply_state
            .mut_truncated_state()
            .set_term(snap.get_metadata().get_term());

        info!(
            "apply snapshot with state ok";
            "region_id" => self.region.get_id(),
            "peer_id" => self.peer_id,
            "region" => ?region,
            "state" => ?ctx.apply_state,
        );

        Ok(HandleReadyResult::Snapshot {
            msgs,
            snap_region: region,
            destroy_regions,
        })
    }

    /// Delete all meta belong to the region. Results are stored in `wb`.
    pub fn clear_meta(
        &mut self,
        kv_wb: &mut EK::WriteBatch,
        raft_wb: &mut ER::LogBatch,
    ) -> Result<()> {
        let region_id = self.get_region_id();
        clear_meta(&self.engines, kv_wb, raft_wb, region_id, &self.raft_state)?;
        self.cache = EntryCache::default();
        Ok(())
    }

    /// Delete all data belong to the region.
    /// If return Err, data may get partial deleted.
    pub fn clear_data(&self) -> Result<()> {
        let (start_key, end_key) = (enc_start_key(self.region()), enc_end_key(self.region()));
        let region_id = self.get_region_id();
        box_try!(
            self.region_sched
                .schedule(RegionTask::destroy(region_id, start_key, end_key))
        );
        Ok(())
    }

    /// Delete all data that is not covered by `new_region`.
    fn clear_extra_data(
        &self,
        old_region: &metapb::Region,
        new_region: &metapb::Region,
    ) -> Result<()> {
        let (old_start_key, old_end_key) = (enc_start_key(old_region), enc_end_key(old_region));
        let (new_start_key, new_end_key) = (enc_start_key(new_region), enc_end_key(new_region));
        if old_start_key < new_start_key {
            box_try!(self.region_sched.schedule(RegionTask::destroy(
                old_region.get_id(),
                old_start_key,
                new_start_key
            )));
        }
        if new_end_key < old_end_key {
            box_try!(self.region_sched.schedule(RegionTask::destroy(
                old_region.get_id(),
                new_end_key,
                old_end_key
            )));
        }
        Ok(())
    }

    /// Delete all extra split data from the `start_key` to `end_key`.
    pub fn clear_extra_split_data(&self, start_key: Vec<u8>, end_key: Vec<u8>) -> Result<()> {
        box_try!(self.region_sched.schedule(RegionTask::destroy(
            self.get_region_id(),
            start_key,
            end_key
        )));
        Ok(())
    }

    pub fn get_raft_engine(&self) -> ER {
        self.engines.raft.clone()
    }

    /// Check whether the storage has finished applying snapshot.
    #[inline]
    pub fn is_applying_snapshot(&self) -> bool {
        matches!(*self.snap_state.borrow(), SnapState::Applying(_))
    }

    #[inline]
    pub fn is_generating_snapshot(&self) -> bool {
        fail_point!("is_generating_snapshot", |_| { true });
        matches!(*self.snap_state.borrow(), SnapState::Generating { .. })
    }

    /// Check if the storage is applying a snapshot.
    #[inline]
    pub fn check_applying_snap(&mut self) -> CheckApplyingSnapStatus {
        let mut res = CheckApplyingSnapStatus::Idle;
        let new_state = match *self.snap_state.borrow() {
            SnapState::Applying(ref status) => {
                let s = status.load(Ordering::Relaxed);
                if s == JOB_STATUS_FINISHED {
                    res = CheckApplyingSnapStatus::Success;
                    SnapState::Relax
                } else if s == JOB_STATUS_CANCELLED {
                    SnapState::ApplyAborted
                } else if s == JOB_STATUS_FAILED {
                    // TODO: cleanup region and treat it as tombstone.
                    panic!("{} applying snapshot failed", self.tag,);
                } else {
                    return CheckApplyingSnapStatus::Applying;
                }
            }
            _ => return res,
        };
        *self.snap_state.borrow_mut() = new_state;
        res
    }

    /// Cancel applying snapshot, return true if the job can be considered not be run again.
    pub fn cancel_applying_snap(&mut self) -> bool {
        let is_canceled = match *self.snap_state.borrow() {
            SnapState::Applying(ref status) => {
                if status
                    .compare_exchange(
                        JOB_STATUS_PENDING,
                        JOB_STATUS_CANCELLING,
                        Ordering::SeqCst,
                        Ordering::SeqCst,
                    )
                    .is_ok()
                {
                    true
                } else if status
                    .compare_exchange(
                        JOB_STATUS_RUNNING,
                        JOB_STATUS_CANCELLING,
                        Ordering::SeqCst,
                        Ordering::SeqCst,
                    )
                    .is_ok()
                {
                    return false;
                } else {
                    false
                }
            }
            _ => return false,
        };
        if is_canceled {
            *self.snap_state.borrow_mut() = SnapState::ApplyAborted;
            return true;
        }
        // now status can only be JOB_STATUS_CANCELLING, JOB_STATUS_CANCELLED,
        // JOB_STATUS_FAILED and JOB_STATUS_FINISHED.
        self.check_applying_snap() != CheckApplyingSnapStatus::Applying
    }

    /// Cancel generating snapshot.
    pub fn cancel_generating_snap(&mut self, compact_to: Option<u64>) {
        let snap_state = self.snap_state.borrow();
        if let SnapState::Generating {
            ref canceled,
            ref index,
            ..
        } = *snap_state
        {
            if !canceled.load(Ordering::SeqCst) {
                if let Some(idx) = compact_to {
                    let snap_index = index.load(Ordering::SeqCst);
                    if snap_index == 0 || idx <= snap_index + 1 {
                        return;
                    }
                }
                canceled.store(true, Ordering::SeqCst);
            }
        }
    }

    #[inline]
    pub fn set_snap_state(&mut self, state: SnapState) {
        *self.snap_state.borrow_mut() = state
    }

    #[inline]
    pub fn is_snap_state(&self, state: SnapState) -> bool {
        *self.snap_state.borrow() == state
    }

    pub fn get_region_id(&self) -> u64 {
        self.region().get_id()
    }

    pub fn schedule_applying_snapshot(&mut self) {
        let status = Arc::new(AtomicUsize::new(JOB_STATUS_PENDING));
        self.set_snap_state(SnapState::Applying(Arc::clone(&status)));
        let task = RegionTask::Apply {
            region_id: self.get_region_id(),
            status,
        };

        // Don't schedule the snapshot to region worker.
        fail_point!("skip_schedule_applying_snapshot", |_| {});

        // TODO: gracefully remove region instead.
        if let Err(e) = self.region_sched.schedule(task) {
            info!(
                "failed to to schedule apply job, are we shutting down?";
                "region_id" => self.region.get_id(),
                "peer_id" => self.peer_id,
                "err" => ?e,
            );
        }
    }

    /// Save memory states to disk.
    ///
    /// This function only write data to `ready_ctx`'s `WriteBatch`. It's caller's duty to write
    /// it explicitly to disk. If it's flushed to disk successfully, `post_ready` should be called
    /// to update the memory states properly.
    /// WARNING: If this function returns error, the caller must panic(details in `append` function).
    pub fn handle_raft_ready(
        &mut self,
        ready: &mut Ready,
        async_write_sender: &Sender<AsyncWriteMsg<EK, ER>>,
        destroy_regions: Vec<metapb::Region>,
        mut msgs: Vec<RaftMessage>,
        proposal_times: Vec<Instant>,
    ) -> Result<HandleReadyResult> {
        let region_id = self.get_region_id();
        let mut ctx = InvokeContext::new(self);

        let mut write_task = AsyncWriteTask::new(region_id, self.peer_id, ready.number());

        let mut res = HandleReadyResult::SendIOTask;
        if !ready.snapshot().is_empty() {
            fail_point!("raft_before_apply_snap");
            res = self.apply_snapshot(
                &mut ctx,
                ready.snapshot(),
                &mut write_task,
                std::mem::take(&mut msgs),
                destroy_regions,
            )?;
            fail_point!("raft_after_apply_snap");
        };

        if !ready.entries().is_empty() {
            self.append(&mut ctx, ready.take_entries(), &mut write_task);
        }
        write_task.proposal_times = proposal_times;

        // Last index is 0 means the peer is created from raft message
        // and has not applied snapshot yet, so skip persistent hard state.
        if ctx.raft_state.get_last_index() > 0 {
            if let Some(hs) = ready.hs() {
                ctx.raft_state.set_hard_state(hs.clone());
            }
        }

        // Save raft state if it has changed or there is a snapshot.
        if ctx.raft_state != self.raft_state || !ready.snapshot().is_empty() {
            write_task.raft_state = Some(ctx.raft_state.clone());
        }

        if !ready.snapshot().is_empty() {
            // In case of restart happens when we just write region state to Applying,
            // but not write raft_local_state to raft db in time.
            // We write raft state to kv db, with last index set to snap index,
            // in case of recv raft log after snapshot.
            if write_task.kv_wb.is_none() {
                write_task.kv_wb = Some(self.engines.kv.write_batch());
            }
            ctx.save_snapshot_raft_state_to(
                ready.snapshot().get_metadata().get_index(),
                write_task.kv_wb.as_mut().unwrap(),
            )?;
            ctx.save_apply_state_to(write_task.kv_wb.as_mut().unwrap())?;
        }

        // Update the memory state
        self.raft_state = ctx.raft_state;
        self.apply_state = ctx.apply_state;
        self.last_term = ctx.last_term;

        if write_task.has_data() {
            write_task.messages = msgs;
            if let Err(e) = async_write_sender.send(AsyncWriteMsg::WriteTask(write_task)) {
                // IO threads are destroyed after store threads during shutdown.
                panic!("{} failed to send write msg, err: {:?}", self.tag, e);
            }
        } else {
            res = HandleReadyResult::NoIOTask { msgs };
        }

        Ok(res)
    }

    pub fn persist_snapshot(&mut self, res: &PersistSnapshotResult) {
        // cleanup data before scheduling apply task
        if self.is_initialized() {
            if let Err(e) = self.clear_extra_data(self.region(), &res.region) {
                // No need panic here, when applying snapshot, the deletion will be tried
                // again. But if the region range changes, like [a, c) -> [a, b) and [b, c),
                // [b, c) will be kept in rocksdb until a covered snapshot is applied or
                // store is restarted.
                error!(?e;
                    "failed to cleanup data, may leave some dirty data";
                    "region_id" => self.get_region_id(),
                    "peer_id" => self.peer_id,
                );
            }
        }

        // Note that the correctness depends on the fact that these source regions MUST NOT
        // serve read request otherwise a corrupt data may be returned.
        // For now, it is ensured by
        // 1. After `PrepareMerge` log is committed, the source region leader's lease will be
        //    suspected immediately which makes the local reader not serve read request.
        // 2. No read request can be responsed in peer fsm during merging.
        // These conditions are used to prevent reading **stale** data in the past.
        // At present, they are also used to prevent reading **corrupt** data.
        for r in &res.destroy_regions {
            if let Err(e) = self.clear_extra_data(r, &res.region) {
                error!(?e;
                    "failed to cleanup data, may leave some dirty data";
                    "region_id" => r.get_id(),
                );
            }
        }

        self.schedule_applying_snapshot();
<<<<<<< HEAD
=======
        let prev_region = self.region().clone();
        self.set_region(snap_region);
        if self.truncated_index() == self.applied_index() {
            self.applied_index_term = self.truncated_term();
        } else {
            panic!(
                "{} applied index should be equal to truncated index after snapshot: {} != {}",
                self.tag,
                self.applied_index(),
                self.truncated_index()
            );
        }
>>>>>>> b22450b5

        self.set_region(res.region.clone());
    }

    pub fn trace_cached_entries(&mut self, entries: CachedEntries) {
        self.cache.trace_cached_entries(entries);
    }
}

/// Delete all meta belong to the region. Results are stored in `wb`.
pub fn clear_meta<EK, ER>(
    engines: &Engines<EK, ER>,
    kv_wb: &mut EK::WriteBatch,
    raft_wb: &mut ER::LogBatch,
    region_id: u64,
    raft_state: &RaftLocalState,
) -> Result<()>
where
    EK: KvEngine,
    ER: RaftEngine,
{
    let t = Instant::now();
    box_try!(kv_wb.delete_cf(CF_RAFT, &keys::region_state_key(region_id)));
    box_try!(kv_wb.delete_cf(CF_RAFT, &keys::apply_state_key(region_id)));
    box_try!(engines.raft.clean(region_id, raft_state, raft_wb));

    info!(
        "finish clear peer meta";
        "region_id" => region_id,
        "meta_key" => 1,
        "apply_key" => 1,
        "raft_key" => 1,
        "takes" => ?t.elapsed(),
    );
    Ok(())
}

pub fn do_snapshot<E>(
    mgr: SnapManager,
    engine: &E,
    kv_snap: E::Snapshot,
    region_id: u64,
    last_applied_index_term: u64,
    last_applied_state: RaftApplyState,
    for_balance: bool,
) -> raft::Result<Snapshot>
where
    E: KvEngine,
{
    debug!(
        "begin to generate a snapshot";
        "region_id" => region_id,
    );

    let msg = kv_snap
        .get_msg_cf(CF_RAFT, &keys::apply_state_key(region_id))
        .map_err(into_other::<_, raft::Error>)?;
    let apply_state: RaftApplyState = match msg {
        None => {
            return Err(storage_error(format!(
                "could not load raft state of region {}",
                region_id
            )));
        }
        Some(state) => state,
    };
    assert_eq!(apply_state, last_applied_state);

    let key = SnapKey::new(
        region_id,
        last_applied_index_term,
        apply_state.get_applied_index(),
    );

    mgr.register(key.clone(), SnapEntry::Generating);
    defer!(mgr.deregister(&key, &SnapEntry::Generating));

    let state: RegionLocalState = kv_snap
        .get_msg_cf(CF_RAFT, &keys::region_state_key(key.region_id))
        .and_then(|res| match res {
            None => Err(box_err!("region {} could not find region info", region_id)),
            Some(state) => Ok(state),
        })
        .map_err(into_other::<_, raft::Error>)?;

    if state.get_state() != PeerState::Normal {
        return Err(storage_error(format!(
            "snap job for {} seems stale, skip.",
            region_id
        )));
    }

    let mut snapshot = Snapshot::default();

    // Set snapshot metadata.
    snapshot.mut_metadata().set_index(key.idx);
    snapshot.mut_metadata().set_term(key.term);

    let conf_state = util::conf_state_from_region(state.get_region());
    snapshot.mut_metadata().set_conf_state(conf_state);

    let mut s = mgr.get_snapshot_for_building(&key)?;
    // Set snapshot data.
    let mut snap_data = RaftSnapshotData::default();
    snap_data.set_region(state.get_region().clone());
    let mut stat = SnapshotStatistics::new();
    s.build(
        engine,
        &kv_snap,
        state.get_region(),
        &mut snap_data,
        &mut stat,
    )?;
    snap_data.mut_meta().set_for_balance(for_balance);
    let v = snap_data.write_to_bytes()?;
    snapshot.set_data(v.into());

    SNAPSHOT_KV_COUNT_HISTOGRAM.observe(stat.kv_count as f64);
    SNAPSHOT_SIZE_HISTOGRAM.observe(stat.size as f64);

    Ok(snapshot)
}

// When we bootstrap the region we must call this to initialize region local state first.
pub fn write_initial_raft_state<W: RaftLogBatch>(raft_wb: &mut W, region_id: u64) -> Result<()> {
    let mut raft_state = RaftLocalState {
        last_index: RAFT_INIT_LOG_INDEX,
        ..Default::default()
    };
    raft_state.mut_hard_state().set_term(RAFT_INIT_LOG_TERM);
    raft_state.mut_hard_state().set_commit(RAFT_INIT_LOG_INDEX);
    raft_wb.put_raft_state(region_id, &raft_state)?;
    Ok(())
}

// When we bootstrap the region or handling split new region, we must
// call this to initialize region apply state first.
pub fn write_initial_apply_state<T: Mutable>(kv_wb: &mut T, region_id: u64) -> Result<()> {
    let mut apply_state = RaftApplyState::default();
    apply_state.set_applied_index(RAFT_INIT_LOG_INDEX);
    apply_state
        .mut_truncated_state()
        .set_index(RAFT_INIT_LOG_INDEX);
    apply_state
        .mut_truncated_state()
        .set_term(RAFT_INIT_LOG_TERM);

    kv_wb.put_msg_cf(CF_RAFT, &keys::apply_state_key(region_id), &apply_state)?;
    Ok(())
}

pub fn write_peer_state<T: Mutable>(
    kv_wb: &mut T,
    region: &metapb::Region,
    state: PeerState,
    merge_state: Option<MergeState>,
) -> Result<()> {
    let region_id = region.get_id();
    let mut region_state = RegionLocalState::default();
    region_state.set_state(state);
    region_state.set_region(region.clone());
    if let Some(state) = merge_state {
        region_state.set_merge_state(state);
    }

    debug!(
        "writing merge state";
        "region_id" => region_id,
        "state" => ?region_state,
    );
    kv_wb.put_msg_cf(CF_RAFT, &keys::region_state_key(region_id), &region_state)?;
    Ok(())
}

/// Committed entries sent to apply threads.
#[derive(Clone)]
pub struct CachedEntries {
    pub range: Range<u64>,
    // Entries and dangle size for them. `dangle` means not in entry cache.
    entries: Arc<Mutex<(Vec<Entry>, usize)>>,
}

impl CachedEntries {
    pub fn new(entries: Vec<Entry>) -> Self {
        assert!(!entries.is_empty());
        let start = entries.first().map(|x| x.index).unwrap();
        let end = entries.last().map(|x| x.index).unwrap() + 1;
        let range = Range { start, end };
        CachedEntries {
            entries: Arc::new(Mutex::new((entries, 0))),
            range,
        }
    }

    /// Take cached entries and dangle size for them. `dangle` means not in entry cache.
    pub fn take_entries(&self) -> (Vec<Entry>, usize) {
        mem::take(&mut *self.entries.lock().unwrap())
    }
}

#[cfg(test)]
mod tests {
    use crate::coprocessor::CoprocessorHost;
    use crate::store::fsm::apply::compact_raft_log;
    use crate::store::fsm::async_io::AsyncWriteBatch;
    use crate::store::worker::RegionRunner;
    use crate::store::worker::RegionTask;
    use crate::store::{bootstrap_store, initial_region, prepare_bootstrap_cluster};
    use engine_test::kv::{KvTestEngine, KvTestSnapshot};
    use engine_test::raft::RaftTestEngine;
    use engine_traits::Engines;
    use engine_traits::{Iterable, SyncMutable, WriteBatch, WriteBatchExt};
    use engine_traits::{ALL_CFS, CF_DEFAULT};
    use kvproto::raft_serverpb::RaftSnapshotData;
    use raft::eraftpb::HardState;
    use raft::eraftpb::{ConfState, Entry};
    use raft::{Error as RaftError, StorageError};
    use std::cell::RefCell;
    use std::path::Path;
    use std::sync::atomic::*;
    use std::sync::mpsc::*;
    use std::sync::*;
    use std::time::Duration;
    use tempfile::{Builder, TempDir};
    use tikv_util::worker::{LazyWorker, Scheduler, Worker};

    use super::*;

    impl EntryCache {
        fn new_with_cb(cb: impl Fn(i64) + Send + 'static) -> Self {
            let entry_cache = EntryCache {
                cache: Default::default(),
                trace: Default::default(),
                hit: Cell::new(0),
                miss: Cell::new(0),
                size_change_cb: Some(Box::new(cb) as Box<dyn Fn(i64) + Send + 'static>),
            };
            entry_cache.flush_mem_size_change(entry_cache.get_total_mem_size());
            entry_cache
        }
    }

    fn new_storage(
        sched: Scheduler<RegionTask<KvTestSnapshot>>,
        path: &TempDir,
    ) -> PeerStorage<KvTestEngine, RaftTestEngine> {
        let kv_db = engine_test::kv::new_engine(path.path().to_str().unwrap(), None, ALL_CFS, None)
            .unwrap();
        let raft_path = path.path().join(Path::new("raft"));
        let raft_db =
            engine_test::raft::new_engine(raft_path.to_str().unwrap(), None, CF_DEFAULT, None)
                .unwrap();
        let engines = Engines::new(kv_db, raft_db);
        bootstrap_store(&engines, 1, 1).unwrap();

        let region = initial_region(1, 1, 1);
        prepare_bootstrap_cluster(&engines, &region).unwrap();
        PeerStorage::new(engines, &region, sched, 0, "".to_owned()).unwrap()
    }

    fn write_to_db(
        async_wb: &mut AsyncWriteBatch<KvTestEngine, RaftTestEngine>,
        task: AsyncWriteTask<KvTestEngine, RaftTestEngine>,
    ) {
        async_wb.add_write_task(task);
        async_wb.before_write_to_db(Instant::now());
        async_wb.kv_wb.write().unwrap();
        async_wb.raft_wb.write().unwrap();
        async_wb.clear();
    }

    fn new_storage_from_ents(
        sched: Scheduler<RegionTask<KvTestSnapshot>>,
        path: &TempDir,
        ents: &[Entry],
    ) -> PeerStorage<KvTestEngine, RaftTestEngine> {
        let mut store = new_storage(sched, path);
        let mut async_wb = AsyncWriteBatch::new(
            store.engines.kv.write_batch(),
            store.engines.raft.log_batch(64),
            false,
        );
        let mut ctx = InvokeContext::new(&store);
        let mut write_task = AsyncWriteTask::new(store.get_region_id(), store.peer_id);
        store.append(&mut ctx, ents[1..].to_vec(), &mut write_task);
        ctx.apply_state
            .mut_truncated_state()
            .set_index(ents[0].get_index());
        ctx.apply_state
            .mut_truncated_state()
            .set_term(ents[0].get_term());
        ctx.apply_state
            .set_applied_index(ents.last().unwrap().get_index());
        if write_task.kv_wb.is_none() {
            write_task.kv_wb = Some(store.engines.kv.write_batch());
        }
        ctx.save_apply_state_to(write_task.kv_wb.as_mut().unwrap())
            .unwrap();
        write_to_db(&mut async_wb, write_task);
        store.raft_state = ctx.raft_state;
        store.apply_state = ctx.apply_state;
        store
    }

    fn append_ents(store: &mut PeerStorage<KvTestEngine, RaftTestEngine>, ents: &[Entry]) {
        if ents.is_empty() {
            return;
        }
        let mut async_wb = AsyncWriteBatch::new(
            store.engines.kv.write_batch(),
            store.engines.raft.log_batch(64),
            false,
        );
        let mut ctx = InvokeContext::new(store);
        let mut write_task = AsyncWriteTask::new(store.get_region_id(), store.peer_id);
        store.append(&mut ctx, ents.to_vec(), &mut write_task);
        if write_task.raft_wb.is_none() {
            write_task.raft_wb = Some(store.engines.raft.log_batch(64));
        }
        ctx.save_raft_state_to(write_task.raft_wb.as_mut().unwrap())
            .unwrap();
        write_to_db(&mut async_wb, write_task);
        store.raft_state = ctx.raft_state;
    }

    fn validate_cache(store: &PeerStorage<KvTestEngine, RaftTestEngine>, exp_ents: &[Entry]) {
        assert_eq!(store.cache.cache, exp_ents);
        for e in exp_ents {
            let key = keys::raft_log_key(store.get_region_id(), e.get_index());
            let bytes = store.engines.raft.get_value(&key).unwrap().unwrap();
            let mut entry = Entry::default();
            entry.merge_from_bytes(&bytes).unwrap();
            assert_eq!(entry, *e);
        }
    }

    fn new_entry(index: u64, term: u64) -> Entry {
        let mut e = Entry::default();
        e.set_index(index);
        e.set_term(term);
        e
    }

    fn size_of<T: protobuf::Message>(m: &T) -> u32 {
        m.compute_size()
    }

    #[test]
    fn test_storage_term() {
        let ents = vec![new_entry(3, 3), new_entry(4, 4), new_entry(5, 5)];

        let mut tests = vec![
            (2, Err(RaftError::Store(StorageError::Compacted))),
            (3, Ok(3)),
            (4, Ok(4)),
            (5, Ok(5)),
        ];
        for (i, (idx, wterm)) in tests.drain(..).enumerate() {
            let td = Builder::new().prefix("tikv-store-test").tempdir().unwrap();
            let worker = Worker::new("snap-manager").lazy_build("snap-manager");
            let sched = worker.scheduler();
            let store = new_storage_from_ents(sched, &td, &ents);
            let t = store.term(idx);
            if wterm != t {
                panic!("#{}: expect res {:?}, got {:?}", i, wterm, t);
            }
        }
    }

    fn get_meta_key_count(store: &PeerStorage<KvTestEngine, RaftTestEngine>) -> usize {
        let region_id = store.get_region_id();
        let mut count = 0;
        let (meta_start, meta_end) = (
            keys::region_meta_prefix(region_id),
            keys::region_meta_prefix(region_id + 1),
        );
        store
            .engines
            .kv
            .scan_cf(CF_RAFT, &meta_start, &meta_end, false, |_, _| {
                count += 1;
                Ok(true)
            })
            .unwrap();

        let (raft_start, raft_end) = (
            keys::region_raft_prefix(region_id),
            keys::region_raft_prefix(region_id + 1),
        );
        store
            .engines
            .kv
            .scan_cf(CF_RAFT, &raft_start, &raft_end, false, |_, _| {
                count += 1;
                Ok(true)
            })
            .unwrap();

        store
            .engines
            .raft
            .scan(&raft_start, &raft_end, false, |_, _| {
                count += 1;
                Ok(true)
            })
            .unwrap();

        count
    }

    #[test]
    fn test_storage_clear_meta() {
        let td = Builder::new().prefix("tikv-store").tempdir().unwrap();
        let worker = Worker::new("snap-manager").lazy_build("snap-manager");
        let sched = worker.scheduler();
        let mut store = new_storage_from_ents(sched, &td, &[new_entry(3, 3), new_entry(4, 4)]);
        append_ents(&mut store, &[new_entry(5, 5), new_entry(6, 6)]);

        assert_eq!(6, get_meta_key_count(&store));

        let mut kv_wb = store.engines.kv.write_batch();
        let mut raft_wb = store.engines.raft.write_batch();
        store.clear_meta(&mut kv_wb, &mut raft_wb).unwrap();
        kv_wb.write().unwrap();
        raft_wb.write().unwrap();

        assert_eq!(0, get_meta_key_count(&store));
    }

    #[test]
    fn test_storage_entries() {
        let ents = vec![
            new_entry(3, 3),
            new_entry(4, 4),
            new_entry(5, 5),
            new_entry(6, 6),
        ];
        let max_u64 = u64::max_value();
        let mut tests = vec![
            (
                2,
                6,
                max_u64,
                Err(RaftError::Store(StorageError::Compacted)),
            ),
            (
                3,
                4,
                max_u64,
                Err(RaftError::Store(StorageError::Compacted)),
            ),
            (4, 5, max_u64, Ok(vec![new_entry(4, 4)])),
            (4, 6, max_u64, Ok(vec![new_entry(4, 4), new_entry(5, 5)])),
            (
                4,
                7,
                max_u64,
                Ok(vec![new_entry(4, 4), new_entry(5, 5), new_entry(6, 6)]),
            ),
            // even if maxsize is zero, the first entry should be returned
            (4, 7, 0, Ok(vec![new_entry(4, 4)])),
            // limit to 2
            (
                4,
                7,
                u64::from(size_of(&ents[1]) + size_of(&ents[2])),
                Ok(vec![new_entry(4, 4), new_entry(5, 5)]),
            ),
            (
                4,
                7,
                u64::from(size_of(&ents[1]) + size_of(&ents[2]) + size_of(&ents[3]) / 2),
                Ok(vec![new_entry(4, 4), new_entry(5, 5)]),
            ),
            (
                4,
                7,
                u64::from(size_of(&ents[1]) + size_of(&ents[2]) + size_of(&ents[3]) - 1),
                Ok(vec![new_entry(4, 4), new_entry(5, 5)]),
            ),
            // all
            (
                4,
                7,
                u64::from(size_of(&ents[1]) + size_of(&ents[2]) + size_of(&ents[3])),
                Ok(vec![new_entry(4, 4), new_entry(5, 5), new_entry(6, 6)]),
            ),
        ];

        for (i, (lo, hi, maxsize, wentries)) in tests.drain(..).enumerate() {
            let td = Builder::new().prefix("tikv-store-test").tempdir().unwrap();
            let worker = Worker::new("snap-manager").lazy_build("snap-manager");
            let sched = worker.scheduler();
            let store = new_storage_from_ents(sched, &td, &ents);
            let e = store.entries(lo, hi, maxsize);
            if e != wentries {
                panic!("#{}: expect entries {:?}, got {:?}", i, wentries, e);
            }
        }
    }

    // last_index and first_index are not mutated by PeerStorage on its own,
    // so we don't test them here.

    #[test]
    fn test_storage_compact() {
        let ents = vec![new_entry(3, 3), new_entry(4, 4), new_entry(5, 5)];
        let mut tests = vec![
            (2, Err(RaftError::Store(StorageError::Compacted))),
            (3, Err(RaftError::Store(StorageError::Compacted))),
            (4, Ok(())),
            (5, Ok(())),
        ];
        for (i, (idx, werr)) in tests.drain(..).enumerate() {
            let td = Builder::new().prefix("tikv-store-test").tempdir().unwrap();
            let worker = Worker::new("snap-manager").lazy_build("snap-manager");
            let sched = worker.scheduler();
            let store = new_storage_from_ents(sched, &td, &ents);
            let mut ctx = InvokeContext::new(&store);
            let res = store
                .term(idx)
                .map_err(From::from)
                .and_then(|term| compact_raft_log(&store.tag, &mut ctx.apply_state, idx, term));
            // TODO check exact error type after refactoring error.
            if res.is_err() ^ werr.is_err() {
                panic!("#{}: want {:?}, got {:?}", i, werr, res);
            }
            if res.is_ok() {
                let mut kv_wb = store.engines.kv.write_batch();
                ctx.save_apply_state_to(&mut kv_wb).unwrap();
                kv_wb.write().unwrap();
            }
        }
    }

    fn generate_and_schedule_snapshot(
        gen_task: GenSnapTask,
        engines: &Engines<KvTestEngine, RaftTestEngine>,
        sched: &Scheduler<RegionTask<KvTestSnapshot>>,
    ) -> Result<()> {
        let apply_state: RaftApplyState = engines
            .kv
            .get_msg_cf(CF_RAFT, &keys::apply_state_key(gen_task.region_id))
            .unwrap()
            .unwrap();
        let idx = apply_state.get_applied_index();
        let entry = engines
            .raft
            .get_msg::<Entry>(&keys::raft_log_key(gen_task.region_id, idx))
            .unwrap()
            .unwrap();
        gen_task.generate_and_schedule_snapshot::<KvTestEngine>(
            engines.kv.clone().snapshot(),
            entry.get_term(),
            apply_state,
            sched,
        )
    }

    #[test]
    fn test_storage_create_snapshot() {
        let ents = vec![new_entry(3, 3), new_entry(4, 4), new_entry(5, 5)];
        let mut cs = ConfState::default();
        cs.set_voters(vec![1, 2, 3]);

        let td = Builder::new().prefix("tikv-store-test").tempdir().unwrap();
        let snap_dir = Builder::new().prefix("snap_dir").tempdir().unwrap();
        let mgr = SnapManager::new(snap_dir.path().to_str().unwrap());
        let mut worker = Worker::new("region-worker").lazy_build("la");
        let sched = worker.scheduler();
        let mut s = new_storage_from_ents(sched.clone(), &td, &ents);
        let (router, _) = mpsc::sync_channel(100);
        let runner = RegionRunner::new(
            s.engines.kv.clone(),
            mgr,
            0,
            true,
            CoprocessorHost::<KvTestEngine>::default(),
            router,
        );
        worker.start_with_timer(runner);
        let snap = s.snapshot(0);
        let unavailable = RaftError::Store(StorageError::SnapshotTemporarilyUnavailable);
        assert_eq!(snap.unwrap_err(), unavailable);
        assert_eq!(*s.snap_tried_cnt.borrow(), 1);
        let gen_task = s.gen_snap_task.borrow_mut().take().unwrap();
        generate_and_schedule_snapshot(gen_task, &s.engines, &sched).unwrap();
        let snap = match *s.snap_state.borrow() {
            SnapState::Generating { ref receiver, .. } => {
                receiver.recv_timeout(Duration::from_secs(3)).unwrap()
            }
            ref s => panic!("unexpected state: {:?}", s),
        };
        assert_eq!(snap.get_metadata().get_index(), 5);
        assert_eq!(snap.get_metadata().get_term(), 5);
        assert!(!snap.get_data().is_empty());

        let mut data = RaftSnapshotData::default();
        protobuf::Message::merge_from_bytes(&mut data, snap.get_data()).unwrap();
        assert_eq!(data.get_region().get_id(), 1);
        assert_eq!(data.get_region().get_peers().len(), 1);

        let (tx, rx) = channel();
        s.set_snap_state(gen_snap_for_test(rx));
        // Empty channel should cause snapshot call to wait.
        assert_eq!(s.snapshot(0).unwrap_err(), unavailable);
        assert_eq!(*s.snap_tried_cnt.borrow(), 1);

        tx.send(snap.clone()).unwrap();
        assert_eq!(s.snapshot(0), Ok(snap.clone()));
        assert_eq!(*s.snap_tried_cnt.borrow(), 0);

        let (tx, rx) = channel();
        tx.send(snap.clone()).unwrap();
        s.set_snap_state(gen_snap_for_test(rx));
        // stale snapshot should be abandoned, snapshot index < request index.
        assert_eq!(
            s.snapshot(snap.get_metadata().get_index() + 1).unwrap_err(),
            unavailable
        );
        assert_eq!(*s.snap_tried_cnt.borrow(), 1);
        // Drop the task.
        let _ = s.gen_snap_task.borrow_mut().take().unwrap();

        let mut async_wb = AsyncWriteBatch::new(
            s.engines.kv.write_batch(),
            s.engines.raft.log_batch(64),
            false,
        );
        let mut ctx = InvokeContext::new(&s);
        let mut write_task = AsyncWriteTask::new(s.get_region_id(), s.peer_id);
        s.append(
            &mut ctx,
            [new_entry(6, 5), new_entry(7, 5)].to_vec(),
            &mut write_task,
        );
        let mut hs = HardState::default();
        hs.set_commit(7);
        hs.set_term(5);
        ctx.raft_state.set_hard_state(hs);
        ctx.raft_state.set_last_index(7);
        ctx.apply_state.set_applied_index(7);
        if write_task.raft_wb.is_none() {
            write_task.raft_wb = Some(s.engines.raft.log_batch(64));
        }
        ctx.save_raft_state_to(write_task.raft_wb.as_mut().unwrap())
            .unwrap();
        if write_task.kv_wb.is_none() {
            write_task.kv_wb = Some(s.engines.kv.write_batch());
        }
        ctx.save_apply_state_to(write_task.kv_wb.as_mut().unwrap())
            .unwrap();
        write_to_db(&mut async_wb, write_task);
        s.apply_state = ctx.apply_state;
        s.raft_state = ctx.raft_state;
        ctx = InvokeContext::new(&s);
        let term = s.term(7).unwrap();
        compact_raft_log(&s.tag, &mut ctx.apply_state, 7, term).unwrap();
        let mut kv_wb = s.engines.kv.write_batch();
        ctx.save_apply_state_to(&mut kv_wb).unwrap();
        kv_wb.write().unwrap();
        s.apply_state = ctx.apply_state;

        let (tx, rx) = channel();
        tx.send(snap).unwrap();
        s.set_snap_state(gen_snap_for_test(rx));
        *s.snap_tried_cnt.borrow_mut() = 1;
        // stale snapshot should be abandoned, snapshot index < truncated index.
        assert_eq!(s.snapshot(0).unwrap_err(), unavailable);
        assert_eq!(*s.snap_tried_cnt.borrow(), 1);

        let gen_task = s.gen_snap_task.borrow_mut().take().unwrap();
        generate_and_schedule_snapshot(gen_task, &s.engines, &sched).unwrap();
        match *s.snap_state.borrow() {
            SnapState::Generating { ref receiver, .. } => {
                receiver.recv_timeout(Duration::from_secs(3)).unwrap();
                worker.stop();
                match receiver.recv_timeout(Duration::from_secs(3)) {
                    Err(RecvTimeoutError::Disconnected) => {}
                    res => panic!("unexpected result: {:?}", res),
                }
            }
            ref s => panic!("unexpected state {:?}", s),
        }
        // Disconnected channel should trigger another try.
        assert_eq!(s.snapshot(0).unwrap_err(), unavailable);
        let gen_task = s.gen_snap_task.borrow_mut().take().unwrap();
        generate_and_schedule_snapshot(gen_task, &s.engines, &sched).unwrap_err();
        assert_eq!(*s.snap_tried_cnt.borrow(), 2);

        for cnt in 2..super::MAX_SNAP_TRY_CNT + 10 {
            if cnt < 12 {
                // Canceled generating won't be counted in `snap_tried_cnt`.
                s.cancel_generating_snap(None);
                assert_eq!(*s.snap_tried_cnt.borrow(), 2);
            } else {
                assert_eq!(*s.snap_tried_cnt.borrow(), cnt - 10);
            }

            // Scheduled job failed should trigger .
            assert_eq!(s.snapshot(0).unwrap_err(), unavailable);
            let gen_task = s.gen_snap_task.borrow_mut().take().unwrap();
            generate_and_schedule_snapshot(gen_task, &s.engines, &sched).unwrap_err();
        }

        // When retry too many times, it should report a different error.
        match s.snapshot(0) {
            Err(RaftError::Store(StorageError::Other(_))) => {}
            res => panic!("unexpected res: {:?}", res),
        }
    }

    #[test]
    fn test_storage_append() {
        let ents = vec![new_entry(3, 3), new_entry(4, 4), new_entry(5, 5)];
        let mut tests = vec![
            (
                vec![new_entry(3, 3), new_entry(4, 4), new_entry(5, 5)],
                vec![new_entry(4, 4), new_entry(5, 5)],
            ),
            (
                vec![new_entry(3, 3), new_entry(4, 6), new_entry(5, 6)],
                vec![new_entry(4, 6), new_entry(5, 6)],
            ),
            (
                vec![
                    new_entry(3, 3),
                    new_entry(4, 4),
                    new_entry(5, 5),
                    new_entry(6, 5),
                ],
                vec![new_entry(4, 4), new_entry(5, 5), new_entry(6, 5)],
            ),
            // truncate incoming entries, truncate the existing entries and append
            (
                vec![new_entry(2, 3), new_entry(3, 3), new_entry(4, 5)],
                vec![new_entry(4, 5)],
            ),
            // truncate the existing entries and append
            (vec![new_entry(4, 5)], vec![new_entry(4, 5)]),
            // direct append
            (
                vec![new_entry(6, 5)],
                vec![new_entry(4, 4), new_entry(5, 5), new_entry(6, 5)],
            ),
        ];
        for (i, (entries, wentries)) in tests.drain(..).enumerate() {
            let td = Builder::new().prefix("tikv-store-test").tempdir().unwrap();
            let worker = LazyWorker::new("snap-manager");
            let sched = worker.scheduler();
            let mut store = new_storage_from_ents(sched, &td, &ents);
            append_ents(&mut store, &entries);
            let li = store.last_index();
            let actual_entries = store.entries(4, li + 1, u64::max_value()).unwrap();
            if actual_entries != wentries {
                panic!("#{}: want {:?}, got {:?}", i, wentries, actual_entries);
            }
        }
    }

    #[test]
    fn test_storage_cache_fetch() {
        let ents = vec![new_entry(3, 3), new_entry(4, 4), new_entry(5, 5)];
        let td = Builder::new().prefix("tikv-store-test").tempdir().unwrap();
        let worker = LazyWorker::new("snap-manager");
        let sched = worker.scheduler();
        let mut store = new_storage_from_ents(sched, &td, &ents);
        store.cache.cache.clear();
        // empty cache should fetch data from rocksdb directly.
        let mut res = store.entries(4, 6, u64::max_value()).unwrap();
        assert_eq!(*res, ents[1..]);

        let entries = vec![new_entry(6, 5), new_entry(7, 5)];
        append_ents(&mut store, &entries);
        validate_cache(&store, &entries);

        // direct cache access
        res = store.entries(6, 8, u64::max_value()).unwrap();
        assert_eq!(res, entries);

        // size limit should be supported correctly.
        res = store.entries(4, 8, 0).unwrap();
        assert_eq!(res, vec![new_entry(4, 4)]);
        let mut size = ents[1..].iter().map(|e| u64::from(e.compute_size())).sum();
        res = store.entries(4, 8, size).unwrap();
        let mut exp_res = ents[1..].to_vec();
        assert_eq!(res, exp_res);
        for e in &entries {
            size += u64::from(e.compute_size());
            exp_res.push(e.clone());
            res = store.entries(4, 8, size).unwrap();
            assert_eq!(res, exp_res);
        }

        // range limit should be supported correctly.
        for low in 4..9 {
            for high in low..9 {
                let res = store.entries(low, high, u64::max_value()).unwrap();
                assert_eq!(*res, exp_res[low as usize - 4..high as usize - 4]);
            }
        }
    }

    #[test]
    fn test_storage_cache_update() {
        let ents = vec![new_entry(3, 3), new_entry(4, 4), new_entry(5, 5)];
        let td = Builder::new().prefix("tikv-store-test").tempdir().unwrap();
        let worker = LazyWorker::new("snap-manager");
        let sched = worker.scheduler();
        let mut store = new_storage_from_ents(sched, &td, &ents);
        store.cache.cache.clear();

        // initial cache
        let mut entries = vec![new_entry(6, 5), new_entry(7, 5)];
        append_ents(&mut store, &entries);
        validate_cache(&store, &entries);

        // rewrite
        entries = vec![new_entry(6, 6), new_entry(7, 6)];
        append_ents(&mut store, &entries);
        validate_cache(&store, &entries);

        // rewrite old entry
        entries = vec![new_entry(5, 6), new_entry(6, 6)];
        append_ents(&mut store, &entries);
        validate_cache(&store, &entries);

        // partial rewrite
        entries = vec![new_entry(6, 7), new_entry(7, 7)];
        append_ents(&mut store, &entries);
        let mut exp_res = vec![new_entry(5, 6), new_entry(6, 7), new_entry(7, 7)];
        validate_cache(&store, &exp_res);

        // direct append
        entries = vec![new_entry(8, 7), new_entry(9, 7)];
        append_ents(&mut store, &entries);
        exp_res.extend_from_slice(&entries);
        validate_cache(&store, &exp_res);

        // rewrite middle
        entries = vec![new_entry(7, 8)];
        append_ents(&mut store, &entries);
        exp_res.truncate(2);
        exp_res.push(new_entry(7, 8));
        validate_cache(&store, &exp_res);

        // compact
        store.compact_to(6);
        exp_res = vec![new_entry(6, 7), new_entry(7, 8)];
        validate_cache(&store, &exp_res);

        // compact all
        store.compact_to(8);
        validate_cache(&store, &[]);
        // invalid compaction should be ignored.
        store.compact_to(6);
    }

    #[test]
    fn test_storage_cache_size_change() {
        let new_padded_entry = |index: u64, term: u64, pad_len: usize| {
            let mut e = new_entry(index, term);
            e.data = vec![b'x'; pad_len].into();
            e
        };

        // Test the initial data structure size.
        let (tx, rx) = mpsc::sync_channel(8);
        let mut cache = EntryCache::new_with_cb(move |c: i64| tx.send(c).unwrap());
        assert_eq!(rx.try_recv().unwrap(), 896);

        cache.append(
            "",
            &[new_padded_entry(101, 1, 1), new_padded_entry(102, 1, 2)],
        );
        assert_eq!(rx.try_recv().unwrap(), 3);

        // Test size change for one overlapped entry.
        cache.append("", &[new_padded_entry(102, 2, 3)]);
        assert_eq!(rx.try_recv().unwrap(), 1);

        // Test size change for all overlapped entries.
        cache.append(
            "",
            &[new_padded_entry(101, 3, 4), new_padded_entry(102, 3, 5)],
        );
        assert_eq!(rx.try_recv().unwrap(), 5);

        cache.append("", &[new_padded_entry(103, 3, 6)]);
        assert_eq!(rx.try_recv().unwrap(), 6);

        // Test trace a dangle entry.
        let cached_entries = CachedEntries::new(vec![new_padded_entry(100, 1, 1)]);
        cache.trace_cached_entries(cached_entries);
        assert_eq!(rx.try_recv().unwrap(), 1);

        // Test trace an entry which is still in cache.
        let cached_entries = CachedEntries::new(vec![new_padded_entry(102, 3, 5)]);
        cache.trace_cached_entries(cached_entries);
        assert_eq!(rx.try_recv().unwrap(), 0);

        // Test compare `cached_last` with `trunc_to_idx` in `EntryCache::append_impl`.
        cache.append("", &[new_padded_entry(103, 4, 7)]);
        assert_eq!(rx.try_recv().unwrap(), 1);

        // Test compact all entries and traced dangle entries.
        cache.compact_to(104);
        assert_eq!(rx.try_recv().unwrap(), -17);

        drop(cache);
        assert_eq!(rx.try_recv().unwrap(), -896);
    }

    #[test]
    fn test_storage_apply_snapshot() {
        let ents = vec![
            new_entry(3, 3),
            new_entry(4, 4),
            new_entry(5, 5),
            new_entry(6, 6),
        ];
        let mut cs = ConfState::default();
        cs.set_voters(vec![1, 2, 3]);

        let td1 = Builder::new().prefix("tikv-store-test").tempdir().unwrap();
        let snap_dir = Builder::new().prefix("snap").tempdir().unwrap();
        let mgr = SnapManager::new(snap_dir.path().to_str().unwrap());
        let mut worker = LazyWorker::new("snap-manager");
        let sched = worker.scheduler();
        let s1 = new_storage_from_ents(sched.clone(), &td1, &ents);
        let (router, _) = mpsc::sync_channel(100);
        let runner = RegionRunner::new(
            s1.engines.kv.clone(),
            mgr,
            0,
            true,
            CoprocessorHost::<KvTestEngine>::default(),
            router,
        );
        worker.start(runner);
        assert!(s1.snapshot(0).is_err());
        let gen_task = s1.gen_snap_task.borrow_mut().take().unwrap();
        generate_and_schedule_snapshot(gen_task, &s1.engines, &sched).unwrap();

        let snap1 = match *s1.snap_state.borrow() {
            SnapState::Generating { ref receiver, .. } => {
                receiver.recv_timeout(Duration::from_secs(3)).unwrap()
            }
            ref s => panic!("unexpected state: {:?}", s),
        };
        assert_eq!(s1.truncated_index(), 3);
        assert_eq!(s1.truncated_term(), 3);
        worker.stop();

        let td2 = Builder::new().prefix("tikv-store-test").tempdir().unwrap();
        let mut s2 = new_storage(sched.clone(), &td2);
        assert_eq!(s2.first_index(), s2.applied_index() + 1);
        let mut ctx = InvokeContext::new(&s2);
        assert_ne!(ctx.last_term, snap1.get_metadata().get_term());
        let mut write_task = AsyncWriteTask::new(s2.get_region_id(), s2.peer_id);
        let res = s2
            .apply_snapshot(&mut ctx, &snap1, &mut write_task, vec![], vec![])
            .unwrap();
        let mut snap_data = RaftSnapshotData::default();
        snap_data.merge_from_bytes(snap1.get_data()).unwrap();
        assert_eq!(
            res,
            HandleReadyResult::Snapshot {
                msgs: vec![],
                snap_region: snap_data.take_region(),
                destroy_regions: vec![],
            }
        );
        assert_eq!(ctx.last_term, snap1.get_metadata().get_term());
        assert_eq!(ctx.apply_state.get_applied_index(), 6);
        assert_eq!(ctx.raft_state.get_last_index(), 6);
        assert_eq!(ctx.apply_state.get_truncated_state().get_index(), 6);
        assert_eq!(ctx.apply_state.get_truncated_state().get_term(), 6);
        assert_eq!(s2.first_index(), s2.applied_index() + 1);
        validate_cache(&s2, &[]);

        let td3 = Builder::new().prefix("tikv-store-test").tempdir().unwrap();
        let ents = &[new_entry(3, 3), new_entry(4, 3)];
        let mut s3 = new_storage_from_ents(sched, &td3, ents);
        validate_cache(&s3, &ents[1..]);
        let mut ctx = InvokeContext::new(&s3);
        assert_ne!(ctx.last_term, snap1.get_metadata().get_term());
        let mut write_task = AsyncWriteTask::new(s3.get_region_id(), s3.peer_id);
        let res = s3
            .apply_snapshot(&mut ctx, &snap1, &mut write_task, vec![], vec![])
            .unwrap();
        let mut snap_data = RaftSnapshotData::default();
        snap_data.merge_from_bytes(snap1.get_data()).unwrap();
        assert_eq!(
            res,
            HandleReadyResult::Snapshot {
                msgs: vec![],
                snap_region: snap_data.take_region(),
                destroy_regions: vec![],
            }
        );
        assert_eq!(ctx.last_term, snap1.get_metadata().get_term());
        assert_eq!(ctx.apply_state.get_applied_index(), 6);
        assert_eq!(ctx.raft_state.get_last_index(), 6);
        assert_eq!(ctx.apply_state.get_truncated_state().get_index(), 6);
        assert_eq!(ctx.apply_state.get_truncated_state().get_term(), 6);
        validate_cache(&s3, &[]);
    }

    #[test]
    fn test_canceling_apply_snapshot() {
        let td = Builder::new().prefix("tikv-store-test").tempdir().unwrap();
        let worker = LazyWorker::new("snap-manager");
        let sched = worker.scheduler();
        let mut s = new_storage(sched, &td);

        // PENDING can be canceled directly.
        s.snap_state = RefCell::new(SnapState::Applying(Arc::new(AtomicUsize::new(
            JOB_STATUS_PENDING,
        ))));
        assert!(s.cancel_applying_snap());
        assert_eq!(*s.snap_state.borrow(), SnapState::ApplyAborted);

        // RUNNING can't be canceled directly.
        s.snap_state = RefCell::new(SnapState::Applying(Arc::new(AtomicUsize::new(
            JOB_STATUS_RUNNING,
        ))));
        assert!(!s.cancel_applying_snap());
        assert_eq!(
            *s.snap_state.borrow(),
            SnapState::Applying(Arc::new(AtomicUsize::new(JOB_STATUS_CANCELLING)))
        );
        // CANCEL can't be canceled again.
        assert!(!s.cancel_applying_snap());

        s.snap_state = RefCell::new(SnapState::Applying(Arc::new(AtomicUsize::new(
            JOB_STATUS_CANCELLED,
        ))));
        // canceled snapshot can be cancel directly.
        assert!(s.cancel_applying_snap());
        assert_eq!(*s.snap_state.borrow(), SnapState::ApplyAborted);

        s.snap_state = RefCell::new(SnapState::Applying(Arc::new(AtomicUsize::new(
            JOB_STATUS_FINISHED,
        ))));
        assert!(s.cancel_applying_snap());
        assert_eq!(*s.snap_state.borrow(), SnapState::Relax);

        s.snap_state = RefCell::new(SnapState::Applying(Arc::new(AtomicUsize::new(
            JOB_STATUS_FAILED,
        ))));
        let res = panic_hook::recover_safe(|| s.cancel_applying_snap());
        assert!(res.is_err());
    }

    #[test]
    fn test_try_finish_snapshot() {
        let td = Builder::new().prefix("tikv-store-test").tempdir().unwrap();
        let worker = LazyWorker::new("snap-manager");
        let sched = worker.scheduler();
        let mut s = new_storage(sched, &td);

        // PENDING can be finished.
        let mut snap_state = SnapState::Applying(Arc::new(AtomicUsize::new(JOB_STATUS_PENDING)));
        s.snap_state = RefCell::new(snap_state);
        assert_eq!(s.check_applying_snap(), CheckApplyingSnapStatus::Applying);
        assert_eq!(
            *s.snap_state.borrow(),
            SnapState::Applying(Arc::new(AtomicUsize::new(JOB_STATUS_PENDING)))
        );

        // RUNNING can't be finished.
        snap_state = SnapState::Applying(Arc::new(AtomicUsize::new(JOB_STATUS_RUNNING)));
        s.snap_state = RefCell::new(snap_state);
        assert_eq!(s.check_applying_snap(), CheckApplyingSnapStatus::Applying);
        assert_eq!(
            *s.snap_state.borrow(),
            SnapState::Applying(Arc::new(AtomicUsize::new(JOB_STATUS_RUNNING)))
        );

        snap_state = SnapState::Applying(Arc::new(AtomicUsize::new(JOB_STATUS_CANCELLED)));
        s.snap_state = RefCell::new(snap_state);
        assert_eq!(s.check_applying_snap(), CheckApplyingSnapStatus::Idle);
        assert_eq!(*s.snap_state.borrow(), SnapState::ApplyAborted);
        // ApplyAborted is not applying snapshot.
        assert_eq!(s.check_applying_snap(), CheckApplyingSnapStatus::Idle);
        assert_eq!(*s.snap_state.borrow(), SnapState::ApplyAborted);

        s.snap_state = RefCell::new(SnapState::Applying(Arc::new(AtomicUsize::new(
            JOB_STATUS_FINISHED,
        ))));
        assert_eq!(s.check_applying_snap(), CheckApplyingSnapStatus::Success);
        assert_eq!(*s.snap_state.borrow(), SnapState::Relax);
        // Relax is not applying snapshot.
        assert_eq!(s.check_applying_snap(), CheckApplyingSnapStatus::Idle);
        assert_eq!(*s.snap_state.borrow(), SnapState::Relax);

        s.snap_state = RefCell::new(SnapState::Applying(Arc::new(AtomicUsize::new(
            JOB_STATUS_FAILED,
        ))));
        let res = panic_hook::recover_safe(|| s.check_applying_snap());
        assert!(res.is_err());
    }

    #[test]
    fn test_validate_states() {
        let td = Builder::new().prefix("tikv-store-test").tempdir().unwrap();
        let worker = LazyWorker::new("snap-manager");
        let sched = worker.scheduler();
        let kv_db =
            engine_test::kv::new_engine(td.path().to_str().unwrap(), None, ALL_CFS, None).unwrap();
        let raft_path = td.path().join(Path::new("raft"));
        let raft_db =
            engine_test::raft::new_engine(raft_path.to_str().unwrap(), None, CF_DEFAULT, None)
                .unwrap();
        let engines = Engines::new(kv_db, raft_db);
        bootstrap_store(&engines, 1, 1).unwrap();

        let region = initial_region(1, 1, 1);
        prepare_bootstrap_cluster(&engines, &region).unwrap();
        let build_storage = || -> Result<PeerStorage<KvTestEngine, RaftTestEngine>> {
            PeerStorage::new(engines.clone(), &region, sched.clone(), 0, "".to_owned())
        };
        let mut s = build_storage().unwrap();
        let mut raft_state = RaftLocalState::default();
        raft_state.set_last_index(RAFT_INIT_LOG_INDEX);
        raft_state.mut_hard_state().set_term(RAFT_INIT_LOG_TERM);
        raft_state.mut_hard_state().set_commit(RAFT_INIT_LOG_INDEX);
        let initial_state = s.initial_state().unwrap();
        assert_eq!(initial_state.hard_state, *raft_state.get_hard_state());

        // last_index < commit_index is invalid.
        let raft_state_key = keys::raft_state_key(1);
        raft_state.set_last_index(11);
        let log_key = keys::raft_log_key(1, 11);
        engines
            .raft
            .put_msg(&log_key, &new_entry(11, RAFT_INIT_LOG_TERM))
            .unwrap();
        raft_state.mut_hard_state().set_commit(12);
        engines.raft.put_msg(&raft_state_key, &raft_state).unwrap();
        assert!(build_storage().is_err());

        let log_key = keys::raft_log_key(1, 20);
        engines
            .raft
            .put_msg(&log_key, &new_entry(20, RAFT_INIT_LOG_TERM))
            .unwrap();
        raft_state.set_last_index(20);
        engines.raft.put_msg(&raft_state_key, &raft_state).unwrap();
        s = build_storage().unwrap();
        let initial_state = s.initial_state().unwrap();
        assert_eq!(initial_state.hard_state, *raft_state.get_hard_state());

        // Missing last log is invalid.
        engines.raft.delete(&log_key).unwrap();
        assert!(build_storage().is_err());
        engines
            .raft
            .put_msg(&log_key, &new_entry(20, RAFT_INIT_LOG_TERM))
            .unwrap();

        // applied_index > commit_index is invalid.
        let mut apply_state = RaftApplyState::default();
        apply_state.set_applied_index(13);
        apply_state.mut_truncated_state().set_index(13);
        apply_state
            .mut_truncated_state()
            .set_term(RAFT_INIT_LOG_TERM);
        let apply_state_key = keys::apply_state_key(1);
        engines
            .kv
            .put_msg_cf(CF_RAFT, &apply_state_key, &apply_state)
            .unwrap();
        assert!(build_storage().is_err());

        // It should not recover if corresponding log doesn't exist.
        apply_state.set_commit_index(14);
        apply_state.set_commit_term(RAFT_INIT_LOG_TERM);
        engines
            .kv
            .put_msg_cf(CF_RAFT, &apply_state_key, &apply_state)
            .unwrap();
        assert!(build_storage().is_err());

        let log_key = keys::raft_log_key(1, 14);
        engines
            .raft
            .put_msg(&log_key, &new_entry(14, RAFT_INIT_LOG_TERM))
            .unwrap();
        raft_state.mut_hard_state().set_commit(14);
        s = build_storage().unwrap();
        let initial_state = s.initial_state().unwrap();
        assert_eq!(initial_state.hard_state, *raft_state.get_hard_state());

        // log term miss match is invalid.
        engines
            .raft
            .put_msg(&log_key, &new_entry(14, RAFT_INIT_LOG_TERM - 1))
            .unwrap();
        assert!(build_storage().is_err());

        // hard state term miss match is invalid.
        engines
            .raft
            .put_msg(&log_key, &new_entry(14, RAFT_INIT_LOG_TERM))
            .unwrap();
        raft_state.mut_hard_state().set_term(RAFT_INIT_LOG_TERM - 1);
        engines.raft.put_msg(&raft_state_key, &raft_state).unwrap();
        assert!(build_storage().is_err());

        // last index < recorded_commit_index is invalid.
        raft_state.mut_hard_state().set_term(RAFT_INIT_LOG_TERM);
        raft_state.set_last_index(13);
        let log_key = keys::raft_log_key(1, 13);
        engines
            .raft
            .put_msg(&log_key, &new_entry(13, RAFT_INIT_LOG_TERM))
            .unwrap();
        engines.raft.put_msg(&raft_state_key, &raft_state).unwrap();
        assert!(build_storage().is_err());
    }

    fn gen_snap_for_test(rx: Receiver<Snapshot>) -> SnapState {
        SnapState::Generating {
            canceled: Arc::new(AtomicBool::new(false)),
            index: Arc::new(AtomicU64::new(0)),
            receiver: rx,
        }
    }
}<|MERGE_RESOLUTION|>--- conflicted
+++ resolved
@@ -1528,6 +1528,16 @@
         self.raft_state = ctx.raft_state;
         self.apply_state = ctx.apply_state;
         self.last_term = ctx.last_term;
+        if self.truncated_index() == self.applied_index() {
+            self.applied_index_term = self.truncated_term();
+        } else {
+            panic!(
+                "{} applied index should be equal to truncated index after snapshot: {} != {}",
+                self.tag,
+                self.applied_index(),
+                self.truncated_index()
+            );
+        }
 
         if write_task.has_data() {
             write_task.messages = msgs;
@@ -1576,21 +1586,6 @@
         }
 
         self.schedule_applying_snapshot();
-<<<<<<< HEAD
-=======
-        let prev_region = self.region().clone();
-        self.set_region(snap_region);
-        if self.truncated_index() == self.applied_index() {
-            self.applied_index_term = self.truncated_term();
-        } else {
-            panic!(
-                "{} applied index should be equal to truncated index after snapshot: {} != {}",
-                self.tag,
-                self.applied_index(),
-                self.truncated_index()
-            );
-        }
->>>>>>> b22450b5
 
         self.set_region(res.region.clone());
     }
