--- conflicted
+++ resolved
@@ -50,7 +50,6 @@
 /// The initial region epoch conf_version.
 pub const INIT_EPOCH_CONF_VER: u64 = 1;
 
-// One extra slot for VecDeque internal usage.
 const SHRINK_CACHE_CAPACITY: usize = 64;
 
 pub const JOB_STATUS_PENDING: usize = 0;
@@ -1114,16 +1113,7 @@
             (e.get_index(), e.get_term())
         };
 
-<<<<<<< HEAD
         self.cache.append(&self.tag, &entries);
-=======
-        // WARNING: This code is correct based on the assumption that
-        // if this function returns error, the TiKV will panic soon,
-        // otherwise, the entry cache may be wrong and break correctness.
-        self.cache.append(&self.tag, &entries);
-
-        ready_ctx.raft_wb_mut().append(region_id, entries)?;
->>>>>>> d3a591fa
 
         task.entries = entries;
         // Delete any previously appended log entries which never committed.
@@ -1153,13 +1143,10 @@
     }
 
     pub fn maybe_gc_cache(&mut self, replicated_idx: u64, apply_idx: u64) {
-<<<<<<< HEAD
-=======
         if self.engines.raft.has_builtin_entry_cache() {
             let rid = self.get_region_id();
             self.engines.raft.gc_entry_cache(rid, apply_idx + 1);
         }
->>>>>>> d3a591fa
         if replicated_idx == apply_idx {
             // The region is inactive, clear the cache immediately.
             self.cache.compact_to(apply_idx + 1);
@@ -1179,13 +1166,6 @@
 
     /// Evict entries from the cache.
     pub fn evict_cache(&mut self, half: bool) {
-<<<<<<< HEAD
-        if self.engines.raft.has_builtin_entry_cache() {
-            // TODO: unify entry cache.
-            return;
-        }
-=======
->>>>>>> d3a591fa
         if !self.cache.cache.is_empty() {
             let cache = &mut self.cache;
             let cache_len = cache.cache.len();
