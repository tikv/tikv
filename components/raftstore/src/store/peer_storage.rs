// Copyright 2016 TiKV Project Authors. Licensed under Apache-2.0.

// #[PerformanceCriticalPath]
use std::{
    cell::RefCell,
    error,
    ops::{Deref, DerefMut},
    sync::{
        atomic::{AtomicBool, AtomicU64, AtomicUsize, Ordering},
        mpsc::{self, Receiver, TryRecvError},
        Arc,
    },
    u64,
};

use engine_traits::{Engines, KvEngine, Mutable, Peekable, RaftEngine, RaftLogBatch, CF_RAFT};
use fail::fail_point;
use into_other::into_other;
use keys::{self, enc_end_key, enc_start_key};
use kvproto::{
    metapb::{self, Region},
    raft_serverpb::{
        MergeState, PeerState, RaftApplyState, RaftLocalState, RaftSnapshotData, RegionLocalState,
    },
};
use protobuf::Message;
use raft::{
    self,
    eraftpb::{self, ConfState, Entry, HardState, Snapshot},
    Error as RaftError, GetEntriesContext, RaftState, Ready, Storage, StorageError,
};
use tikv_util::{
    box_err, box_try, debug, defer, error, info, time::Instant, warn, worker::Scheduler,
};

use super::{
    entry_storage::last_index, metrics::*, worker::RegionTask, SnapEntry, SnapKey, SnapManager,
    SnapshotStatistics,
};
use crate::{
    store::{
        async_io::write::WriteTask, entry_storage::EntryStorage, fsm::GenSnapTask,
        peer::PersistSnapshotResult, util, worker::RaftlogFetchTask,
    },
    Error, Result,
};

// When we create a region peer, we should initialize its log term/index > 0,
// so that we can force the follower peer to sync the snapshot first.
pub const RAFT_INIT_LOG_TERM: u64 = 5;
pub const RAFT_INIT_LOG_INDEX: u64 = 5;
const MAX_SNAP_TRY_CNT: usize = 5;

/// The initial region epoch version.
pub const INIT_EPOCH_VER: u64 = 1;
/// The initial region epoch conf_version.
pub const INIT_EPOCH_CONF_VER: u64 = 1;

pub const JOB_STATUS_PENDING: usize = 0;
pub const JOB_STATUS_RUNNING: usize = 1;
pub const JOB_STATUS_CANCELLING: usize = 2;
pub const JOB_STATUS_CANCELLED: usize = 3;
pub const JOB_STATUS_FINISHED: usize = 4;
pub const JOB_STATUS_FAILED: usize = 5;

/// Possible status returned by `check_applying_snap`.
#[derive(Debug, Clone, Copy, PartialEq)]
pub enum CheckApplyingSnapStatus {
    /// A snapshot is just applied.
    Success,
    /// A snapshot is being applied.
    Applying,
    /// No snapshot is being applied at all or the snapshot is canceled
    Idle,
}

#[derive(Debug)]
pub enum SnapState {
    Relax,
    Generating {
        canceled: Arc<AtomicBool>,
        index: Arc<AtomicU64>,
        receiver: Receiver<Snapshot>,
    },
    Applying(Arc<AtomicUsize>),
    ApplyAborted,
}

impl PartialEq for SnapState {
    fn eq(&self, other: &SnapState) -> bool {
        match (self, other) {
            (&SnapState::Relax, &SnapState::Relax)
            | (&SnapState::ApplyAborted, &SnapState::ApplyAborted)
            | (&SnapState::Generating { .. }, &SnapState::Generating { .. }) => true,
            (&SnapState::Applying(ref b1), &SnapState::Applying(ref b2)) => {
                b1.load(Ordering::Relaxed) == b2.load(Ordering::Relaxed)
            }
            _ => false,
        }
    }
}

pub fn storage_error<E>(error: E) -> raft::Error
where
    E: Into<Box<dyn error::Error + Send + Sync>>,
{
    raft::Error::Store(StorageError::Other(error.into()))
}

impl From<Error> for RaftError {
    fn from(err: Error) -> RaftError {
        storage_error(err)
    }
}

#[derive(PartialEq, Debug)]
pub enum HandleReadyResult {
    SendIoTask,
    Snapshot {
        msgs: Vec<eraftpb::Message>,
        snap_region: metapb::Region,
        /// The regions whose range are overlapped with this region
        destroy_regions: Vec<Region>,
        /// The first index before applying the snapshot.
        last_first_index: u64,
    },
    NoIoTask,
}

pub fn recover_from_applying_state<EK: KvEngine, ER: RaftEngine>(
    engines: &Engines<EK, ER>,
    raft_wb: &mut ER::LogBatch,
    region_id: u64,
) -> Result<()> {
    let snapshot_raft_state_key = keys::snapshot_raft_state_key(region_id);
    let snapshot_raft_state: RaftLocalState =
        match box_try!(engines.kv.get_msg_cf(CF_RAFT, &snapshot_raft_state_key)) {
            Some(state) => state,
            None => {
                return Err(box_err!(
                    "[region {}] failed to get raftstate from kv engine, \
                     when recover from applying state",
                    region_id
                ));
            }
        };

    let raft_state = box_try!(engines.raft.get_raft_state(region_id)).unwrap_or_default();

    // if we recv append log when applying snapshot, last_index in raft_local_state
    // will larger than snapshot_index. since raft_local_state is written to
    // raft engine, and raft write_batch is written after kv write_batch,
    // raft_local_state may wrong if restart happen between the two write. so we
    // copy raft_local_state to kv engine (snapshot_raft_state), and set
    // snapshot_raft_state.last_index = snapshot_index. after restart, we need
    // check last_index.
    if last_index(&snapshot_raft_state) > last_index(&raft_state) {
        // There is a gap between existing raft logs and snapshot. Clean them up.
        engines
            .raft
            .clean(region_id, 0 /* first_index */, &raft_state, raft_wb)?;
        raft_wb.put_raft_state(region_id, &snapshot_raft_state)?;
    }
    Ok(())
}

fn init_raft_state<EK: KvEngine, ER: RaftEngine>(
    engines: &Engines<EK, ER>,
    region: &Region,
) -> Result<RaftLocalState> {
    if let Some(state) = engines.raft.get_raft_state(region.get_id())? {
        return Ok(state);
    }

    let mut raft_state = RaftLocalState::default();
    if util::is_region_initialized(region) {
        // new split region
        raft_state.last_index = RAFT_INIT_LOG_INDEX;
        raft_state.mut_hard_state().set_term(RAFT_INIT_LOG_TERM);
        raft_state.mut_hard_state().set_commit(RAFT_INIT_LOG_INDEX);
        engines.raft.put_raft_state(region.get_id(), &raft_state)?;
    }
    Ok(raft_state)
}

fn init_apply_state<EK: KvEngine, ER: RaftEngine>(
    engines: &Engines<EK, ER>,
    region: &Region,
) -> Result<RaftApplyState> {
    Ok(
        match engines
            .kv
            .get_msg_cf(CF_RAFT, &keys::apply_state_key(region.get_id()))?
        {
            Some(s) => s,
            None => {
                let mut apply_state = RaftApplyState::default();
                if util::is_region_initialized(region) {
                    apply_state.set_applied_index(RAFT_INIT_LOG_INDEX);
                    let state = apply_state.mut_truncated_state();
                    state.set_index(RAFT_INIT_LOG_INDEX);
                    state.set_term(RAFT_INIT_LOG_TERM);
                }
                apply_state
            }
        },
    )
}

pub struct PeerStorage<EK, ER>
where
    EK: KvEngine,
{
    pub engines: Engines<EK, ER>,

    peer_id: u64,
    region: metapb::Region,

    snap_state: RefCell<SnapState>,
    gen_snap_task: RefCell<Option<GenSnapTask>>,
    region_scheduler: Scheduler<RegionTask<EK::Snapshot>>,
    snap_tried_cnt: RefCell<usize>,

    entry_storage: EntryStorage<ER>,

    pub tag: String,
}

impl<EK: KvEngine, ER: RaftEngine> Deref for PeerStorage<EK, ER> {
    type Target = EntryStorage<ER>;

    #[inline]
    fn deref(&self) -> &Self::Target {
        &self.entry_storage
    }
}

impl<EK: KvEngine, ER: RaftEngine> DerefMut for PeerStorage<EK, ER> {
    #[inline]
    fn deref_mut(&mut self) -> &mut Self::Target {
        &mut self.entry_storage
    }
}

impl<EK, ER> Storage for PeerStorage<EK, ER>
where
    EK: KvEngine,
    ER: RaftEngine,
{
    fn initial_state(&self) -> raft::Result<RaftState> {
        self.initial_state()
    }

    fn entries(
        &self,
        low: u64,
        high: u64,
        max_size: impl Into<Option<u64>>,
        context: GetEntriesContext,
    ) -> raft::Result<Vec<Entry>> {
        let max_size = max_size.into();
        self.entry_storage
            .entries(low, high, max_size.unwrap_or(u64::MAX), context)
    }

    fn term(&self, idx: u64) -> raft::Result<u64> {
        self.entry_storage.term(idx)
    }

    fn first_index(&self) -> raft::Result<u64> {
        Ok(self.entry_storage.first_index())
    }

    fn last_index(&self) -> raft::Result<u64> {
        Ok(self.entry_storage.last_index())
    }

    fn snapshot(&self, request_index: u64, to: u64) -> raft::Result<Snapshot> {
        self.snapshot(request_index, to)
    }
}

impl<EK, ER> PeerStorage<EK, ER>
where
    EK: KvEngine,
    ER: RaftEngine,
{
    pub fn new(
        engines: Engines<EK, ER>,
        region: &metapb::Region,
        region_scheduler: Scheduler<RegionTask<EK::Snapshot>>,
        raftlog_fetch_scheduler: Scheduler<RaftlogFetchTask>,
        peer_id: u64,
        tag: String,
    ) -> Result<PeerStorage<EK, ER>> {
        debug!(
            "creating storage on specified path";
            "region_id" => region.get_id(),
            "peer_id" => peer_id,
            "path" => ?engines.kv.path(),
        );
        let raft_state = init_raft_state(&engines, region)?;
        let apply_state = init_apply_state(&engines, region)?;

        let entry_storage = EntryStorage::new(
            peer_id,
            engines.raft.clone(),
            raft_state,
            apply_state,
            region,
            raftlog_fetch_scheduler,
        )?;

        Ok(PeerStorage {
            engines,
            peer_id,
            region: region.clone(),
            snap_state: RefCell::new(SnapState::Relax),
            gen_snap_task: RefCell::new(None),
            region_scheduler,
            snap_tried_cnt: RefCell::new(0),
            tag,
            entry_storage,
        })
    }

    pub fn is_initialized(&self) -> bool {
        util::is_region_initialized(self.region())
    }

    pub fn initial_state(&self) -> raft::Result<RaftState> {
        let hard_state = self.raft_state().get_hard_state().clone();
        if hard_state == HardState::default() {
            assert!(
                !self.is_initialized(),
                "peer for region {:?} is initialized but local state {:?} has empty hard \
                 state",
                self.region,
                self.raft_state()
            );

            return Ok(RaftState::new(hard_state, ConfState::default()));
        }
        Ok(RaftState::new(
            hard_state,
            util::conf_state_from_region(self.region()),
        ))
    }

<<<<<<< HEAD
    fn check_range(&self, low: u64, high: u64) -> raft::Result<()> {
        if low > high {
            return Err(storage_error(format!(
                "low: {} is greater that high: {}",
                low, high
            )));
        } else if low <= self.truncated_index() {
            return Err(RaftError::Store(StorageError::Compacted));
        } else if high > self.last_index() + 1 {
            return Err(storage_error(format!(
                "entries' high {} is out of bound lastindex {}",
                high,
                self.last_index()
            )));
        }
        Ok(())
    }

    pub fn clean_async_fetch_res(&mut self, low: u64) {
        self.async_fetch_results.borrow_mut().remove(&low);
    }

    // Update the async fetch result.
    // None indicates cleanning the fetched result.
    pub fn update_async_fetch_res(&mut self, low: u64, res: Option<Box<RaftlogFetchResult>>) {
        // If it's in fetching, don't clean the async fetch result.
        if self.async_fetch_results.borrow().get(&low) == Some(&RaftlogFetchState::Fetching)
            && res.is_none()
        {
            return;
        }

        match res {
            Some(res) => {
                if let Some(RaftlogFetchState::Fetched(prev)) = self
                    .async_fetch_results
                    .borrow_mut()
                    .insert(low, RaftlogFetchState::Fetched(res))
                {
                    info!(
                        "unconsumed async fetch res";
                        "region_id" => self.region.get_id(),
                        "peer_id" => self.peer_id,
                        "res" => ?prev,
                        "low" => low,
                    );
                }
            }
            None => {
                let prev = self.async_fetch_results.borrow_mut().remove(&low);
                if prev.is_some() {
                    self.raftlog_fetch_stats.fetch_unused.update(|m| m + 1);
                }
            }
        }
    }

    fn async_fetch(
        &self,
        region_id: u64,
        low: u64,
        high: u64,
        max_size: u64,
        context: GetEntriesContext,
        buf: &mut Vec<Entry>,
    ) -> raft::Result<usize> {
        if let Some(RaftlogFetchState::Fetching) = self.async_fetch_results.borrow().get(&low) {
            // already an async fetch in flight
            return Err(raft::Error::Store(
                raft::StorageError::LogTemporarilyUnavailable,
            ));
        }

        let tried_cnt = if let Some(RaftlogFetchState::Fetched(res)) =
            self.async_fetch_results.borrow_mut().remove(&low)
        {
            assert_eq!(res.low, low);
            let mut ents = res.ents?;
            let first = ents.first().map(|e| e.index).unwrap();
            assert_eq!(first, res.low);
            let last = ents.last().map(|e| e.index).unwrap();

            if last + 1 >= high {
                // async fetch res covers [low, high)
                ents.truncate((high - first) as usize);
                assert_eq!(ents.last().map(|e| e.index).unwrap(), high - 1);
                if max_size < res.max_size {
                    limit_size(&mut ents, Some(max_size));
                }
                let count = ents.len();
                buf.append(&mut ents);
                fail_point!("on_async_fetch_return");
                return Ok(count);
            } else if res.hit_size_limit && max_size <= res.max_size {
                // async fetch res doesn't cover [low, high) due to hit size limit
                if max_size < res.max_size {
                    limit_size(&mut ents, Some(max_size));
                };
                let count = ents.len();
                buf.append(&mut ents);
                return Ok(count);
            } else if last + RAFT_LOG_MULTI_GET_CNT > high - 1
                && res.tried_cnt + 1 == MAX_ASYNC_FETCH_TRY_CNT
            {
                let mut fetched_size = ents.iter().fold(0, |acc, e| acc + e.compute_size() as u64);
                if max_size <= fetched_size {
                    limit_size(&mut ents, Some(max_size));
                    let count = ents.len();
                    buf.append(&mut ents);
                    return Ok(count);
                }

                // the count of left entries isn't too large, fetch the remaining entries synchronously one by one
                for idx in last + 1..high {
                    let ent = self.engines.raft.get_entry(region_id, idx)?;
                    match ent {
                        None => {
                            return Err(raft::Error::Store(raft::StorageError::Unavailable));
                        }
                        Some(ent) => {
                            let size = ent.compute_size() as u64;
                            if fetched_size + size > max_size {
                                break;
                            } else {
                                fetched_size += size;
                                ents.push(ent);
                            }
                        }
                    }
                }
                let count = ents.len();
                buf.append(&mut ents);
                return Ok(count);
            }
            info!(
                "async fetch invalid";
                "region_id" => self.region.get_id(),
                "peer_id" => self.peer_id,
                "first" => first,
                "last" => last,
                "low" => low,
                "high" => high,
                "max_size" => max_size,
                "res_max_size" => res.max_size,
            );
            // low index or max size is changed, the result is not fit for the current range, so refetch again.
            self.raftlog_fetch_stats.fetch_invalid.update(|m| m + 1);
            res.tried_cnt + 1
        } else {
            1
        };

        // the first/second try: get [low, high) asynchronously
        // the third try:
        //  - if term and low are matched: use result of [low, persisted) and get [persisted, high) synchronously
        //  - else: get [low, high) synchronously
        if tried_cnt >= MAX_ASYNC_FETCH_TRY_CNT {
            // even the larger range is invalid again, fallback to fetch in sync way
            self.raftlog_fetch_stats.fallback_fetch.update(|m| m + 1);
            let count = self.engines.raft.fetch_entries_to(
                region_id,
                low,
                high,
                Some(max_size as usize),
                buf,
            )?;
            return Ok(count);
        }

        self.raftlog_fetch_stats.async_fetch.update(|m| m + 1);
        self.async_fetch_results
            .borrow_mut()
            .insert(low, RaftlogFetchState::Fetching);
        self.raftlog_fetch_scheduler
            .schedule(RaftlogFetchTask::PeerStorage {
                region_id,
                context,
                low,
                high,
                max_size: (max_size as usize),
                tried_cnt,
                term: self.hard_state().get_term(),
            })
            .unwrap();
        Err(raft::Error::Store(
            raft::StorageError::LogTemporarilyUnavailable,
        ))
    }

    pub fn entries(
        &self,
        low: u64,
        high: u64,
        max_size: u64,
        context: GetEntriesContext,
    ) -> raft::Result<Vec<Entry>> {
        self.check_range(low, high)?;
        let mut ents =
            Vec::with_capacity(std::cmp::min((high - low) as usize, MAX_INIT_ENTRY_COUNT));
        if low == high {
            return Ok(ents);
        }
        let region_id = self.get_region_id();
        let cache_low = self.cache.first_index().unwrap_or(u64::MAX);
        if high <= cache_low {
            self.cache.miss.update(|m| m + 1);
            return if context.can_async() {
                self.async_fetch(region_id, low, high, max_size, context, &mut ents)?;
                Ok(ents)
            } else {
                self.raftlog_fetch_stats.sync_fetch.update(|m| m + 1);
                self.engines.raft.fetch_entries_to(
                    region_id,
                    low,
                    high,
                    Some(max_size as usize),
                    &mut ents,
                )?;
                Ok(ents)
            };
        }
        let begin_idx = if low < cache_low {
            self.cache.miss.update(|m| m + 1);
            let fetched_count = if context.can_async() {
                self.async_fetch(region_id, low, cache_low, max_size, context, &mut ents)?
            } else {
                self.raftlog_fetch_stats.sync_fetch.update(|m| m + 1);
                self.engines.raft.fetch_entries_to(
                    region_id,
                    low,
                    cache_low,
                    Some(max_size as usize),
                    &mut ents,
                )?
            };
            if fetched_count < (cache_low - low) as usize {
                // Less entries are fetched than expected.
                return Ok(ents);
            }
            cache_low
        } else {
            low
        };
        self.cache.hit.update(|h| h + 1);
        let fetched_size = ents.iter().fold(0, |acc, e| acc + e.compute_size());
        self.cache
            .fetch_entries_to(begin_idx, high, fetched_size as u64, max_size, &mut ents);
        Ok(ents)
    }

    pub fn term(&self, idx: u64) -> raft::Result<u64> {
        if idx == self.truncated_index() {
            return Ok(self.truncated_term());
        }
        self.check_range(idx, idx + 1)?;
        if self.truncated_term() == self.last_term || idx == self.last_index() {
            return Ok(self.last_term);
        }
        if let Some(e) = self.cache.entry(idx) {
            Ok(e.get_term())
        } else {
            Ok(self
                .engines
                .raft
                .get_entry(self.get_region_id(), idx)
                .unwrap()
                .unwrap_or_else(|| panic!("region {} entry {} should exist", self.region.id, idx))
                .get_term())
        }
    }

    #[inline]
    pub fn first_index(&self) -> u64 {
        first_index(&self.apply_state)
    }

    #[inline]
    pub fn last_index(&self) -> u64 {
        last_index(&self.raft_state)
    }

    #[inline]
    pub fn last_term(&self) -> u64 {
        self.last_term
    }

    #[inline]
    pub fn raft_state(&self) -> &RaftLocalState {
        &self.raft_state
    }

    #[inline]
    pub fn applied_index(&self) -> u64 {
        self.apply_state.get_applied_index()
    }

    #[inline]
    pub fn set_applied_state(&mut self, apply_state: RaftApplyState) {
        self.apply_state = apply_state;
    }

    #[inline]
    pub fn set_applied_term(&mut self, applied_index_term: u64) {
        self.applied_index_term = applied_index_term;
    }

    #[inline]
    pub fn apply_state(&self) -> &RaftApplyState {
        &self.apply_state
    }

    #[inline]
    pub fn applied_index_term(&self) -> u64 {
        self.applied_index_term
    }

    #[inline]
    pub fn commit_index(&self) -> u64 {
        self.raft_state.get_hard_state().get_commit()
    }

    #[inline]
    pub fn set_commit_index(&mut self, commit: u64) {
        assert!(commit >= self.commit_index());
        self.raft_state.mut_hard_state().set_commit(commit);
    }

    #[inline]
    pub fn hard_state(&self) -> &HardState {
        self.raft_state.get_hard_state()
    }

    #[inline]
    pub fn truncated_index(&self) -> u64 {
        self.apply_state.get_truncated_state().get_index()
    }

    #[inline]
    pub fn truncated_term(&self) -> u64 {
        self.apply_state.get_truncated_state().get_term()
    }

=======
>>>>>>> 58fa80e0
    #[inline]
    pub fn region(&self) -> &metapb::Region {
        &self.region
    }

    #[inline]
    pub fn set_region(&mut self, region: metapb::Region) {
        self.region = region;
    }

    #[inline]
    pub fn raw_snapshot(&self) -> EK::Snapshot {
        self.engines.kv.snapshot()
    }

    #[inline]
    pub fn save_snapshot_raft_state_to(
        &self,
        snapshot_index: u64,
        kv_wb: &mut impl Mutable,
    ) -> Result<()> {
        let mut snapshot_raft_state = self.raft_state().clone();
        snapshot_raft_state
            .mut_hard_state()
            .set_commit(snapshot_index);
        snapshot_raft_state.set_last_index(snapshot_index);

        kv_wb.put_msg_cf(
            CF_RAFT,
            &keys::snapshot_raft_state_key(self.region.get_id()),
            &snapshot_raft_state,
        )?;
        Ok(())
    }

    #[inline]
    pub fn save_apply_state_to(&self, kv_wb: &mut impl Mutable) -> Result<()> {
        kv_wb.put_msg_cf(
            CF_RAFT,
            &keys::apply_state_key(self.region.get_id()),
            self.apply_state(),
        )?;
        Ok(())
    }

    fn validate_snap(&self, snap: &Snapshot, request_index: u64) -> bool {
        let idx = snap.get_metadata().get_index();
        if idx < self.truncated_index() || idx < request_index {
            // stale snapshot, should generate again.
            info!(
                "snapshot is stale, generate again";
                "region_id" => self.region.get_id(),
                "peer_id" => self.peer_id,
                "snap_index" => idx,
                "truncated_index" => self.truncated_index(),
                "request_index" => request_index,
            );
            STORE_SNAPSHOT_VALIDATION_FAILURE_COUNTER.stale.inc();
            return false;
        }

        let mut snap_data = RaftSnapshotData::default();
        if let Err(e) = snap_data.merge_from_bytes(snap.get_data()) {
            error!(
                "failed to decode snapshot, it may be corrupted";
                "region_id" => self.region.get_id(),
                "peer_id" => self.peer_id,
                "err" => ?e,
            );
            STORE_SNAPSHOT_VALIDATION_FAILURE_COUNTER.decode.inc();
            return false;
        }
        let snap_epoch = snap_data.get_region().get_region_epoch();
        let latest_epoch = self.region().get_region_epoch();
        if snap_epoch.get_conf_ver() < latest_epoch.get_conf_ver() {
            info!(
                "snapshot epoch is stale";
                "region_id" => self.region.get_id(),
                "peer_id" => self.peer_id,
                "snap_epoch" => ?snap_epoch,
                "latest_epoch" => ?latest_epoch,
            );
            STORE_SNAPSHOT_VALIDATION_FAILURE_COUNTER.epoch.inc();
            return false;
        }

        true
    }

    /// Gets a snapshot. Returns `SnapshotTemporarilyUnavailable` if there is no
    /// unavailable snapshot.
    pub fn snapshot(&self, request_index: u64, to: u64) -> raft::Result<Snapshot> {
        let mut snap_state = self.snap_state.borrow_mut();
        let mut tried_cnt = self.snap_tried_cnt.borrow_mut();

        let (mut tried, mut last_canceled, mut snap) = (false, false, None);
        if let SnapState::Generating {
            ref canceled,
            ref receiver,
            ..
        } = *snap_state
        {
            tried = true;
            last_canceled = canceled.load(Ordering::SeqCst);
            match receiver.try_recv() {
                Err(TryRecvError::Empty) => {
                    let e = raft::StorageError::SnapshotTemporarilyUnavailable;
                    return Err(raft::Error::Store(e));
                }
                Ok(s) if !last_canceled => snap = Some(s),
                Err(TryRecvError::Disconnected) | Ok(_) => {}
            }
        }

        if tried {
            *snap_state = SnapState::Relax;
            match snap {
                Some(s) => {
                    *tried_cnt = 0;
                    if self.validate_snap(&s, request_index) {
                        return Ok(s);
                    }
                }
                None => {
                    warn!(
                        "failed to try generating snapshot";
                        "region_id" => self.region.get_id(),
                        "peer_id" => self.peer_id,
                        "times" => *tried_cnt,
                        "request_peer" => to,
                    );
                }
            }
        }

        if SnapState::Relax != *snap_state {
            panic!("{} unexpected state: {:?}", self.tag, *snap_state);
        }

        if *tried_cnt >= MAX_SNAP_TRY_CNT {
            let cnt = *tried_cnt;
            *tried_cnt = 0;
            return Err(raft::Error::Store(box_err!(
                "failed to get snapshot after {} times",
                cnt
            )));
        }

        info!(
            "requesting snapshot";
            "region_id" => self.region.get_id(),
            "peer_id" => self.peer_id,
            "request_index" => request_index,
            "request_peer" => to,
        );

        if !tried || !last_canceled {
            *tried_cnt += 1;
        }

        let (sender, receiver) = mpsc::sync_channel(1);
        let canceled = Arc::new(AtomicBool::new(false));
        let index = Arc::new(AtomicU64::new(0));
        *snap_state = SnapState::Generating {
            canceled: canceled.clone(),
            index: index.clone(),
            receiver,
        };
        let mut to_store_id = 0;
        if let Some(peer) = self.region().get_peers().iter().find(|p| p.id == to) {
            to_store_id = peer.store_id;
        }
        let task = GenSnapTask::new(self.region.get_id(), index, canceled, sender, to_store_id);

        let mut gen_snap_task = self.gen_snap_task.borrow_mut();
        assert!(gen_snap_task.is_none());
        *gen_snap_task = Some(task);
        Err(raft::Error::Store(
            raft::StorageError::SnapshotTemporarilyUnavailable,
        ))
    }

    pub fn has_gen_snap_task(&self) -> bool {
        self.gen_snap_task.borrow().is_some()
    }

    pub fn mut_gen_snap_task(&mut self) -> &mut Option<GenSnapTask> {
        self.gen_snap_task.get_mut()
    }

    pub fn take_gen_snap_task(&mut self) -> Option<GenSnapTask> {
        self.gen_snap_task.get_mut().take()
    }

    pub fn on_compact_raftlog(&mut self, idx: u64) {
        self.entry_storage.compact_entry_cache(idx);
        self.cancel_generating_snap(Some(idx));
    }

    // Apply the peer with given snapshot.
    pub fn apply_snapshot(
        &mut self,
        snap: &Snapshot,
        task: &mut WriteTask<EK, ER>,
        destroy_regions: &[metapb::Region],
    ) -> Result<metapb::Region> {
        info!(
            "begin to apply snapshot";
            "region_id" => self.region.get_id(),
            "peer_id" => self.peer_id,
        );

        let mut snap_data = RaftSnapshotData::default();
        snap_data.merge_from_bytes(snap.get_data())?;

        let region_id = self.get_region_id();

        let region = snap_data.take_region();
        if region.get_id() != region_id {
            return Err(box_err!(
                "mismatch region id {} != {}",
                region_id,
                region.get_id()
            ));
        }

        if task.raft_wb.is_none() {
            task.raft_wb = Some(self.engines.raft.log_batch(64));
        }
        let raft_wb = task.raft_wb.as_mut().unwrap();
        let kv_wb = task.extra_write.ensure_v1(|| self.engines.kv.write_batch());

        if self.is_initialized() {
            // we can only delete the old data when the peer is initialized.
            let first_index = self.entry_storage.first_index();
            // It's possible that logs between `last_compacted_idx` and `first_index` are
            // being deleted in raftlog_gc worker. But it's OK as:
            // - If the peer accepts a new snapshot, it must start with an index larger than
            //   this `first_index`;
            // - If the peer accepts new entries after this snapshot or new snapshot, it
            //   must start with the new applied index, which is larger than `first_index`.
            // So new logs won't be deleted by on going raftlog_gc task accidentally.
            // It's possible that there will be some logs between `last_compacted_idx` and
            // `first_index` are not deleted. So a cleanup task for the range should be
            // triggered after applying the snapshot.
            self.clear_meta(first_index, kv_wb, raft_wb)?;
        }
        // Write its source peers' `RegionLocalState` together with itself for atomicity
        for r in destroy_regions {
            write_peer_state(kv_wb, r, PeerState::Tombstone, None)?;
        }
        write_peer_state(kv_wb, &region, PeerState::Applying, None)?;

        let last_index = snap.get_metadata().get_index();

        self.raft_state_mut().set_last_index(last_index);
        self.set_last_term(snap.get_metadata().get_term());
        self.apply_state_mut().set_applied_index(last_index);
        let last_term = self.last_term();
        self.set_applied_term(last_term);

        // The snapshot only contains log which index > applied index, so
        // here the truncate state's (index, term) is in snapshot metadata.
        self.apply_state_mut()
            .mut_truncated_state()
            .set_index(last_index);
        self.apply_state_mut()
            .mut_truncated_state()
            .set_term(snap.get_metadata().get_term());

        // `region` will be updated after persisting.
        // Although there is an interval that other metadata are updated while `region`
        // is not after handing snapshot from ready, at the time of writing, it's no
        // problem for now.
        // The reason why the update of `region` is delayed is that we expect `region`
        // stays consistent with the one in `StoreMeta::regions` which should be updated
        // after persisting due to atomic snapshot and peer create process. So if we can
        // fix these issues in future(maybe not?), the `region` and `StoreMeta::regions`
        // can updated here immediately.

        info!(
            "apply snapshot with state ok";
            "region_id" => self.region.get_id(),
            "peer_id" => self.peer_id,
            "region" => ?region,
            "state" => ?self.apply_state(),
        );

        Ok(region)
    }

    /// Delete all meta belong to the region. Results are stored in `wb`.
    pub fn clear_meta(
        &mut self,
        first_index: u64,
        kv_wb: &mut EK::WriteBatch,
        raft_wb: &mut ER::LogBatch,
    ) -> Result<()> {
        let region_id = self.get_region_id();
        clear_meta(
            &self.engines,
            kv_wb,
            raft_wb,
            region_id,
            first_index,
            self.raft_state(),
        )?;
        self.entry_storage.clear();
        Ok(())
    }

    /// Delete all data belong to the region.
    /// If return Err, data may get partial deleted.
    pub fn clear_data(&self) -> Result<()> {
        let (start_key, end_key) = (enc_start_key(self.region()), enc_end_key(self.region()));
        let region_id = self.get_region_id();
        box_try!(
            self.region_scheduler
                .schedule(RegionTask::destroy(region_id, start_key, end_key))
        );
        Ok(())
    }

    /// Delete all data that is not covered by `new_region`.
    fn clear_extra_data(
        &self,
        old_region: &metapb::Region,
        new_region: &metapb::Region,
    ) -> Result<()> {
        let (old_start_key, old_end_key) = (enc_start_key(old_region), enc_end_key(old_region));
        let (new_start_key, new_end_key) = (enc_start_key(new_region), enc_end_key(new_region));
        if old_start_key < new_start_key {
            box_try!(self.region_scheduler.schedule(RegionTask::destroy(
                old_region.get_id(),
                old_start_key,
                new_start_key
            )));
        }
        if new_end_key < old_end_key {
            box_try!(self.region_scheduler.schedule(RegionTask::destroy(
                old_region.get_id(),
                new_end_key,
                old_end_key
            )));
        }
        Ok(())
    }

    /// Delete all extra split data from the `start_key` to `end_key`.
    pub fn clear_extra_split_data(&self, start_key: Vec<u8>, end_key: Vec<u8>) -> Result<()> {
        box_try!(self.region_scheduler.schedule(RegionTask::destroy(
            self.get_region_id(),
            start_key,
            end_key
        )));
        Ok(())
    }

    pub fn raft_engine(&self) -> &ER {
        self.entry_storage.raft_engine()
    }

    /// Check whether the storage has finished applying snapshot.
    #[inline]
    pub fn is_applying_snapshot(&self) -> bool {
        matches!(*self.snap_state.borrow(), SnapState::Applying(_))
    }

    #[inline]
    pub fn is_generating_snapshot(&self) -> bool {
        fail_point!("is_generating_snapshot", |_| { true });
        matches!(*self.snap_state.borrow(), SnapState::Generating { .. })
    }

    /// Check if the storage is applying a snapshot.
    #[inline]
    pub fn check_applying_snap(&mut self) -> CheckApplyingSnapStatus {
        let mut res = CheckApplyingSnapStatus::Idle;
        let new_state = match *self.snap_state.borrow() {
            SnapState::Applying(ref status) => {
                let s = status.load(Ordering::Relaxed);
                if s == JOB_STATUS_FINISHED {
                    res = CheckApplyingSnapStatus::Success;
                    SnapState::Relax
                } else if s == JOB_STATUS_CANCELLED {
                    SnapState::ApplyAborted
                } else if s == JOB_STATUS_FAILED {
                    // TODO: cleanup region and treat it as tombstone.
                    panic!("{} applying snapshot failed", self.tag,);
                } else {
                    return CheckApplyingSnapStatus::Applying;
                }
            }
            _ => return res,
        };
        *self.snap_state.borrow_mut() = new_state;
        res
    }

    /// Cancel applying snapshot, return true if the job can be considered not
    /// be run again.
    pub fn cancel_applying_snap(&mut self) -> bool {
        let is_canceled = match *self.snap_state.borrow() {
            SnapState::Applying(ref status) => {
                if status
                    .compare_exchange(
                        JOB_STATUS_PENDING,
                        JOB_STATUS_CANCELLING,
                        Ordering::SeqCst,
                        Ordering::SeqCst,
                    )
                    .is_ok()
                {
                    true
                } else if status
                    .compare_exchange(
                        JOB_STATUS_RUNNING,
                        JOB_STATUS_CANCELLING,
                        Ordering::SeqCst,
                        Ordering::SeqCst,
                    )
                    .is_ok()
                {
                    return false;
                } else {
                    false
                }
            }
            _ => return false,
        };
        if is_canceled {
            *self.snap_state.borrow_mut() = SnapState::ApplyAborted;
            return true;
        }
        // now status can only be JOB_STATUS_CANCELLING, JOB_STATUS_CANCELLED,
        // JOB_STATUS_FAILED and JOB_STATUS_FINISHED.
        self.check_applying_snap() != CheckApplyingSnapStatus::Applying
    }

    /// Cancel generating snapshot.
    pub fn cancel_generating_snap(&mut self, compact_to: Option<u64>) {
        let snap_state = self.snap_state.borrow();
        if let SnapState::Generating {
            ref canceled,
            ref index,
            ..
        } = *snap_state
        {
            if !canceled.load(Ordering::SeqCst) {
                if let Some(idx) = compact_to {
                    let snap_index = index.load(Ordering::SeqCst);
                    if snap_index == 0 || idx <= snap_index + 1 {
                        return;
                    }
                }
                canceled.store(true, Ordering::SeqCst);
            }
        }
    }

    #[inline]
    pub fn set_snap_state(&mut self, state: SnapState) {
        *self.snap_state.borrow_mut() = state
    }

    #[inline]
    pub fn is_snap_state(&self, state: SnapState) -> bool {
        *self.snap_state.borrow() == state
    }

    pub fn get_region_id(&self) -> u64 {
        self.region().get_id()
    }

    pub fn schedule_applying_snapshot(&mut self) {
        let status = Arc::new(AtomicUsize::new(JOB_STATUS_PENDING));
        self.set_snap_state(SnapState::Applying(Arc::clone(&status)));
        let task = RegionTask::Apply {
            region_id: self.get_region_id(),
            status,
        };

        // Don't schedule the snapshot to region worker.
        fail_point!("skip_schedule_applying_snapshot", |_| {});

        // TODO: gracefully remove region instead.
        if let Err(e) = self.region_scheduler.schedule(task) {
            info!(
                "failed to to schedule apply job, are we shutting down?";
                "region_id" => self.region.get_id(),
                "peer_id" => self.peer_id,
                "err" => ?e,
            );
        }
    }

    /// Handle raft ready then generate `HandleReadyResult` and `WriteTask`.
    ///
    /// It's caller's duty to write `WriteTask` explicitly to disk.
    pub fn handle_raft_ready(
        &mut self,
        ready: &mut Ready,
        destroy_regions: Vec<metapb::Region>,
    ) -> Result<(HandleReadyResult, WriteTask<EK, ER>)> {
        let region_id = self.get_region_id();
        let prev_raft_state = self.raft_state().clone();

        let mut write_task = WriteTask::new(region_id, self.peer_id, ready.number());

        let mut res = HandleReadyResult::SendIoTask;
        if !ready.snapshot().is_empty() {
            fail_point!("raft_before_apply_snap");
            let last_first_index = self.first_index().unwrap();
            let snap_region =
                self.apply_snapshot(ready.snapshot(), &mut write_task, &destroy_regions)?;

            res = HandleReadyResult::Snapshot {
                msgs: ready.take_persisted_messages(),
                snap_region,
                destroy_regions,
                last_first_index,
            };
            fail_point!("raft_after_apply_snap");
        };

        if !ready.entries().is_empty() {
            self.append(ready.take_entries(), &mut write_task);
        }

        // Last index is 0 means the peer is created from raft message
        // and has not applied snapshot yet, so skip persistent hard state.
        if self.raft_state().get_last_index() > 0 {
            if let Some(hs) = ready.hs() {
                self.raft_state_mut().set_hard_state(hs.clone());
            }
        }

        // Save raft state if it has changed or there is a snapshot.
        if prev_raft_state != *self.raft_state() || !ready.snapshot().is_empty() {
            write_task.raft_state = Some(self.raft_state().clone());
        }

        if !ready.snapshot().is_empty() {
            // In case of restart happens when we just write region state to Applying,
            // but not write raft_local_state to raft db in time.
            // We write raft state to kv db, with last index set to snap index,
            // in case of recv raft log after snapshot.
            self.save_snapshot_raft_state_to(
                ready.snapshot().get_metadata().get_index(),
                write_task.extra_write.v1_mut().unwrap(),
            )?;
            self.save_apply_state_to(write_task.extra_write.v1_mut().unwrap())?;
        }

        if !write_task.has_data() {
            res = HandleReadyResult::NoIoTask;
        }

        Ok((res, write_task))
    }

    pub fn persist_snapshot(&mut self, res: &PersistSnapshotResult) {
        // cleanup data before scheduling apply task
        if self.is_initialized() {
            if let Err(e) = self.clear_extra_data(self.region(), &res.region) {
                // No need panic here, when applying snapshot, the deletion will be tried
                // again. But if the region range changes, like [a, c) -> [a, b) and [b, c),
                // [b, c) will be kept in rocksdb until a covered snapshot is applied or
                // store is restarted.
                error!(?e;
                    "failed to cleanup data, may leave some dirty data";
                    "region_id" => self.get_region_id(),
                    "peer_id" => self.peer_id,
                );
            }
        }

        // Note that the correctness depends on the fact that these source regions MUST
        // NOT serve read request otherwise a corrupt data may be returned.
        // For now, it is ensured by
        // - After `PrepareMerge` log is committed, the source region leader's lease
        //   will be suspected immediately which makes the local reader not serve read
        //   request.
        // - No read request can be responsed in peer fsm during merging. These
        //   conditions are used to prevent reading **stale** data in the past. At
        //   present, they are also used to prevent reading **corrupt** data.
        for r in &res.destroy_regions {
            if let Err(e) = self.clear_extra_data(r, &res.region) {
                error!(?e;
                    "failed to cleanup data, may leave some dirty data";
                    "region_id" => r.get_id(),
                );
            }
        }

        self.schedule_applying_snapshot();

        // The `region` is updated after persisting in order to stay consistent with the
        // one in `StoreMeta::regions` (will be updated soon).
        // See comments in `apply_snapshot` for more details.
        self.set_region(res.region.clone());
    }
}

/// Delete all meta belong to the region. Results are stored in `wb`.
pub fn clear_meta<EK, ER>(
    engines: &Engines<EK, ER>,
    kv_wb: &mut EK::WriteBatch,
    raft_wb: &mut ER::LogBatch,
    region_id: u64,
    first_index: u64,
    raft_state: &RaftLocalState,
) -> Result<()>
where
    EK: KvEngine,
    ER: RaftEngine,
{
    let t = Instant::now();
    box_try!(kv_wb.delete_cf(CF_RAFT, &keys::region_state_key(region_id)));
    box_try!(kv_wb.delete_cf(CF_RAFT, &keys::apply_state_key(region_id)));
    box_try!(
        engines
            .raft
            .clean(region_id, first_index, raft_state, raft_wb)
    );

    info!(
        "finish clear peer meta";
        "region_id" => region_id,
        "meta_key" => 1,
        "apply_key" => 1,
        "raft_key" => 1,
        "takes" => ?t.saturating_elapsed(),
    );
    Ok(())
}

pub fn do_snapshot<E>(
    mgr: SnapManager,
    engine: &E,
    kv_snap: E::Snapshot,
    region_id: u64,
    last_applied_term: u64,
    last_applied_state: RaftApplyState,
    for_balance: bool,
    allow_multi_files_snapshot: bool,
) -> raft::Result<Snapshot>
where
    E: KvEngine,
{
    debug!(
        "begin to generate a snapshot";
        "region_id" => region_id,
    );

    let msg = kv_snap
        .get_msg_cf(CF_RAFT, &keys::apply_state_key(region_id))
        .map_err(into_other::<_, raft::Error>)?;
    let apply_state: RaftApplyState = match msg {
        None => {
            return Err(storage_error(format!(
                "could not load raft state of region {}",
                region_id
            )));
        }
        Some(state) => state,
    };
    assert_eq!(apply_state, last_applied_state);

    let key = SnapKey::new(
        region_id,
        last_applied_term,
        apply_state.get_applied_index(),
    );

    mgr.register(key.clone(), SnapEntry::Generating);
    defer!(mgr.deregister(&key, &SnapEntry::Generating));

    let state: RegionLocalState = kv_snap
        .get_msg_cf(CF_RAFT, &keys::region_state_key(key.region_id))
        .and_then(|res| match res {
            None => Err(box_err!("region {} could not find region info", region_id)),
            Some(state) => Ok(state),
        })
        .map_err(into_other::<_, raft::Error>)?;

    if state.get_state() != PeerState::Normal {
        return Err(storage_error(format!(
            "snap job for {} seems stale, skip.",
            region_id
        )));
    }

    let mut snapshot = Snapshot::default();

    // Set snapshot metadata.
    snapshot.mut_metadata().set_index(key.idx);
    snapshot.mut_metadata().set_term(key.term);

    let conf_state = util::conf_state_from_region(state.get_region());
    snapshot.mut_metadata().set_conf_state(conf_state);

    let mut s = mgr.get_snapshot_for_building(&key)?;
    // Set snapshot data.
    let mut snap_data = RaftSnapshotData::default();
    snap_data.set_region(state.get_region().clone());
    let mut stat = SnapshotStatistics::new();
    s.build(
        engine,
        &kv_snap,
        state.get_region(),
        &mut snap_data,
        &mut stat,
        allow_multi_files_snapshot,
    )?;
    snap_data.mut_meta().set_for_balance(for_balance);
    let v = snap_data.write_to_bytes()?;
    snapshot.set_data(v.into());

    SNAPSHOT_KV_COUNT_HISTOGRAM.observe(stat.kv_count as f64);
    SNAPSHOT_SIZE_HISTOGRAM.observe(stat.size as f64);

    Ok(snapshot)
}

// When we bootstrap the region we must call this to initialize region local
// state first.
pub fn write_initial_raft_state<W: RaftLogBatch>(raft_wb: &mut W, region_id: u64) -> Result<()> {
    let mut raft_state = RaftLocalState {
        last_index: RAFT_INIT_LOG_INDEX,
        ..Default::default()
    };
    raft_state.mut_hard_state().set_term(RAFT_INIT_LOG_TERM);
    raft_state.mut_hard_state().set_commit(RAFT_INIT_LOG_INDEX);
    raft_wb.put_raft_state(region_id, &raft_state)?;
    Ok(())
}

// When we bootstrap the region or handling split new region, we must
// call this to initialize region apply state first.
pub fn write_initial_apply_state<T: Mutable>(kv_wb: &mut T, region_id: u64) -> Result<()> {
    let mut apply_state = RaftApplyState::default();
    apply_state.set_applied_index(RAFT_INIT_LOG_INDEX);
    apply_state
        .mut_truncated_state()
        .set_index(RAFT_INIT_LOG_INDEX);
    apply_state
        .mut_truncated_state()
        .set_term(RAFT_INIT_LOG_TERM);

    kv_wb.put_msg_cf(CF_RAFT, &keys::apply_state_key(region_id), &apply_state)?;
    Ok(())
}

pub fn write_peer_state<T: Mutable>(
    kv_wb: &mut T,
    region: &metapb::Region,
    state: PeerState,
    merge_state: Option<MergeState>,
) -> Result<()> {
    let region_id = region.get_id();
    let mut region_state = RegionLocalState::default();
    region_state.set_state(state);
    region_state.set_region(region.clone());
    if let Some(state) = merge_state {
        region_state.set_merge_state(state);
    }

    debug!(
        "writing merge state";
        "region_id" => region_id,
        "state" => ?region_state,
    );
    kv_wb.put_msg_cf(CF_RAFT, &keys::region_state_key(region_id), &region_state)?;
    Ok(())
}

#[cfg(test)]
pub mod tests {
    use std::{
        cell::RefCell,
        path::Path,
        sync::{atomic::*, mpsc::*, *},
        time::Duration,
    };

    use engine_test::{
        kv::{KvTestEngine, KvTestSnapshot},
        raft::RaftTestEngine,
    };
    use engine_traits::{
        Engines, Iterable, RaftEngineDebug, RaftEngineReadOnly, SyncMutable, WriteBatch,
        WriteBatchExt, ALL_CFS, CF_DEFAULT,
    };
    use kvproto::raft_serverpb::RaftSnapshotData;
    use metapb::{Peer, Store, StoreLabel};
    use pd_client::PdClient;
    use raft::{
        eraftpb::{ConfState, Entry, HardState},
        Error as RaftError, GetEntriesContext, StorageError,
    };
    use tempfile::{Builder, TempDir};
    use tikv_util::worker::{dummy_scheduler, LazyWorker, Scheduler, Worker};

    use super::*;
    use crate::{
        coprocessor::CoprocessorHost,
        store::{
            async_io::write::write_to_db_for_test,
            bootstrap_store,
            entry_storage::tests::validate_cache,
            fsm::apply::compact_raft_log,
            initial_region, prepare_bootstrap_cluster,
            worker::{
                FetchedLogs, LogFetchedNotifier, RaftlogFetchRunner, RegionRunner, RegionTask,
            },
        },
    };

    fn new_storage(
        region_scheduler: Scheduler<RegionTask<KvTestSnapshot>>,
        raftlog_fetch_scheduler: Scheduler<RaftlogFetchTask>,
        path: &TempDir,
    ) -> PeerStorage<KvTestEngine, RaftTestEngine> {
        let kv_db = engine_test::kv::new_engine(path.path().to_str().unwrap(), ALL_CFS).unwrap();
        let raft_path = path.path().join(Path::new("raft"));
        let raft_db = engine_test::raft::new_engine(raft_path.to_str().unwrap(), None).unwrap();
        let engines = Engines::new(kv_db, raft_db);
        bootstrap_store(&engines, 1, 1).unwrap();

        let region = initial_region(1, 1, 1);
        prepare_bootstrap_cluster(&engines, &region).unwrap();

        // write some data into CF_DEFAULT cf
        let mut p = Peer::default();
        p.set_store_id(1);
        p.set_id(1_u64);
        for k in 0..100 {
            let key = keys::data_key(format!("akey{}", k).as_bytes());
            engines.kv.put_msg_cf(CF_DEFAULT, &key[..], &p).unwrap();
        }
        PeerStorage::new(
            engines,
            &region,
            region_scheduler,
            raftlog_fetch_scheduler,
            1,
            "".to_owned(),
        )
        .unwrap()
    }

    pub fn new_storage_from_ents(
        region_scheduler: Scheduler<RegionTask<KvTestSnapshot>>,
        raftlog_fetch_scheduler: Scheduler<RaftlogFetchTask>,
        path: &TempDir,
        ents: &[Entry],
    ) -> PeerStorage<KvTestEngine, RaftTestEngine> {
        let mut store = new_storage(region_scheduler, raftlog_fetch_scheduler, path);
        let mut write_task: WriteTask<KvTestEngine, _> =
            WriteTask::new(store.get_region_id(), store.peer_id, 1);
        store.append(ents[1..].to_vec(), &mut write_task);
        store.update_cache_persisted(ents.last().unwrap().get_index());
        store
            .apply_state_mut()
            .mut_truncated_state()
            .set_index(ents[0].get_index());
        store
            .apply_state_mut()
            .mut_truncated_state()
            .set_term(ents[0].get_term());
        store
            .apply_state_mut()
            .set_applied_index(ents.last().unwrap().get_index());
        let kv_wb = write_task
            .extra_write
            .ensure_v1(|| store.engines.kv.write_batch());
        store.save_apply_state_to(kv_wb).unwrap();
        write_task.raft_state = Some(store.raft_state().clone());
        write_to_db_for_test(&store.engines, write_task);
        store
    }

    pub fn append_ents(store: &mut PeerStorage<KvTestEngine, RaftTestEngine>, ents: &[Entry]) {
        if ents.is_empty() {
            return;
        }
        let mut write_task = WriteTask::new(store.get_region_id(), store.peer_id, 1);
        store.append(ents.to_vec(), &mut write_task);
        write_task.raft_state = Some(store.raft_state().clone());
        write_to_db_for_test(&store.engines, write_task);
    }

    pub fn new_entry(index: u64, term: u64) -> Entry {
        let mut e = Entry::default();
        e.set_index(index);
        e.set_term(term);
        e
    }

    fn size_of<T: protobuf::Message>(m: &T) -> u32 {
        m.compute_size()
    }

    pub struct TestPdClient {
        stores: Vec<metapb::Store>,
    }

    impl TestPdClient {
        pub fn new() -> TestPdClient {
            TestPdClient {
                stores: vec![metapb::Store::default(); 4],
            }
        }

        pub fn add_store(&mut self, store: metapb::Store) {
            let id = store.get_id();
            self.stores[id as usize] = store;
        }
    }

    impl PdClient for TestPdClient {
        fn get_store(&self, store_id: u64) -> pd_client::Result<metapb::Store> {
            if store_id < 4 {
                return Ok(self.stores[store_id as usize].clone());
            }
            Err(pd_client::Error::StoreTombstone(format!("{:?}", store_id)))
        }
    }

    #[test]
    fn test_storage_term() {
        let ents = vec![new_entry(3, 3), new_entry(4, 4), new_entry(5, 5)];

        let mut tests = vec![
            (2, Err(RaftError::Store(StorageError::Compacted))),
            (3, Ok(3)),
            (4, Ok(4)),
            (5, Ok(5)),
        ];
        for (i, (idx, wterm)) in tests.drain(..).enumerate() {
            let td = Builder::new().prefix("tikv-store-test").tempdir().unwrap();
            let worker = Worker::new("snap-manager").lazy_build("snap-manager");
            let sched = worker.scheduler();
            let (dummy_scheduler, _) = dummy_scheduler();
            let store = new_storage_from_ents(sched, dummy_scheduler, &td, &ents);
            let t = store.term(idx);
            if wterm != t {
                panic!("#{}: expect res {:?}, got {:?}", i, wterm, t);
            }
        }
    }

    fn get_meta_key_count(store: &PeerStorage<KvTestEngine, RaftTestEngine>) -> usize {
        let region_id = store.get_region_id();
        let mut count = 0;
        let (meta_start, meta_end) = (
            keys::region_meta_prefix(region_id),
            keys::region_meta_prefix(region_id + 1),
        );
        store
            .engines
            .kv
            .scan(CF_RAFT, &meta_start, &meta_end, false, |_, _| {
                count += 1;
                Ok(true)
            })
            .unwrap();

        let (raft_start, raft_end) = (
            keys::region_raft_prefix(region_id),
            keys::region_raft_prefix(region_id + 1),
        );
        store
            .engines
            .kv
            .scan(CF_RAFT, &raft_start, &raft_end, false, |_, _| {
                count += 1;
                Ok(true)
            })
            .unwrap();

        store
            .engines
            .raft
            .scan_entries(region_id, |_| {
                count += 1;
                Ok(true)
            })
            .unwrap();

        if store
            .engines
            .raft
            .get_raft_state(region_id)
            .unwrap()
            .is_some()
        {
            count += 1;
        }

        count
    }

    #[test]
    fn test_storage_clear_meta() {
        let worker = Worker::new("snap-manager").lazy_build("snap-manager");
        let cases = vec![(0, 0), (3, 0)];
        for (first_index, left) in cases {
            let td = Builder::new().prefix("tikv-store").tempdir().unwrap();
            let sched = worker.scheduler();
            let (dummy_scheduler, _) = dummy_scheduler();
            let mut store = new_storage_from_ents(
                sched,
                dummy_scheduler,
                &td,
                &[new_entry(3, 3), new_entry(4, 4)],
            );
            append_ents(&mut store, &[new_entry(5, 5), new_entry(6, 6)]);

            assert_eq!(6, get_meta_key_count(&store));

            let mut kv_wb = store.engines.kv.write_batch();
            let mut raft_wb = store.engines.raft.log_batch(0);
            store
                .clear_meta(first_index, &mut kv_wb, &mut raft_wb)
                .unwrap();
            kv_wb.write().unwrap();
            store
                .engines
                .raft
                .consume(&mut raft_wb, false /* sync */)
                .unwrap();

            assert_eq!(left, get_meta_key_count(&store));
        }
    }

    pub struct TestRouter {
        ch: SyncSender<FetchedLogs>,
    }

    impl TestRouter {
        pub fn new() -> (Self, Receiver<FetchedLogs>) {
            let (tx, rx) = sync_channel(1);
            (Self { ch: tx }, rx)
        }
    }

    impl LogFetchedNotifier for TestRouter {
        fn notify(&self, _region_id: u64, fetched_logs: FetchedLogs) {
            self.ch.send(fetched_logs).unwrap();
        }
    }

    #[test]
    fn test_storage_entries() {
        let ents = vec![
            new_entry(3, 3),
            new_entry(4, 4),
            new_entry(5, 5),
            new_entry(6, 6),
        ];
        let max_u64 = u64::max_value();
        let mut tests = vec![
            (
                2,
                6,
                max_u64,
                Err(RaftError::Store(StorageError::Compacted)),
            ),
            (
                3,
                4,
                max_u64,
                Err(RaftError::Store(StorageError::Compacted)),
            ),
            (4, 5, max_u64, Ok(vec![new_entry(4, 4)])),
            (4, 6, max_u64, Ok(vec![new_entry(4, 4), new_entry(5, 5)])),
            (
                4,
                7,
                max_u64,
                Ok(vec![new_entry(4, 4), new_entry(5, 5), new_entry(6, 6)]),
            ),
            // even if maxsize is zero, the first entry should be returned
            (4, 7, 0, Ok(vec![new_entry(4, 4)])),
            // limit to 2
            (
                4,
                7,
                u64::from(size_of(&ents[1]) + size_of(&ents[2])),
                Ok(vec![new_entry(4, 4), new_entry(5, 5)]),
            ),
            (
                4,
                7,
                u64::from(size_of(&ents[1]) + size_of(&ents[2]) + size_of(&ents[3]) / 2),
                Ok(vec![new_entry(4, 4), new_entry(5, 5)]),
            ),
            (
                4,
                7,
                u64::from(size_of(&ents[1]) + size_of(&ents[2]) + size_of(&ents[3]) - 1),
                Ok(vec![new_entry(4, 4), new_entry(5, 5)]),
            ),
            // all
            (
                4,
                7,
                u64::from(size_of(&ents[1]) + size_of(&ents[2]) + size_of(&ents[3])),
                Ok(vec![new_entry(4, 4), new_entry(5, 5), new_entry(6, 6)]),
            ),
        ];

        let mut count = 0;
        for (i, (lo, hi, maxsize, wentries)) in tests.drain(..).enumerate() {
            let (router, rx) = TestRouter::new();
            let td = Builder::new().prefix("tikv-store-test").tempdir().unwrap();
            let region_worker = Worker::new("snap-manager").lazy_build("snap-manager");
            let region_scheduler = region_worker.scheduler();
            let mut raftlog_fetch_worker =
                Worker::new("raftlog-fetch-worker").lazy_build("raftlog-fetch-worker");
            let raftlog_fetch_scheduler = raftlog_fetch_worker.scheduler();
            let mut store =
                new_storage_from_ents(region_scheduler, raftlog_fetch_scheduler, &td, &ents);
            raftlog_fetch_worker.start(RaftlogFetchRunner::new(router, store.engines.raft.clone()));
            store.compact_entry_cache(5);
            let mut e = store.entries(lo, hi, maxsize, GetEntriesContext::empty(true));
            if e == Err(raft::Error::Store(
                raft::StorageError::LogTemporarilyUnavailable,
            )) {
                let res = rx.recv().unwrap();
                store.update_async_fetch_res(lo, Some(res.logs));
                count += 1;
                e = store.entries(lo, hi, maxsize, res.context);
            }
            if e != wentries {
                panic!("#{}: expect entries {:?}, got {:?}", i, wentries, e);
            }
        }

        assert_ne!(count, 0);
    }

    // last_index and first_index are not mutated by PeerStorage on its own,
    // so we don't test them here.

    #[test]
    fn test_storage_compact() {
        let ents = vec![new_entry(3, 3), new_entry(4, 4), new_entry(5, 5)];
        let mut tests = vec![
            (2, Err(RaftError::Store(StorageError::Compacted))),
            (3, Err(RaftError::Store(StorageError::Compacted))),
            (4, Ok(())),
            (5, Ok(())),
        ];
        for (i, (idx, werr)) in tests.drain(..).enumerate() {
            let td = Builder::new().prefix("tikv-store-test").tempdir().unwrap();
            let worker = Worker::new("snap-manager").lazy_build("snap-manager");
            let sched = worker.scheduler();
            let (dummy_scheduler, _) = dummy_scheduler();
            let mut store = new_storage_from_ents(sched, dummy_scheduler, &td, &ents);
            let res = store.term(idx).map_err(From::from).and_then(|term| {
                compact_raft_log(&store.tag, store.entry_storage.apply_state_mut(), idx, term)
            });
            // TODO check exact error type after refactoring error.
            if res.is_err() ^ werr.is_err() {
                panic!("#{}: want {:?}, got {:?}", i, werr, res);
            }
            if res.is_ok() {
                let mut kv_wb = store.engines.kv.write_batch();
                store.save_apply_state_to(&mut kv_wb).unwrap();
                kv_wb.write().unwrap();
            }
        }
    }

    fn generate_and_schedule_snapshot(
        gen_task: GenSnapTask,
        engines: &Engines<KvTestEngine, RaftTestEngine>,
        sched: &Scheduler<RegionTask<KvTestSnapshot>>,
    ) -> Result<()> {
        let apply_state: RaftApplyState = engines
            .kv
            .get_msg_cf(CF_RAFT, &keys::apply_state_key(gen_task.region_id))
            .unwrap()
            .unwrap();
        let idx = apply_state.get_applied_index();
        let entry = engines
            .raft
            .get_entry(gen_task.region_id, idx)
            .unwrap()
            .unwrap();
        gen_task.generate_and_schedule_snapshot::<KvTestEngine>(
            engines.kv.clone().snapshot(),
            entry.get_term(),
            apply_state,
            sched,
        )
    }

    fn new_store(id: u64, labels: Vec<StoreLabel>) -> Store {
        let mut store = Store {
            id,
            ..Default::default()
        };
        store.set_labels(labels.into());
        store
    }

    #[test]
    fn test_storage_create_snapshot() {
        let ents = vec![new_entry(3, 3), new_entry(4, 4), new_entry(5, 5)];
        let mut cs = ConfState::default();
        cs.set_voters(vec![1, 2, 3]);

        let td = Builder::new().prefix("tikv-store-test").tempdir().unwrap();
        let snap_dir = Builder::new().prefix("snap_dir").tempdir().unwrap();
        let mgr = SnapManager::new(snap_dir.path().to_str().unwrap());
        let mut worker = Worker::new("region-worker").lazy_build("region-worker");
        let sched = worker.scheduler();
        let (dummy_scheduler, _) = dummy_scheduler();
        let mut s = new_storage_from_ents(sched.clone(), dummy_scheduler, &td, &ents);
        let (router, _) = mpsc::sync_channel(100);
        let runner = RegionRunner::new(
            s.engines.kv.clone(),
            mgr,
            0,
            true,
            2,
            CoprocessorHost::<KvTestEngine>::default(),
            router,
            Option::<Arc<TestPdClient>>::None,
        );
        worker.start_with_timer(runner);
        let snap = s.snapshot(0, 0);
        let unavailable = RaftError::Store(StorageError::SnapshotTemporarilyUnavailable);
        assert_eq!(snap.unwrap_err(), unavailable);
        assert_eq!(*s.snap_tried_cnt.borrow(), 1);
        let gen_task = s.gen_snap_task.borrow_mut().take().unwrap();
        generate_and_schedule_snapshot(gen_task, &s.engines, &sched).unwrap();
        let snap = match *s.snap_state.borrow() {
            SnapState::Generating { ref receiver, .. } => {
                receiver.recv_timeout(Duration::from_secs(3)).unwrap()
            }
            ref s => panic!("unexpected state: {:?}", s),
        };
        assert_eq!(snap.get_metadata().get_index(), 5);
        assert_eq!(snap.get_metadata().get_term(), 5);
        assert!(!snap.get_data().is_empty());

        let mut data = RaftSnapshotData::default();
        protobuf::Message::merge_from_bytes(&mut data, snap.get_data()).unwrap();
        assert_eq!(data.get_region().get_id(), 1);
        assert_eq!(data.get_region().get_peers().len(), 1);

        let (tx, rx) = channel();
        s.set_snap_state(gen_snap_for_test(rx));
        // Empty channel should cause snapshot call to wait.
        assert_eq!(s.snapshot(0, 0).unwrap_err(), unavailable);
        assert_eq!(*s.snap_tried_cnt.borrow(), 1);

        tx.send(snap.clone()).unwrap();
        assert_eq!(s.snapshot(0, 0), Ok(snap.clone()));
        assert_eq!(*s.snap_tried_cnt.borrow(), 0);

        let (tx, rx) = channel();
        tx.send(snap.clone()).unwrap();
        s.set_snap_state(gen_snap_for_test(rx));
        // stale snapshot should be abandoned, snapshot index < request index.
        assert_eq!(
            s.snapshot(snap.get_metadata().get_index() + 1, 0)
                .unwrap_err(),
            unavailable
        );
        assert_eq!(*s.snap_tried_cnt.borrow(), 1);
        // Drop the task.
        let _ = s.gen_snap_task.borrow_mut().take().unwrap();

        let mut write_task = WriteTask::new(s.get_region_id(), s.peer_id, 1);
        s.append([new_entry(6, 5), new_entry(7, 5)].to_vec(), &mut write_task);
        let mut hs = HardState::default();
        hs.set_commit(7);
        hs.set_term(5);
        s.raft_state_mut().set_hard_state(hs);
        s.raft_state_mut().set_last_index(7);
        s.apply_state_mut().set_applied_index(7);
        write_task.raft_state = Some(s.raft_state().clone());
        let kv_wb = write_task
            .extra_write
            .ensure_v1(|| s.engines.kv.write_batch());
        s.save_apply_state_to(kv_wb).unwrap();
        write_to_db_for_test(&s.engines, write_task);
        let term = s.term(7).unwrap();
        compact_raft_log(&s.tag, s.entry_storage.apply_state_mut(), 7, term).unwrap();
        let mut kv_wb = s.engines.kv.write_batch();
        s.save_apply_state_to(&mut kv_wb).unwrap();
        kv_wb.write().unwrap();

        let (tx, rx) = channel();
        tx.send(snap).unwrap();
        s.set_snap_state(gen_snap_for_test(rx));
        *s.snap_tried_cnt.borrow_mut() = 1;
        // stale snapshot should be abandoned, snapshot index < truncated index.
        assert_eq!(s.snapshot(0, 0).unwrap_err(), unavailable);
        assert_eq!(*s.snap_tried_cnt.borrow(), 1);

        let gen_task = s.gen_snap_task.borrow_mut().take().unwrap();
        generate_and_schedule_snapshot(gen_task, &s.engines, &sched).unwrap();
        match *s.snap_state.borrow() {
            SnapState::Generating { ref receiver, .. } => {
                receiver.recv_timeout(Duration::from_secs(3)).unwrap();
                worker.stop();
                match receiver.recv_timeout(Duration::from_secs(3)) {
                    Err(RecvTimeoutError::Disconnected) => {}
                    res => panic!("unexpected result: {:?}", res),
                }
            }
            ref s => panic!("unexpected state {:?}", s),
        }
        // Disconnected channel should trigger another try.
        assert_eq!(s.snapshot(0, 0).unwrap_err(), unavailable);
        let gen_task = s.gen_snap_task.borrow_mut().take().unwrap();
        generate_and_schedule_snapshot(gen_task, &s.engines, &sched).unwrap_err();
        assert_eq!(*s.snap_tried_cnt.borrow(), 2);

        for cnt in 2..super::MAX_SNAP_TRY_CNT + 10 {
            if cnt < 12 {
                // Canceled generating won't be counted in `snap_tried_cnt`.
                s.cancel_generating_snap(None);
                assert_eq!(*s.snap_tried_cnt.borrow(), 2);
            } else {
                assert_eq!(*s.snap_tried_cnt.borrow(), cnt - 10);
            }

            // Scheduled job failed should trigger .
            assert_eq!(s.snapshot(0, 0).unwrap_err(), unavailable);
            let gen_task = s.gen_snap_task.borrow_mut().take().unwrap();
            generate_and_schedule_snapshot(gen_task, &s.engines, &sched).unwrap_err();
        }

        // When retry too many times, it should report a different error.
        match s.snapshot(0, 0) {
            Err(RaftError::Store(StorageError::Other(_))) => {}
            res => panic!("unexpected res: {:?}", res),
        }
    }

    fn test_storage_create_snapshot_for_role(role: &str, expected_snapshot_file_count: usize) {
        let ents = vec![new_entry(3, 3), new_entry(4, 4), new_entry(5, 5)];
        let mut cs = ConfState::default();
        cs.set_voters(vec![1, 2, 3]);

        let td = Builder::new().prefix("tikv-store-test").tempdir().unwrap();
        let snap_dir = Builder::new().prefix("snap_dir").tempdir().unwrap();
        let mut mgr = SnapManager::new(snap_dir.path().to_str().unwrap());
        mgr.set_enable_multi_snapshot_files(true);
        mgr.set_max_per_file_size(500);
        let mut worker = Worker::new("region-worker").lazy_build("region-worker");
        let sched = worker.scheduler();
        let (dummy_scheduler, _) = dummy_scheduler();
        let s = new_storage_from_ents(sched.clone(), dummy_scheduler, &td, &ents);
        let (router, _) = mpsc::sync_channel(100);
        let mut pd_client = TestPdClient::new();
        let labels = vec![StoreLabel {
            key: "engine".to_string(),
            value: role.to_string(),
            ..Default::default()
        }];
        let store = new_store(1, labels);
        pd_client.add_store(store);
        let pd_mock = Arc::new(pd_client);
        let runner = RegionRunner::new(
            s.engines.kv.clone(),
            mgr,
            0,
            true,
            2,
            CoprocessorHost::<KvTestEngine>::default(),
            router,
            Some(pd_mock),
        );
        worker.start_with_timer(runner);
        let snap = s.snapshot(0, 1);
        let unavailable = RaftError::Store(StorageError::SnapshotTemporarilyUnavailable);
        assert_eq!(snap.unwrap_err(), unavailable);
        assert_eq!(*s.snap_tried_cnt.borrow(), 1);
        let gen_task = s.gen_snap_task.borrow_mut().take().unwrap();
        generate_and_schedule_snapshot(gen_task, &s.engines, &sched).unwrap();
        let snap = match *s.snap_state.borrow() {
            SnapState::Generating { ref receiver, .. } => {
                receiver.recv_timeout(Duration::from_secs(3)).unwrap()
            }
            ref s => panic!("unexpected state: {:?}", s),
        };
        assert_eq!(snap.get_metadata().get_index(), 5);
        assert_eq!(snap.get_metadata().get_term(), 5);
        assert!(!snap.get_data().is_empty());

        let mut data = RaftSnapshotData::default();
        protobuf::Message::merge_from_bytes(&mut data, snap.get_data()).unwrap();
        assert_eq!(data.get_region().get_id(), 1);
        assert_eq!(data.get_region().get_peers().len(), 1);
        let files = data.get_meta().get_cf_files();
        assert_eq!(files.len(), expected_snapshot_file_count);
    }

    #[test]
    fn test_storage_create_snapshot_for_tiflash() {
        // each cf will have one cf file
        test_storage_create_snapshot_for_role("TiFlash" /* case does not matter */, 3);
    }

    #[test]
    fn test_storage_create_snapshot_for_tikv() {
        // default cf will have 3 sst files
        test_storage_create_snapshot_for_role("tikv", 5);
    }

    #[test]
    fn test_storage_apply_snapshot() {
        let ents = vec![
            new_entry(3, 3),
            new_entry(4, 4),
            new_entry(5, 5),
            new_entry(6, 6),
        ];
        let mut cs = ConfState::default();
        cs.set_voters(vec![1, 2, 3]);

        let td1 = Builder::new().prefix("tikv-store-test").tempdir().unwrap();
        let snap_dir = Builder::new().prefix("snap").tempdir().unwrap();
        let mgr = SnapManager::new(snap_dir.path().to_str().unwrap());
        let mut worker = LazyWorker::new("snap-manager");
        let sched = worker.scheduler();
        let (dummy_scheduler, _) = dummy_scheduler();
        let s1 = new_storage_from_ents(sched.clone(), dummy_scheduler.clone(), &td1, &ents);
        let (router, _) = mpsc::sync_channel(100);
        let runner = RegionRunner::new(
            s1.engines.kv.clone(),
            mgr,
            0,
            true,
            2,
            CoprocessorHost::<KvTestEngine>::default(),
            router,
            Option::<Arc<TestPdClient>>::None,
        );
        worker.start(runner);
        s1.snapshot(0, 0).unwrap_err();
        let gen_task = s1.gen_snap_task.borrow_mut().take().unwrap();
        generate_and_schedule_snapshot(gen_task, &s1.engines, &sched).unwrap();

        let snap1 = match *s1.snap_state.borrow() {
            SnapState::Generating { ref receiver, .. } => {
                receiver.recv_timeout(Duration::from_secs(3)).unwrap()
            }
            ref s => panic!("unexpected state: {:?}", s),
        };
        assert_eq!(s1.truncated_index(), 3);
        assert_eq!(s1.truncated_term(), 3);
        worker.stop();

        let td2 = Builder::new().prefix("tikv-store-test").tempdir().unwrap();
        let mut s2 = new_storage(sched.clone(), dummy_scheduler.clone(), &td2);
        assert_eq!(s2.first_index(), Ok(s2.applied_index() + 1));
        let mut write_task = WriteTask::new(s2.get_region_id(), s2.peer_id, 1);
        let snap_region = s2.apply_snapshot(&snap1, &mut write_task, &[]).unwrap();
        let mut snap_data = RaftSnapshotData::default();
        snap_data.merge_from_bytes(snap1.get_data()).unwrap();
        assert_eq!(snap_region, snap_data.take_region(),);
        assert_eq!(s2.last_term(), snap1.get_metadata().get_term());
        assert_eq!(s2.apply_state().get_applied_index(), 6);
        assert_eq!(s2.raft_state().get_last_index(), 6);
        assert_eq!(s2.apply_state().get_truncated_state().get_index(), 6);
        assert_eq!(s2.apply_state().get_truncated_state().get_term(), 6);
        assert_eq!(s2.first_index(), Ok(s2.applied_index() + 1));
        validate_cache(&s2, &[]);

        let td3 = Builder::new().prefix("tikv-store-test").tempdir().unwrap();
        let ents = &[new_entry(3, 3), new_entry(4, 3)];
        let mut s3 = new_storage_from_ents(sched, dummy_scheduler, &td3, ents);
        validate_cache(&s3, &ents[1..]);
        let mut write_task = WriteTask::new(s3.get_region_id(), s3.peer_id, 1);
        let snap_region = s3.apply_snapshot(&snap1, &mut write_task, &[]).unwrap();
        let mut snap_data = RaftSnapshotData::default();
        snap_data.merge_from_bytes(snap1.get_data()).unwrap();
        assert_eq!(snap_region, snap_data.take_region(),);
        assert_eq!(s3.last_term(), snap1.get_metadata().get_term());
        assert_eq!(s3.apply_state().get_applied_index(), 6);
        assert_eq!(s3.raft_state().get_last_index(), 6);
        assert_eq!(s3.apply_state().get_truncated_state().get_index(), 6);
        assert_eq!(s3.apply_state().get_truncated_state().get_term(), 6);
        validate_cache(&s3, &[]);
    }

    #[test]
    fn test_canceling_apply_snapshot() {
        let td = Builder::new().prefix("tikv-store-test").tempdir().unwrap();
        let worker = LazyWorker::new("snap-manager");
        let sched = worker.scheduler();
        let (dummy_scheduler, _) = dummy_scheduler();
        let mut s = new_storage(sched, dummy_scheduler, &td);

        // PENDING can be canceled directly.
        s.snap_state = RefCell::new(SnapState::Applying(Arc::new(AtomicUsize::new(
            JOB_STATUS_PENDING,
        ))));
        assert!(s.cancel_applying_snap());
        assert_eq!(*s.snap_state.borrow(), SnapState::ApplyAborted);

        // RUNNING can't be canceled directly.
        s.snap_state = RefCell::new(SnapState::Applying(Arc::new(AtomicUsize::new(
            JOB_STATUS_RUNNING,
        ))));
        assert!(!s.cancel_applying_snap());
        assert_eq!(
            *s.snap_state.borrow(),
            SnapState::Applying(Arc::new(AtomicUsize::new(JOB_STATUS_CANCELLING)))
        );
        // CANCEL can't be canceled again.
        assert!(!s.cancel_applying_snap());

        s.snap_state = RefCell::new(SnapState::Applying(Arc::new(AtomicUsize::new(
            JOB_STATUS_CANCELLED,
        ))));
        // canceled snapshot can be cancel directly.
        assert!(s.cancel_applying_snap());
        assert_eq!(*s.snap_state.borrow(), SnapState::ApplyAborted);

        s.snap_state = RefCell::new(SnapState::Applying(Arc::new(AtomicUsize::new(
            JOB_STATUS_FINISHED,
        ))));
        assert!(s.cancel_applying_snap());
        assert_eq!(*s.snap_state.borrow(), SnapState::Relax);

        s.snap_state = RefCell::new(SnapState::Applying(Arc::new(AtomicUsize::new(
            JOB_STATUS_FAILED,
        ))));
        let res = panic_hook::recover_safe(|| s.cancel_applying_snap());
        res.unwrap_err();
    }

    #[test]
    fn test_try_finish_snapshot() {
        let td = Builder::new().prefix("tikv-store-test").tempdir().unwrap();
        let worker = LazyWorker::new("snap-manager");
        let sched = worker.scheduler();
        let (dummy_scheduler, _) = dummy_scheduler();
        let mut s = new_storage(sched, dummy_scheduler, &td);

        // PENDING can be finished.
        let mut snap_state = SnapState::Applying(Arc::new(AtomicUsize::new(JOB_STATUS_PENDING)));
        s.snap_state = RefCell::new(snap_state);
        assert_eq!(s.check_applying_snap(), CheckApplyingSnapStatus::Applying);
        assert_eq!(
            *s.snap_state.borrow(),
            SnapState::Applying(Arc::new(AtomicUsize::new(JOB_STATUS_PENDING)))
        );

        // RUNNING can't be finished.
        snap_state = SnapState::Applying(Arc::new(AtomicUsize::new(JOB_STATUS_RUNNING)));
        s.snap_state = RefCell::new(snap_state);
        assert_eq!(s.check_applying_snap(), CheckApplyingSnapStatus::Applying);
        assert_eq!(
            *s.snap_state.borrow(),
            SnapState::Applying(Arc::new(AtomicUsize::new(JOB_STATUS_RUNNING)))
        );

        snap_state = SnapState::Applying(Arc::new(AtomicUsize::new(JOB_STATUS_CANCELLED)));
        s.snap_state = RefCell::new(snap_state);
        assert_eq!(s.check_applying_snap(), CheckApplyingSnapStatus::Idle);
        assert_eq!(*s.snap_state.borrow(), SnapState::ApplyAborted);
        // ApplyAborted is not applying snapshot.
        assert_eq!(s.check_applying_snap(), CheckApplyingSnapStatus::Idle);
        assert_eq!(*s.snap_state.borrow(), SnapState::ApplyAborted);

        s.snap_state = RefCell::new(SnapState::Applying(Arc::new(AtomicUsize::new(
            JOB_STATUS_FINISHED,
        ))));
        assert_eq!(s.check_applying_snap(), CheckApplyingSnapStatus::Success);
        assert_eq!(*s.snap_state.borrow(), SnapState::Relax);
        // Relax is not applying snapshot.
        assert_eq!(s.check_applying_snap(), CheckApplyingSnapStatus::Idle);
        assert_eq!(*s.snap_state.borrow(), SnapState::Relax);

        s.snap_state = RefCell::new(SnapState::Applying(Arc::new(AtomicUsize::new(
            JOB_STATUS_FAILED,
        ))));
        let res = panic_hook::recover_safe(|| s.check_applying_snap());
        res.unwrap_err();
    }

    #[test]
    fn test_validate_states() {
        let td = Builder::new().prefix("tikv-store-test").tempdir().unwrap();
        let region_worker = LazyWorker::new("snap-manager");
        let region_sched = region_worker.scheduler();
        let raftlog_fetch_worker = LazyWorker::new("raftlog-fetch-worker");
        let raftlog_fetch_sched = raftlog_fetch_worker.scheduler();
        let kv_db = engine_test::kv::new_engine(td.path().to_str().unwrap(), ALL_CFS).unwrap();
        let raft_path = td.path().join(Path::new("raft"));
        let raft_db = engine_test::raft::new_engine(raft_path.to_str().unwrap(), None).unwrap();
        let engines = Engines::new(kv_db, raft_db);
        bootstrap_store(&engines, 1, 1).unwrap();

        let region = initial_region(1, 1, 1);
        prepare_bootstrap_cluster(&engines, &region).unwrap();
        let build_storage = || -> Result<PeerStorage<KvTestEngine, RaftTestEngine>> {
            PeerStorage::new(
                engines.clone(),
                &region,
                region_sched.clone(),
                raftlog_fetch_sched.clone(),
                0,
                "".to_owned(),
            )
        };
        let mut s = build_storage().unwrap();
        let mut raft_state = RaftLocalState::default();
        raft_state.set_last_index(RAFT_INIT_LOG_INDEX);
        raft_state.mut_hard_state().set_term(RAFT_INIT_LOG_TERM);
        raft_state.mut_hard_state().set_commit(RAFT_INIT_LOG_INDEX);
        let initial_state = s.initial_state().unwrap();
        assert_eq!(initial_state.hard_state, *raft_state.get_hard_state());

        // last_index < commit_index is invalid.
        raft_state.set_last_index(11);
        engines
            .raft
            .append(1, vec![new_entry(11, RAFT_INIT_LOG_TERM)])
            .unwrap();
        raft_state.mut_hard_state().set_commit(12);
        engines.raft.put_raft_state(1, &raft_state).unwrap();
        assert!(build_storage().is_err());

        raft_state.set_last_index(20);
        let entries = (12..=20)
            .map(|index| new_entry(index, RAFT_INIT_LOG_TERM))
            .collect();
        engines.raft.append(1, entries).unwrap();
        engines.raft.put_raft_state(1, &raft_state).unwrap();
        s = build_storage().unwrap();
        let initial_state = s.initial_state().unwrap();
        assert_eq!(initial_state.hard_state, *raft_state.get_hard_state());

        // Missing last log is invalid.
        raft_state.set_last_index(21);
        engines.raft.put_raft_state(1, &raft_state).unwrap();
        assert!(build_storage().is_err());
        raft_state.set_last_index(20);
        engines.raft.put_raft_state(1, &raft_state).unwrap();

        // applied_index > commit_index is invalid.
        let mut apply_state = RaftApplyState::default();
        apply_state.set_applied_index(13);
        apply_state.mut_truncated_state().set_index(13);
        apply_state
            .mut_truncated_state()
            .set_term(RAFT_INIT_LOG_TERM);
        let apply_state_key = keys::apply_state_key(1);
        engines
            .kv
            .put_msg_cf(CF_RAFT, &apply_state_key, &apply_state)
            .unwrap();
        assert!(build_storage().is_err());

        // It should not recover if corresponding log doesn't exist.
        engines.raft.gc(1, 14, 15).unwrap();
        apply_state.set_commit_index(14);
        apply_state.set_commit_term(RAFT_INIT_LOG_TERM);
        engines
            .kv
            .put_msg_cf(CF_RAFT, &apply_state_key, &apply_state)
            .unwrap();
        assert!(build_storage().is_err());

        let entries = (14..=20)
            .map(|index| new_entry(index, RAFT_INIT_LOG_TERM))
            .collect();
        engines.raft.gc(1, 0, 21).unwrap();
        engines.raft.append(1, entries).unwrap();
        raft_state.mut_hard_state().set_commit(14);
        s = build_storage().unwrap();
        let initial_state = s.initial_state().unwrap();
        assert_eq!(initial_state.hard_state, *raft_state.get_hard_state());

        // log term mismatch is invalid.
        let mut entries: Vec<_> = (14..=20)
            .map(|index| new_entry(index, RAFT_INIT_LOG_TERM))
            .collect();
        entries[0].set_term(RAFT_INIT_LOG_TERM - 1);
        engines.raft.append(1, entries).unwrap();
        assert!(build_storage().is_err());

        // hard state term miss match is invalid.
        let entries = (14..=20)
            .map(|index| new_entry(index, RAFT_INIT_LOG_TERM))
            .collect();
        engines.raft.append(1, entries).unwrap();
        raft_state.mut_hard_state().set_term(RAFT_INIT_LOG_TERM - 1);
        engines.raft.put_raft_state(1, &raft_state).unwrap();
        assert!(build_storage().is_err());

        // last index < recorded_commit_index is invalid.
        engines.raft.gc(1, 0, 21).unwrap();
        raft_state.mut_hard_state().set_term(RAFT_INIT_LOG_TERM);
        raft_state.set_last_index(13);
        engines
            .raft
            .append(1, vec![new_entry(13, RAFT_INIT_LOG_TERM)])
            .unwrap();
        engines.raft.put_raft_state(1, &raft_state).unwrap();
        assert!(build_storage().is_err());
    }

    fn gen_snap_for_test(rx: Receiver<Snapshot>) -> SnapState {
        SnapState::Generating {
            canceled: Arc::new(AtomicBool::new(false)),
            index: Arc::new(AtomicU64::new(0)),
            receiver: rx,
        }
    }
}<|MERGE_RESOLUTION|>--- conflicted
+++ resolved
@@ -347,351 +347,6 @@
         ))
     }
 
-<<<<<<< HEAD
-    fn check_range(&self, low: u64, high: u64) -> raft::Result<()> {
-        if low > high {
-            return Err(storage_error(format!(
-                "low: {} is greater that high: {}",
-                low, high
-            )));
-        } else if low <= self.truncated_index() {
-            return Err(RaftError::Store(StorageError::Compacted));
-        } else if high > self.last_index() + 1 {
-            return Err(storage_error(format!(
-                "entries' high {} is out of bound lastindex {}",
-                high,
-                self.last_index()
-            )));
-        }
-        Ok(())
-    }
-
-    pub fn clean_async_fetch_res(&mut self, low: u64) {
-        self.async_fetch_results.borrow_mut().remove(&low);
-    }
-
-    // Update the async fetch result.
-    // None indicates cleanning the fetched result.
-    pub fn update_async_fetch_res(&mut self, low: u64, res: Option<Box<RaftlogFetchResult>>) {
-        // If it's in fetching, don't clean the async fetch result.
-        if self.async_fetch_results.borrow().get(&low) == Some(&RaftlogFetchState::Fetching)
-            && res.is_none()
-        {
-            return;
-        }
-
-        match res {
-            Some(res) => {
-                if let Some(RaftlogFetchState::Fetched(prev)) = self
-                    .async_fetch_results
-                    .borrow_mut()
-                    .insert(low, RaftlogFetchState::Fetched(res))
-                {
-                    info!(
-                        "unconsumed async fetch res";
-                        "region_id" => self.region.get_id(),
-                        "peer_id" => self.peer_id,
-                        "res" => ?prev,
-                        "low" => low,
-                    );
-                }
-            }
-            None => {
-                let prev = self.async_fetch_results.borrow_mut().remove(&low);
-                if prev.is_some() {
-                    self.raftlog_fetch_stats.fetch_unused.update(|m| m + 1);
-                }
-            }
-        }
-    }
-
-    fn async_fetch(
-        &self,
-        region_id: u64,
-        low: u64,
-        high: u64,
-        max_size: u64,
-        context: GetEntriesContext,
-        buf: &mut Vec<Entry>,
-    ) -> raft::Result<usize> {
-        if let Some(RaftlogFetchState::Fetching) = self.async_fetch_results.borrow().get(&low) {
-            // already an async fetch in flight
-            return Err(raft::Error::Store(
-                raft::StorageError::LogTemporarilyUnavailable,
-            ));
-        }
-
-        let tried_cnt = if let Some(RaftlogFetchState::Fetched(res)) =
-            self.async_fetch_results.borrow_mut().remove(&low)
-        {
-            assert_eq!(res.low, low);
-            let mut ents = res.ents?;
-            let first = ents.first().map(|e| e.index).unwrap();
-            assert_eq!(first, res.low);
-            let last = ents.last().map(|e| e.index).unwrap();
-
-            if last + 1 >= high {
-                // async fetch res covers [low, high)
-                ents.truncate((high - first) as usize);
-                assert_eq!(ents.last().map(|e| e.index).unwrap(), high - 1);
-                if max_size < res.max_size {
-                    limit_size(&mut ents, Some(max_size));
-                }
-                let count = ents.len();
-                buf.append(&mut ents);
-                fail_point!("on_async_fetch_return");
-                return Ok(count);
-            } else if res.hit_size_limit && max_size <= res.max_size {
-                // async fetch res doesn't cover [low, high) due to hit size limit
-                if max_size < res.max_size {
-                    limit_size(&mut ents, Some(max_size));
-                };
-                let count = ents.len();
-                buf.append(&mut ents);
-                return Ok(count);
-            } else if last + RAFT_LOG_MULTI_GET_CNT > high - 1
-                && res.tried_cnt + 1 == MAX_ASYNC_FETCH_TRY_CNT
-            {
-                let mut fetched_size = ents.iter().fold(0, |acc, e| acc + e.compute_size() as u64);
-                if max_size <= fetched_size {
-                    limit_size(&mut ents, Some(max_size));
-                    let count = ents.len();
-                    buf.append(&mut ents);
-                    return Ok(count);
-                }
-
-                // the count of left entries isn't too large, fetch the remaining entries synchronously one by one
-                for idx in last + 1..high {
-                    let ent = self.engines.raft.get_entry(region_id, idx)?;
-                    match ent {
-                        None => {
-                            return Err(raft::Error::Store(raft::StorageError::Unavailable));
-                        }
-                        Some(ent) => {
-                            let size = ent.compute_size() as u64;
-                            if fetched_size + size > max_size {
-                                break;
-                            } else {
-                                fetched_size += size;
-                                ents.push(ent);
-                            }
-                        }
-                    }
-                }
-                let count = ents.len();
-                buf.append(&mut ents);
-                return Ok(count);
-            }
-            info!(
-                "async fetch invalid";
-                "region_id" => self.region.get_id(),
-                "peer_id" => self.peer_id,
-                "first" => first,
-                "last" => last,
-                "low" => low,
-                "high" => high,
-                "max_size" => max_size,
-                "res_max_size" => res.max_size,
-            );
-            // low index or max size is changed, the result is not fit for the current range, so refetch again.
-            self.raftlog_fetch_stats.fetch_invalid.update(|m| m + 1);
-            res.tried_cnt + 1
-        } else {
-            1
-        };
-
-        // the first/second try: get [low, high) asynchronously
-        // the third try:
-        //  - if term and low are matched: use result of [low, persisted) and get [persisted, high) synchronously
-        //  - else: get [low, high) synchronously
-        if tried_cnt >= MAX_ASYNC_FETCH_TRY_CNT {
-            // even the larger range is invalid again, fallback to fetch in sync way
-            self.raftlog_fetch_stats.fallback_fetch.update(|m| m + 1);
-            let count = self.engines.raft.fetch_entries_to(
-                region_id,
-                low,
-                high,
-                Some(max_size as usize),
-                buf,
-            )?;
-            return Ok(count);
-        }
-
-        self.raftlog_fetch_stats.async_fetch.update(|m| m + 1);
-        self.async_fetch_results
-            .borrow_mut()
-            .insert(low, RaftlogFetchState::Fetching);
-        self.raftlog_fetch_scheduler
-            .schedule(RaftlogFetchTask::PeerStorage {
-                region_id,
-                context,
-                low,
-                high,
-                max_size: (max_size as usize),
-                tried_cnt,
-                term: self.hard_state().get_term(),
-            })
-            .unwrap();
-        Err(raft::Error::Store(
-            raft::StorageError::LogTemporarilyUnavailable,
-        ))
-    }
-
-    pub fn entries(
-        &self,
-        low: u64,
-        high: u64,
-        max_size: u64,
-        context: GetEntriesContext,
-    ) -> raft::Result<Vec<Entry>> {
-        self.check_range(low, high)?;
-        let mut ents =
-            Vec::with_capacity(std::cmp::min((high - low) as usize, MAX_INIT_ENTRY_COUNT));
-        if low == high {
-            return Ok(ents);
-        }
-        let region_id = self.get_region_id();
-        let cache_low = self.cache.first_index().unwrap_or(u64::MAX);
-        if high <= cache_low {
-            self.cache.miss.update(|m| m + 1);
-            return if context.can_async() {
-                self.async_fetch(region_id, low, high, max_size, context, &mut ents)?;
-                Ok(ents)
-            } else {
-                self.raftlog_fetch_stats.sync_fetch.update(|m| m + 1);
-                self.engines.raft.fetch_entries_to(
-                    region_id,
-                    low,
-                    high,
-                    Some(max_size as usize),
-                    &mut ents,
-                )?;
-                Ok(ents)
-            };
-        }
-        let begin_idx = if low < cache_low {
-            self.cache.miss.update(|m| m + 1);
-            let fetched_count = if context.can_async() {
-                self.async_fetch(region_id, low, cache_low, max_size, context, &mut ents)?
-            } else {
-                self.raftlog_fetch_stats.sync_fetch.update(|m| m + 1);
-                self.engines.raft.fetch_entries_to(
-                    region_id,
-                    low,
-                    cache_low,
-                    Some(max_size as usize),
-                    &mut ents,
-                )?
-            };
-            if fetched_count < (cache_low - low) as usize {
-                // Less entries are fetched than expected.
-                return Ok(ents);
-            }
-            cache_low
-        } else {
-            low
-        };
-        self.cache.hit.update(|h| h + 1);
-        let fetched_size = ents.iter().fold(0, |acc, e| acc + e.compute_size());
-        self.cache
-            .fetch_entries_to(begin_idx, high, fetched_size as u64, max_size, &mut ents);
-        Ok(ents)
-    }
-
-    pub fn term(&self, idx: u64) -> raft::Result<u64> {
-        if idx == self.truncated_index() {
-            return Ok(self.truncated_term());
-        }
-        self.check_range(idx, idx + 1)?;
-        if self.truncated_term() == self.last_term || idx == self.last_index() {
-            return Ok(self.last_term);
-        }
-        if let Some(e) = self.cache.entry(idx) {
-            Ok(e.get_term())
-        } else {
-            Ok(self
-                .engines
-                .raft
-                .get_entry(self.get_region_id(), idx)
-                .unwrap()
-                .unwrap_or_else(|| panic!("region {} entry {} should exist", self.region.id, idx))
-                .get_term())
-        }
-    }
-
-    #[inline]
-    pub fn first_index(&self) -> u64 {
-        first_index(&self.apply_state)
-    }
-
-    #[inline]
-    pub fn last_index(&self) -> u64 {
-        last_index(&self.raft_state)
-    }
-
-    #[inline]
-    pub fn last_term(&self) -> u64 {
-        self.last_term
-    }
-
-    #[inline]
-    pub fn raft_state(&self) -> &RaftLocalState {
-        &self.raft_state
-    }
-
-    #[inline]
-    pub fn applied_index(&self) -> u64 {
-        self.apply_state.get_applied_index()
-    }
-
-    #[inline]
-    pub fn set_applied_state(&mut self, apply_state: RaftApplyState) {
-        self.apply_state = apply_state;
-    }
-
-    #[inline]
-    pub fn set_applied_term(&mut self, applied_index_term: u64) {
-        self.applied_index_term = applied_index_term;
-    }
-
-    #[inline]
-    pub fn apply_state(&self) -> &RaftApplyState {
-        &self.apply_state
-    }
-
-    #[inline]
-    pub fn applied_index_term(&self) -> u64 {
-        self.applied_index_term
-    }
-
-    #[inline]
-    pub fn commit_index(&self) -> u64 {
-        self.raft_state.get_hard_state().get_commit()
-    }
-
-    #[inline]
-    pub fn set_commit_index(&mut self, commit: u64) {
-        assert!(commit >= self.commit_index());
-        self.raft_state.mut_hard_state().set_commit(commit);
-    }
-
-    #[inline]
-    pub fn hard_state(&self) -> &HardState {
-        self.raft_state.get_hard_state()
-    }
-
-    #[inline]
-    pub fn truncated_index(&self) -> u64 {
-        self.apply_state.get_truncated_state().get_index()
-    }
-
-    #[inline]
-    pub fn truncated_term(&self) -> u64 {
-        self.apply_state.get_truncated_state().get_term()
-    }
-
-=======
->>>>>>> 58fa80e0
     #[inline]
     pub fn region(&self) -> &metapb::Region {
         &self.region
