--- conflicted
+++ resolved
@@ -2473,20 +2473,18 @@
         cache.append("", &[new_padded_entry(103, 4, 7)]);
         assert_eq!(rx.try_recv().unwrap(), 1);
 
-<<<<<<< HEAD
-        // Test compact all entries and traced dangle entries.
-        cache.persisted = 104;
-=======
         // Test compact one traced dangle entry and one entry in cache.
+        cache.persisted = 101;
         cache.compact_to(102);
         assert_eq!(rx.try_recv().unwrap(), -5);
 
         // Test compact the last traced dangle entry.
+        cache.persisted = 102;
         cache.compact_to(103);
         assert_eq!(rx.try_recv().unwrap(), -5);
 
         // Test compact all entries.
->>>>>>> efec02f4
+        cache.persisted = 103;
         cache.compact_to(104);
         assert_eq!(rx.try_recv().unwrap(), -7);
 
