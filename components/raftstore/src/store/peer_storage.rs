--- conflicted
+++ resolved
@@ -357,8 +357,7 @@
     Ok(())
 }
 
-<<<<<<< HEAD
-pub fn init_applied_index_term(
+fn init_applied_index_term(
     engines: &Engines,
     region: &Region,
     apply_state: &RaftApplyState,
@@ -381,10 +380,8 @@
     }
 }
 
-pub fn init_raft_state(engines: &Engines, region: &Region) -> Result<RaftLocalState> {
-=======
+
 fn init_raft_state(engines: &Engines, region: &Region) -> Result<RaftLocalState> {
->>>>>>> 41f6282a
     let state_key = keys::raft_state_key(region.get_id());
     Ok(match engines.raft.get_msg(&state_key)? {
         Some(s) => s,
