--- conflicted
+++ resolved
@@ -993,12 +993,12 @@
         );
 
         cfg.raft_heartbeat_ticks = 0;
-        cfg.validate(split_size, false, ReadableSize(0)).unwrap_err();
+        assert!(cfg.validate(split_size, false, ReadableSize(0)).is_err());
 
         cfg = Config::new();
         cfg.raft_election_timeout_ticks = 10;
         cfg.raft_heartbeat_ticks = 10;
-        cfg.validate(split_size, false, ReadableSize(0)).unwrap_err();
+        assert!(cfg.validate(split_size, false, ReadableSize(0)).is_err());
 
         cfg = Config::new();
         cfg.raft_min_election_timeout_ticks = 5;
@@ -1011,94 +1011,86 @@
         cfg.validate(split_size, false, ReadableSize(0)).unwrap();
 
         cfg.raft_heartbeat_ticks = 11;
-        cfg.validate(split_size, false, ReadableSize(0)).unwrap_err();
+        assert!(cfg.validate(split_size, false, ReadableSize(0)).is_err());
 
         cfg = Config::new();
         cfg.raft_log_gc_threshold = 0;
-        cfg.validate(split_size, false, ReadableSize(0)).unwrap_err();
+        assert!(cfg.validate(split_size, false, ReadableSize(0)).is_err());
 
         cfg = Config::new();
         cfg.raft_log_gc_size_limit = Some(ReadableSize(0));
-        cfg.validate(split_size, false, ReadableSize(0)).unwrap_err();
+        assert!(cfg.validate(split_size, false, ReadableSize(0)).is_err());
 
         cfg = Config::new();
         cfg.raft_log_gc_size_limit = None;
-<<<<<<< HEAD
-        cfg.validate(ReadableSize(20), false, ReadableSize(0)).unwrap();
-=======
         cfg.validate(ReadableSize(20), false, ReadableSize(0))
             .unwrap();
->>>>>>> f96c6601
         assert_eq!(cfg.raft_log_gc_size_limit, Some(ReadableSize(15)));
 
         cfg = Config::new();
         cfg.raft_base_tick_interval = ReadableDuration::secs(1);
         cfg.raft_election_timeout_ticks = 10;
         cfg.raft_store_max_leader_lease = ReadableDuration::secs(20);
-        cfg.validate(split_size, false, ReadableSize(0)).unwrap_err();
+        assert!(cfg.validate(split_size, false, ReadableSize(0)).is_err());
 
         cfg = Config::new();
         cfg.raft_log_gc_count_limit = Some(100);
         cfg.merge_max_log_gap = 110;
-        cfg.validate(split_size, false, ReadableSize(0)).unwrap_err();
+        assert!(cfg.validate(split_size, false, ReadableSize(0)).is_err());
 
         cfg = Config::new();
         cfg.raft_log_gc_count_limit = None;
-<<<<<<< HEAD
-        cfg.validate(ReadableSize::mb(1), false, ReadableSize(0)).unwrap();
-=======
         cfg.validate(ReadableSize::mb(1), false, ReadableSize(0))
             .unwrap();
->>>>>>> f96c6601
         assert_eq!(cfg.raft_log_gc_count_limit, Some(768));
 
         cfg = Config::new();
         cfg.merge_check_tick_interval = ReadableDuration::secs(0);
-        cfg.validate(split_size, false, ReadableSize(0)).unwrap_err();
+        assert!(cfg.validate(split_size, false, ReadableSize(0)).is_err());
 
         cfg = Config::new();
         cfg.raft_base_tick_interval = ReadableDuration::secs(1);
         cfg.raft_election_timeout_ticks = 10;
         cfg.peer_stale_state_check_interval = ReadableDuration::secs(5);
-        cfg.validate(split_size, false, ReadableSize(0)).unwrap_err();
+        assert!(cfg.validate(split_size, false, ReadableSize(0)).is_err());
 
         cfg = Config::new();
         cfg.peer_stale_state_check_interval = ReadableDuration::minutes(2);
         cfg.abnormal_leader_missing_duration = ReadableDuration::minutes(1);
-        cfg.validate(split_size, false, ReadableSize(0)).unwrap_err();
+        assert!(cfg.validate(split_size, false, ReadableSize(0)).is_err());
 
         cfg = Config::new();
         cfg.abnormal_leader_missing_duration = ReadableDuration::minutes(2);
         cfg.max_leader_missing_duration = ReadableDuration::minutes(1);
-        cfg.validate(split_size, false, ReadableSize(0)).unwrap_err();
+        assert!(cfg.validate(split_size, false, ReadableSize(0)).is_err());
 
         cfg = Config::new();
         cfg.local_read_batch_size = 0;
-        cfg.validate(split_size, false, ReadableSize(0)).unwrap_err();
+        assert!(cfg.validate(split_size, false, ReadableSize(0)).is_err());
 
         cfg = Config::new();
         cfg.apply_batch_system.max_batch_size = Some(0);
-        cfg.validate(split_size, false, ReadableSize(0)).unwrap_err();
+        assert!(cfg.validate(split_size, false, ReadableSize(0)).is_err());
 
         cfg = Config::new();
         cfg.apply_batch_system.pool_size = 0;
-        cfg.validate(split_size, false, ReadableSize(0)).unwrap_err();
+        assert!(cfg.validate(split_size, false, ReadableSize(0)).is_err());
 
         cfg = Config::new();
         cfg.store_batch_system.max_batch_size = Some(0);
-        cfg.validate(split_size, false, ReadableSize(0)).unwrap_err();
+        assert!(cfg.validate(split_size, false, ReadableSize(0)).is_err());
 
         cfg = Config::new();
         cfg.store_batch_system.pool_size = 0;
-        cfg.validate(split_size, false, ReadableSize(0)).unwrap_err();
+        assert!(cfg.validate(split_size, false, ReadableSize(0)).is_err());
 
         cfg = Config::new();
         cfg.apply_batch_system.max_batch_size = Some(10241);
-        cfg.validate(split_size, false, ReadableSize(0)).unwrap_err();
+        assert!(cfg.validate(split_size, false, ReadableSize(0)).is_err());
 
         cfg = Config::new();
         cfg.store_batch_system.max_batch_size = Some(10241);
-        cfg.validate(split_size, false, ReadableSize(0)).unwrap_err();
+        assert!(cfg.validate(split_size, false, ReadableSize(0)).is_err());
 
         cfg = Config::new();
         cfg.hibernate_regions = true;
@@ -1122,17 +1114,17 @@
 
         cfg = Config::new();
         cfg.future_poll_size = 0;
-        cfg.validate(split_size, false, ReadableSize(0)).unwrap_err();
+        assert!(cfg.validate(split_size, false, ReadableSize(0)).is_err());
 
         cfg = Config::new();
         cfg.snap_generator_pool_size = 0;
-        cfg.validate(split_size, false, ReadableSize(0)).unwrap_err();
+        assert!(cfg.validate(split_size, false, ReadableSize(0)).is_err());
 
         cfg = Config::new();
         cfg.raft_base_tick_interval = ReadableDuration::secs(1);
         cfg.raft_election_timeout_ticks = 11;
         cfg.raft_store_max_leader_lease = ReadableDuration::secs(11);
-        cfg.validate(split_size, false, ReadableSize(0)).unwrap_err();
+        assert!(cfg.validate(split_size, false, ReadableSize(0)).is_err());
 
         cfg = Config::new();
         cfg.hibernate_regions = true;
@@ -1143,17 +1135,17 @@
 
         cfg = Config::new();
         cfg.raft_max_size_per_msg = ReadableSize(0);
-        cfg.validate(split_size, false, ReadableSize(0)).unwrap_err();
+        assert!(cfg.validate(split_size, false, ReadableSize(0)).is_err());
         cfg.raft_max_size_per_msg = ReadableSize::gb(64);
-        cfg.validate(split_size, false, ReadableSize(0)).unwrap_err();
+        assert!(cfg.validate(split_size, false, ReadableSize(0)).is_err());
         cfg.raft_max_size_per_msg = ReadableSize::gb(3);
         cfg.validate(split_size, false, ReadableSize(0)).unwrap();
 
         cfg = Config::new();
         cfg.raft_entry_max_size = ReadableSize(0);
-        cfg.validate(split_size, false, ReadableSize(0)).unwrap_err();
+        assert!(cfg.validate(split_size, false, ReadableSize(0)).is_err());
         cfg.raft_entry_max_size = ReadableSize::mb(3073);
-        cfg.validate(split_size, false, ReadableSize(0)).unwrap_err();
+        assert!(cfg.validate(split_size, false, ReadableSize(0)).is_err());
         cfg.raft_entry_max_size = ReadableSize::gb(3);
         cfg.validate(split_size, false, ReadableSize(0)).unwrap();
 
