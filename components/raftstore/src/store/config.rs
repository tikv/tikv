// Copyright 2016 TiKV Project Authors. Licensed under Apache-2.0.

use std::sync::Arc;
use std::time::Duration;
use std::u64;
use time::Duration as TimeDuration;

use crate::{coprocessor, Result};
use batch_system::Config as BatchSystemConfig;
use engine_traits::config as engine_config;
use engine_traits::PerfLevel;
use lazy_static::lazy_static;
use online_config::{ConfigChange, ConfigManager, ConfigValue, OnlineConfig};
use prometheus::register_gauge_vec;
use serde::{Deserialize, Serialize};
use serde_with::with_prefix;
use tikv_util::config::{ReadableDuration, ReadableSize, VersionTrack};
use tikv_util::{box_err, info, warn};

lazy_static! {
    pub static ref CONFIG_RAFTSTORE_GAUGE: prometheus::GaugeVec = register_gauge_vec!(
        "tikv_config_raftstore",
        "Config information of raftstore",
        &["name"]
    )
    .unwrap();
}

with_prefix!(prefix_apply "apply-");
with_prefix!(prefix_store "store-");
#[derive(Clone, Debug, Serialize, Deserialize, PartialEq, OnlineConfig)]
#[serde(default)]
#[serde(rename_all = "kebab-case")]
pub struct Config {
    // minimizes disruption when a partitioned node rejoins the cluster by using a two phase election.
    #[online_config(skip)]
    pub prevote: bool,
    #[online_config(skip)]
    pub raftdb_path: String,

    // store capacity. 0 means no limit.
    #[online_config(skip)]
    pub capacity: ReadableSize,

    // raft_base_tick_interval is a base tick interval (ms).
    #[online_config(hidden)]
    pub raft_base_tick_interval: ReadableDuration,
    #[online_config(hidden)]
    pub raft_heartbeat_ticks: usize,
    #[online_config(hidden)]
    pub raft_election_timeout_ticks: usize,
    #[online_config(hidden)]
    pub raft_min_election_timeout_ticks: usize,
    #[online_config(hidden)]
    pub raft_max_election_timeout_ticks: usize,
    #[online_config(hidden)]
    pub raft_max_size_per_msg: ReadableSize,
    #[online_config(hidden)]
    pub raft_max_inflight_msgs: usize,
    // When the entry exceed the max size, reject to propose it.
    pub raft_entry_max_size: ReadableSize,

    // Interval to gc unnecessary raft log (ms).
    pub raft_log_gc_tick_interval: ReadableDuration,
    // A threshold to gc stale raft log, must >= 1.
    pub raft_log_gc_threshold: u64,
    // When entry count exceed this value, gc will be forced trigger.
    pub raft_log_gc_count_limit: u64,
    // When the approximate size of raft log entries exceed this value,
    // gc will be forced trigger.
    pub raft_log_gc_size_limit: ReadableSize,
    // Old Raft logs could be reserved if `raft_log_gc_threshold` is not reached.
    // GC them after ticks `raft_log_reserve_max_ticks` times.
    #[doc(hidden)]
    #[online_config(hidden)]
    pub raft_log_reserve_max_ticks: usize,
    // Old logs in Raft engine needs to be purged peridically.
    pub raft_engine_purge_interval: ReadableDuration,
    // When a peer is not responding for this time, leader will not keep entry cache for it.
    pub raft_entry_cache_life_time: ReadableDuration,
    // When a peer is newly added, reject transferring leader to the peer for a while.
    pub raft_reject_transfer_leader_duration: ReadableDuration,

    // Interval (ms) to check region whether need to be split or not.
    pub split_region_check_tick_interval: ReadableDuration,
    /// When size change of region exceed the diff since last check, it
    /// will be checked again whether it should be split.
    pub region_split_check_diff: ReadableSize,
    /// Interval (ms) to check whether start compaction for a region.
    pub region_compact_check_interval: ReadableDuration,
    /// Number of regions for each time checking.
    pub region_compact_check_step: u64,
    /// Minimum number of tombstones to trigger manual compaction.
    pub region_compact_min_tombstones: u64,
    /// Minimum percentage of tombstones to trigger manual compaction.
    /// Should between 1 and 100.
    pub region_compact_tombstones_percent: u64,
    pub pd_heartbeat_tick_interval: ReadableDuration,
    pub pd_store_heartbeat_tick_interval: ReadableDuration,
    pub snap_mgr_gc_tick_interval: ReadableDuration,
    pub snap_gc_timeout: ReadableDuration,
    pub lock_cf_compact_interval: ReadableDuration,
    pub lock_cf_compact_bytes_threshold: ReadableSize,

    #[online_config(skip)]
    pub notify_capacity: usize,
    pub messages_per_tick: usize,

    /// When a peer is not active for max_peer_down_duration,
    /// the peer is considered to be down and is reported to PD.
    pub max_peer_down_duration: ReadableDuration,

    /// If the leader of a peer is missing for longer than max_leader_missing_duration,
    /// the peer would ask pd to confirm whether it is valid in any region.
    /// If the peer is stale and is not valid in any region, it will destroy itself.
    pub max_leader_missing_duration: ReadableDuration,
    /// Similar to the max_leader_missing_duration, instead it will log warnings and
    /// try to alert monitoring systems, if there is any.
    pub abnormal_leader_missing_duration: ReadableDuration,
    pub peer_stale_state_check_interval: ReadableDuration,

    #[online_config(hidden)]
    pub leader_transfer_max_log_lag: u64,

    #[online_config(skip)]
    pub snap_apply_batch_size: ReadableSize,

    // Interval (ms) to check region whether the data is consistent.
    pub consistency_check_interval: ReadableDuration,

    #[online_config(hidden)]
    pub report_region_flow_interval: ReadableDuration,

    // The lease provided by a successfully proposed and applied entry.
    pub raft_store_max_leader_lease: ReadableDuration,

    // Right region derive origin region id when split.
    #[online_config(hidden)]
    pub right_derive_when_split: bool,

    pub allow_remove_leader: bool,

    /// Max log gap allowed to propose merge.
    #[online_config(hidden)]
    pub merge_max_log_gap: u64,
    /// Interval to re-propose merge.
    pub merge_check_tick_interval: ReadableDuration,

    #[online_config(hidden)]
    pub use_delete_range: bool,

    pub cleanup_import_sst_interval: ReadableDuration,

    /// Maximum size of every local read task batch.
    pub local_read_batch_size: u64,

    #[online_config(skip)]
    #[serde(flatten, with = "prefix_apply")]
    pub apply_batch_system: BatchSystemConfig,

    #[online_config(skip)]
    #[serde(flatten, with = "prefix_store")]
    pub store_batch_system: BatchSystemConfig,

    #[online_config(skip)]
    pub store_io_pool_size: usize,

    #[online_config(skip)]
    pub future_poll_size: usize,
    #[online_config(skip)]
    pub hibernate_regions: bool,
    #[doc(hidden)]
    #[online_config(hidden)]
    pub dev_assert: bool,
    #[online_config(hidden)]
    pub apply_yield_duration: ReadableDuration,

    #[serde(with = "engine_config::perf_level_serde")]
    #[online_config(skip)]
    pub perf_level: PerfLevel,

    // When the size of raft db writebatch exceeds this value, write will be triggered.
    #[online_config(skip)]
    pub raft_write_size_limit: ReadableSize,

    // Deprecated! These configuration has been moved to Coprocessor.
    // They are preserved for compatibility check.
    #[doc(hidden)]
    #[serde(skip_serializing)]
    #[online_config(skip)]
    pub region_max_size: ReadableSize,
    #[doc(hidden)]
    #[serde(skip_serializing)]
    #[online_config(skip)]
    pub region_split_size: ReadableSize,
    // Deprecated! The time to clean stale peer safely can be decided based on RocksDB snapshot sequence number.
    #[doc(hidden)]
    #[serde(skip_serializing)]
    #[online_config(skip)]
    pub clean_stale_peer_delay: ReadableDuration,
<<<<<<< HEAD
=======
    #[serde(with = "engine_config::perf_level_serde")]
    #[online_config(skip)]
    pub perf_level: PerfLevel,

    #[doc(hidden)]
    #[online_config(skip)]
    /// When TiKV memory usage reaches `memory_usage_high_water` it will try to limit memory
    /// increasing. For raftstore layer entries will be evicted from entry cache, if they
    /// utilize memory more than `evict_cache_on_memory_ratio` * total.
    ///
    /// Set it to 0 can disable cache evict.
    // By default it's 0.2. So for different system memory capacity, cache evict happens:
    // * system=8G,  memory_usage_limit=6G,  evict=1.2G
    // * system=16G, memory_usage_limit=12G, evict=2.4G
    // * system=32G, memory_usage_limit=24G, evict=4.8G
    pub evict_cache_on_memory_ratio: f64,
>>>>>>> d72c69ed
}

impl Default for Config {
    fn default() -> Config {
        let split_size = ReadableSize::mb(coprocessor::config::SPLIT_SIZE_MB);
        Config {
            prevote: true,
            raftdb_path: String::new(),
            capacity: ReadableSize(0),
            raft_base_tick_interval: ReadableDuration::secs(1),
            raft_heartbeat_ticks: 2,
            raft_election_timeout_ticks: 10,
            raft_min_election_timeout_ticks: 0,
            raft_max_election_timeout_ticks: 0,
            raft_max_size_per_msg: ReadableSize::mb(1),
            raft_max_inflight_msgs: 256,
            raft_entry_max_size: ReadableSize::mb(8),
            raft_log_gc_tick_interval: ReadableDuration::secs(10),
            raft_log_gc_threshold: 50,
            // Assume the average size of entries is 1k.
            raft_log_gc_count_limit: split_size * 3 / 4 / ReadableSize::kb(1),
            raft_log_gc_size_limit: split_size * 3 / 4,
            raft_log_reserve_max_ticks: 6,
            raft_engine_purge_interval: ReadableDuration::secs(10),
            raft_entry_cache_life_time: ReadableDuration::secs(30),
            raft_reject_transfer_leader_duration: ReadableDuration::secs(3),
            split_region_check_tick_interval: ReadableDuration::secs(10),
            region_split_check_diff: split_size / 16,
            region_compact_check_interval: ReadableDuration::minutes(5),
            region_compact_check_step: 100,
            region_compact_min_tombstones: 10000,
            region_compact_tombstones_percent: 30,
            pd_heartbeat_tick_interval: ReadableDuration::minutes(1),
            pd_store_heartbeat_tick_interval: ReadableDuration::secs(10),
            notify_capacity: 40960,
            snap_mgr_gc_tick_interval: ReadableDuration::minutes(1),
            snap_gc_timeout: ReadableDuration::hours(4),
            messages_per_tick: 4096,
            max_peer_down_duration: ReadableDuration::minutes(10),
            max_leader_missing_duration: ReadableDuration::hours(2),
            abnormal_leader_missing_duration: ReadableDuration::minutes(10),
            peer_stale_state_check_interval: ReadableDuration::minutes(5),
            leader_transfer_max_log_lag: 128,
            snap_apply_batch_size: ReadableSize::mb(10),
            lock_cf_compact_interval: ReadableDuration::minutes(10),
            lock_cf_compact_bytes_threshold: ReadableSize::mb(256),
            // Disable consistency check by default as it will hurt performance.
            // We should turn on this only in our tests.
            consistency_check_interval: ReadableDuration::secs(0),
            report_region_flow_interval: ReadableDuration::minutes(1),
            raft_store_max_leader_lease: ReadableDuration::secs(9),
            right_derive_when_split: true,
            allow_remove_leader: false,
            merge_max_log_gap: 10,
            merge_check_tick_interval: ReadableDuration::secs(2),
            use_delete_range: false,
            cleanup_import_sst_interval: ReadableDuration::minutes(10),
            local_read_batch_size: 1024,
            apply_batch_system: BatchSystemConfig::default(),
            store_batch_system: BatchSystemConfig::default(),
            store_io_pool_size: 2,
            future_poll_size: 1,
            hibernate_regions: true,
            dev_assert: false,
            apply_yield_duration: ReadableDuration::millis(500),
            perf_level: PerfLevel::Disable,
            raft_write_size_limit: ReadableSize::mb(1),

            // They are preserved for compatibility check.
            region_max_size: ReadableSize(0),
            region_split_size: ReadableSize(0),
            clean_stale_peer_delay: ReadableDuration::minutes(0),
<<<<<<< HEAD
=======
            perf_level: PerfLevel::EnableTime,
            evict_cache_on_memory_ratio: 0.2,
>>>>>>> d72c69ed
        }
    }
}

impl Config {
    pub fn new() -> Config {
        Config::default()
    }

    pub fn raft_store_max_leader_lease(&self) -> TimeDuration {
        TimeDuration::from_std(self.raft_store_max_leader_lease.0).unwrap()
    }

    pub fn raft_heartbeat_interval(&self) -> Duration {
        self.raft_base_tick_interval.0 * self.raft_heartbeat_ticks as u32
    }

    pub fn validate(&mut self) -> Result<()> {
        if self.raft_heartbeat_ticks == 0 {
            return Err(box_err!("heartbeat tick must greater than 0"));
        }

        if self.raft_election_timeout_ticks != 10 {
            warn!(
                "Election timeout ticks needs to be same across all the cluster, \
                 otherwise it may lead to inconsistency."
            );
        }

        if self.raft_election_timeout_ticks <= self.raft_heartbeat_ticks {
            return Err(box_err!(
                "election tick must be greater than heartbeat tick"
            ));
        }

        if self.raft_min_election_timeout_ticks == 0 {
            self.raft_min_election_timeout_ticks = self.raft_election_timeout_ticks;
        }

        if self.raft_max_election_timeout_ticks == 0 {
            self.raft_max_election_timeout_ticks = self.raft_election_timeout_ticks * 2;
        }

        if self.raft_min_election_timeout_ticks < self.raft_election_timeout_ticks
            || self.raft_min_election_timeout_ticks >= self.raft_max_election_timeout_ticks
        {
            return Err(box_err!(
                "invalid timeout range [{}, {}) for timeout {}",
                self.raft_min_election_timeout_ticks,
                self.raft_max_election_timeout_ticks,
                self.raft_election_timeout_ticks
            ));
        }

        if self.raft_log_gc_threshold < 1 {
            return Err(box_err!(
                "raft log gc threshold must >= 1, not {}",
                self.raft_log_gc_threshold
            ));
        }

        if self.raft_log_gc_size_limit.0 == 0 {
            return Err(box_err!("raft log gc size limit should large than 0."));
        }

        let election_timeout =
            self.raft_base_tick_interval.as_millis() * self.raft_election_timeout_ticks as u64;
        let lease = self.raft_store_max_leader_lease.as_millis() as u64;
        if election_timeout < lease {
            return Err(box_err!(
                "election timeout {} ms is less than lease {} ms",
                election_timeout,
                lease
            ));
        }

        let tick = self.raft_base_tick_interval.as_millis() as u64;
        if lease > election_timeout - tick {
            return Err(box_err!(
                "lease {} ms should not be greater than election timeout {} ms - 1 tick({} ms)",
                lease,
                election_timeout,
                tick
            ));
        }

        if self.merge_max_log_gap >= self.raft_log_gc_count_limit {
            return Err(box_err!(
                "merge log gap {} should be less than log gc limit {}.",
                self.merge_max_log_gap,
                self.raft_log_gc_count_limit
            ));
        }

        if self.merge_check_tick_interval.as_millis() == 0 {
            return Err(box_err!("raftstore.merge-check-tick-interval can't be 0."));
        }

        let stale_state_check = self.peer_stale_state_check_interval.as_millis() as u64;
        if stale_state_check < election_timeout * 2 {
            return Err(box_err!(
                "peer stale state check interval {} ms is less than election timeout x 2 {} ms",
                stale_state_check,
                election_timeout * 2
            ));
        }

        if self.leader_transfer_max_log_lag < 10 {
            return Err(box_err!(
                "raftstore.leader-transfer-max-log-lag should be >= 10."
            ));
        }

        let abnormal_leader_missing = self.abnormal_leader_missing_duration.as_millis() as u64;
        if abnormal_leader_missing < stale_state_check {
            return Err(box_err!(
                "abnormal leader missing {} ms is less than peer stale state check interval {} ms",
                abnormal_leader_missing,
                stale_state_check
            ));
        }

        let max_leader_missing = self.max_leader_missing_duration.as_millis() as u64;
        if max_leader_missing < abnormal_leader_missing {
            return Err(box_err!(
                "max leader missing {} ms is less than abnormal leader missing {} ms",
                max_leader_missing,
                abnormal_leader_missing
            ));
        }

        if self.region_compact_tombstones_percent < 1
            || self.region_compact_tombstones_percent > 100
        {
            return Err(box_err!(
                "region-compact-tombstones-percent must between 1 and 100, current value is {}",
                self.region_compact_tombstones_percent
            ));
        }

        if self.local_read_batch_size == 0 {
            return Err(box_err!("local-read-batch-size must be greater than 0"));
        }

        if self.apply_batch_system.pool_size == 0 {
            return Err(box_err!("apply-pool-size should be greater than 0"));
        }
        if let Some(size) = self.apply_batch_system.max_batch_size {
            if size == 0 {
                return Err(box_err!("apply-max-batch-size should be greater than 0"));
            }
        } else {
            self.apply_batch_system.max_batch_size = Some(256);
        }
        if self.store_batch_system.pool_size == 0 {
            return Err(box_err!("store-pool-size should be greater than 0"));
        }
        if self.store_batch_system.low_priority_pool_size > 0 {
            // The store thread pool doesn't need a low-priority thread currently.
            self.store_batch_system.low_priority_pool_size = 0;
        }
        if let Some(size) = self.store_batch_system.max_batch_size {
            if size == 0 {
                return Err(box_err!("store-max-batch-size should be greater than 0"));
            }
        } else if self.hibernate_regions {
            self.store_batch_system.max_batch_size = Some(256);
        } else {
            self.store_batch_system.max_batch_size = Some(1024);
        }
        if self.future_poll_size == 0 {
            return Err(box_err!("future-poll-size should be greater than 0."));
        }

        // Avoid hibernated peer being reported as down peer.
        if self.hibernate_regions {
            self.max_peer_down_duration = std::cmp::max(
                self.max_peer_down_duration,
                self.peer_stale_state_check_interval * 2,
            );
        }

        if self.evict_cache_on_memory_ratio < 0.0 {
            return Err(box_err!(
                "evict_cache_on_memory_ratio must be greater than 0"
            ));
        }

        Ok(())
    }

    pub fn write_into_metrics(&self) {
        CONFIG_RAFTSTORE_GAUGE
            .with_label_values(&["prevote"])
            .set((self.prevote as i32).into());

        CONFIG_RAFTSTORE_GAUGE
            .with_label_values(&["capacity"])
            .set(self.capacity.0 as f64);
        CONFIG_RAFTSTORE_GAUGE
            .with_label_values(&["raft_base_tick_interval"])
            .set(self.raft_base_tick_interval.as_secs() as f64);
        CONFIG_RAFTSTORE_GAUGE
            .with_label_values(&["raft_heartbeat_ticks"])
            .set(self.raft_heartbeat_ticks as f64);
        CONFIG_RAFTSTORE_GAUGE
            .with_label_values(&["raft_election_timeout_ticks"])
            .set(self.raft_election_timeout_ticks as f64);
        CONFIG_RAFTSTORE_GAUGE
            .with_label_values(&["raft_min_election_timeout_ticks"])
            .set(self.raft_min_election_timeout_ticks as f64);
        CONFIG_RAFTSTORE_GAUGE
            .with_label_values(&["raft_max_election_timeout_ticks"])
            .set(self.raft_max_election_timeout_ticks as f64);
        CONFIG_RAFTSTORE_GAUGE
            .with_label_values(&["raft_max_size_per_msg"])
            .set(self.raft_max_size_per_msg.0 as f64);
        CONFIG_RAFTSTORE_GAUGE
            .with_label_values(&["raft_max_inflight_msgs"])
            .set(self.raft_max_inflight_msgs as f64);
        CONFIG_RAFTSTORE_GAUGE
            .with_label_values(&["raft_entry_max_size"])
            .set(self.raft_entry_max_size.0 as f64);

        CONFIG_RAFTSTORE_GAUGE
            .with_label_values(&["raft_log_gc_tick_interval"])
            .set(self.raft_log_gc_tick_interval.as_secs() as f64);
        CONFIG_RAFTSTORE_GAUGE
            .with_label_values(&["raft_log_gc_threshold"])
            .set(self.raft_log_gc_threshold as f64);
        CONFIG_RAFTSTORE_GAUGE
            .with_label_values(&["raft_log_gc_count_limit"])
            .set(self.raft_log_gc_count_limit as f64);
        CONFIG_RAFTSTORE_GAUGE
            .with_label_values(&["raft_log_gc_size_limit"])
            .set(self.raft_log_gc_size_limit.0 as f64);
        CONFIG_RAFTSTORE_GAUGE
            .with_label_values(&["raft_log_reserve_max_ticks"])
            .set(self.raft_log_reserve_max_ticks as f64);
        CONFIG_RAFTSTORE_GAUGE
            .with_label_values(&["raft_engine_purge_interval"])
            .set(self.raft_engine_purge_interval.as_secs() as f64);
        CONFIG_RAFTSTORE_GAUGE
            .with_label_values(&["raft_entry_cache_life_time"])
            .set(self.raft_entry_cache_life_time.as_secs() as f64);
        CONFIG_RAFTSTORE_GAUGE
            .with_label_values(&["raft_reject_transfer_leader_duration"])
            .set(self.raft_reject_transfer_leader_duration.as_secs() as f64);

        CONFIG_RAFTSTORE_GAUGE
            .with_label_values(&["split_region_check_tick_interval"])
            .set(self.split_region_check_tick_interval.as_secs() as f64);
        CONFIG_RAFTSTORE_GAUGE
            .with_label_values(&["region_split_check_diff"])
            .set(self.region_split_check_diff.0 as f64);
        CONFIG_RAFTSTORE_GAUGE
            .with_label_values(&["region_compact_check_interval"])
            .set(self.region_compact_check_interval.as_secs() as f64);
        CONFIG_RAFTSTORE_GAUGE
            .with_label_values(&["region_compact_check_step"])
            .set(self.region_compact_check_step as f64);
        CONFIG_RAFTSTORE_GAUGE
            .with_label_values(&["region_compact_min_tombstones"])
            .set(self.region_compact_min_tombstones as f64);
        CONFIG_RAFTSTORE_GAUGE
            .with_label_values(&["region_compact_tombstones_percent"])
            .set(self.region_compact_tombstones_percent as f64);
        CONFIG_RAFTSTORE_GAUGE
            .with_label_values(&["pd_heartbeat_tick_interval"])
            .set(self.pd_heartbeat_tick_interval.as_secs() as f64);
        CONFIG_RAFTSTORE_GAUGE
            .with_label_values(&["pd_store_heartbeat_tick_interval"])
            .set(self.pd_store_heartbeat_tick_interval.as_secs() as f64);
        CONFIG_RAFTSTORE_GAUGE
            .with_label_values(&["snap_mgr_gc_tick_interval"])
            .set(self.snap_mgr_gc_tick_interval.as_secs() as f64);
        CONFIG_RAFTSTORE_GAUGE
            .with_label_values(&["snap_gc_timeout"])
            .set(self.snap_gc_timeout.as_secs() as f64);
        CONFIG_RAFTSTORE_GAUGE
            .with_label_values(&["lock_cf_compact_interval"])
            .set(self.lock_cf_compact_interval.as_secs() as f64);
        CONFIG_RAFTSTORE_GAUGE
            .with_label_values(&["lock_cf_compact_bytes_threshold"])
            .set(self.lock_cf_compact_bytes_threshold.0 as f64);

        CONFIG_RAFTSTORE_GAUGE
            .with_label_values(&["notify_capacity"])
            .set(self.notify_capacity as f64);
        CONFIG_RAFTSTORE_GAUGE
            .with_label_values(&["messages_per_tick"])
            .set(self.messages_per_tick as f64);

        CONFIG_RAFTSTORE_GAUGE
            .with_label_values(&["max_peer_down_duration"])
            .set(self.max_peer_down_duration.as_secs() as f64);
        CONFIG_RAFTSTORE_GAUGE
            .with_label_values(&["max_leader_missing_duration"])
            .set(self.max_leader_missing_duration.as_secs() as f64);
        CONFIG_RAFTSTORE_GAUGE
            .with_label_values(&["abnormal_leader_missing_duration"])
            .set(self.abnormal_leader_missing_duration.as_secs() as f64);
        CONFIG_RAFTSTORE_GAUGE
            .with_label_values(&["peer_stale_state_check_interval"])
            .set(self.peer_stale_state_check_interval.as_secs() as f64);
        CONFIG_RAFTSTORE_GAUGE
            .with_label_values(&["leader_transfer_max_log_lag"])
            .set(self.leader_transfer_max_log_lag as f64);

        CONFIG_RAFTSTORE_GAUGE
            .with_label_values(&["snap_apply_batch_size"])
            .set(self.snap_apply_batch_size.0 as f64);

        CONFIG_RAFTSTORE_GAUGE
            .with_label_values(&["consistency_check_interval_seconds"])
            .set(self.consistency_check_interval.as_secs() as f64);
        CONFIG_RAFTSTORE_GAUGE
            .with_label_values(&["report_region_flow_interval"])
            .set(self.report_region_flow_interval.as_secs() as f64);
        CONFIG_RAFTSTORE_GAUGE
            .with_label_values(&["raft_store_max_leader_lease"])
            .set(self.raft_store_max_leader_lease.as_secs() as f64);
        CONFIG_RAFTSTORE_GAUGE
            .with_label_values(&["right_derive_when_split"])
            .set((self.right_derive_when_split as i32).into());
        CONFIG_RAFTSTORE_GAUGE
            .with_label_values(&["allow_remove_leader"])
            .set((self.allow_remove_leader as i32).into());

        CONFIG_RAFTSTORE_GAUGE
            .with_label_values(&["merge_max_log_gap"])
            .set(self.merge_max_log_gap as f64);
        CONFIG_RAFTSTORE_GAUGE
            .with_label_values(&["merge_check_tick_interval"])
            .set(self.merge_check_tick_interval.as_secs() as f64);
        CONFIG_RAFTSTORE_GAUGE
            .with_label_values(&["use_delete_range"])
            .set((self.use_delete_range as i32).into());
        CONFIG_RAFTSTORE_GAUGE
            .with_label_values(&["cleanup_import_sst_interval"])
            .set(self.cleanup_import_sst_interval.as_secs() as f64);

        CONFIG_RAFTSTORE_GAUGE
            .with_label_values(&["local_read_batch_size"])
            .set(self.local_read_batch_size as f64);
        CONFIG_RAFTSTORE_GAUGE
            .with_label_values(&["apply_max_batch_size"])
            .set(self.apply_batch_system.max_batch_size() as f64);
        CONFIG_RAFTSTORE_GAUGE
            .with_label_values(&["apply_pool_size"])
            .set(self.apply_batch_system.pool_size as f64);
        CONFIG_RAFTSTORE_GAUGE
            .with_label_values(&["store_max_batch_size"])
            .set(self.store_batch_system.max_batch_size() as f64);
        CONFIG_RAFTSTORE_GAUGE
            .with_label_values(&["store_pool_size"])
            .set(self.store_batch_system.pool_size as f64);
        CONFIG_RAFTSTORE_GAUGE
            .with_label_values(&["store_io_pool_size"])
            .set((self.store_io_pool_size as i32).into());
        CONFIG_RAFTSTORE_GAUGE
            .with_label_values(&["future_poll_size"])
            .set(self.future_poll_size as f64);
        CONFIG_RAFTSTORE_GAUGE
            .with_label_values(&["hibernate_regions"])
            .set((self.hibernate_regions as i32).into());
        CONFIG_RAFTSTORE_GAUGE
            .with_label_values(&["raft_write_size_limit"])
            .set(self.raft_write_size_limit.0 as f64);
    }

    fn write_change_into_metrics(change: ConfigChange) {
        for (name, value) in change {
            if let Ok(v) = match value {
                ConfigValue::F64(v) => Ok(v),
                ConfigValue::U64(v) => Ok(v as f64),
                ConfigValue::Size(v) => Ok(v as f64),
                ConfigValue::Usize(v) => Ok(v as f64),
                ConfigValue::Bool(v) => Ok((v as i32).into()),
                ConfigValue::Duration(v) => Ok((v / 1000) as f64), // millis -> secs
                _ => Err(()),
            } {
                CONFIG_RAFTSTORE_GAUGE
                    .with_label_values(&[name.as_str()])
                    .set(v);
            }
        }
    }
}

pub struct RaftstoreConfigManager(pub Arc<VersionTrack<Config>>);

impl ConfigManager for RaftstoreConfigManager {
    fn dispatch(
        &mut self,
        change: ConfigChange,
    ) -> std::result::Result<(), Box<dyn std::error::Error>> {
        {
            let change = change.clone();
            self.0.update(move |cfg: &mut Config| cfg.update(change));
        }
        info!(
            "raftstore config changed";
            "change" => ?change,
        );
        Config::write_change_into_metrics(change);
        Ok(())
    }
}

impl std::ops::Deref for RaftstoreConfigManager {
    type Target = Arc<VersionTrack<Config>>;

    fn deref(&self) -> &Self::Target {
        &self.0
    }
}

#[cfg(test)]
mod tests {
    use super::*;

    #[test]
    fn test_config_validate() {
        let mut cfg = Config::new();
        cfg.validate().unwrap();
        assert_eq!(
            cfg.raft_min_election_timeout_ticks,
            cfg.raft_election_timeout_ticks
        );
        assert_eq!(
            cfg.raft_max_election_timeout_ticks,
            cfg.raft_election_timeout_ticks * 2
        );

        cfg.raft_heartbeat_ticks = 0;
        assert!(cfg.validate().is_err());

        cfg = Config::new();
        cfg.raft_election_timeout_ticks = 10;
        cfg.raft_heartbeat_ticks = 10;
        assert!(cfg.validate().is_err());

        cfg = Config::new();
        cfg.raft_min_election_timeout_ticks = 5;
        cfg.validate().unwrap_err();
        cfg.raft_min_election_timeout_ticks = 25;
        cfg.validate().unwrap_err();
        cfg.raft_min_election_timeout_ticks = 10;
        cfg.validate().unwrap();

        cfg.raft_heartbeat_ticks = 11;
        assert!(cfg.validate().is_err());

        cfg = Config::new();
        cfg.raft_log_gc_threshold = 0;
        assert!(cfg.validate().is_err());

        cfg = Config::new();
        cfg.raft_log_gc_size_limit = ReadableSize(0);
        assert!(cfg.validate().is_err());

        cfg = Config::new();
        cfg.raft_base_tick_interval = ReadableDuration::secs(1);
        cfg.raft_election_timeout_ticks = 10;
        cfg.raft_store_max_leader_lease = ReadableDuration::secs(20);
        assert!(cfg.validate().is_err());

        cfg = Config::new();
        cfg.raft_log_gc_count_limit = 100;
        cfg.merge_max_log_gap = 110;
        assert!(cfg.validate().is_err());

        cfg = Config::new();
        cfg.merge_check_tick_interval = ReadableDuration::secs(0);
        assert!(cfg.validate().is_err());

        cfg = Config::new();
        cfg.raft_base_tick_interval = ReadableDuration::secs(1);
        cfg.raft_election_timeout_ticks = 10;
        cfg.peer_stale_state_check_interval = ReadableDuration::secs(5);
        assert!(cfg.validate().is_err());

        cfg = Config::new();
        cfg.peer_stale_state_check_interval = ReadableDuration::minutes(2);
        cfg.abnormal_leader_missing_duration = ReadableDuration::minutes(1);
        assert!(cfg.validate().is_err());

        cfg = Config::new();
        cfg.abnormal_leader_missing_duration = ReadableDuration::minutes(2);
        cfg.max_leader_missing_duration = ReadableDuration::minutes(1);
        assert!(cfg.validate().is_err());

        cfg = Config::new();
        cfg.local_read_batch_size = 0;
        assert!(cfg.validate().is_err());

        cfg = Config::new();
        cfg.apply_batch_system.max_batch_size = Some(0);
        assert!(cfg.validate().is_err());

        cfg = Config::new();
        cfg.apply_batch_system.pool_size = 0;
        assert!(cfg.validate().is_err());

        cfg = Config::new();
        cfg.store_batch_system.max_batch_size = Some(0);
        assert!(cfg.validate().is_err());

        cfg = Config::new();
        cfg.store_batch_system.pool_size = 0;
        assert!(cfg.validate().is_err());

        cfg = Config::new();
        cfg.hibernate_regions = true;
        assert!(cfg.validate().is_ok());
        assert_eq!(cfg.store_batch_system.max_batch_size, Some(256));
        assert_eq!(cfg.apply_batch_system.max_batch_size, Some(256));

        cfg = Config::new();
        cfg.hibernate_regions = false;
        assert!(cfg.validate().is_ok());
        assert_eq!(cfg.store_batch_system.max_batch_size, Some(1024));
        assert_eq!(cfg.apply_batch_system.max_batch_size, Some(256));

        cfg = Config::new();
        cfg.hibernate_regions = true;
        cfg.store_batch_system.max_batch_size = Some(123);
        cfg.apply_batch_system.max_batch_size = Some(234);
        assert!(cfg.validate().is_ok());
        assert_eq!(cfg.store_batch_system.max_batch_size, Some(123));
        assert_eq!(cfg.apply_batch_system.max_batch_size, Some(234));

        cfg = Config::new();
        cfg.future_poll_size = 0;
        assert!(cfg.validate().is_err());

        cfg = Config::new();
        cfg.raft_base_tick_interval = ReadableDuration::secs(1);
        cfg.raft_election_timeout_ticks = 11;
        cfg.raft_store_max_leader_lease = ReadableDuration::secs(11);
        assert!(cfg.validate().is_err());

        cfg = Config::new();
        cfg.hibernate_regions = true;
        cfg.max_peer_down_duration = ReadableDuration::minutes(5);
        cfg.peer_stale_state_check_interval = ReadableDuration::minutes(5);
        assert!(cfg.validate().is_ok());
        assert_eq!(cfg.max_peer_down_duration, ReadableDuration::minutes(10));
    }
}<|MERGE_RESOLUTION|>--- conflicted
+++ resolved
@@ -166,6 +166,9 @@
     pub store_io_pool_size: usize,
 
     #[online_config(skip)]
+    pub store_io_notify_capacity: usize,
+
+    #[online_config(skip)]
     pub future_poll_size: usize,
     #[online_config(skip)]
     pub hibernate_regions: bool,
@@ -175,31 +178,6 @@
     #[online_config(hidden)]
     pub apply_yield_duration: ReadableDuration,
 
-    #[serde(with = "engine_config::perf_level_serde")]
-    #[online_config(skip)]
-    pub perf_level: PerfLevel,
-
-    // When the size of raft db writebatch exceeds this value, write will be triggered.
-    #[online_config(skip)]
-    pub raft_write_size_limit: ReadableSize,
-
-    // Deprecated! These configuration has been moved to Coprocessor.
-    // They are preserved for compatibility check.
-    #[doc(hidden)]
-    #[serde(skip_serializing)]
-    #[online_config(skip)]
-    pub region_max_size: ReadableSize,
-    #[doc(hidden)]
-    #[serde(skip_serializing)]
-    #[online_config(skip)]
-    pub region_split_size: ReadableSize,
-    // Deprecated! The time to clean stale peer safely can be decided based on RocksDB snapshot sequence number.
-    #[doc(hidden)]
-    #[serde(skip_serializing)]
-    #[online_config(skip)]
-    pub clean_stale_peer_delay: ReadableDuration,
-<<<<<<< HEAD
-=======
     #[serde(with = "engine_config::perf_level_serde")]
     #[online_config(skip)]
     pub perf_level: PerfLevel,
@@ -216,7 +194,34 @@
     // * system=16G, memory_usage_limit=12G, evict=2.4G
     // * system=32G, memory_usage_limit=24G, evict=4.8G
     pub evict_cache_on_memory_ratio: f64,
->>>>>>> d72c69ed
+
+    #[online_config(hidden)]
+    pub cmd_batch: bool,
+
+    pub trigger_ready_size: ReadableSize,
+
+    // When the size of raft db writebatch exceeds this value, write will be triggered.
+    #[online_config(skip)]
+    pub raft_write_size_limit: ReadableSize,
+
+    #[online_config(skip)]
+    pub store_waterfall_metrics: bool,
+
+    // Deprecated! These configuration has been moved to Coprocessor.
+    // They are preserved for compatibility check.
+    #[doc(hidden)]
+    #[serde(skip_serializing)]
+    #[online_config(skip)]
+    pub region_max_size: ReadableSize,
+    #[doc(hidden)]
+    #[serde(skip_serializing)]
+    #[online_config(skip)]
+    pub region_split_size: ReadableSize,
+    // Deprecated! The time to clean stale peer safely can be decided based on RocksDB snapshot sequence number.
+    #[doc(hidden)]
+    #[serde(skip_serializing)]
+    #[online_config(skip)]
+    pub clean_stale_peer_delay: ReadableDuration,
 }
 
 impl Default for Config {
@@ -278,22 +283,21 @@
             apply_batch_system: BatchSystemConfig::default(),
             store_batch_system: BatchSystemConfig::default(),
             store_io_pool_size: 2,
+            store_io_notify_capacity: 40960,
             future_poll_size: 1,
             hibernate_regions: true,
             dev_assert: false,
             apply_yield_duration: ReadableDuration::millis(500),
-            perf_level: PerfLevel::Disable,
+            perf_level: PerfLevel::EnableTime,
+            evict_cache_on_memory_ratio: 0.2,
+            cmd_batch: true,
             raft_write_size_limit: ReadableSize::mb(1),
+            store_waterfall_metrics: false,
 
             // They are preserved for compatibility check.
             region_max_size: ReadableSize(0),
             region_split_size: ReadableSize(0),
             clean_stale_peer_delay: ReadableDuration::minutes(0),
-<<<<<<< HEAD
-=======
-            perf_level: PerfLevel::EnableTime,
-            evict_cache_on_memory_ratio: 0.2,
->>>>>>> d72c69ed
         }
     }
 }
@@ -655,14 +659,23 @@
             .with_label_values(&["store_io_pool_size"])
             .set((self.store_io_pool_size as i32).into());
         CONFIG_RAFTSTORE_GAUGE
+            .with_label_values(&["store_io_notify_capacity"])
+            .set((self.store_io_notify_capacity as i32).into());
+        CONFIG_RAFTSTORE_GAUGE
             .with_label_values(&["future_poll_size"])
             .set(self.future_poll_size as f64);
         CONFIG_RAFTSTORE_GAUGE
             .with_label_values(&["hibernate_regions"])
             .set((self.hibernate_regions as i32).into());
         CONFIG_RAFTSTORE_GAUGE
+            .with_label_values(&["cmd_batch"])
+            .set((self.cmd_batch as i32).into());
+        CONFIG_RAFTSTORE_GAUGE
             .with_label_values(&["raft_write_size_limit"])
             .set(self.raft_write_size_limit.0 as f64);
+        CONFIG_RAFTSTORE_GAUGE
+            .with_label_values(&["store_waterfall_metrics"])
+            .set((self.store_waterfall_metrics as i32).into());
     }
 
     fn write_change_into_metrics(change: ConfigChange) {
