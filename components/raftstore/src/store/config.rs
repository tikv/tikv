// Copyright 2016 TiKV Project Authors. Licensed under Apache-2.0.

use std::{collections::HashMap, sync::Arc, time::Duration, u64};

use batch_system::Config as BatchSystemConfig;
use engine_traits::{perf_level_serde, PerfLevel};
use lazy_static::lazy_static;
use online_config::{ConfigChange, ConfigManager, ConfigValue, OnlineConfig};
use prometheus::register_gauge_vec_with_registry;
use serde::{Deserialize, Serialize};
use serde_with::with_prefix;
<<<<<<< HEAD
use tikv_util::config::{ReadableDuration, ReadableSize, VersionTrack};
use tikv_util::metrics::UNUSED_METRICS_REGISTRY;
use tikv_util::sys::SysQuota;
use tikv_util::worker::Scheduler;
use tikv_util::{box_err, error, info, warn};
=======
use tikv_util::{
    box_err,
    config::{ReadableDuration, ReadableSize, VersionTrack},
    error, info,
    sys::SysQuota,
    warn,
    worker::Scheduler,
};
use time::Duration as TimeDuration;

use super::worker::{RaftStoreBatchComponent, RefreshConfigTask};
use crate::{coprocessor, Result};
>>>>>>> 27bfe30e

lazy_static! {
    pub static ref CONFIG_RAFTSTORE_GAUGE: prometheus::GaugeVec =
        register_gauge_vec_with_registry!(
            "tikv_config_raftstore",
            "Config information of raftstore",
            &["name"],
            UNUSED_METRICS_REGISTRY
        )
        .unwrap();
}

with_prefix!(prefix_apply "apply-");
with_prefix!(prefix_store "store-");
#[derive(Clone, Debug, Serialize, Deserialize, PartialEq, OnlineConfig)]
#[serde(default)]
#[serde(rename_all = "kebab-case")]
pub struct Config {
    // minimizes disruption when a partitioned node rejoins the cluster by using a two phase election.
    #[online_config(skip)]
    pub prevote: bool,
    #[online_config(skip)]
    pub raftdb_path: String,

    // store capacity. 0 means no limit.
    #[online_config(skip)]
    pub capacity: ReadableSize,

    // raft_base_tick_interval is a base tick interval (ms).
    #[online_config(hidden)]
    pub raft_base_tick_interval: ReadableDuration,
    #[online_config(hidden)]
    pub raft_heartbeat_ticks: usize,
    #[online_config(hidden)]
    pub raft_election_timeout_ticks: usize,
    #[online_config(hidden)]
    pub raft_min_election_timeout_ticks: usize,
    #[online_config(hidden)]
    pub raft_max_election_timeout_ticks: usize,
    pub raft_max_size_per_msg: ReadableSize,
    pub raft_max_inflight_msgs: usize,
    // When the entry exceed the max size, reject to propose it.
    #[online_config(hidden)]
    pub raft_entry_max_size: ReadableSize,

    // Interval to compact unnecessary raft log.
    pub raft_log_compact_sync_interval: ReadableDuration,
    // Interval to gc unnecessary raft log.
    pub raft_log_gc_tick_interval: ReadableDuration,
    // A threshold to gc stale raft log, must >= 1.
    pub raft_log_gc_threshold: u64,
    // When entry count exceed this value, gc will be forced trigger.
    pub raft_log_gc_count_limit: u64,
    // When the approximate size of raft log entries exceed this value,
    // gc will be forced trigger.
    pub raft_log_gc_size_limit: ReadableSize,
    // Old Raft logs could be reserved if `raft_log_gc_threshold` is not reached.
    // GC them after ticks `raft_log_reserve_max_ticks` times.
    #[doc(hidden)]
    #[online_config(hidden)]
    pub raft_log_reserve_max_ticks: usize,
    // Old logs in Raft engine needs to be purged peridically.
    pub raft_engine_purge_interval: ReadableDuration,
    // When a peer is not responding for this time, leader will not keep entry cache for it.
    pub raft_entry_cache_life_time: ReadableDuration,
    // Deprecated! The configuration has no effect.
    // They are preserved for compatibility check.
    // When a peer is newly added, reject transferring leader to the peer for a while.
    #[doc(hidden)]
    #[serde(skip_serializing)]
    #[online_config(skip)]
    pub raft_reject_transfer_leader_duration: ReadableDuration,

    // Interval (ms) to check region whether need to be split or not.
    pub split_region_check_tick_interval: ReadableDuration,
    /// When size change of region exceed the diff since last check, it
    /// will be checked again whether it should be split.
    pub region_split_check_diff: ReadableSize,
    /// Interval (ms) to check whether start compaction for a region.
    pub region_compact_check_interval: ReadableDuration,
    /// Number of regions for each time checking.
    pub region_compact_check_step: u64,
    /// Minimum number of tombstones to trigger manual compaction.
    pub region_compact_min_tombstones: u64,
    /// Minimum percentage of tombstones to trigger manual compaction.
    /// Should between 1 and 100.
    pub region_compact_tombstones_percent: u64,
    pub pd_heartbeat_tick_interval: ReadableDuration,
    pub pd_store_heartbeat_tick_interval: ReadableDuration,
    pub snap_mgr_gc_tick_interval: ReadableDuration,
    pub snap_gc_timeout: ReadableDuration,
    pub lock_cf_compact_interval: ReadableDuration,
    pub lock_cf_compact_bytes_threshold: ReadableSize,

    #[online_config(skip)]
    pub notify_capacity: usize,
    pub messages_per_tick: usize,

    /// When a peer is not active for max_peer_down_duration,
    /// the peer is considered to be down and is reported to PD.
    pub max_peer_down_duration: ReadableDuration,

    /// If the leader of a peer is missing for longer than max_leader_missing_duration,
    /// the peer would ask pd to confirm whether it is valid in any region.
    /// If the peer is stale and is not valid in any region, it will destroy itself.
    pub max_leader_missing_duration: ReadableDuration,
    /// Similar to the max_leader_missing_duration, instead it will log warnings and
    /// try to alert monitoring systems, if there is any.
    pub abnormal_leader_missing_duration: ReadableDuration,
    pub peer_stale_state_check_interval: ReadableDuration,

    #[online_config(hidden)]
    pub leader_transfer_max_log_lag: u64,

    #[online_config(skip)]
    pub snap_apply_batch_size: ReadableSize,

    // Interval (ms) to check region whether the data is consistent.
    pub consistency_check_interval: ReadableDuration,

    #[online_config(hidden)]
    pub report_region_flow_interval: ReadableDuration,

    // The lease provided by a successfully proposed and applied entry.
    pub raft_store_max_leader_lease: ReadableDuration,

    // Interval of scheduling a tick to check the leader lease.
    // It will be set to raft_store_max_leader_lease/4 by default.
    pub check_leader_lease_interval: ReadableDuration,

    // Check if leader lease will expire at `current_time + renew_leader_lease_advance_duration`.
    // It will be set to raft_store_max_leader_lease/4 by default.
    pub renew_leader_lease_advance_duration: ReadableDuration,

    // Right region derive origin region id when split.
    #[online_config(hidden)]
    pub right_derive_when_split: bool,

    /// This setting can only ensure conf remove will not be proposed by the peer
    /// being removed. But it can't guarantee the remove is applied when the target
    /// is not leader. That means we always need to check if it's working as expected
    /// when a leader applies a self-remove conf change. Keep the configuration only
    /// for convenient test.
    #[cfg(any(test, feature = "testexport"))]
    pub allow_remove_leader: bool,

    /// Max log gap allowed to propose merge.
    #[online_config(hidden)]
    pub merge_max_log_gap: u64,
    /// Interval to re-propose merge.
    pub merge_check_tick_interval: ReadableDuration,

    #[online_config(hidden)]
    pub use_delete_range: bool,

    #[online_config(skip)]
    pub snap_generator_pool_size: usize,

    pub cleanup_import_sst_interval: ReadableDuration,

    /// Maximum size of every local read task batch.
    pub local_read_batch_size: u64,

    #[online_config(submodule)]
    #[serde(flatten, with = "prefix_apply")]
    pub apply_batch_system: BatchSystemConfig,

    #[online_config(submodule)]
    #[serde(flatten, with = "prefix_store")]
    pub store_batch_system: BatchSystemConfig,

    /// If it is 0, it means io tasks are handled in store threads.
    #[online_config(skip)]
    pub store_io_pool_size: usize,

    #[online_config(skip)]
    pub store_io_notify_capacity: usize,

    #[online_config(skip)]
    pub future_poll_size: usize,
    #[online_config(skip)]
    pub hibernate_regions: bool,
    #[doc(hidden)]
    #[online_config(hidden)]
    pub dev_assert: bool,
    #[online_config(hidden)]
    pub apply_yield_duration: ReadableDuration,

    #[serde(with = "perf_level_serde")]
    #[online_config(skip)]
    pub perf_level: PerfLevel,

    #[doc(hidden)]
    #[online_config(skip)]
    /// Disable this feature by set to 0, logic will be removed in other pr.
    /// When TiKV memory usage reaches `memory_usage_high_water` it will try to limit memory
    /// increasing. For raftstore layer entries will be evicted from entry cache, if they
    /// utilize memory more than `evict_cache_on_memory_ratio` * total.
    ///
    /// Set it to 0 can disable cache evict.
    // By default it's 0.2. So for different system memory capacity, cache evict happens:
    // * system=8G,  memory_usage_limit=6G,  evict=1.2G
    // * system=16G, memory_usage_limit=12G, evict=2.4G
    // * system=32G, memory_usage_limit=24G, evict=4.8G
    pub evict_cache_on_memory_ratio: f64,

    pub cmd_batch: bool,

    /// When the count of concurrent ready exceeds this value, command will not be proposed
    /// until the previous ready has been persisted.
    /// If `cmd_batch` is 0, this config will have no effect.
    /// If it is 0, it means no limit.
    pub cmd_batch_concurrent_ready_max_count: usize,

    /// When the size of raft db writebatch exceeds this value, write will be triggered.
    pub raft_write_size_limit: ReadableSize,

    pub waterfall_metrics: bool,

    pub io_reschedule_concurrent_max_count: usize,
    pub io_reschedule_hotpot_duration: ReadableDuration,

    // Deprecated! Batch is done in raft client.
    #[doc(hidden)]
    #[serde(skip_serializing)]
    #[online_config(skip)]
    pub raft_msg_flush_interval: ReadableDuration,

    // Deprecated! These configuration has been moved to Coprocessor.
    // They are preserved for compatibility check.
    #[doc(hidden)]
    #[serde(skip_serializing)]
    #[online_config(skip)]
    pub region_max_size: ReadableSize,
    #[doc(hidden)]
    #[serde(skip_serializing)]
    #[online_config(skip)]
    pub region_split_size: ReadableSize,
    // Deprecated! The time to clean stale peer safely can be decided based on RocksDB snapshot sequence number.
    #[doc(hidden)]
    #[serde(skip_serializing)]
    #[online_config(skip)]
    pub clean_stale_peer_delay: ReadableDuration,

    // Interval to inspect the latency of raftstore for slow store detection.
    pub inspect_interval: ReadableDuration,

    // Interval to report min resolved ts, if it is zero, it means disabled.
    pub report_min_resolved_ts_interval: ReadableDuration,

    /// Interval to check whether to reactivate in-memory pessimistic lock after being disabled
    /// before transferring leader.
    pub reactive_memory_lock_tick_interval: ReadableDuration,
    /// Max tick count before reactivating in-memory pessimistic lock.
    pub reactive_memory_lock_timeout_tick: usize,
    // Interval of scheduling a tick to report region buckets.
    pub report_region_buckets_tick_interval: ReadableDuration,
}

impl Default for Config {
    fn default() -> Config {
        let split_size = ReadableSize::mb(coprocessor::config::SPLIT_SIZE_MB);
        Config {
            prevote: true,
            raftdb_path: String::new(),
            capacity: ReadableSize(0),
            raft_base_tick_interval: ReadableDuration::secs(1),
            raft_heartbeat_ticks: 2,
            raft_election_timeout_ticks: 10,
            raft_min_election_timeout_ticks: 0,
            raft_max_election_timeout_ticks: 0,
            raft_max_size_per_msg: ReadableSize::mb(1),
            raft_max_inflight_msgs: 256,
            raft_entry_max_size: ReadableSize::mb(8),
            raft_log_compact_sync_interval: ReadableDuration::secs(2),
            raft_log_gc_tick_interval: ReadableDuration::secs(3),
            raft_log_gc_threshold: 50,
            // Assume the average size of entries is 1k.
            raft_log_gc_count_limit: split_size * 3 / 4 / ReadableSize::kb(1),
            raft_log_gc_size_limit: split_size * 3 / 4,
            raft_log_reserve_max_ticks: 6,
            raft_engine_purge_interval: ReadableDuration::secs(10),
            raft_entry_cache_life_time: ReadableDuration::secs(30),
            raft_reject_transfer_leader_duration: ReadableDuration::secs(3),
            split_region_check_tick_interval: ReadableDuration::secs(10),
            region_split_check_diff: split_size / 16,
            region_compact_check_interval: ReadableDuration::minutes(5),
            region_compact_check_step: 100,
            region_compact_min_tombstones: 10000,
            region_compact_tombstones_percent: 30,
            pd_heartbeat_tick_interval: ReadableDuration::minutes(1),
            pd_store_heartbeat_tick_interval: ReadableDuration::secs(10),
            notify_capacity: 40960,
            snap_mgr_gc_tick_interval: ReadableDuration::minutes(1),
            snap_gc_timeout: ReadableDuration::hours(4),
            messages_per_tick: 4096,
            max_peer_down_duration: ReadableDuration::minutes(10),
            max_leader_missing_duration: ReadableDuration::hours(2),
            abnormal_leader_missing_duration: ReadableDuration::minutes(10),
            peer_stale_state_check_interval: ReadableDuration::minutes(5),
            leader_transfer_max_log_lag: 128,
            snap_apply_batch_size: ReadableSize::mb(10),
            lock_cf_compact_interval: ReadableDuration::minutes(10),
            lock_cf_compact_bytes_threshold: ReadableSize::mb(256),
            // Disable consistency check by default as it will hurt performance.
            // We should turn on this only in our tests.
            consistency_check_interval: ReadableDuration::secs(0),
            report_region_flow_interval: ReadableDuration::minutes(1),
            raft_store_max_leader_lease: ReadableDuration::secs(9),
            right_derive_when_split: true,
            #[cfg(any(test, feature = "testexport"))]
            allow_remove_leader: false,
            merge_max_log_gap: 10,
            merge_check_tick_interval: ReadableDuration::secs(2),
            use_delete_range: false,
            snap_generator_pool_size: 2,
            cleanup_import_sst_interval: ReadableDuration::minutes(10),
            local_read_batch_size: 1024,
            apply_batch_system: BatchSystemConfig::default(),
            store_batch_system: BatchSystemConfig::default(),
            store_io_pool_size: 0,
            store_io_notify_capacity: 40960,
            future_poll_size: 1,
            hibernate_regions: true,
            dev_assert: false,
            apply_yield_duration: ReadableDuration::millis(500),
            perf_level: PerfLevel::Uninitialized,
            evict_cache_on_memory_ratio: 0.0,
            cmd_batch: true,
            cmd_batch_concurrent_ready_max_count: 1,
            raft_write_size_limit: ReadableSize::mb(1),
            waterfall_metrics: false,
            io_reschedule_concurrent_max_count: 4,
            io_reschedule_hotpot_duration: ReadableDuration::secs(5),
            raft_msg_flush_interval: ReadableDuration::micros(250),
            reactive_memory_lock_tick_interval: ReadableDuration::secs(2),
            reactive_memory_lock_timeout_tick: 5,

            // They are preserved for compatibility check.
            region_max_size: ReadableSize(0),
            region_split_size: ReadableSize(0),
            clean_stale_peer_delay: ReadableDuration::minutes(0),
            inspect_interval: ReadableDuration::millis(500),
            report_min_resolved_ts_interval: ReadableDuration::millis(0),
            check_leader_lease_interval: ReadableDuration::secs(0),
            renew_leader_lease_advance_duration: ReadableDuration::secs(0),
            report_region_buckets_tick_interval: ReadableDuration::secs(10),
        }
    }
}

impl Config {
    pub fn new() -> Config {
        Config::default()
    }

    pub fn raft_store_max_leader_lease(&self) -> TimeDuration {
        TimeDuration::from_std(self.raft_store_max_leader_lease.0).unwrap()
    }

    pub fn raft_base_tick_interval(&self) -> TimeDuration {
        TimeDuration::from_std(self.raft_base_tick_interval.0).unwrap()
    }

    pub fn raft_heartbeat_interval(&self) -> Duration {
        self.raft_base_tick_interval.0 * self.raft_heartbeat_ticks as u32
    }

    pub fn check_leader_lease_interval(&self) -> TimeDuration {
        TimeDuration::from_std(self.check_leader_lease_interval.0).unwrap()
    }

    pub fn renew_leader_lease_advance_duration(&self) -> TimeDuration {
        TimeDuration::from_std(self.renew_leader_lease_advance_duration.0).unwrap()
    }

    #[cfg(any(test, feature = "testexport"))]
    pub fn allow_remove_leader(&self) -> bool {
        self.allow_remove_leader
    }

    #[cfg(not(any(test, feature = "testexport")))]
    pub fn allow_remove_leader(&self) -> bool {
        false
    }

    pub fn validate(&mut self) -> Result<()> {
        if self.raft_heartbeat_ticks == 0 {
            return Err(box_err!("heartbeat tick must greater than 0"));
        }

        if self.raft_election_timeout_ticks != 10 {
            warn!(
                "Election timeout ticks needs to be same across all the cluster, \
                 otherwise it may lead to inconsistency."
            );
        }

        if self.raft_election_timeout_ticks <= self.raft_heartbeat_ticks {
            return Err(box_err!(
                "election tick must be greater than heartbeat tick"
            ));
        }

        if self.raft_min_election_timeout_ticks == 0 {
            self.raft_min_election_timeout_ticks = self.raft_election_timeout_ticks;
        }

        if self.raft_max_election_timeout_ticks == 0 {
            self.raft_max_election_timeout_ticks = self.raft_election_timeout_ticks * 2;
        }

        if self.raft_min_election_timeout_ticks < self.raft_election_timeout_ticks
            || self.raft_min_election_timeout_ticks >= self.raft_max_election_timeout_ticks
        {
            return Err(box_err!(
                "invalid timeout range [{}, {}) for timeout {}",
                self.raft_min_election_timeout_ticks,
                self.raft_max_election_timeout_ticks,
                self.raft_election_timeout_ticks
            ));
        }

        // The adjustment of this value is related to the number of regions, usually 16384 is
        // already a large enough value
        if self.raft_max_inflight_msgs == 0 || self.raft_max_inflight_msgs > 16384 {
            return Err(box_err!(
                "raft max inflight msgs should be greater than 0 and less than or equal to 16384"
            ));
        }

        if self.raft_max_size_per_msg.0 == 0 || self.raft_max_size_per_msg.0 > ReadableSize::gb(3).0
        {
            return Err(box_err!(
                "raft max size per message should be greater than 0 and less than or equal to 3GiB"
            ));
        }

        if self.raft_log_gc_threshold < 1 {
            return Err(box_err!(
                "raft log gc threshold must >= 1, not {}",
                self.raft_log_gc_threshold
            ));
        }
        if self.raft_log_gc_size_limit.0 == 0 {
            return Err(box_err!("raft log gc size limit should large than 0."));
        }

        let election_timeout =
            self.raft_base_tick_interval.as_millis() * self.raft_election_timeout_ticks as u64;
        let lease = self.raft_store_max_leader_lease.as_millis() as u64;
        if election_timeout < lease {
            return Err(box_err!(
                "election timeout {} ms is less than lease {} ms",
                election_timeout,
                lease
            ));
        }

        let tick = self.raft_base_tick_interval.as_millis() as u64;
        if lease > election_timeout - tick {
            return Err(box_err!(
                "lease {} ms should not be greater than election timeout {} ms - 1 tick({} ms)",
                lease,
                election_timeout,
                tick
            ));
        }

        if self.merge_max_log_gap >= self.raft_log_gc_count_limit {
            return Err(box_err!(
                "merge log gap {} should be less than log gc limit {}.",
                self.merge_max_log_gap,
                self.raft_log_gc_count_limit
            ));
        }

        if self.merge_check_tick_interval.as_millis() == 0 {
            return Err(box_err!("raftstore.merge-check-tick-interval can't be 0."));
        }

        let stale_state_check = self.peer_stale_state_check_interval.as_millis() as u64;
        if stale_state_check < election_timeout * 2 {
            return Err(box_err!(
                "peer stale state check interval {} ms is less than election timeout x 2 {} ms",
                stale_state_check,
                election_timeout * 2
            ));
        }

        if self.leader_transfer_max_log_lag < 10 {
            return Err(box_err!(
                "raftstore.leader-transfer-max-log-lag should be >= 10."
            ));
        }

        let abnormal_leader_missing = self.abnormal_leader_missing_duration.as_millis() as u64;
        if abnormal_leader_missing < stale_state_check {
            return Err(box_err!(
                "abnormal leader missing {} ms is less than peer stale state check interval {} ms",
                abnormal_leader_missing,
                stale_state_check
            ));
        }

        let max_leader_missing = self.max_leader_missing_duration.as_millis() as u64;
        if max_leader_missing < abnormal_leader_missing {
            return Err(box_err!(
                "max leader missing {} ms is less than abnormal leader missing {} ms",
                max_leader_missing,
                abnormal_leader_missing
            ));
        }

        if self.region_compact_tombstones_percent < 1
            || self.region_compact_tombstones_percent > 100
        {
            return Err(box_err!(
                "region-compact-tombstones-percent must between 1 and 100, current value is {}",
                self.region_compact_tombstones_percent
            ));
        }

        if self.local_read_batch_size == 0 {
            return Err(box_err!("local-read-batch-size must be greater than 0"));
        }

        // Since the following configuration supports online update, in order to
        // prevent mistakenly inputting too large values, the max limit is made
        // according to the cpu quota * 10. Notice 10 is only an estimate, not an
        // empirical value.
        let limit = SysQuota::cpu_cores_quota() as usize * 10;
        if self.apply_batch_system.pool_size == 0 || self.apply_batch_system.pool_size > limit {
            return Err(box_err!(
                "apply-pool-size should be greater than 0 and less than or equal to: {}",
                limit
            ));
        }
        if let Some(size) = self.apply_batch_system.max_batch_size {
            if size == 0 || size > 10240 {
                return Err(box_err!(
                    "apply-max-batch-size should be greater than 0 and less than or equal to 10240"
                ));
            }
        } else {
            self.apply_batch_system.max_batch_size = Some(256);
        }
        if self.store_batch_system.pool_size == 0 || self.store_batch_system.pool_size > limit {
            return Err(box_err!(
                "store-pool-size should be greater than 0 and less than or equal to: {}",
                limit
            ));
        }
        if self.store_batch_system.low_priority_pool_size > 0 {
            // The store thread pool doesn't need a low-priority thread currently.
            self.store_batch_system.low_priority_pool_size = 0;
        }
        if let Some(size) = self.store_batch_system.max_batch_size {
            if size == 0 || size > 10240 {
                return Err(box_err!(
                    "store-max-batch-size should be greater than 0 and less than or equal to 10240"
                ));
            }
        } else if self.hibernate_regions {
            self.store_batch_system.max_batch_size = Some(256);
        } else {
            self.store_batch_system.max_batch_size = Some(1024);
        }
        if self.store_io_notify_capacity == 0 {
            return Err(box_err!(
                "store-io-notify-capacity should be greater than 0"
            ));
        }
        if self.future_poll_size == 0 {
            return Err(box_err!("future-poll-size should be greater than 0"));
        }

        // Avoid hibernated peer being reported as down peer.
        if self.hibernate_regions {
            self.max_peer_down_duration = std::cmp::max(
                self.max_peer_down_duration,
                self.peer_stale_state_check_interval * 2,
            );
        }

        if self.evict_cache_on_memory_ratio < 0.0 {
            return Err(box_err!(
                "evict_cache_on_memory_ratio must be greater than 0"
            ));
        }

        if self.snap_generator_pool_size == 0 {
            return Err(box_err!(
                "snap-generator-pool-size should be greater than 0."
            ));
        }

        if self.check_leader_lease_interval.as_millis() == 0 {
            self.check_leader_lease_interval = self.raft_store_max_leader_lease / 4;
        }

        if self.renew_leader_lease_advance_duration.as_millis() == 0 && self.hibernate_regions {
            self.renew_leader_lease_advance_duration = self.raft_store_max_leader_lease / 4;
        }

        Ok(())
    }

    pub fn write_into_metrics(&self) {
        CONFIG_RAFTSTORE_GAUGE
            .with_label_values(&["prevote"])
            .set((self.prevote as i32).into());

        CONFIG_RAFTSTORE_GAUGE
            .with_label_values(&["capacity"])
            .set(self.capacity.0 as f64);
        CONFIG_RAFTSTORE_GAUGE
            .with_label_values(&["raft_base_tick_interval"])
            .set(self.raft_base_tick_interval.as_secs_f64());
        CONFIG_RAFTSTORE_GAUGE
            .with_label_values(&["raft_heartbeat_ticks"])
            .set(self.raft_heartbeat_ticks as f64);
        CONFIG_RAFTSTORE_GAUGE
            .with_label_values(&["raft_election_timeout_ticks"])
            .set(self.raft_election_timeout_ticks as f64);
        CONFIG_RAFTSTORE_GAUGE
            .with_label_values(&["raft_min_election_timeout_ticks"])
            .set(self.raft_min_election_timeout_ticks as f64);
        CONFIG_RAFTSTORE_GAUGE
            .with_label_values(&["raft_max_election_timeout_ticks"])
            .set(self.raft_max_election_timeout_ticks as f64);
        CONFIG_RAFTSTORE_GAUGE
            .with_label_values(&["raft_max_size_per_msg"])
            .set(self.raft_max_size_per_msg.0 as f64);
        CONFIG_RAFTSTORE_GAUGE
            .with_label_values(&["raft_max_inflight_msgs"])
            .set(self.raft_max_inflight_msgs as f64);
        CONFIG_RAFTSTORE_GAUGE
            .with_label_values(&["raft_entry_max_size"])
            .set(self.raft_entry_max_size.0 as f64);

        CONFIG_RAFTSTORE_GAUGE
            .with_label_values(&["raft_log_compact_sync_interval"])
            .set(self.raft_log_compact_sync_interval.as_secs_f64());
        CONFIG_RAFTSTORE_GAUGE
            .with_label_values(&["raft_log_gc_tick_interval"])
            .set(self.raft_log_gc_tick_interval.as_secs_f64());
        CONFIG_RAFTSTORE_GAUGE
            .with_label_values(&["raft_log_gc_threshold"])
            .set(self.raft_log_gc_threshold as f64);
        CONFIG_RAFTSTORE_GAUGE
            .with_label_values(&["raft_log_gc_count_limit"])
            .set(self.raft_log_gc_count_limit as f64);
        CONFIG_RAFTSTORE_GAUGE
            .with_label_values(&["raft_log_gc_size_limit"])
            .set(self.raft_log_gc_size_limit.0 as f64);
        CONFIG_RAFTSTORE_GAUGE
            .with_label_values(&["raft_log_reserve_max_ticks"])
            .set(self.raft_log_reserve_max_ticks as f64);
        CONFIG_RAFTSTORE_GAUGE
            .with_label_values(&["raft_engine_purge_interval"])
            .set(self.raft_engine_purge_interval.as_secs_f64());
        CONFIG_RAFTSTORE_GAUGE
            .with_label_values(&["raft_entry_cache_life_time"])
            .set(self.raft_entry_cache_life_time.as_secs_f64());

        CONFIG_RAFTSTORE_GAUGE
            .with_label_values(&["split_region_check_tick_interval"])
            .set(self.split_region_check_tick_interval.as_secs_f64());
        CONFIG_RAFTSTORE_GAUGE
            .with_label_values(&["region_split_check_diff"])
            .set(self.region_split_check_diff.0 as f64);
        CONFIG_RAFTSTORE_GAUGE
            .with_label_values(&["region_compact_check_interval"])
            .set(self.region_compact_check_interval.as_secs_f64());
        CONFIG_RAFTSTORE_GAUGE
            .with_label_values(&["region_compact_check_step"])
            .set(self.region_compact_check_step as f64);
        CONFIG_RAFTSTORE_GAUGE
            .with_label_values(&["region_compact_min_tombstones"])
            .set(self.region_compact_min_tombstones as f64);
        CONFIG_RAFTSTORE_GAUGE
            .with_label_values(&["region_compact_tombstones_percent"])
            .set(self.region_compact_tombstones_percent as f64);
        CONFIG_RAFTSTORE_GAUGE
            .with_label_values(&["pd_heartbeat_tick_interval"])
            .set(self.pd_heartbeat_tick_interval.as_secs_f64());
        CONFIG_RAFTSTORE_GAUGE
            .with_label_values(&["pd_store_heartbeat_tick_interval"])
            .set(self.pd_store_heartbeat_tick_interval.as_secs_f64());
        CONFIG_RAFTSTORE_GAUGE
            .with_label_values(&["snap_mgr_gc_tick_interval"])
            .set(self.snap_mgr_gc_tick_interval.as_secs_f64());
        CONFIG_RAFTSTORE_GAUGE
            .with_label_values(&["snap_gc_timeout"])
            .set(self.snap_gc_timeout.as_secs_f64());
        CONFIG_RAFTSTORE_GAUGE
            .with_label_values(&["lock_cf_compact_interval"])
            .set(self.lock_cf_compact_interval.as_secs_f64());
        CONFIG_RAFTSTORE_GAUGE
            .with_label_values(&["lock_cf_compact_bytes_threshold"])
            .set(self.lock_cf_compact_bytes_threshold.0 as f64);

        CONFIG_RAFTSTORE_GAUGE
            .with_label_values(&["notify_capacity"])
            .set(self.notify_capacity as f64);
        CONFIG_RAFTSTORE_GAUGE
            .with_label_values(&["messages_per_tick"])
            .set(self.messages_per_tick as f64);

        CONFIG_RAFTSTORE_GAUGE
            .with_label_values(&["max_peer_down_duration"])
            .set(self.max_peer_down_duration.as_secs_f64());
        CONFIG_RAFTSTORE_GAUGE
            .with_label_values(&["max_leader_missing_duration"])
            .set(self.max_leader_missing_duration.as_secs_f64());
        CONFIG_RAFTSTORE_GAUGE
            .with_label_values(&["abnormal_leader_missing_duration"])
            .set(self.abnormal_leader_missing_duration.as_secs_f64());
        CONFIG_RAFTSTORE_GAUGE
            .with_label_values(&["peer_stale_state_check_interval"])
            .set(self.peer_stale_state_check_interval.as_secs_f64());
        CONFIG_RAFTSTORE_GAUGE
            .with_label_values(&["leader_transfer_max_log_lag"])
            .set(self.leader_transfer_max_log_lag as f64);

        CONFIG_RAFTSTORE_GAUGE
            .with_label_values(&["snap_apply_batch_size"])
            .set(self.snap_apply_batch_size.0 as f64);

        CONFIG_RAFTSTORE_GAUGE
            .with_label_values(&["consistency_check_interval_seconds"])
            .set(self.consistency_check_interval.as_secs_f64());
        CONFIG_RAFTSTORE_GAUGE
            .with_label_values(&["report_region_flow_interval"])
            .set(self.report_region_flow_interval.as_secs_f64());
        CONFIG_RAFTSTORE_GAUGE
            .with_label_values(&["raft_store_max_leader_lease"])
            .set(self.raft_store_max_leader_lease.as_secs_f64());
        CONFIG_RAFTSTORE_GAUGE
            .with_label_values(&["right_derive_when_split"])
            .set((self.right_derive_when_split as i32).into());

        CONFIG_RAFTSTORE_GAUGE
            .with_label_values(&["merge_max_log_gap"])
            .set(self.merge_max_log_gap as f64);
        CONFIG_RAFTSTORE_GAUGE
            .with_label_values(&["merge_check_tick_interval"])
            .set(self.merge_check_tick_interval.as_secs_f64());
        CONFIG_RAFTSTORE_GAUGE
            .with_label_values(&["use_delete_range"])
            .set((self.use_delete_range as i32).into());
        CONFIG_RAFTSTORE_GAUGE
            .with_label_values(&["cleanup_import_sst_interval"])
            .set(self.cleanup_import_sst_interval.as_secs_f64());

        CONFIG_RAFTSTORE_GAUGE
            .with_label_values(&["local_read_batch_size"])
            .set(self.local_read_batch_size as f64);
        CONFIG_RAFTSTORE_GAUGE
            .with_label_values(&["apply_max_batch_size"])
            .set(self.apply_batch_system.max_batch_size() as f64);
        CONFIG_RAFTSTORE_GAUGE
            .with_label_values(&["apply_pool_size"])
            .set(self.apply_batch_system.pool_size as f64);
        CONFIG_RAFTSTORE_GAUGE
            .with_label_values(&["store_max_batch_size"])
            .set(self.store_batch_system.max_batch_size() as f64);
        CONFIG_RAFTSTORE_GAUGE
            .with_label_values(&["store_pool_size"])
            .set(self.store_batch_system.pool_size as f64);
        CONFIG_RAFTSTORE_GAUGE
            .with_label_values(&["store_io_pool_size"])
            .set(self.store_io_pool_size as f64);
        CONFIG_RAFTSTORE_GAUGE
            .with_label_values(&["store_io_notify_capacity"])
            .set(self.store_io_notify_capacity as f64);
        CONFIG_RAFTSTORE_GAUGE
            .with_label_values(&["future_poll_size"])
            .set(self.future_poll_size as f64);
        CONFIG_RAFTSTORE_GAUGE
            .with_label_values(&["snap_generator_pool_size"])
            .set(self.snap_generator_pool_size as f64);
        CONFIG_RAFTSTORE_GAUGE
            .with_label_values(&["hibernate_regions"])
            .set((self.hibernate_regions as i32).into());
        CONFIG_RAFTSTORE_GAUGE
            .with_label_values(&["cmd_batch"])
            .set((self.cmd_batch as i32).into());
        CONFIG_RAFTSTORE_GAUGE
            .with_label_values(&["cmd_batch_concurrent_ready_max_count"])
            .set(self.cmd_batch_concurrent_ready_max_count as f64);
        CONFIG_RAFTSTORE_GAUGE
            .with_label_values(&["raft_write_size_limit"])
            .set(self.raft_write_size_limit.0 as f64);
        CONFIG_RAFTSTORE_GAUGE
            .with_label_values(&["waterfall_metrics"])
            .set((self.waterfall_metrics as i32).into());
        CONFIG_RAFTSTORE_GAUGE
            .with_label_values(&["io_reschedule_concurrent_max_count"])
            .set(self.io_reschedule_concurrent_max_count as f64);
        CONFIG_RAFTSTORE_GAUGE
            .with_label_values(&["io_reschedule_hotpot_duration"])
            .set(self.io_reschedule_hotpot_duration.as_secs_f64());
    }

    fn write_change_into_metrics(change: ConfigChange) {
        for (name, value) in change {
            if let Ok(v) = match value {
                ConfigValue::F64(v) => Ok(v),
                ConfigValue::U64(v) => Ok(v as f64),
                ConfigValue::Size(v) => Ok(v as f64),
                ConfigValue::Usize(v) => Ok(v as f64),
                ConfigValue::Bool(v) => Ok((v as i32).into()),
                ConfigValue::Duration(v) => Ok((v / 1000) as f64), // millis -> secs
                _ => Err(()),
            } {
                CONFIG_RAFTSTORE_GAUGE
                    .with_label_values(&[name.as_str()])
                    .set(v);
            }
        }
    }
}

pub struct RaftstoreConfigManager {
    scheduler: Scheduler<RefreshConfigTask>,
    config: Arc<VersionTrack<Config>>,
}

impl RaftstoreConfigManager {
    pub fn new(
        scheduler: Scheduler<RefreshConfigTask>,
        config: Arc<VersionTrack<Config>>,
    ) -> RaftstoreConfigManager {
        RaftstoreConfigManager { scheduler, config }
    }

    fn schedule_config_change(
        &self,
        pool: RaftStoreBatchComponent,
        cfg_change: &HashMap<String, ConfigValue>,
    ) {
        if let Some(pool_size) = cfg_change.get("pool_size") {
            let scale_pool = RefreshConfigTask::ScalePool(pool, pool_size.into());
            if let Err(e) = self.scheduler.schedule(scale_pool) {
                error!("raftstore configuration manager schedule scale {} pool_size work task failed", pool; "err"=> ?e);
            }
        }
        if let Some(size) = cfg_change.get("max_batch_size") {
            let scale_batch = RefreshConfigTask::ScaleBatchSize(pool, size.into());
            if let Err(e) = self.scheduler.schedule(scale_batch) {
                error!("raftstore configuration manager schedule scale {} max_batch_size work task failed", pool; "err"=> ?e);
            }
        }
    }
}

impl ConfigManager for RaftstoreConfigManager {
    fn dispatch(
        &mut self,
        change: ConfigChange,
    ) -> std::result::Result<(), Box<dyn std::error::Error>> {
        {
            let change = change.clone();
            self.config
                .update(move |cfg: &mut Config| cfg.update(change));
        }
        if let Some(ConfigValue::Module(raft_batch_system_change)) =
            change.get("store_batch_system")
        {
            self.schedule_config_change(RaftStoreBatchComponent::Store, raft_batch_system_change);
        }
        if let Some(ConfigValue::Module(apply_batch_system_change)) =
            change.get("apply_batch_system")
        {
            self.schedule_config_change(RaftStoreBatchComponent::Apply, apply_batch_system_change);
        }
        info!(
            "raftstore config changed";
            "change" => ?change,
        );
        Config::write_change_into_metrics(change);
        Ok(())
    }
}

#[cfg(test)]
mod tests {
    use super::*;

    #[test]
    fn test_config_validate() {
        let mut cfg = Config::new();
        cfg.validate().unwrap();
        assert_eq!(
            cfg.raft_min_election_timeout_ticks,
            cfg.raft_election_timeout_ticks
        );
        assert_eq!(
            cfg.raft_max_election_timeout_ticks,
            cfg.raft_election_timeout_ticks * 2
        );

        cfg.raft_heartbeat_ticks = 0;
        assert!(cfg.validate().is_err());

        cfg = Config::new();
        cfg.raft_election_timeout_ticks = 10;
        cfg.raft_heartbeat_ticks = 10;
        assert!(cfg.validate().is_err());

        cfg = Config::new();
        cfg.raft_min_election_timeout_ticks = 5;
        cfg.validate().unwrap_err();
        cfg.raft_min_election_timeout_ticks = 25;
        cfg.validate().unwrap_err();
        cfg.raft_min_election_timeout_ticks = 10;
        cfg.validate().unwrap();

        cfg.raft_heartbeat_ticks = 11;
        assert!(cfg.validate().is_err());

        cfg = Config::new();
        cfg.raft_log_gc_threshold = 0;
        assert!(cfg.validate().is_err());

        cfg = Config::new();
        cfg.raft_log_gc_size_limit = ReadableSize(0);
        assert!(cfg.validate().is_err());

        cfg = Config::new();
        cfg.raft_base_tick_interval = ReadableDuration::secs(1);
        cfg.raft_election_timeout_ticks = 10;
        cfg.raft_store_max_leader_lease = ReadableDuration::secs(20);
        assert!(cfg.validate().is_err());

        cfg = Config::new();
        cfg.raft_log_gc_count_limit = 100;
        cfg.merge_max_log_gap = 110;
        assert!(cfg.validate().is_err());

        cfg = Config::new();
        cfg.merge_check_tick_interval = ReadableDuration::secs(0);
        assert!(cfg.validate().is_err());

        cfg = Config::new();
        cfg.raft_base_tick_interval = ReadableDuration::secs(1);
        cfg.raft_election_timeout_ticks = 10;
        cfg.peer_stale_state_check_interval = ReadableDuration::secs(5);
        assert!(cfg.validate().is_err());

        cfg = Config::new();
        cfg.peer_stale_state_check_interval = ReadableDuration::minutes(2);
        cfg.abnormal_leader_missing_duration = ReadableDuration::minutes(1);
        assert!(cfg.validate().is_err());

        cfg = Config::new();
        cfg.abnormal_leader_missing_duration = ReadableDuration::minutes(2);
        cfg.max_leader_missing_duration = ReadableDuration::minutes(1);
        assert!(cfg.validate().is_err());

        cfg = Config::new();
        cfg.local_read_batch_size = 0;
        assert!(cfg.validate().is_err());

        cfg = Config::new();
        cfg.apply_batch_system.max_batch_size = Some(0);
        assert!(cfg.validate().is_err());

        cfg = Config::new();
        cfg.apply_batch_system.pool_size = 0;
        assert!(cfg.validate().is_err());

        cfg = Config::new();
        cfg.store_batch_system.max_batch_size = Some(0);
        assert!(cfg.validate().is_err());

        cfg = Config::new();
        cfg.store_batch_system.pool_size = 0;
        assert!(cfg.validate().is_err());

        cfg = Config::new();
        cfg.apply_batch_system.max_batch_size = Some(10241);
        assert!(cfg.validate().is_err());

        cfg = Config::new();
        cfg.store_batch_system.max_batch_size = Some(10241);
        assert!(cfg.validate().is_err());

        cfg = Config::new();
        cfg.hibernate_regions = true;
        assert!(cfg.validate().is_ok());
        assert_eq!(cfg.store_batch_system.max_batch_size, Some(256));
        assert_eq!(cfg.apply_batch_system.max_batch_size, Some(256));

        cfg = Config::new();
        cfg.hibernate_regions = false;
        assert!(cfg.validate().is_ok());
        assert_eq!(cfg.store_batch_system.max_batch_size, Some(1024));
        assert_eq!(cfg.apply_batch_system.max_batch_size, Some(256));

        cfg = Config::new();
        cfg.hibernate_regions = true;
        cfg.store_batch_system.max_batch_size = Some(123);
        cfg.apply_batch_system.max_batch_size = Some(234);
        assert!(cfg.validate().is_ok());
        assert_eq!(cfg.store_batch_system.max_batch_size, Some(123));
        assert_eq!(cfg.apply_batch_system.max_batch_size, Some(234));

        cfg = Config::new();
        cfg.future_poll_size = 0;
        assert!(cfg.validate().is_err());

        cfg = Config::new();
        cfg.snap_generator_pool_size = 0;
        assert!(cfg.validate().is_err());

        cfg = Config::new();
        cfg.raft_base_tick_interval = ReadableDuration::secs(1);
        cfg.raft_election_timeout_ticks = 11;
        cfg.raft_store_max_leader_lease = ReadableDuration::secs(11);
        assert!(cfg.validate().is_err());

        cfg = Config::new();
        cfg.hibernate_regions = true;
        cfg.max_peer_down_duration = ReadableDuration::minutes(5);
        cfg.peer_stale_state_check_interval = ReadableDuration::minutes(5);
        assert!(cfg.validate().is_ok());
        assert_eq!(cfg.max_peer_down_duration, ReadableDuration::minutes(10));

        cfg = Config::new();
        cfg.raft_max_size_per_msg = ReadableSize(0);
        assert!(cfg.validate().is_err());
        cfg.raft_max_size_per_msg = ReadableSize::gb(64);
        assert!(cfg.validate().is_err());
        cfg.raft_max_size_per_msg = ReadableSize::gb(3);
        assert!(cfg.validate().is_ok());
    }
}<|MERGE_RESOLUTION|>--- conflicted
+++ resolved
@@ -9,17 +9,11 @@
 use prometheus::register_gauge_vec_with_registry;
 use serde::{Deserialize, Serialize};
 use serde_with::with_prefix;
-<<<<<<< HEAD
-use tikv_util::config::{ReadableDuration, ReadableSize, VersionTrack};
-use tikv_util::metrics::UNUSED_METRICS_REGISTRY;
-use tikv_util::sys::SysQuota;
-use tikv_util::worker::Scheduler;
-use tikv_util::{box_err, error, info, warn};
-=======
 use tikv_util::{
     box_err,
     config::{ReadableDuration, ReadableSize, VersionTrack},
     error, info,
+    metrics::UNUSED_METRICS_REGISTRY,
     sys::SysQuota,
     warn,
     worker::Scheduler,
@@ -28,7 +22,6 @@
 
 use super::worker::{RaftStoreBatchComponent, RefreshConfigTask};
 use crate::{coprocessor, Result};
->>>>>>> 27bfe30e
 
 lazy_static! {
     pub static ref CONFIG_RAFTSTORE_GAUGE: prometheus::GaugeVec =
