// Copyright 2016 TiKV Project Authors. Licensed under Apache-2.0.

use std::{cmp::min, collections::HashMap, sync::Arc, time::Duration, u64};

use batch_system::Config as BatchSystemConfig;
use engine_traits::{perf_level_serde, PerfLevel};
use lazy_static::lazy_static;
use online_config::{ConfigChange, ConfigManager, ConfigValue, OnlineConfig};
use prometheus::register_gauge_vec;
use serde::{Deserialize, Serialize};
use serde_with::with_prefix;
use tikv_util::{
    box_err,
    config::{ReadableDuration, ReadableSize, VersionTrack},
    error, info,
    sys::SysQuota,
    warn,
    worker::Scheduler,
};
use time::Duration as TimeDuration;

use super::worker::{RaftStoreBatchComponent, RefreshConfigTask};
use crate::Result;

lazy_static! {
    pub static ref CONFIG_RAFTSTORE_GAUGE: prometheus::GaugeVec = register_gauge_vec!(
        "tikv_config_raftstore",
        "Config information of raftstore",
        &["name"]
    )
    .unwrap();
}

with_prefix!(prefix_apply "apply-");
with_prefix!(prefix_store "store-");
#[derive(Clone, Debug, Serialize, Deserialize, PartialEq, OnlineConfig)]
#[serde(default)]
#[serde(rename_all = "kebab-case")]
pub struct Config {
    // minimizes disruption when a partitioned node rejoins the cluster by using a two phase
    // election.
    #[online_config(skip)]
    pub prevote: bool,
    #[online_config(skip)]
    pub raftdb_path: String,

    // store capacity. 0 means no limit.
    #[online_config(skip)]
    pub capacity: ReadableSize,

    // raft_base_tick_interval is a base tick interval (ms).
    #[online_config(hidden)]
    pub raft_base_tick_interval: ReadableDuration,
    #[online_config(hidden)]
    pub raft_heartbeat_ticks: usize,
    #[online_config(hidden)]
    pub raft_election_timeout_ticks: usize,
    #[online_config(hidden)]
    pub raft_min_election_timeout_ticks: usize,
    #[online_config(hidden)]
    pub raft_max_election_timeout_ticks: usize,
    pub raft_max_size_per_msg: ReadableSize,
    pub raft_max_inflight_msgs: usize,
    // When the entry exceed the max size, reject to propose it.
    pub raft_entry_max_size: ReadableSize,

    // Interval to compact unnecessary raft log.
    pub raft_log_compact_sync_interval: ReadableDuration,
    // Interval to gc unnecessary raft log.
    pub raft_log_gc_tick_interval: ReadableDuration,
    // A threshold to gc stale raft log, must >= 1.
    pub raft_log_gc_threshold: u64,
    // When entry count exceed this value, gc will be forced trigger.
    pub raft_log_gc_count_limit: Option<u64>,
    // When the approximate size of raft log entries exceed this value,
    // gc will be forced trigger.
    pub raft_log_gc_size_limit: Option<ReadableSize>,
    // Old Raft logs could be reserved if `raft_log_gc_threshold` is not reached.
    // GC them after ticks `raft_log_reserve_max_ticks` times.
    #[doc(hidden)]
    #[online_config(hidden)]
    pub raft_log_reserve_max_ticks: usize,
    // Old logs in Raft engine needs to be purged peridically.
    pub raft_engine_purge_interval: ReadableDuration,
    // When a peer is not responding for this time, leader will not keep entry cache for it.
    pub raft_entry_cache_life_time: ReadableDuration,
    // Deprecated! The configuration has no effect.
    // They are preserved for compatibility check.
    // When a peer is newly added, reject transferring leader to the peer for a while.
    #[doc(hidden)]
    #[serde(skip_serializing)]
    #[online_config(skip)]
    pub raft_reject_transfer_leader_duration: ReadableDuration,

    // Interval (ms) to check region whether need to be split or not.
    pub split_region_check_tick_interval: ReadableDuration,
    /// When size change of region exceed the diff since last check, it
    /// will be checked again whether it should be split.
    pub region_split_check_diff: Option<ReadableSize>,
    /// Interval (ms) to check whether start compaction for a region.
    pub region_compact_check_interval: ReadableDuration,
    /// Number of regions for each time checking.
    pub region_compact_check_step: u64,
    /// Minimum number of tombstones to trigger manual compaction.
    pub region_compact_min_tombstones: u64,
    /// Minimum percentage of tombstones to trigger manual compaction.
    /// Should between 1 and 100.
    pub region_compact_tombstones_percent: u64,
    pub pd_heartbeat_tick_interval: ReadableDuration,
    pub pd_store_heartbeat_tick_interval: ReadableDuration,
    pub snap_mgr_gc_tick_interval: ReadableDuration,
    pub snap_gc_timeout: ReadableDuration,
    pub lock_cf_compact_interval: ReadableDuration,
    pub lock_cf_compact_bytes_threshold: ReadableSize,

    #[online_config(skip)]
    pub notify_capacity: usize,
    pub messages_per_tick: usize,

    /// When a peer is not active for max_peer_down_duration,
    /// the peer is considered to be down and is reported to PD.
    pub max_peer_down_duration: ReadableDuration,

    /// If the leader of a peer is missing for longer than
    /// max_leader_missing_duration, the peer would ask pd to confirm
    /// whether it is valid in any region. If the peer is stale and is not
    /// valid in any region, it will destroy itself.
    pub max_leader_missing_duration: ReadableDuration,
    /// Similar to the max_leader_missing_duration, instead it will log warnings
    /// and try to alert monitoring systems, if there is any.
    pub abnormal_leader_missing_duration: ReadableDuration,
    pub peer_stale_state_check_interval: ReadableDuration,

    #[online_config(hidden)]
    pub leader_transfer_max_log_lag: u64,

    #[online_config(skip)]
    pub snap_apply_batch_size: ReadableSize,

    // used to periodically check whether schedule pending applies in region runner
    #[doc(hidden)]
    #[online_config(skip)]
    pub region_worker_tick_interval: ReadableDuration,

    // used to periodically check whether we should delete a stale peer's range in
    // region runner
    #[doc(hidden)]
    #[online_config(skip)]
    pub clean_stale_ranges_tick: usize,

    // Interval (ms) to check region whether the data is consistent.
    pub consistency_check_interval: ReadableDuration,

    #[online_config(hidden)]
    pub report_region_flow_interval: ReadableDuration,

    // The lease provided by a successfully proposed and applied entry.
    pub raft_store_max_leader_lease: ReadableDuration,

    // Interval of scheduling a tick to check the leader lease.
    // It will be set to raft_store_max_leader_lease/4 by default.
    pub check_leader_lease_interval: ReadableDuration,

    // Check if leader lease will expire at `current_time + renew_leader_lease_advance_duration`.
    // It will be set to raft_store_max_leader_lease/4 by default.
    pub renew_leader_lease_advance_duration: ReadableDuration,

    // Right region derive origin region id when split.
    #[online_config(hidden)]
    pub right_derive_when_split: bool,

    /// This setting can only ensure conf remove will not be proposed by the
    /// peer being removed. But it can't guarantee the remove is applied
    /// when the target is not leader. That means we always need to check if
    /// it's working as expected when a leader applies a self-remove conf
    /// change. Keep the configuration only for convenient test.
    #[cfg(any(test, feature = "testexport"))]
    pub allow_remove_leader: bool,

    /// Max log gap allowed to propose merge.
    #[online_config(hidden)]
    pub merge_max_log_gap: u64,
    /// Interval to re-propose merge.
    pub merge_check_tick_interval: ReadableDuration,

    #[online_config(hidden)]
    pub use_delete_range: bool,

    #[online_config(skip)]
    pub snap_generator_pool_size: usize,

    pub cleanup_import_sst_interval: ReadableDuration,

    /// Maximum size of every local read task batch.
    pub local_read_batch_size: u64,

    #[online_config(submodule)]
    #[serde(flatten, with = "prefix_apply")]
    pub apply_batch_system: BatchSystemConfig,

    #[online_config(submodule)]
    #[serde(flatten, with = "prefix_store")]
    pub store_batch_system: BatchSystemConfig,

    /// If it is 0, it means io tasks are handled in store threads.
    #[online_config(skip)]
    pub store_io_pool_size: usize,

    #[online_config(skip)]
    pub store_io_notify_capacity: usize,

    #[online_config(skip)]
    pub future_poll_size: usize,
    #[online_config(skip)]
    pub hibernate_regions: bool,
    #[doc(hidden)]
    #[online_config(hidden)]
    pub dev_assert: bool,
    #[online_config(hidden)]
    pub apply_yield_duration: ReadableDuration,

    #[serde(with = "perf_level_serde")]
    #[online_config(skip)]
    pub perf_level: PerfLevel,

    #[doc(hidden)]
    #[online_config(skip)]
    /// Disable this feature by set to 0, logic will be removed in other pr.
    /// When TiKV memory usage reaches `memory_usage_high_water` it will try to
    /// limit memory increasing. For raftstore layer entries will be evicted
    /// from entry cache, if they utilize memory more than
    /// `evict_cache_on_memory_ratio` * total.
    ///
    /// Set it to 0 can disable cache evict.
    // By default it's 0.2. So for different system memory capacity, cache evict happens:
    // * system=8G,  memory_usage_limit=6G,  evict=1.2G
    // * system=16G, memory_usage_limit=12G, evict=2.4G
    // * system=32G, memory_usage_limit=24G, evict=4.8G
    pub evict_cache_on_memory_ratio: f64,

    pub cmd_batch: bool,

    /// When the count of concurrent ready exceeds this value, command will not
    /// be proposed until the previous ready has been persisted.
    /// If `cmd_batch` is 0, this config will have no effect.
    /// If it is 0, it means no limit.
    pub cmd_batch_concurrent_ready_max_count: usize,

    /// When the size of raft db writebatch exceeds this value, write will be
    /// triggered.
    pub raft_write_size_limit: ReadableSize,

    pub waterfall_metrics: bool,

    pub io_reschedule_concurrent_max_count: usize,
    pub io_reschedule_hotpot_duration: ReadableDuration,

    // Deprecated! Batch is done in raft client.
    #[doc(hidden)]
    #[serde(skip_serializing)]
    #[online_config(skip)]
    pub raft_msg_flush_interval: ReadableDuration,

    // Deprecated! These configuration has been moved to Coprocessor.
    // They are preserved for compatibility check.
    #[doc(hidden)]
    #[serde(skip_serializing)]
    #[online_config(skip)]
    pub region_max_size: ReadableSize,
    #[doc(hidden)]
    #[serde(skip_serializing)]
    #[online_config(skip)]
    pub region_split_size: ReadableSize,
    // Deprecated! The time to clean stale peer safely can be decided based on RocksDB snapshot
    // sequence number.
    #[doc(hidden)]
    #[serde(skip_serializing)]
    #[online_config(skip)]
    pub clean_stale_peer_delay: ReadableDuration,

    // Interval to inspect the latency of raftstore for slow store detection.
    pub inspect_interval: ReadableDuration,

    // Interval to report min resolved ts, if it is zero, it means disabled.
    pub report_min_resolved_ts_interval: ReadableDuration,

    /// Interval to check whether to reactivate in-memory pessimistic lock after
    /// being disabled before transferring leader.
    pub reactive_memory_lock_tick_interval: ReadableDuration,
    /// Max tick count before reactivating in-memory pessimistic lock.
    pub reactive_memory_lock_timeout_tick: usize,
    // Interval of scheduling a tick to report region buckets.
    pub report_region_buckets_tick_interval: ReadableDuration,

    /// Interval to check long uncommitted proposals.
    #[doc(hidden)]
    pub check_long_uncommitted_interval: ReadableDuration,
    /// Base threshold of long uncommitted proposal.
    #[doc(hidden)]
    pub long_uncommitted_base_threshold: ReadableDuration,

    #[doc(hidden)]
    pub max_snapshot_file_raw_size: ReadableSize,

    pub unreachable_backoff: ReadableDuration,

<<<<<<< HEAD
    /// Disable WAL for kvdb. After this option was enabled, TiKV would replay
    /// raft logs after restart, so the time of startup would be longer.
    pub disable_kv_wal: bool,
=======
    #[doc(hidden)]
    #[serde(skip_serializing)]
    #[online_config(hidden)]
    // Interval to check peers availability info.
    pub check_peers_availability_interval: ReadableDuration,
>>>>>>> 26b6c3cf
}

impl Default for Config {
    fn default() -> Config {
        Config {
            prevote: true,
            raftdb_path: String::new(),
            capacity: ReadableSize(0),
            raft_base_tick_interval: ReadableDuration::secs(1),
            raft_heartbeat_ticks: 2,
            raft_election_timeout_ticks: 10,
            raft_min_election_timeout_ticks: 0,
            raft_max_election_timeout_ticks: 0,
            raft_max_size_per_msg: ReadableSize::mb(1),
            raft_max_inflight_msgs: 256,
            raft_entry_max_size: ReadableSize::mb(8),
            raft_log_compact_sync_interval: ReadableDuration::secs(2),
            raft_log_gc_tick_interval: ReadableDuration::secs(3),
            raft_log_gc_threshold: 50,
            raft_log_gc_count_limit: None,
            raft_log_gc_size_limit: None,
            raft_log_reserve_max_ticks: 6,
            raft_engine_purge_interval: ReadableDuration::secs(10),
            raft_entry_cache_life_time: ReadableDuration::secs(30),
            raft_reject_transfer_leader_duration: ReadableDuration::secs(3),
            split_region_check_tick_interval: ReadableDuration::secs(10),
            region_split_check_diff: None,
            region_compact_check_interval: ReadableDuration::minutes(5),
            region_compact_check_step: 100,
            region_compact_min_tombstones: 10000,
            region_compact_tombstones_percent: 30,
            pd_heartbeat_tick_interval: ReadableDuration::minutes(1),
            pd_store_heartbeat_tick_interval: ReadableDuration::secs(10),
            notify_capacity: 40960,
            snap_mgr_gc_tick_interval: ReadableDuration::minutes(1),
            snap_gc_timeout: ReadableDuration::hours(4),
            messages_per_tick: 4096,
            max_peer_down_duration: ReadableDuration::minutes(10),
            max_leader_missing_duration: ReadableDuration::hours(2),
            abnormal_leader_missing_duration: ReadableDuration::minutes(10),
            peer_stale_state_check_interval: ReadableDuration::minutes(5),
            leader_transfer_max_log_lag: 128,
            snap_apply_batch_size: ReadableSize::mb(10),
            region_worker_tick_interval: if cfg!(feature = "test") {
                ReadableDuration::millis(200)
            } else {
                ReadableDuration::millis(1000)
            },
            clean_stale_ranges_tick: if cfg!(feature = "test") { 1 } else { 10 },
            lock_cf_compact_interval: ReadableDuration::minutes(10),
            lock_cf_compact_bytes_threshold: ReadableSize::mb(256),
            // Disable consistency check by default as it will hurt performance.
            // We should turn on this only in our tests.
            consistency_check_interval: ReadableDuration::secs(0),
            report_region_flow_interval: ReadableDuration::minutes(1),
            raft_store_max_leader_lease: ReadableDuration::secs(9),
            right_derive_when_split: true,
            #[cfg(any(test, feature = "testexport"))]
            allow_remove_leader: false,
            merge_max_log_gap: 10,
            merge_check_tick_interval: ReadableDuration::secs(2),
            use_delete_range: false,
            snap_generator_pool_size: 2,
            cleanup_import_sst_interval: ReadableDuration::minutes(10),
            local_read_batch_size: 1024,
            apply_batch_system: BatchSystemConfig::default(),
            store_batch_system: BatchSystemConfig::default(),
            store_io_pool_size: 0,
            store_io_notify_capacity: 40960,
            future_poll_size: 1,
            hibernate_regions: true,
            dev_assert: false,
            apply_yield_duration: ReadableDuration::millis(500),
            perf_level: PerfLevel::Uninitialized,
            evict_cache_on_memory_ratio: 0.0,
            cmd_batch: true,
            cmd_batch_concurrent_ready_max_count: 1,
            raft_write_size_limit: ReadableSize::mb(1),
            waterfall_metrics: true,
            io_reschedule_concurrent_max_count: 4,
            io_reschedule_hotpot_duration: ReadableDuration::secs(5),
            raft_msg_flush_interval: ReadableDuration::micros(250),
            reactive_memory_lock_tick_interval: ReadableDuration::secs(2),
            reactive_memory_lock_timeout_tick: 5,
            check_long_uncommitted_interval: ReadableDuration::secs(10),
            /// In some cases, such as rolling upgrade, some regions' commit log
            /// duration can be 12 seconds. Before #13078 is merged,
            /// the commit log duration can be 2.8 minutes. So maybe
            /// 20s is a relatively reasonable base threshold. Generally,
            /// the log commit duration is less than 1s. Feel free to adjust
            /// this config :)
            long_uncommitted_base_threshold: ReadableDuration::secs(20),

            // They are preserved for compatibility check.
            region_max_size: ReadableSize(0),
            region_split_size: ReadableSize(0),
            clean_stale_peer_delay: ReadableDuration::minutes(0),
            inspect_interval: ReadableDuration::millis(500),
            report_min_resolved_ts_interval: ReadableDuration::secs(1),
            check_leader_lease_interval: ReadableDuration::secs(0),
            renew_leader_lease_advance_duration: ReadableDuration::secs(0),
            report_region_buckets_tick_interval: ReadableDuration::secs(10),
            max_snapshot_file_raw_size: ReadableSize::mb(100),
            unreachable_backoff: ReadableDuration::secs(10),
<<<<<<< HEAD
            disable_kv_wal: false,
=======
            // TODO: make its value reasonable
            check_peers_availability_interval: ReadableDuration::secs(30),
>>>>>>> 26b6c3cf
        }
    }
}

impl Config {
    pub fn new() -> Config {
        Config::default()
    }

    pub fn raft_store_max_leader_lease(&self) -> TimeDuration {
        TimeDuration::from_std(self.raft_store_max_leader_lease.0).unwrap()
    }

    pub fn raft_base_tick_interval(&self) -> TimeDuration {
        TimeDuration::from_std(self.raft_base_tick_interval.0).unwrap()
    }

    pub fn raft_heartbeat_interval(&self) -> Duration {
        self.raft_base_tick_interval.0 * self.raft_heartbeat_ticks as u32
    }

    pub fn check_leader_lease_interval(&self) -> TimeDuration {
        TimeDuration::from_std(self.check_leader_lease_interval.0).unwrap()
    }

    pub fn renew_leader_lease_advance_duration(&self) -> TimeDuration {
        TimeDuration::from_std(self.renew_leader_lease_advance_duration.0).unwrap()
    }

    pub fn raft_log_gc_count_limit(&self) -> u64 {
        self.raft_log_gc_count_limit.unwrap()
    }

    pub fn raft_log_gc_size_limit(&self) -> ReadableSize {
        self.raft_log_gc_size_limit.unwrap()
    }

    pub fn region_split_check_diff(&self) -> ReadableSize {
        self.region_split_check_diff.unwrap()
    }

    #[cfg(any(test, feature = "testexport"))]
    pub fn allow_remove_leader(&self) -> bool {
        self.allow_remove_leader
    }

    #[cfg(not(any(test, feature = "testexport")))]
    pub fn allow_remove_leader(&self) -> bool {
        false
    }

    pub fn validate(
        &mut self,
        region_split_size: ReadableSize,
        enable_region_bucket: bool,
        region_bucket_size: ReadableSize,
    ) -> Result<()> {
        if self.raft_heartbeat_ticks == 0 {
            return Err(box_err!("heartbeat tick must greater than 0"));
        }

        if self.raft_election_timeout_ticks != 10 {
            warn!(
                "Election timeout ticks needs to be same across all the cluster, \
                 otherwise it may lead to inconsistency."
            );
        }

        if self.raft_election_timeout_ticks <= self.raft_heartbeat_ticks {
            return Err(box_err!(
                "election tick must be greater than heartbeat tick"
            ));
        }

        if self.raft_min_election_timeout_ticks == 0 {
            self.raft_min_election_timeout_ticks = self.raft_election_timeout_ticks;
        }

        if self.raft_max_election_timeout_ticks == 0 {
            self.raft_max_election_timeout_ticks = self.raft_election_timeout_ticks * 2;
        }

        if self.raft_min_election_timeout_ticks < self.raft_election_timeout_ticks
            || self.raft_min_election_timeout_ticks >= self.raft_max_election_timeout_ticks
        {
            return Err(box_err!(
                "invalid timeout range [{}, {}) for timeout {}",
                self.raft_min_election_timeout_ticks,
                self.raft_max_election_timeout_ticks,
                self.raft_election_timeout_ticks
            ));
        }

        // The adjustment of this value is related to the number of regions, usually
        // 16384 is already a large enough value
        if self.raft_max_inflight_msgs == 0 || self.raft_max_inflight_msgs > 16384 {
            return Err(box_err!(
                "raft max inflight msgs should be greater than 0 and less than or equal to 16384"
            ));
        }

        if self.raft_max_size_per_msg.0 == 0 || self.raft_max_size_per_msg.0 > ReadableSize::gb(3).0
        {
            return Err(box_err!(
                "raft max size per message should be greater than 0 and less than or equal to 3GiB"
            ));
        }

        if self.raft_entry_max_size.0 == 0 || self.raft_entry_max_size.0 > ReadableSize::gb(3).0 {
            return Err(box_err!(
                "raft entry max size should be greater than 0 and less than or equal to 3GiB"
            ));
        }

        if self.raft_log_gc_threshold < 1 {
            return Err(box_err!(
                "raft log gc threshold must >= 1, not {}",
                self.raft_log_gc_threshold
            ));
        }

        let election_timeout =
            self.raft_base_tick_interval.as_millis() * self.raft_election_timeout_ticks as u64;
        let lease = self.raft_store_max_leader_lease.as_millis() as u64;
        if election_timeout < lease {
            return Err(box_err!(
                "election timeout {} ms is less than lease {} ms",
                election_timeout,
                lease
            ));
        }

        let tick = self.raft_base_tick_interval.as_millis() as u64;
        if lease > election_timeout - tick {
            return Err(box_err!(
                "lease {} ms should not be greater than election timeout {} ms - 1 tick({} ms)",
                lease,
                election_timeout,
                tick
            ));
        }

        if self.merge_check_tick_interval.as_millis() == 0 {
            return Err(box_err!("raftstore.merge-check-tick-interval can't be 0."));
        }

        let stale_state_check = self.peer_stale_state_check_interval.as_millis() as u64;
        if stale_state_check < election_timeout * 2 {
            return Err(box_err!(
                "peer stale state check interval {} ms is less than election timeout x 2 {} ms",
                stale_state_check,
                election_timeout * 2
            ));
        }

        if self.leader_transfer_max_log_lag < 10 {
            return Err(box_err!(
                "raftstore.leader-transfer-max-log-lag should be >= 10."
            ));
        }

        let abnormal_leader_missing = self.abnormal_leader_missing_duration.as_millis() as u64;
        if abnormal_leader_missing < stale_state_check {
            return Err(box_err!(
                "abnormal leader missing {} ms is less than peer stale state check interval {} ms",
                abnormal_leader_missing,
                stale_state_check
            ));
        }

        let max_leader_missing = self.max_leader_missing_duration.as_millis() as u64;
        if max_leader_missing < abnormal_leader_missing {
            return Err(box_err!(
                "max leader missing {} ms is less than abnormal leader missing {} ms",
                max_leader_missing,
                abnormal_leader_missing
            ));
        }

        if self.region_compact_tombstones_percent < 1
            || self.region_compact_tombstones_percent > 100
        {
            return Err(box_err!(
                "region-compact-tombstones-percent must between 1 and 100, current value is {}",
                self.region_compact_tombstones_percent
            ));
        }

        if self.local_read_batch_size == 0 {
            return Err(box_err!("local-read-batch-size must be greater than 0"));
        }

        // Since the following configuration supports online update, in order to
        // prevent mistakenly inputting too large values, the max limit is made
        // according to the cpu quota * 10. Notice 10 is only an estimate, not an
        // empirical value.
        let limit = SysQuota::cpu_cores_quota() as usize * 10;
        if self.apply_batch_system.pool_size == 0 || self.apply_batch_system.pool_size > limit {
            return Err(box_err!(
                "apply-pool-size should be greater than 0 and less than or equal to: {}",
                limit
            ));
        }
        if let Some(size) = self.apply_batch_system.max_batch_size {
            if size == 0 || size > 10240 {
                return Err(box_err!(
                    "apply-max-batch-size should be greater than 0 and less than or equal to 10240"
                ));
            }
        } else {
            self.apply_batch_system.max_batch_size = Some(256);
        }
        if self.store_batch_system.pool_size == 0 || self.store_batch_system.pool_size > limit {
            return Err(box_err!(
                "store-pool-size should be greater than 0 and less than or equal to: {}",
                limit
            ));
        }
        if self.store_batch_system.low_priority_pool_size > 0 {
            // The store thread pool doesn't need a low-priority thread currently.
            self.store_batch_system.low_priority_pool_size = 0;
        }
        if let Some(size) = self.store_batch_system.max_batch_size {
            if size == 0 || size > 10240 {
                return Err(box_err!(
                    "store-max-batch-size should be greater than 0 and less than or equal to 10240"
                ));
            }
        } else if self.hibernate_regions {
            self.store_batch_system.max_batch_size = Some(256);
        } else {
            self.store_batch_system.max_batch_size = Some(1024);
        }
        if self.store_io_notify_capacity == 0 {
            return Err(box_err!(
                "store-io-notify-capacity should be greater than 0"
            ));
        }
        if self.future_poll_size == 0 {
            return Err(box_err!("future-poll-size should be greater than 0"));
        }

        // Avoid hibernated peer being reported as down peer.
        if self.hibernate_regions {
            self.max_peer_down_duration = std::cmp::max(
                self.max_peer_down_duration,
                self.peer_stale_state_check_interval * 2,
            );
        }

        if self.evict_cache_on_memory_ratio < 0.0 {
            return Err(box_err!(
                "evict_cache_on_memory_ratio must be greater than 0"
            ));
        }

        if self.snap_generator_pool_size == 0 {
            return Err(box_err!(
                "snap-generator-pool-size should be greater than 0."
            ));
        }

        if self.check_leader_lease_interval.as_millis() == 0 {
            self.check_leader_lease_interval = self.raft_store_max_leader_lease / 4;
        }

        if self.renew_leader_lease_advance_duration.as_millis() == 0 && self.hibernate_regions {
            self.renew_leader_lease_advance_duration = self.raft_store_max_leader_lease / 4;
        }

        #[cfg(not(any(test, feature = "testexport")))]
        if self.max_snapshot_file_raw_size.0 != 0 && self.max_snapshot_file_raw_size.as_mb() < 100 {
            return Err(box_err!(
                "max_snapshot_file_raw_size should be no less than 100MB."
            ));
        }

        match self.raft_log_gc_size_limit {
            Some(size_limit) => {
                if size_limit.0 == 0 {
                    return Err(box_err!("raft log gc size limit should large than 0."));
                }
            }
            None => self.raft_log_gc_size_limit = Some(region_split_size * 3 / 4),
        }
        match self.raft_log_gc_count_limit {
            Some(count_limit) => {
                if self.merge_max_log_gap >= count_limit {
                    return Err(box_err!(
                        "merge log gap {} should be less than log gc limit {}.",
                        self.merge_max_log_gap,
                        count_limit
                    ));
                }
            }
            None => {
                // Assume the average size of entries is 1k.
                self.raft_log_gc_count_limit =
                    Some(region_split_size * 3 / 4 / ReadableSize::kb(1));
            }
        }
        match self.region_split_check_diff {
            Some(split_check_diff) => {
                if split_check_diff.0 == 0 {
                    return Err(box_err!("region split check diff should large than 0."));
                }
            }
            None => {
                self.region_split_check_diff = if !enable_region_bucket {
                    Some(region_split_size / 16)
                } else {
                    Some(ReadableSize(min(
                        region_split_size.0 / 16,
                        region_bucket_size.0,
                    )))
                }
            }
        }

        Ok(())
    }

    pub fn write_into_metrics(&self) {
        CONFIG_RAFTSTORE_GAUGE
            .with_label_values(&["prevote"])
            .set((self.prevote as i32).into());

        CONFIG_RAFTSTORE_GAUGE
            .with_label_values(&["capacity"])
            .set(self.capacity.0 as f64);
        CONFIG_RAFTSTORE_GAUGE
            .with_label_values(&["raft_base_tick_interval"])
            .set(self.raft_base_tick_interval.as_secs_f64());
        CONFIG_RAFTSTORE_GAUGE
            .with_label_values(&["raft_heartbeat_ticks"])
            .set(self.raft_heartbeat_ticks as f64);
        CONFIG_RAFTSTORE_GAUGE
            .with_label_values(&["raft_election_timeout_ticks"])
            .set(self.raft_election_timeout_ticks as f64);
        CONFIG_RAFTSTORE_GAUGE
            .with_label_values(&["raft_min_election_timeout_ticks"])
            .set(self.raft_min_election_timeout_ticks as f64);
        CONFIG_RAFTSTORE_GAUGE
            .with_label_values(&["raft_max_election_timeout_ticks"])
            .set(self.raft_max_election_timeout_ticks as f64);
        CONFIG_RAFTSTORE_GAUGE
            .with_label_values(&["raft_max_size_per_msg"])
            .set(self.raft_max_size_per_msg.0 as f64);
        CONFIG_RAFTSTORE_GAUGE
            .with_label_values(&["raft_max_inflight_msgs"])
            .set(self.raft_max_inflight_msgs as f64);
        CONFIG_RAFTSTORE_GAUGE
            .with_label_values(&["raft_entry_max_size"])
            .set(self.raft_entry_max_size.0 as f64);

        CONFIG_RAFTSTORE_GAUGE
            .with_label_values(&["raft_log_compact_sync_interval"])
            .set(self.raft_log_compact_sync_interval.as_secs_f64());
        CONFIG_RAFTSTORE_GAUGE
            .with_label_values(&["raft_log_gc_tick_interval"])
            .set(self.raft_log_gc_tick_interval.as_secs_f64());
        CONFIG_RAFTSTORE_GAUGE
            .with_label_values(&["raft_log_gc_threshold"])
            .set(self.raft_log_gc_threshold as f64);
        CONFIG_RAFTSTORE_GAUGE
            .with_label_values(&["raft_log_gc_count_limit"])
            .set(self.raft_log_gc_count_limit.unwrap_or_default() as f64);
        CONFIG_RAFTSTORE_GAUGE
            .with_label_values(&["raft_log_gc_size_limit"])
            .set(self.raft_log_gc_size_limit.unwrap_or_default().0 as f64);
        CONFIG_RAFTSTORE_GAUGE
            .with_label_values(&["raft_log_reserve_max_ticks"])
            .set(self.raft_log_reserve_max_ticks as f64);
        CONFIG_RAFTSTORE_GAUGE
            .with_label_values(&["raft_engine_purge_interval"])
            .set(self.raft_engine_purge_interval.as_secs_f64());
        CONFIG_RAFTSTORE_GAUGE
            .with_label_values(&["raft_entry_cache_life_time"])
            .set(self.raft_entry_cache_life_time.as_secs_f64());

        CONFIG_RAFTSTORE_GAUGE
            .with_label_values(&["split_region_check_tick_interval"])
            .set(self.split_region_check_tick_interval.as_secs_f64());
        CONFIG_RAFTSTORE_GAUGE
            .with_label_values(&["region_split_check_diff"])
            .set(self.region_split_check_diff.unwrap_or_default().0 as f64);
        CONFIG_RAFTSTORE_GAUGE
            .with_label_values(&["region_compact_check_interval"])
            .set(self.region_compact_check_interval.as_secs_f64());
        CONFIG_RAFTSTORE_GAUGE
            .with_label_values(&["region_compact_check_step"])
            .set(self.region_compact_check_step as f64);
        CONFIG_RAFTSTORE_GAUGE
            .with_label_values(&["region_compact_min_tombstones"])
            .set(self.region_compact_min_tombstones as f64);
        CONFIG_RAFTSTORE_GAUGE
            .with_label_values(&["region_compact_tombstones_percent"])
            .set(self.region_compact_tombstones_percent as f64);
        CONFIG_RAFTSTORE_GAUGE
            .with_label_values(&["pd_heartbeat_tick_interval"])
            .set(self.pd_heartbeat_tick_interval.as_secs_f64());
        CONFIG_RAFTSTORE_GAUGE
            .with_label_values(&["pd_store_heartbeat_tick_interval"])
            .set(self.pd_store_heartbeat_tick_interval.as_secs_f64());
        CONFIG_RAFTSTORE_GAUGE
            .with_label_values(&["snap_mgr_gc_tick_interval"])
            .set(self.snap_mgr_gc_tick_interval.as_secs_f64());
        CONFIG_RAFTSTORE_GAUGE
            .with_label_values(&["snap_gc_timeout"])
            .set(self.snap_gc_timeout.as_secs_f64());
        CONFIG_RAFTSTORE_GAUGE
            .with_label_values(&["lock_cf_compact_interval"])
            .set(self.lock_cf_compact_interval.as_secs_f64());
        CONFIG_RAFTSTORE_GAUGE
            .with_label_values(&["lock_cf_compact_bytes_threshold"])
            .set(self.lock_cf_compact_bytes_threshold.0 as f64);

        CONFIG_RAFTSTORE_GAUGE
            .with_label_values(&["notify_capacity"])
            .set(self.notify_capacity as f64);
        CONFIG_RAFTSTORE_GAUGE
            .with_label_values(&["messages_per_tick"])
            .set(self.messages_per_tick as f64);

        CONFIG_RAFTSTORE_GAUGE
            .with_label_values(&["max_peer_down_duration"])
            .set(self.max_peer_down_duration.as_secs_f64());
        CONFIG_RAFTSTORE_GAUGE
            .with_label_values(&["max_leader_missing_duration"])
            .set(self.max_leader_missing_duration.as_secs_f64());
        CONFIG_RAFTSTORE_GAUGE
            .with_label_values(&["abnormal_leader_missing_duration"])
            .set(self.abnormal_leader_missing_duration.as_secs_f64());
        CONFIG_RAFTSTORE_GAUGE
            .with_label_values(&["peer_stale_state_check_interval"])
            .set(self.peer_stale_state_check_interval.as_secs_f64());
        CONFIG_RAFTSTORE_GAUGE
            .with_label_values(&["leader_transfer_max_log_lag"])
            .set(self.leader_transfer_max_log_lag as f64);

        CONFIG_RAFTSTORE_GAUGE
            .with_label_values(&["snap_apply_batch_size"])
            .set(self.snap_apply_batch_size.0 as f64);

        CONFIG_RAFTSTORE_GAUGE
            .with_label_values(&["consistency_check_interval_seconds"])
            .set(self.consistency_check_interval.as_secs_f64());
        CONFIG_RAFTSTORE_GAUGE
            .with_label_values(&["report_region_flow_interval"])
            .set(self.report_region_flow_interval.as_secs_f64());
        CONFIG_RAFTSTORE_GAUGE
            .with_label_values(&["raft_store_max_leader_lease"])
            .set(self.raft_store_max_leader_lease.as_secs_f64());
        CONFIG_RAFTSTORE_GAUGE
            .with_label_values(&["right_derive_when_split"])
            .set((self.right_derive_when_split as i32).into());

        CONFIG_RAFTSTORE_GAUGE
            .with_label_values(&["merge_max_log_gap"])
            .set(self.merge_max_log_gap as f64);
        CONFIG_RAFTSTORE_GAUGE
            .with_label_values(&["merge_check_tick_interval"])
            .set(self.merge_check_tick_interval.as_secs_f64());
        CONFIG_RAFTSTORE_GAUGE
            .with_label_values(&["use_delete_range"])
            .set((self.use_delete_range as i32).into());
        CONFIG_RAFTSTORE_GAUGE
            .with_label_values(&["cleanup_import_sst_interval"])
            .set(self.cleanup_import_sst_interval.as_secs_f64());

        CONFIG_RAFTSTORE_GAUGE
            .with_label_values(&["local_read_batch_size"])
            .set(self.local_read_batch_size as f64);
        CONFIG_RAFTSTORE_GAUGE
            .with_label_values(&["apply_max_batch_size"])
            .set(self.apply_batch_system.max_batch_size() as f64);
        CONFIG_RAFTSTORE_GAUGE
            .with_label_values(&["apply_pool_size"])
            .set(self.apply_batch_system.pool_size as f64);
        CONFIG_RAFTSTORE_GAUGE
            .with_label_values(&["store_max_batch_size"])
            .set(self.store_batch_system.max_batch_size() as f64);
        CONFIG_RAFTSTORE_GAUGE
            .with_label_values(&["store_pool_size"])
            .set(self.store_batch_system.pool_size as f64);
        CONFIG_RAFTSTORE_GAUGE
            .with_label_values(&["store_io_pool_size"])
            .set(self.store_io_pool_size as f64);
        CONFIG_RAFTSTORE_GAUGE
            .with_label_values(&["store_io_notify_capacity"])
            .set(self.store_io_notify_capacity as f64);
        CONFIG_RAFTSTORE_GAUGE
            .with_label_values(&["future_poll_size"])
            .set(self.future_poll_size as f64);
        CONFIG_RAFTSTORE_GAUGE
            .with_label_values(&["snap_generator_pool_size"])
            .set(self.snap_generator_pool_size as f64);
        CONFIG_RAFTSTORE_GAUGE
            .with_label_values(&["hibernate_regions"])
            .set((self.hibernate_regions as i32).into());
        CONFIG_RAFTSTORE_GAUGE
            .with_label_values(&["cmd_batch"])
            .set((self.cmd_batch as i32).into());
        CONFIG_RAFTSTORE_GAUGE
            .with_label_values(&["cmd_batch_concurrent_ready_max_count"])
            .set(self.cmd_batch_concurrent_ready_max_count as f64);
        CONFIG_RAFTSTORE_GAUGE
            .with_label_values(&["raft_write_size_limit"])
            .set(self.raft_write_size_limit.0 as f64);
        CONFIG_RAFTSTORE_GAUGE
            .with_label_values(&["waterfall_metrics"])
            .set((self.waterfall_metrics as i32).into());
        CONFIG_RAFTSTORE_GAUGE
            .with_label_values(&["io_reschedule_concurrent_max_count"])
            .set(self.io_reschedule_concurrent_max_count as f64);
        CONFIG_RAFTSTORE_GAUGE
            .with_label_values(&["io_reschedule_hotpot_duration"])
            .set(self.io_reschedule_hotpot_duration.as_secs_f64());
    }

    fn write_change_into_metrics(change: ConfigChange) {
        for (name, value) in change {
            if let Ok(v) = match value {
                ConfigValue::F64(v) => Ok(v),
                ConfigValue::U64(v) => Ok(v as f64),
                ConfigValue::Size(v) => Ok(v as f64),
                ConfigValue::Usize(v) => Ok(v as f64),
                ConfigValue::Bool(v) => Ok((v as i32).into()),
                ConfigValue::Duration(v) => Ok((v / 1000) as f64), // millis -> secs
                _ => Err(()),
            } {
                CONFIG_RAFTSTORE_GAUGE
                    .with_label_values(&[name.as_str()])
                    .set(v);
            }
        }
    }
}

pub struct RaftstoreConfigManager {
    scheduler: Scheduler<RefreshConfigTask>,
    config: Arc<VersionTrack<Config>>,
}

impl RaftstoreConfigManager {
    pub fn new(
        scheduler: Scheduler<RefreshConfigTask>,
        config: Arc<VersionTrack<Config>>,
    ) -> RaftstoreConfigManager {
        RaftstoreConfigManager { scheduler, config }
    }

    fn schedule_config_change(
        &self,
        pool: RaftStoreBatchComponent,
        cfg_change: &HashMap<String, ConfigValue>,
    ) {
        if let Some(pool_size) = cfg_change.get("pool_size") {
            let scale_pool = RefreshConfigTask::ScalePool(pool, pool_size.into());
            if let Err(e) = self.scheduler.schedule(scale_pool) {
                error!("raftstore configuration manager schedule scale {} pool_size work task failed", pool; "err"=> ?e);
            }
        }
        if let Some(size) = cfg_change.get("max_batch_size") {
            let scale_batch = RefreshConfigTask::ScaleBatchSize(pool, size.into());
            if let Err(e) = self.scheduler.schedule(scale_batch) {
                error!("raftstore configuration manager schedule scale {} max_batch_size work task failed", pool; "err"=> ?e);
            }
        }
    }
}

impl ConfigManager for RaftstoreConfigManager {
    fn dispatch(
        &mut self,
        change: ConfigChange,
    ) -> std::result::Result<(), Box<dyn std::error::Error>> {
        {
            let change = change.clone();
            self.config
                .update(move |cfg: &mut Config| cfg.update(change))?;
        }
        if let Some(ConfigValue::Module(raft_batch_system_change)) =
            change.get("store_batch_system")
        {
            self.schedule_config_change(RaftStoreBatchComponent::Store, raft_batch_system_change);
        }
        if let Some(ConfigValue::Module(apply_batch_system_change)) =
            change.get("apply_batch_system")
        {
            self.schedule_config_change(RaftStoreBatchComponent::Apply, apply_batch_system_change);
        }
        info!(
            "raftstore config changed";
            "change" => ?change,
        );
        Config::write_change_into_metrics(change);
        Ok(())
    }
}

#[cfg(test)]
mod tests {
    use super::*;
    use crate::coprocessor;

    #[test]
    fn test_config_validate() {
        let split_size = ReadableSize::mb(coprocessor::config::SPLIT_SIZE_MB);
        let mut cfg = Config::new();
        cfg.validate(split_size, false, ReadableSize(0)).unwrap();
        assert_eq!(
            cfg.raft_min_election_timeout_ticks,
            cfg.raft_election_timeout_ticks
        );
        assert_eq!(
            cfg.raft_max_election_timeout_ticks,
            cfg.raft_election_timeout_ticks * 2
        );

        cfg.raft_heartbeat_ticks = 0;
        cfg.validate(split_size, false, ReadableSize(0))
            .unwrap_err();

        cfg = Config::new();
        cfg.raft_election_timeout_ticks = 10;
        cfg.raft_heartbeat_ticks = 10;
        cfg.validate(split_size, false, ReadableSize(0))
            .unwrap_err();

        cfg = Config::new();
        cfg.raft_min_election_timeout_ticks = 5;
        cfg.validate(split_size, false, ReadableSize(0))
            .unwrap_err();
        cfg.raft_min_election_timeout_ticks = 25;
        cfg.validate(split_size, false, ReadableSize(0))
            .unwrap_err();
        cfg.raft_min_election_timeout_ticks = 10;
        cfg.validate(split_size, false, ReadableSize(0)).unwrap();

        cfg.raft_heartbeat_ticks = 11;
        cfg.validate(split_size, false, ReadableSize(0))
            .unwrap_err();

        cfg = Config::new();
        cfg.raft_log_gc_threshold = 0;
        cfg.validate(split_size, false, ReadableSize(0))
            .unwrap_err();

        cfg = Config::new();
        cfg.raft_log_gc_size_limit = Some(ReadableSize(0));
        cfg.validate(split_size, false, ReadableSize(0))
            .unwrap_err();

        cfg = Config::new();
        cfg.raft_log_gc_size_limit = None;
        cfg.validate(ReadableSize(20), false, ReadableSize(0))
            .unwrap();
        assert_eq!(cfg.raft_log_gc_size_limit, Some(ReadableSize(15)));

        cfg = Config::new();
        cfg.raft_base_tick_interval = ReadableDuration::secs(1);
        cfg.raft_election_timeout_ticks = 10;
        cfg.raft_store_max_leader_lease = ReadableDuration::secs(20);
        cfg.validate(split_size, false, ReadableSize(0))
            .unwrap_err();

        cfg = Config::new();
        cfg.raft_log_gc_count_limit = Some(100);
        cfg.merge_max_log_gap = 110;
        cfg.validate(split_size, false, ReadableSize(0))
            .unwrap_err();

        cfg = Config::new();
        cfg.raft_log_gc_count_limit = None;
        cfg.validate(ReadableSize::mb(1), false, ReadableSize(0))
            .unwrap();
        assert_eq!(cfg.raft_log_gc_count_limit, Some(768));

        cfg = Config::new();
        cfg.merge_check_tick_interval = ReadableDuration::secs(0);
        cfg.validate(split_size, false, ReadableSize(0))
            .unwrap_err();

        cfg = Config::new();
        cfg.raft_base_tick_interval = ReadableDuration::secs(1);
        cfg.raft_election_timeout_ticks = 10;
        cfg.peer_stale_state_check_interval = ReadableDuration::secs(5);
        cfg.validate(split_size, false, ReadableSize(0))
            .unwrap_err();

        cfg = Config::new();
        cfg.peer_stale_state_check_interval = ReadableDuration::minutes(2);
        cfg.abnormal_leader_missing_duration = ReadableDuration::minutes(1);
        cfg.validate(split_size, false, ReadableSize(0))
            .unwrap_err();

        cfg = Config::new();
        cfg.abnormal_leader_missing_duration = ReadableDuration::minutes(2);
        cfg.max_leader_missing_duration = ReadableDuration::minutes(1);
        cfg.validate(split_size, false, ReadableSize(0))
            .unwrap_err();

        cfg = Config::new();
        cfg.local_read_batch_size = 0;
        cfg.validate(split_size, false, ReadableSize(0))
            .unwrap_err();

        cfg = Config::new();
        cfg.apply_batch_system.max_batch_size = Some(0);
        cfg.validate(split_size, false, ReadableSize(0))
            .unwrap_err();

        cfg = Config::new();
        cfg.apply_batch_system.pool_size = 0;
        cfg.validate(split_size, false, ReadableSize(0))
            .unwrap_err();

        cfg = Config::new();
        cfg.store_batch_system.max_batch_size = Some(0);
        cfg.validate(split_size, false, ReadableSize(0))
            .unwrap_err();

        cfg = Config::new();
        cfg.store_batch_system.pool_size = 0;
        cfg.validate(split_size, false, ReadableSize(0))
            .unwrap_err();

        cfg = Config::new();
        cfg.apply_batch_system.max_batch_size = Some(10241);
        cfg.validate(split_size, false, ReadableSize(0))
            .unwrap_err();

        cfg = Config::new();
        cfg.store_batch_system.max_batch_size = Some(10241);
        cfg.validate(split_size, false, ReadableSize(0))
            .unwrap_err();

        cfg = Config::new();
        cfg.hibernate_regions = true;
        cfg.validate(split_size, false, ReadableSize(0)).unwrap();
        assert_eq!(cfg.store_batch_system.max_batch_size, Some(256));
        assert_eq!(cfg.apply_batch_system.max_batch_size, Some(256));

        cfg = Config::new();
        cfg.hibernate_regions = false;
        cfg.validate(split_size, false, ReadableSize(0)).unwrap();
        assert_eq!(cfg.store_batch_system.max_batch_size, Some(1024));
        assert_eq!(cfg.apply_batch_system.max_batch_size, Some(256));

        cfg = Config::new();
        cfg.hibernate_regions = true;
        cfg.store_batch_system.max_batch_size = Some(123);
        cfg.apply_batch_system.max_batch_size = Some(234);
        cfg.validate(split_size, false, ReadableSize(0)).unwrap();
        assert_eq!(cfg.store_batch_system.max_batch_size, Some(123));
        assert_eq!(cfg.apply_batch_system.max_batch_size, Some(234));

        cfg = Config::new();
        cfg.future_poll_size = 0;
        cfg.validate(split_size, false, ReadableSize(0))
            .unwrap_err();

        cfg = Config::new();
        cfg.snap_generator_pool_size = 0;
        cfg.validate(split_size, false, ReadableSize(0))
            .unwrap_err();

        cfg = Config::new();
        cfg.raft_base_tick_interval = ReadableDuration::secs(1);
        cfg.raft_election_timeout_ticks = 11;
        cfg.raft_store_max_leader_lease = ReadableDuration::secs(11);
        cfg.validate(split_size, false, ReadableSize(0))
            .unwrap_err();

        cfg = Config::new();
        cfg.hibernate_regions = true;
        cfg.max_peer_down_duration = ReadableDuration::minutes(5);
        cfg.peer_stale_state_check_interval = ReadableDuration::minutes(5);
        cfg.validate(split_size, false, ReadableSize(0)).unwrap();
        assert_eq!(cfg.max_peer_down_duration, ReadableDuration::minutes(10));

        cfg = Config::new();
        cfg.raft_max_size_per_msg = ReadableSize(0);
        cfg.validate(split_size, false, ReadableSize(0))
            .unwrap_err();
        cfg.raft_max_size_per_msg = ReadableSize::gb(64);
        cfg.validate(split_size, false, ReadableSize(0))
            .unwrap_err();
        cfg.raft_max_size_per_msg = ReadableSize::gb(3);
        cfg.validate(split_size, false, ReadableSize(0)).unwrap();

        cfg = Config::new();
        cfg.raft_entry_max_size = ReadableSize(0);
        cfg.validate(split_size, false, ReadableSize(0))
            .unwrap_err();
        cfg.raft_entry_max_size = ReadableSize::mb(3073);
        cfg.validate(split_size, false, ReadableSize(0))
            .unwrap_err();
        cfg.raft_entry_max_size = ReadableSize::gb(3);
        cfg.validate(split_size, false, ReadableSize(0)).unwrap();

        cfg = Config::new();
        cfg.validate(split_size, false, ReadableSize(0)).unwrap();
        assert_eq!(cfg.region_split_check_diff(), split_size / 16);

        cfg = Config::new();
        cfg.validate(split_size, true, split_size / 8).unwrap();
        assert_eq!(cfg.region_split_check_diff(), split_size / 16);

        cfg = Config::new();
        cfg.validate(split_size, true, split_size / 20).unwrap();
        assert_eq!(cfg.region_split_check_diff(), split_size / 20);

        cfg = Config::new();
        cfg.region_split_check_diff = Some(ReadableSize(1));
        cfg.validate(split_size, true, split_size / 20).unwrap();
        assert_eq!(cfg.region_split_check_diff(), ReadableSize(1));
    }
}<|MERGE_RESOLUTION|>--- conflicted
+++ resolved
@@ -304,17 +304,15 @@
 
     pub unreachable_backoff: ReadableDuration,
 
-<<<<<<< HEAD
+    #[doc(hidden)]
+    #[serde(skip_serializing)]
+    #[online_config(hidden)]
+    // Interval to check peers availability info.
+    pub check_peers_availability_interval: ReadableDuration,
+
     /// Disable WAL for kvdb. After this option was enabled, TiKV would replay
     /// raft logs after restart, so the time of startup would be longer.
     pub disable_kv_wal: bool,
-=======
-    #[doc(hidden)]
-    #[serde(skip_serializing)]
-    #[online_config(hidden)]
-    // Interval to check peers availability info.
-    pub check_peers_availability_interval: ReadableDuration,
->>>>>>> 26b6c3cf
 }
 
 impl Default for Config {
@@ -419,12 +417,9 @@
             report_region_buckets_tick_interval: ReadableDuration::secs(10),
             max_snapshot_file_raw_size: ReadableSize::mb(100),
             unreachable_backoff: ReadableDuration::secs(10),
-<<<<<<< HEAD
-            disable_kv_wal: false,
-=======
             // TODO: make its value reasonable
             check_peers_availability_interval: ReadableDuration::secs(30),
->>>>>>> 26b6c3cf
+            disable_kv_wal: false,
         }
     }
 }
