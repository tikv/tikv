--- conflicted
+++ resolved
@@ -295,11 +295,7 @@
             raft_ready_size_limit: ReadableSize::mb(1),
             raft_write_size_limit: ReadableSize::mb(1),
             waterfall_metrics: false,
-<<<<<<< HEAD
-            io_reschedule_concurrent_max_count: 0,
-=======
             io_reschedule_concurrent_max_count: 4,
->>>>>>> d7a59c65
             io_reschedule_hotpot_duration: ReadableDuration::secs(5),
 
             // They are preserved for compatibility check.
