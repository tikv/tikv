// Copyright 2016 TiKV Project Authors. Licensed under Apache-2.0.

use std::{collections::HashMap, sync::Arc, time::Duration, u64};

use batch_system::Config as BatchSystemConfig;
use engine_traits::{perf_level_serde, PerfLevel};
use lazy_static::lazy_static;
use online_config::{ConfigChange, ConfigManager, ConfigValue, OnlineConfig};
use prometheus::register_gauge_vec;
use serde::{Deserialize, Serialize};
use serde_with::with_prefix;
use tikv_util::{
    box_err,
    config::{ReadableDuration, ReadableSize, VersionTrack},
    error, info,
    sys::SysQuota,
    warn,
    worker::Scheduler,
};
use time::Duration as TimeDuration;

use super::worker::{RaftStoreBatchComponent, RefreshConfigTask};
use crate::Result;

lazy_static! {
    pub static ref CONFIG_RAFTSTORE_GAUGE: prometheus::GaugeVec = register_gauge_vec!(
        "tikv_config_raftstore",
        "Config information of raftstore",
        &["name"]
    )
    .unwrap();
}

with_prefix!(prefix_apply "apply-");
with_prefix!(prefix_store "store-");
#[derive(Clone, Debug, Serialize, Deserialize, PartialEq, OnlineConfig)]
#[serde(default)]
#[serde(rename_all = "kebab-case")]
pub struct Config {
    // minimizes disruption when a partitioned node rejoins the cluster by using a two phase election.
    #[online_config(skip)]
    pub prevote: bool,
    #[online_config(skip)]
    pub raftdb_path: String,

    // store capacity. 0 means no limit.
    #[online_config(skip)]
    pub capacity: ReadableSize,

    // raft_base_tick_interval is a base tick interval (ms).
    #[online_config(hidden)]
    pub raft_base_tick_interval: ReadableDuration,
    #[online_config(hidden)]
    pub raft_heartbeat_ticks: usize,
    #[online_config(hidden)]
    pub raft_election_timeout_ticks: usize,
    #[online_config(hidden)]
    pub raft_min_election_timeout_ticks: usize,
    #[online_config(hidden)]
    pub raft_max_election_timeout_ticks: usize,
    pub raft_max_size_per_msg: ReadableSize,
    pub raft_max_inflight_msgs: usize,
    // When the entry exceed the max size, reject to propose it.
    pub raft_entry_max_size: ReadableSize,

    // Interval to compact unnecessary raft log.
    pub raft_log_compact_sync_interval: ReadableDuration,
    // Interval to gc unnecessary raft log.
    pub raft_log_gc_tick_interval: ReadableDuration,
    // A threshold to gc stale raft log, must >= 1.
    pub raft_log_gc_threshold: u64,
    // When entry count exceed this value, gc will be forced trigger.
    pub raft_log_gc_count_limit: Option<u64>,
    // When the approximate size of raft log entries exceed this value,
    // gc will be forced trigger.
    pub raft_log_gc_size_limit: Option<ReadableSize>,
    // Old Raft logs could be reserved if `raft_log_gc_threshold` is not reached.
    // GC them after ticks `raft_log_reserve_max_ticks` times.
    #[doc(hidden)]
    #[online_config(hidden)]
    pub raft_log_reserve_max_ticks: usize,
    // Old logs in Raft engine needs to be purged peridically.
    pub raft_engine_purge_interval: ReadableDuration,
    // When a peer is not responding for this time, leader will not keep entry cache for it.
    pub raft_entry_cache_life_time: ReadableDuration,
    // Deprecated! The configuration has no effect.
    // They are preserved for compatibility check.
    // When a peer is newly added, reject transferring leader to the peer for a while.
    #[doc(hidden)]
    #[serde(skip_serializing)]
    #[online_config(skip)]
    pub raft_reject_transfer_leader_duration: ReadableDuration,

    // Interval (ms) to check region whether need to be split or not.
    pub split_region_check_tick_interval: ReadableDuration,
    /// When size change of region exceed the diff since last check, it
    /// will be checked again whether it should be split.
    pub region_split_check_diff: Option<ReadableSize>,
    /// Interval (ms) to check whether start compaction for a region.
    pub region_compact_check_interval: ReadableDuration,
    /// Number of regions for each time checking.
    pub region_compact_check_step: u64,
    /// Minimum number of tombstones to trigger manual compaction.
    pub region_compact_min_tombstones: u64,
    /// Minimum percentage of tombstones to trigger manual compaction.
    /// Should between 1 and 100.
    pub region_compact_tombstones_percent: u64,
    pub pd_heartbeat_tick_interval: ReadableDuration,
    pub pd_store_heartbeat_tick_interval: ReadableDuration,
    pub snap_mgr_gc_tick_interval: ReadableDuration,
    pub snap_gc_timeout: ReadableDuration,
    pub lock_cf_compact_interval: ReadableDuration,
    pub lock_cf_compact_bytes_threshold: ReadableSize,

    #[online_config(skip)]
    pub notify_capacity: usize,
    pub messages_per_tick: usize,

    /// When a peer is not active for max_peer_down_duration,
    /// the peer is considered to be down and is reported to PD.
    pub max_peer_down_duration: ReadableDuration,

    /// If the leader of a peer is missing for longer than max_leader_missing_duration,
    /// the peer would ask pd to confirm whether it is valid in any region.
    /// If the peer is stale and is not valid in any region, it will destroy itself.
    pub max_leader_missing_duration: ReadableDuration,
    /// Similar to the max_leader_missing_duration, instead it will log warnings and
    /// try to alert monitoring systems, if there is any.
    pub abnormal_leader_missing_duration: ReadableDuration,
    pub peer_stale_state_check_interval: ReadableDuration,

    #[online_config(hidden)]
    pub leader_transfer_max_log_lag: u64,

    #[online_config(skip)]
    pub snap_apply_batch_size: ReadableSize,

    // Interval (ms) to check region whether the data is consistent.
    pub consistency_check_interval: ReadableDuration,

    #[online_config(hidden)]
    pub report_region_flow_interval: ReadableDuration,

    // The lease provided by a successfully proposed and applied entry.
    pub raft_store_max_leader_lease: ReadableDuration,

    // Interval of scheduling a tick to check the leader lease.
    // It will be set to raft_store_max_leader_lease/4 by default.
    pub check_leader_lease_interval: ReadableDuration,

    // Check if leader lease will expire at `current_time + renew_leader_lease_advance_duration`.
    // It will be set to raft_store_max_leader_lease/4 by default.
    pub renew_leader_lease_advance_duration: ReadableDuration,

    // Right region derive origin region id when split.
    #[online_config(hidden)]
    pub right_derive_when_split: bool,

    /// This setting can only ensure conf remove will not be proposed by the peer
    /// being removed. But it can't guarantee the remove is applied when the target
    /// is not leader. That means we always need to check if it's working as expected
    /// when a leader applies a self-remove conf change. Keep the configuration only
    /// for convenient test.
    #[cfg(any(test, feature = "testexport"))]
    pub allow_remove_leader: bool,

    /// Max log gap allowed to propose merge.
    #[online_config(hidden)]
    pub merge_max_log_gap: u64,
    /// Interval to re-propose merge.
    pub merge_check_tick_interval: ReadableDuration,

    #[online_config(hidden)]
    pub use_delete_range: bool,

    #[online_config(skip)]
    pub snap_generator_pool_size: usize,

    pub cleanup_import_sst_interval: ReadableDuration,

    /// Maximum size of every local read task batch.
    pub local_read_batch_size: u64,

    #[online_config(submodule)]
    #[serde(flatten, with = "prefix_apply")]
    pub apply_batch_system: BatchSystemConfig,

    #[online_config(submodule)]
    #[serde(flatten, with = "prefix_store")]
    pub store_batch_system: BatchSystemConfig,

    /// If it is 0, it means io tasks are handled in store threads.
    #[online_config(skip)]
    pub store_io_pool_size: usize,

    #[online_config(skip)]
    pub store_io_notify_capacity: usize,

    #[online_config(skip)]
    pub future_poll_size: usize,
    #[online_config(skip)]
    pub hibernate_regions: bool,
    #[doc(hidden)]
    #[online_config(hidden)]
    pub dev_assert: bool,
    #[online_config(hidden)]
    pub apply_yield_duration: ReadableDuration,

    #[serde(with = "perf_level_serde")]
    #[online_config(skip)]
    pub perf_level: PerfLevel,

    #[doc(hidden)]
    #[online_config(skip)]
    /// Disable this feature by set to 0, logic will be removed in other pr.
    /// When TiKV memory usage reaches `memory_usage_high_water` it will try to limit memory
    /// increasing. For raftstore layer entries will be evicted from entry cache, if they
    /// utilize memory more than `evict_cache_on_memory_ratio` * total.
    ///
    /// Set it to 0 can disable cache evict.
    // By default it's 0.2. So for different system memory capacity, cache evict happens:
    // * system=8G,  memory_usage_limit=6G,  evict=1.2G
    // * system=16G, memory_usage_limit=12G, evict=2.4G
    // * system=32G, memory_usage_limit=24G, evict=4.8G
    pub evict_cache_on_memory_ratio: f64,

    pub cmd_batch: bool,

    /// When the count of concurrent ready exceeds this value, command will not be proposed
    /// until the previous ready has been persisted.
    /// If `cmd_batch` is 0, this config will have no effect.
    /// If it is 0, it means no limit.
    pub cmd_batch_concurrent_ready_max_count: usize,

    /// When the size of raft db writebatch exceeds this value, write will be triggered.
    pub raft_write_size_limit: ReadableSize,

    pub waterfall_metrics: bool,

    pub io_reschedule_concurrent_max_count: usize,
    pub io_reschedule_hotpot_duration: ReadableDuration,

    // Deprecated! Batch is done in raft client.
    #[doc(hidden)]
    #[serde(skip_serializing)]
    #[online_config(skip)]
    pub raft_msg_flush_interval: ReadableDuration,

    // Deprecated! These configuration has been moved to Coprocessor.
    // They are preserved for compatibility check.
    #[doc(hidden)]
    #[serde(skip_serializing)]
    #[online_config(skip)]
    pub region_max_size: ReadableSize,
    #[doc(hidden)]
    #[serde(skip_serializing)]
    #[online_config(skip)]
    pub region_split_size: ReadableSize,
    // Deprecated! The time to clean stale peer safely can be decided based on RocksDB snapshot sequence number.
    #[doc(hidden)]
    #[serde(skip_serializing)]
    #[online_config(skip)]
    pub clean_stale_peer_delay: ReadableDuration,

    // Interval to inspect the latency of raftstore for slow store detection.
    pub inspect_interval: ReadableDuration,

    // Interval to report min resolved ts, if it is zero, it means disabled.
    pub report_min_resolved_ts_interval: ReadableDuration,

    /// Interval to check whether to reactivate in-memory pessimistic lock after being disabled
    /// before transferring leader.
    pub reactive_memory_lock_tick_interval: ReadableDuration,
    /// Max tick count before reactivating in-memory pessimistic lock.
    pub reactive_memory_lock_timeout_tick: usize,
    // Interval of scheduling a tick to report region buckets.
    pub report_region_buckets_tick_interval: ReadableDuration,

    #[doc(hidden)]
    pub max_snapshot_file_raw_size: ReadableSize,
}

impl Default for Config {
    fn default() -> Config {
        Config {
            prevote: true,
            raftdb_path: String::new(),
            capacity: ReadableSize(0),
            raft_base_tick_interval: ReadableDuration::secs(1),
            raft_heartbeat_ticks: 2,
            raft_election_timeout_ticks: 10,
            raft_min_election_timeout_ticks: 0,
            raft_max_election_timeout_ticks: 0,
            raft_max_size_per_msg: ReadableSize::mb(1),
            raft_max_inflight_msgs: 256,
            raft_entry_max_size: ReadableSize::mb(8),
            raft_log_compact_sync_interval: ReadableDuration::secs(2),
            raft_log_gc_tick_interval: ReadableDuration::secs(3),
            raft_log_gc_threshold: 50,
            raft_log_gc_count_limit: None,
            raft_log_gc_size_limit: None,
            raft_log_reserve_max_ticks: 6,
            raft_engine_purge_interval: ReadableDuration::secs(10),
            raft_entry_cache_life_time: ReadableDuration::secs(30),
            raft_reject_transfer_leader_duration: ReadableDuration::secs(3),
            split_region_check_tick_interval: ReadableDuration::secs(10),
            region_split_check_diff: None,
            region_compact_check_interval: ReadableDuration::minutes(5),
            region_compact_check_step: 100,
            region_compact_min_tombstones: 10000,
            region_compact_tombstones_percent: 30,
            pd_heartbeat_tick_interval: ReadableDuration::minutes(1),
            pd_store_heartbeat_tick_interval: ReadableDuration::secs(10),
            notify_capacity: 40960,
            snap_mgr_gc_tick_interval: ReadableDuration::minutes(1),
            snap_gc_timeout: ReadableDuration::hours(4),
            messages_per_tick: 4096,
            max_peer_down_duration: ReadableDuration::minutes(10),
            max_leader_missing_duration: ReadableDuration::hours(2),
            abnormal_leader_missing_duration: ReadableDuration::minutes(10),
            peer_stale_state_check_interval: ReadableDuration::minutes(5),
            leader_transfer_max_log_lag: 128,
            snap_apply_batch_size: ReadableSize::mb(10),
            lock_cf_compact_interval: ReadableDuration::minutes(10),
            lock_cf_compact_bytes_threshold: ReadableSize::mb(256),
            // Disable consistency check by default as it will hurt performance.
            // We should turn on this only in our tests.
            consistency_check_interval: ReadableDuration::secs(0),
            report_region_flow_interval: ReadableDuration::minutes(1),
            raft_store_max_leader_lease: ReadableDuration::secs(9),
            right_derive_when_split: true,
            #[cfg(any(test, feature = "testexport"))]
            allow_remove_leader: false,
            merge_max_log_gap: 10,
            merge_check_tick_interval: ReadableDuration::secs(2),
            use_delete_range: false,
            snap_generator_pool_size: 2,
            cleanup_import_sst_interval: ReadableDuration::minutes(10),
            local_read_batch_size: 1024,
            apply_batch_system: BatchSystemConfig::default(),
            store_batch_system: BatchSystemConfig::default(),
            store_io_pool_size: 0,
            store_io_notify_capacity: 40960,
            future_poll_size: 1,
            hibernate_regions: true,
            dev_assert: false,
            apply_yield_duration: ReadableDuration::millis(500),
            perf_level: PerfLevel::Uninitialized,
            evict_cache_on_memory_ratio: 0.0,
            cmd_batch: true,
            cmd_batch_concurrent_ready_max_count: 1,
            raft_write_size_limit: ReadableSize::mb(1),
            waterfall_metrics: false,
            io_reschedule_concurrent_max_count: 4,
            io_reschedule_hotpot_duration: ReadableDuration::secs(5),
            raft_msg_flush_interval: ReadableDuration::micros(250),
            reactive_memory_lock_tick_interval: ReadableDuration::secs(2),
            reactive_memory_lock_timeout_tick: 5,

            // They are preserved for compatibility check.
            region_max_size: ReadableSize(0),
            region_split_size: ReadableSize(0),
            clean_stale_peer_delay: ReadableDuration::minutes(0),
            inspect_interval: ReadableDuration::millis(500),
            report_min_resolved_ts_interval: ReadableDuration::millis(0),
            check_leader_lease_interval: ReadableDuration::secs(0),
            renew_leader_lease_advance_duration: ReadableDuration::secs(0),
            report_region_buckets_tick_interval: ReadableDuration::secs(10),
            max_snapshot_file_raw_size: ReadableSize::mb(100),
        }
    }
}

impl Config {
    pub fn new() -> Config {
        Config::default()
    }

    pub fn raft_store_max_leader_lease(&self) -> TimeDuration {
        TimeDuration::from_std(self.raft_store_max_leader_lease.0).unwrap()
    }

    pub fn raft_base_tick_interval(&self) -> TimeDuration {
        TimeDuration::from_std(self.raft_base_tick_interval.0).unwrap()
    }

    pub fn raft_heartbeat_interval(&self) -> Duration {
        self.raft_base_tick_interval.0 * self.raft_heartbeat_ticks as u32
    }

    pub fn check_leader_lease_interval(&self) -> TimeDuration {
        TimeDuration::from_std(self.check_leader_lease_interval.0).unwrap()
    }

    pub fn renew_leader_lease_advance_duration(&self) -> TimeDuration {
        TimeDuration::from_std(self.renew_leader_lease_advance_duration.0).unwrap()
    }

    pub fn raft_log_gc_count_limit(&self) -> u64 {
        self.raft_log_gc_count_limit.unwrap()
    }

    pub fn raft_log_gc_size_limit(&self) -> ReadableSize {
        self.raft_log_gc_size_limit.unwrap()
    }

    pub fn region_split_check_diff(&self) -> ReadableSize {
        self.region_split_check_diff.unwrap()
    }

    #[cfg(any(test, feature = "testexport"))]
    pub fn allow_remove_leader(&self) -> bool {
        self.allow_remove_leader
    }

    #[cfg(not(any(test, feature = "testexport")))]
    pub fn allow_remove_leader(&self) -> bool {
        false
    }

    pub fn validate(&mut self, region_split_size: ReadableSize) -> Result<()> {
        if self.raft_heartbeat_ticks == 0 {
            return Err(box_err!("heartbeat tick must greater than 0"));
        }

        if self.raft_election_timeout_ticks != 10 {
            warn!(
                "Election timeout ticks needs to be same across all the cluster, \
                 otherwise it may lead to inconsistency."
            );
        }

        if self.raft_election_timeout_ticks <= self.raft_heartbeat_ticks {
            return Err(box_err!(
                "election tick must be greater than heartbeat tick"
            ));
        }

        if self.raft_min_election_timeout_ticks == 0 {
            self.raft_min_election_timeout_ticks = self.raft_election_timeout_ticks;
        }

        if self.raft_max_election_timeout_ticks == 0 {
            self.raft_max_election_timeout_ticks = self.raft_election_timeout_ticks * 2;
        }

        if self.raft_min_election_timeout_ticks < self.raft_election_timeout_ticks
            || self.raft_min_election_timeout_ticks >= self.raft_max_election_timeout_ticks
        {
            return Err(box_err!(
                "invalid timeout range [{}, {}) for timeout {}",
                self.raft_min_election_timeout_ticks,
                self.raft_max_election_timeout_ticks,
                self.raft_election_timeout_ticks
            ));
        }

        // The adjustment of this value is related to the number of regions, usually 16384 is
        // already a large enough value
        if self.raft_max_inflight_msgs == 0 || self.raft_max_inflight_msgs > 16384 {
            return Err(box_err!(
                "raft max inflight msgs should be greater than 0 and less than or equal to 16384"
            ));
        }

        if self.raft_max_size_per_msg.0 == 0 || self.raft_max_size_per_msg.0 > ReadableSize::gb(3).0
        {
            return Err(box_err!(
                "raft max size per message should be greater than 0 and less than or equal to 3GiB"
            ));
        }

        if self.raft_entry_max_size.0 == 0 || self.raft_entry_max_size.0 > ReadableSize::gb(3).0 {
            return Err(box_err!(
                "raft entry max size should be greater than 0 and less than or equal to 3GiB"
            ));
        }

        if self.raft_log_gc_threshold < 1 {
            return Err(box_err!(
                "raft log gc threshold must >= 1, not {}",
                self.raft_log_gc_threshold
            ));
        }

        let election_timeout =
            self.raft_base_tick_interval.as_millis() * self.raft_election_timeout_ticks as u64;
        let lease = self.raft_store_max_leader_lease.as_millis() as u64;
        if election_timeout < lease {
            return Err(box_err!(
                "election timeout {} ms is less than lease {} ms",
                election_timeout,
                lease
            ));
        }

        let tick = self.raft_base_tick_interval.as_millis() as u64;
        if lease > election_timeout - tick {
            return Err(box_err!(
                "lease {} ms should not be greater than election timeout {} ms - 1 tick({} ms)",
                lease,
                election_timeout,
                tick
            ));
        }

        if self.merge_check_tick_interval.as_millis() == 0 {
            return Err(box_err!("raftstore.merge-check-tick-interval can't be 0."));
        }

        let stale_state_check = self.peer_stale_state_check_interval.as_millis() as u64;
        if stale_state_check < election_timeout * 2 {
            return Err(box_err!(
                "peer stale state check interval {} ms is less than election timeout x 2 {} ms",
                stale_state_check,
                election_timeout * 2
            ));
        }

        if self.leader_transfer_max_log_lag < 10 {
            return Err(box_err!(
                "raftstore.leader-transfer-max-log-lag should be >= 10."
            ));
        }

        let abnormal_leader_missing = self.abnormal_leader_missing_duration.as_millis() as u64;
        if abnormal_leader_missing < stale_state_check {
            return Err(box_err!(
                "abnormal leader missing {} ms is less than peer stale state check interval {} ms",
                abnormal_leader_missing,
                stale_state_check
            ));
        }

        let max_leader_missing = self.max_leader_missing_duration.as_millis() as u64;
        if max_leader_missing < abnormal_leader_missing {
            return Err(box_err!(
                "max leader missing {} ms is less than abnormal leader missing {} ms",
                max_leader_missing,
                abnormal_leader_missing
            ));
        }

        if self.region_compact_tombstones_percent < 1
            || self.region_compact_tombstones_percent > 100
        {
            return Err(box_err!(
                "region-compact-tombstones-percent must between 1 and 100, current value is {}",
                self.region_compact_tombstones_percent
            ));
        }

        if self.local_read_batch_size == 0 {
            return Err(box_err!("local-read-batch-size must be greater than 0"));
        }

        // Since the following configuration supports online update, in order to
        // prevent mistakenly inputting too large values, the max limit is made
        // according to the cpu quota * 10. Notice 10 is only an estimate, not an
        // empirical value.
        let limit = SysQuota::cpu_cores_quota() as usize * 10;
        if self.apply_batch_system.pool_size == 0 || self.apply_batch_system.pool_size > limit {
            return Err(box_err!(
                "apply-pool-size should be greater than 0 and less than or equal to: {}",
                limit
            ));
        }
        if let Some(size) = self.apply_batch_system.max_batch_size {
            if size == 0 || size > 10240 {
                return Err(box_err!(
                    "apply-max-batch-size should be greater than 0 and less than or equal to 10240"
                ));
            }
        } else {
            self.apply_batch_system.max_batch_size = Some(256);
        }
        if self.store_batch_system.pool_size == 0 || self.store_batch_system.pool_size > limit {
            return Err(box_err!(
                "store-pool-size should be greater than 0 and less than or equal to: {}",
                limit
            ));
        }
        if self.store_batch_system.low_priority_pool_size > 0 {
            // The store thread pool doesn't need a low-priority thread currently.
            self.store_batch_system.low_priority_pool_size = 0;
        }
        if let Some(size) = self.store_batch_system.max_batch_size {
            if size == 0 || size > 10240 {
                return Err(box_err!(
                    "store-max-batch-size should be greater than 0 and less than or equal to 10240"
                ));
            }
        } else if self.hibernate_regions {
            self.store_batch_system.max_batch_size = Some(256);
        } else {
            self.store_batch_system.max_batch_size = Some(1024);
        }
        if self.store_io_notify_capacity == 0 {
            return Err(box_err!(
                "store-io-notify-capacity should be greater than 0"
            ));
        }
        if self.future_poll_size == 0 {
            return Err(box_err!("future-poll-size should be greater than 0"));
        }

        // Avoid hibernated peer being reported as down peer.
        if self.hibernate_regions {
            self.max_peer_down_duration = std::cmp::max(
                self.max_peer_down_duration,
                self.peer_stale_state_check_interval * 2,
            );
        }

        if self.evict_cache_on_memory_ratio < 0.0 {
            return Err(box_err!(
                "evict_cache_on_memory_ratio must be greater than 0"
            ));
        }

        if self.snap_generator_pool_size == 0 {
            return Err(box_err!(
                "snap-generator-pool-size should be greater than 0."
            ));
        }

        if self.check_leader_lease_interval.as_millis() == 0 {
            self.check_leader_lease_interval = self.raft_store_max_leader_lease / 4;
        }

        if self.renew_leader_lease_advance_duration.as_millis() == 0 && self.hibernate_regions {
            self.renew_leader_lease_advance_duration = self.raft_store_max_leader_lease / 4;
        }

        #[cfg(not(any(test, feature = "testexport")))]
        if self.max_snapshot_file_raw_size.0 != 0 && self.max_snapshot_file_raw_size.as_mb() < 100 {
            return Err(box_err!(
                "max_snapshot_file_raw_size should be no less than 100MB."
            ));
        }

        match self.raft_log_gc_size_limit {
            Some(size_limit) => {
                if size_limit.0 == 0 {
                    return Err(box_err!("raft log gc size limit should large than 0."));
                }
            }
            None => self.raft_log_gc_size_limit = Some(region_split_size * 3 / 4),
        }
        match self.raft_log_gc_count_limit {
            Some(count_limit) => {
                if self.merge_max_log_gap >= count_limit {
                    return Err(box_err!(
                        "merge log gap {} should be less than log gc limit {}.",
                        self.merge_max_log_gap,
                        count_limit
                    ));
                }
            }
            None => {
                // Assume the average size of entries is 1k.
                self.raft_log_gc_count_limit =
                    Some(region_split_size * 3 / 4 / ReadableSize::kb(1));
            }
        }
        match self.region_split_check_diff {
            Some(split_check_diff) => {
                if split_check_diff.0 == 0 {
                    return Err(box_err!("region split check diff should large than 0."));
                }
            }
            None => self.region_split_check_diff = Some(region_split_size / 16),
        }

        Ok(())
    }

    pub fn write_into_metrics(&self) {
        CONFIG_RAFTSTORE_GAUGE
            .with_label_values(&["prevote"])
            .set((self.prevote as i32).into());

        CONFIG_RAFTSTORE_GAUGE
            .with_label_values(&["capacity"])
            .set(self.capacity.0 as f64);
        CONFIG_RAFTSTORE_GAUGE
            .with_label_values(&["raft_base_tick_interval"])
            .set(self.raft_base_tick_interval.as_secs_f64());
        CONFIG_RAFTSTORE_GAUGE
            .with_label_values(&["raft_heartbeat_ticks"])
            .set(self.raft_heartbeat_ticks as f64);
        CONFIG_RAFTSTORE_GAUGE
            .with_label_values(&["raft_election_timeout_ticks"])
            .set(self.raft_election_timeout_ticks as f64);
        CONFIG_RAFTSTORE_GAUGE
            .with_label_values(&["raft_min_election_timeout_ticks"])
            .set(self.raft_min_election_timeout_ticks as f64);
        CONFIG_RAFTSTORE_GAUGE
            .with_label_values(&["raft_max_election_timeout_ticks"])
            .set(self.raft_max_election_timeout_ticks as f64);
        CONFIG_RAFTSTORE_GAUGE
            .with_label_values(&["raft_max_size_per_msg"])
            .set(self.raft_max_size_per_msg.0 as f64);
        CONFIG_RAFTSTORE_GAUGE
            .with_label_values(&["raft_max_inflight_msgs"])
            .set(self.raft_max_inflight_msgs as f64);
        CONFIG_RAFTSTORE_GAUGE
            .with_label_values(&["raft_entry_max_size"])
            .set(self.raft_entry_max_size.0 as f64);

        CONFIG_RAFTSTORE_GAUGE
            .with_label_values(&["raft_log_compact_sync_interval"])
            .set(self.raft_log_compact_sync_interval.as_secs_f64());
        CONFIG_RAFTSTORE_GAUGE
            .with_label_values(&["raft_log_gc_tick_interval"])
            .set(self.raft_log_gc_tick_interval.as_secs_f64());
        CONFIG_RAFTSTORE_GAUGE
            .with_label_values(&["raft_log_gc_threshold"])
            .set(self.raft_log_gc_threshold as f64);
        CONFIG_RAFTSTORE_GAUGE
            .with_label_values(&["raft_log_gc_count_limit"])
            .set(self.raft_log_gc_count_limit.unwrap_or_default() as f64);
        CONFIG_RAFTSTORE_GAUGE
            .with_label_values(&["raft_log_gc_size_limit"])
            .set(self.raft_log_gc_size_limit.unwrap_or_default().0 as f64);
        CONFIG_RAFTSTORE_GAUGE
            .with_label_values(&["raft_log_reserve_max_ticks"])
            .set(self.raft_log_reserve_max_ticks as f64);
        CONFIG_RAFTSTORE_GAUGE
            .with_label_values(&["raft_engine_purge_interval"])
            .set(self.raft_engine_purge_interval.as_secs_f64());
        CONFIG_RAFTSTORE_GAUGE
            .with_label_values(&["raft_entry_cache_life_time"])
            .set(self.raft_entry_cache_life_time.as_secs_f64());

        CONFIG_RAFTSTORE_GAUGE
            .with_label_values(&["split_region_check_tick_interval"])
            .set(self.split_region_check_tick_interval.as_secs_f64());
        CONFIG_RAFTSTORE_GAUGE
            .with_label_values(&["region_split_check_diff"])
            .set(self.region_split_check_diff.unwrap_or_default().0 as f64);
        CONFIG_RAFTSTORE_GAUGE
            .with_label_values(&["region_compact_check_interval"])
            .set(self.region_compact_check_interval.as_secs_f64());
        CONFIG_RAFTSTORE_GAUGE
            .with_label_values(&["region_compact_check_step"])
            .set(self.region_compact_check_step as f64);
        CONFIG_RAFTSTORE_GAUGE
            .with_label_values(&["region_compact_min_tombstones"])
            .set(self.region_compact_min_tombstones as f64);
        CONFIG_RAFTSTORE_GAUGE
            .with_label_values(&["region_compact_tombstones_percent"])
            .set(self.region_compact_tombstones_percent as f64);
        CONFIG_RAFTSTORE_GAUGE
            .with_label_values(&["pd_heartbeat_tick_interval"])
            .set(self.pd_heartbeat_tick_interval.as_secs_f64());
        CONFIG_RAFTSTORE_GAUGE
            .with_label_values(&["pd_store_heartbeat_tick_interval"])
            .set(self.pd_store_heartbeat_tick_interval.as_secs_f64());
        CONFIG_RAFTSTORE_GAUGE
            .with_label_values(&["snap_mgr_gc_tick_interval"])
            .set(self.snap_mgr_gc_tick_interval.as_secs_f64());
        CONFIG_RAFTSTORE_GAUGE
            .with_label_values(&["snap_gc_timeout"])
            .set(self.snap_gc_timeout.as_secs_f64());
        CONFIG_RAFTSTORE_GAUGE
            .with_label_values(&["lock_cf_compact_interval"])
            .set(self.lock_cf_compact_interval.as_secs_f64());
        CONFIG_RAFTSTORE_GAUGE
            .with_label_values(&["lock_cf_compact_bytes_threshold"])
            .set(self.lock_cf_compact_bytes_threshold.0 as f64);

        CONFIG_RAFTSTORE_GAUGE
            .with_label_values(&["notify_capacity"])
            .set(self.notify_capacity as f64);
        CONFIG_RAFTSTORE_GAUGE
            .with_label_values(&["messages_per_tick"])
            .set(self.messages_per_tick as f64);

        CONFIG_RAFTSTORE_GAUGE
            .with_label_values(&["max_peer_down_duration"])
            .set(self.max_peer_down_duration.as_secs_f64());
        CONFIG_RAFTSTORE_GAUGE
            .with_label_values(&["max_leader_missing_duration"])
            .set(self.max_leader_missing_duration.as_secs_f64());
        CONFIG_RAFTSTORE_GAUGE
            .with_label_values(&["abnormal_leader_missing_duration"])
            .set(self.abnormal_leader_missing_duration.as_secs_f64());
        CONFIG_RAFTSTORE_GAUGE
            .with_label_values(&["peer_stale_state_check_interval"])
            .set(self.peer_stale_state_check_interval.as_secs_f64());
        CONFIG_RAFTSTORE_GAUGE
            .with_label_values(&["leader_transfer_max_log_lag"])
            .set(self.leader_transfer_max_log_lag as f64);

        CONFIG_RAFTSTORE_GAUGE
            .with_label_values(&["snap_apply_batch_size"])
            .set(self.snap_apply_batch_size.0 as f64);

        CONFIG_RAFTSTORE_GAUGE
            .with_label_values(&["consistency_check_interval_seconds"])
            .set(self.consistency_check_interval.as_secs_f64());
        CONFIG_RAFTSTORE_GAUGE
            .with_label_values(&["report_region_flow_interval"])
            .set(self.report_region_flow_interval.as_secs_f64());
        CONFIG_RAFTSTORE_GAUGE
            .with_label_values(&["raft_store_max_leader_lease"])
            .set(self.raft_store_max_leader_lease.as_secs_f64());
        CONFIG_RAFTSTORE_GAUGE
            .with_label_values(&["right_derive_when_split"])
            .set((self.right_derive_when_split as i32).into());

        CONFIG_RAFTSTORE_GAUGE
            .with_label_values(&["merge_max_log_gap"])
            .set(self.merge_max_log_gap as f64);
        CONFIG_RAFTSTORE_GAUGE
            .with_label_values(&["merge_check_tick_interval"])
            .set(self.merge_check_tick_interval.as_secs_f64());
        CONFIG_RAFTSTORE_GAUGE
            .with_label_values(&["use_delete_range"])
            .set((self.use_delete_range as i32).into());
        CONFIG_RAFTSTORE_GAUGE
            .with_label_values(&["cleanup_import_sst_interval"])
            .set(self.cleanup_import_sst_interval.as_secs_f64());

        CONFIG_RAFTSTORE_GAUGE
            .with_label_values(&["local_read_batch_size"])
            .set(self.local_read_batch_size as f64);
        CONFIG_RAFTSTORE_GAUGE
            .with_label_values(&["apply_max_batch_size"])
            .set(self.apply_batch_system.max_batch_size() as f64);
        CONFIG_RAFTSTORE_GAUGE
            .with_label_values(&["apply_pool_size"])
            .set(self.apply_batch_system.pool_size as f64);
        CONFIG_RAFTSTORE_GAUGE
            .with_label_values(&["store_max_batch_size"])
            .set(self.store_batch_system.max_batch_size() as f64);
        CONFIG_RAFTSTORE_GAUGE
            .with_label_values(&["store_pool_size"])
            .set(self.store_batch_system.pool_size as f64);
        CONFIG_RAFTSTORE_GAUGE
            .with_label_values(&["store_io_pool_size"])
            .set(self.store_io_pool_size as f64);
        CONFIG_RAFTSTORE_GAUGE
            .with_label_values(&["store_io_notify_capacity"])
            .set(self.store_io_notify_capacity as f64);
        CONFIG_RAFTSTORE_GAUGE
            .with_label_values(&["future_poll_size"])
            .set(self.future_poll_size as f64);
        CONFIG_RAFTSTORE_GAUGE
            .with_label_values(&["snap_generator_pool_size"])
            .set(self.snap_generator_pool_size as f64);
        CONFIG_RAFTSTORE_GAUGE
            .with_label_values(&["hibernate_regions"])
            .set((self.hibernate_regions as i32).into());
        CONFIG_RAFTSTORE_GAUGE
            .with_label_values(&["cmd_batch"])
            .set((self.cmd_batch as i32).into());
        CONFIG_RAFTSTORE_GAUGE
            .with_label_values(&["cmd_batch_concurrent_ready_max_count"])
            .set(self.cmd_batch_concurrent_ready_max_count as f64);
        CONFIG_RAFTSTORE_GAUGE
            .with_label_values(&["raft_write_size_limit"])
            .set(self.raft_write_size_limit.0 as f64);
        CONFIG_RAFTSTORE_GAUGE
            .with_label_values(&["waterfall_metrics"])
            .set((self.waterfall_metrics as i32).into());
        CONFIG_RAFTSTORE_GAUGE
            .with_label_values(&["io_reschedule_concurrent_max_count"])
            .set(self.io_reschedule_concurrent_max_count as f64);
        CONFIG_RAFTSTORE_GAUGE
            .with_label_values(&["io_reschedule_hotpot_duration"])
            .set(self.io_reschedule_hotpot_duration.as_secs_f64());
    }

    fn write_change_into_metrics(change: ConfigChange) {
        for (name, value) in change {
            if let Ok(v) = match value {
                ConfigValue::F64(v) => Ok(v),
                ConfigValue::U64(v) => Ok(v as f64),
                ConfigValue::Size(v) => Ok(v as f64),
                ConfigValue::Usize(v) => Ok(v as f64),
                ConfigValue::Bool(v) => Ok((v as i32).into()),
                ConfigValue::Duration(v) => Ok((v / 1000) as f64), // millis -> secs
                _ => Err(()),
            } {
                CONFIG_RAFTSTORE_GAUGE
                    .with_label_values(&[name.as_str()])
                    .set(v);
            }
        }
    }
}

pub struct RaftstoreConfigManager {
    scheduler: Scheduler<RefreshConfigTask>,
    config: Arc<VersionTrack<Config>>,
}

impl RaftstoreConfigManager {
    pub fn new(
        scheduler: Scheduler<RefreshConfigTask>,
        config: Arc<VersionTrack<Config>>,
    ) -> RaftstoreConfigManager {
        RaftstoreConfigManager { scheduler, config }
    }

    fn schedule_config_change(
        &self,
        pool: RaftStoreBatchComponent,
        cfg_change: &HashMap<String, ConfigValue>,
    ) {
        if let Some(pool_size) = cfg_change.get("pool_size") {
            let scale_pool = RefreshConfigTask::ScalePool(pool, pool_size.into());
            if let Err(e) = self.scheduler.schedule(scale_pool) {
                error!("raftstore configuration manager schedule scale {} pool_size work task failed", pool; "err"=> ?e);
            }
        }
        if let Some(size) = cfg_change.get("max_batch_size") {
            let scale_batch = RefreshConfigTask::ScaleBatchSize(pool, size.into());
            if let Err(e) = self.scheduler.schedule(scale_batch) {
                error!("raftstore configuration manager schedule scale {} max_batch_size work task failed", pool; "err"=> ?e);
            }
        }
    }
}

impl ConfigManager for RaftstoreConfigManager {
    fn dispatch(
        &mut self,
        change: ConfigChange,
    ) -> std::result::Result<(), Box<dyn std::error::Error>> {
        {
            let change = change.clone();
            self.config
                .update(move |cfg: &mut Config| cfg.update(change));
        }
        if let Some(ConfigValue::Module(raft_batch_system_change)) =
            change.get("store_batch_system")
        {
            self.schedule_config_change(RaftStoreBatchComponent::Store, raft_batch_system_change);
        }
        if let Some(ConfigValue::Module(apply_batch_system_change)) =
            change.get("apply_batch_system")
        {
            self.schedule_config_change(RaftStoreBatchComponent::Apply, apply_batch_system_change);
        }
        info!(
            "raftstore config changed";
            "change" => ?change,
        );
        Config::write_change_into_metrics(change);
        Ok(())
    }
}

#[cfg(test)]
mod tests {
    use super::*;
    use crate::coprocessor;

    #[test]
    fn test_config_validate() {
        let split_size = ReadableSize::mb(coprocessor::config::SPLIT_SIZE_MB);
        let mut cfg = Config::new();
        cfg.validate(split_size).unwrap();
        assert_eq!(
            cfg.raft_min_election_timeout_ticks,
            cfg.raft_election_timeout_ticks
        );
        assert_eq!(
            cfg.raft_max_election_timeout_ticks,
            cfg.raft_election_timeout_ticks * 2
        );

        cfg.raft_heartbeat_ticks = 0;
        assert!(cfg.validate(split_size).is_err());

        cfg = Config::new();
        cfg.raft_election_timeout_ticks = 10;
        cfg.raft_heartbeat_ticks = 10;
        assert!(cfg.validate(split_size).is_err());

        cfg = Config::new();
        cfg.raft_min_election_timeout_ticks = 5;
        cfg.validate(split_size).unwrap_err();
        cfg.raft_min_election_timeout_ticks = 25;
        cfg.validate(split_size).unwrap_err();
        cfg.raft_min_election_timeout_ticks = 10;
        cfg.validate(split_size).unwrap();

        cfg.raft_heartbeat_ticks = 11;
        assert!(cfg.validate(split_size).is_err());

        cfg = Config::new();
        cfg.raft_log_gc_threshold = 0;
        assert!(cfg.validate(split_size).is_err());

        cfg = Config::new();
        cfg.raft_log_gc_size_limit = Some(ReadableSize(0));
        assert!(cfg.validate(split_size).is_err());

        cfg = Config::new();
        cfg.raft_log_gc_size_limit = None;
        assert!(cfg.validate(split_size).is_err());

        cfg = Config::new();
        cfg.raft_base_tick_interval = ReadableDuration::secs(1);
        cfg.raft_election_timeout_ticks = 10;
        cfg.raft_store_max_leader_lease = ReadableDuration::secs(20);
        assert!(cfg.validate(split_size).is_err());

        cfg = Config::new();
        cfg.raft_log_gc_count_limit = Some(100);
        cfg.merge_max_log_gap = 110;
        assert!(cfg.validate(split_size).is_err());

        cfg = Config::new();
        cfg.raft_log_gc_count_limit = None;
        assert!(cfg.validate(split_size).is_err());

        cfg = Config::new();
        cfg.merge_check_tick_interval = ReadableDuration::secs(0);
        assert!(cfg.validate(split_size).is_err());

        cfg = Config::new();
        cfg.raft_base_tick_interval = ReadableDuration::secs(1);
        cfg.raft_election_timeout_ticks = 10;
        cfg.peer_stale_state_check_interval = ReadableDuration::secs(5);
        assert!(cfg.validate(split_size).is_err());

        cfg = Config::new();
        cfg.peer_stale_state_check_interval = ReadableDuration::minutes(2);
        cfg.abnormal_leader_missing_duration = ReadableDuration::minutes(1);
        assert!(cfg.validate(split_size).is_err());

        cfg = Config::new();
        cfg.abnormal_leader_missing_duration = ReadableDuration::minutes(2);
        cfg.max_leader_missing_duration = ReadableDuration::minutes(1);
        assert!(cfg.validate(split_size).is_err());

        cfg = Config::new();
        cfg.local_read_batch_size = 0;
        assert!(cfg.validate(split_size).is_err());

        cfg = Config::new();
        cfg.apply_batch_system.max_batch_size = Some(0);
        assert!(cfg.validate(split_size).is_err());

        cfg = Config::new();
        cfg.apply_batch_system.pool_size = 0;
        assert!(cfg.validate(split_size).is_err());

        cfg = Config::new();
        cfg.store_batch_system.max_batch_size = Some(0);
        assert!(cfg.validate(split_size).is_err());

        cfg = Config::new();
        cfg.store_batch_system.pool_size = 0;
        assert!(cfg.validate(split_size).is_err());

        cfg = Config::new();
        cfg.apply_batch_system.max_batch_size = Some(10241);
        assert!(cfg.validate(split_size).is_err());

        cfg = Config::new();
        cfg.store_batch_system.max_batch_size = Some(10241);
        assert!(cfg.validate(split_size).is_err());

        cfg = Config::new();
        cfg.hibernate_regions = true;
        assert!(cfg.validate(split_size).is_ok());
        assert_eq!(cfg.store_batch_system.max_batch_size, Some(256));
        assert_eq!(cfg.apply_batch_system.max_batch_size, Some(256));

        cfg = Config::new();
        cfg.hibernate_regions = false;
        assert!(cfg.validate(split_size).is_ok());
        assert_eq!(cfg.store_batch_system.max_batch_size, Some(1024));
        assert_eq!(cfg.apply_batch_system.max_batch_size, Some(256));

        cfg = Config::new();
        cfg.hibernate_regions = true;
        cfg.store_batch_system.max_batch_size = Some(123);
        cfg.apply_batch_system.max_batch_size = Some(234);
        assert!(cfg.validate(split_size).is_ok());
        assert_eq!(cfg.store_batch_system.max_batch_size, Some(123));
        assert_eq!(cfg.apply_batch_system.max_batch_size, Some(234));

        cfg = Config::new();
        cfg.future_poll_size = 0;
        assert!(cfg.validate(split_size).is_err());

        cfg = Config::new();
        cfg.snap_generator_pool_size = 0;
        assert!(cfg.validate(split_size).is_err());

        cfg = Config::new();
        cfg.raft_base_tick_interval = ReadableDuration::secs(1);
        cfg.raft_election_timeout_ticks = 11;
        cfg.raft_store_max_leader_lease = ReadableDuration::secs(11);
        assert!(cfg.validate(split_size).is_err());

        cfg = Config::new();
        cfg.hibernate_regions = true;
        cfg.max_peer_down_duration = ReadableDuration::minutes(5);
        cfg.peer_stale_state_check_interval = ReadableDuration::minutes(5);
        assert!(cfg.validate(split_size).is_ok());
        assert_eq!(cfg.max_peer_down_duration, ReadableDuration::minutes(10));

        cfg = Config::new();
        cfg.raft_max_size_per_msg = ReadableSize(0);
        assert!(cfg.validate(split_size).is_err());
        cfg.raft_max_size_per_msg = ReadableSize::gb(64);
        assert!(cfg.validate(split_size).is_err());
        cfg.raft_max_size_per_msg = ReadableSize::gb(3);
<<<<<<< HEAD
        assert!(cfg.validate(split_size).is_ok());
=======
        assert!(cfg.validate().is_ok());

        cfg = Config::new();
        cfg.raft_entry_max_size = ReadableSize(0);
        assert!(cfg.validate().is_err());
        cfg.raft_entry_max_size = ReadableSize::mb(3073);
        assert!(cfg.validate().is_err());
        cfg.raft_entry_max_size = ReadableSize::gb(3);
        assert!(cfg.validate().is_ok());
>>>>>>> 490c93d2
    }
}<|MERGE_RESOLUTION|>--- conflicted
+++ resolved
@@ -1114,18 +1114,14 @@
         cfg.raft_max_size_per_msg = ReadableSize::gb(64);
         assert!(cfg.validate(split_size).is_err());
         cfg.raft_max_size_per_msg = ReadableSize::gb(3);
-<<<<<<< HEAD
         assert!(cfg.validate(split_size).is_ok());
-=======
-        assert!(cfg.validate().is_ok());
 
         cfg = Config::new();
         cfg.raft_entry_max_size = ReadableSize(0);
-        assert!(cfg.validate().is_err());
+        assert!(cfg.validate(split_size).is_err());
         cfg.raft_entry_max_size = ReadableSize::mb(3073);
-        assert!(cfg.validate().is_err());
+        assert!(cfg.validate(split_size).is_err());
         cfg.raft_entry_max_size = ReadableSize::gb(3);
-        assert!(cfg.validate().is_ok());
->>>>>>> 490c93d2
+        assert!(cfg.validate(split_size).is_ok());
     }
 }