// Copyright 2020 TiKV Project Authors. Licensed under Apache-2.0.

// #[PerformanceCriticalPath]
use std::{cmp, collections::VecDeque, mem};

use collections::HashMap;
use kvproto::{
    kvrpcpb::LockInfo,
    raft_cmdpb::{self, RaftCmdRequest},
};
use protobuf::Message;
use tikv_util::{
<<<<<<< HEAD
    box_err,
    codec::number::{NumberEncoder, MAX_VAR_U64_LEN},
    debug, error, info,
=======
    MustConsumeVec, box_err,
    codec::number::{MAX_VAR_U64_LEN, NumberEncoder},
    debug, error,
>>>>>>> 95a06da9
    memory::HeapSize,
    time::{duration_to_sec, monotonic_raw_now},
};
use time::Timespec;
use uuid::Uuid;

use super::msg::ErrorCallback;
use crate::{
    Result,
    store::{Config, fsm::apply, metrics::*},
};

const READ_QUEUE_SHRINK_SIZE: usize = 64;

pub struct ReadIndexRequest<C> {
    pub id: Uuid,
    cmds: MustConsumeVec<(RaftCmdRequest, C, Option<u64>)>,
    pub propose_time: Timespec,
    pub read_index: Option<u64>,
    pub addition_request: Option<Box<raft_cmdpb::ReadIndexRequest>>,
    pub locked: Option<Box<LockInfo>>,
    // `true` means it's in `ReadIndexQueue::reads`.
    in_contexts: bool,

    cmds_heap_size: usize,
}

impl<C> ReadIndexRequest<C> {
    const CMD_SIZE: usize = mem::size_of::<(RaftCmdRequest, C, Option<u64>)>();

    pub fn push_command(&mut self, req: RaftCmdRequest, cb: C, read_index: u64) {
        RAFT_READ_INDEX_PENDING_COUNT.inc();
        self.cmds_heap_size += req.approximate_heap_size();
        self.cmds.push((req, cb, Some(read_index)));
    }

    pub fn with_command(id: Uuid, req: RaftCmdRequest, cb: C, propose_time: Timespec) -> Self {
        RAFT_READ_INDEX_PENDING_COUNT.inc();

        // Ignore heap allocations for `Callback`.
        let cmds_heap_size = req.approximate_heap_size();

        let mut cmds = MustConsumeVec::with_capacity("callback of index read", 1);
        cmds.push((req, cb, None));
        ReadIndexRequest {
            id,
            cmds,
            propose_time,
            read_index: None,
            addition_request: None,
            locked: None,
            in_contexts: false,
            cmds_heap_size,
        }
    }

    pub fn cmds(&self) -> &[(RaftCmdRequest, C, Option<u64>)] {
        &self.cmds
    }

    pub fn take_cmds(&mut self) -> MustConsumeVec<(RaftCmdRequest, C, Option<u64>)> {
        self.cmds_heap_size = 0;
        self.cmds.take()
    }
}

impl<C> Drop for ReadIndexRequest<C> {
    fn drop(&mut self) {
        let dur = (monotonic_raw_now() - self.propose_time).to_std().unwrap();
        RAFT_READ_INDEX_PENDING_DURATION.observe(duration_to_sec(dur));
    }
}

pub struct ReadIndexQueue<C> {
    reads: VecDeque<ReadIndexRequest<C>>,
    ready_cnt: usize,
    // How many requests are handled.
    handled_cnt: usize,
    // map[uuid] -> offset in `reads`.
    contexts: HashMap<Uuid, usize>,

    retry_countdown: usize,
    tag: String,
}

impl<C> Default for ReadIndexQueue<C> {
    fn default() -> ReadIndexQueue<C> {
        ReadIndexQueue {
            reads: VecDeque::new(),
            ready_cnt: 0,
            handled_cnt: 0,
            contexts: HashMap::default(),
            retry_countdown: 0,
            tag: "".to_string(),
        }
    }
}

impl<C: ErrorCallback> ReadIndexQueue<C> {
    pub fn new(tag: String) -> ReadIndexQueue<C> {
        ReadIndexQueue {
            reads: VecDeque::new(),
            ready_cnt: 0,
            handled_cnt: 0,
            contexts: HashMap::default(),
            retry_countdown: 0,
            tag,
        }
    }
    /// Check it's necessary to retry pending read requests or not.
    /// Return true if all such conditions are satisfied:
    /// 1. more than an election timeout elapsed from the last request push;
    /// 2. more than an election timeout elapsed from the last retry;
    /// 3. there are still unresolved requests in the queue.
    pub fn check_needs_retry(&mut self, cfg: &Config) -> bool {
        if self.reads.len() == self.ready_cnt {
            return false;
        }

        if self.retry_countdown == usize::MAX {
            self.retry_countdown = cfg.raft_election_timeout_ticks - 1;
            return false;
        }

        if self.retry_countdown > 0 {
            self.retry_countdown -= 1;
            return false;
        }

        self.retry_countdown = cfg.raft_election_timeout_ticks;
        true
    }

    pub fn has_unresolved(&self) -> bool {
        self.ready_cnt != self.reads.len()
    }

    /// Clear all commands in the queue. if `notify_removed` contains an
    /// `region_id`, notify the request's callback that the region is
    /// removed.
    pub fn clear_all(&mut self, notify_removed: Option<u64>) {
        let mut removed = 0;
        for mut read in self.reads.drain(..) {
            removed += read.cmds.len();
            if let Some(region_id) = notify_removed {
                for (_, cb, _) in read.cmds.drain(..) {
                    apply::notify_req_region_removed(region_id, cb);
                }
            } else {
                read.cmds.clear();
            }
        }
        RAFT_READ_INDEX_PENDING_COUNT.sub(removed as i64);
        self.contexts.clear();
        self.ready_cnt = 0;
        self.handled_cnt = 0;
    }

    pub fn clear_uncommitted_on_role_change(&mut self, term: u64) {
        let mut removed = 0;
        for mut read in self.reads.drain(self.ready_cnt..) {
            removed += read.cmds.len();
            for (_, cb, _) in read.cmds.drain(..) {
                apply::notify_stale_req(term, cb);
            }
        }
        RAFT_READ_INDEX_PENDING_COUNT.sub(removed as i64);
        // For a follower changes to leader, and then changes to followr again.
        self.contexts.clear();
    }

    pub fn push_back(&mut self, mut read: ReadIndexRequest<C>, is_leader: bool) {
        if !is_leader {
            read.in_contexts = true;
            let offset = self.handled_cnt + self.reads.len();
            self.contexts.insert(read.id, offset);
        }
        self.reads.push_back(read);
        self.retry_countdown = usize::MAX;
    }

    pub fn back_mut(&mut self) -> Option<&mut ReadIndexRequest<C>> {
        self.reads.back_mut()
    }

    pub fn back(&self) -> Option<&ReadIndexRequest<C>> {
        self.reads.back()
    }

    pub fn last_ready(&self) -> Option<&ReadIndexRequest<C>> {
        if self.ready_cnt > 0 {
            return Some(&self.reads[self.ready_cnt - 1]);
        }
        None
    }

    pub fn advance_leader_reads<T>(&mut self, states: T)
    where
        T: IntoIterator<Item = (Uuid, Option<LockInfo>, u64)>,
    {
        let mut states_iter = states.into_iter();
        while let Some((uuid, info, index)) = states_iter.next() {
            let invalid_id = match self.reads.get_mut(self.ready_cnt) {
                Some(r) if r.id == uuid => {
                    r.read_index = Some(index);
                    self.ready_cnt += 1;
                    continue;
                }
                Some(r) => Some((r.id, r.propose_time)),
                None => None,
            };

            error!("{} unexpected uuid detected", &self.tag; "current_id" => ?invalid_id);
            let mut expect_id_track = vec![];
            for i in (0..self.ready_cnt).rev().take(10).rev() {
                expect_id_track.push((i, self.reads.get(i).map(|r| (r.id, r.propose_time))));
            }
            for i in (self.ready_cnt..self.reads.len()).take(10) {
                expect_id_track.push((i, self.reads.get(i).map(|r| (r.id, r.propose_time))));
            }
            let mut actual_id_track = vec![(uuid, info.is_some(), index)];
            for (id, info, index) in states_iter.take(20) {
                actual_id_track.push((id, info.is_some(), index));
            }
            error!("context around"; "expect_id_track" => ?expect_id_track, "actual_id_track" => ?actual_id_track);
            panic!(
                "{} unexpected uuid detected {} != {:?} at {}",
                &self.tag, uuid, invalid_id, self.ready_cnt
            );
        }
    }

    /// update the read index of the requests that before the specified id.
    pub fn advance_replica_reads<T>(&mut self, states: T)
    where
        T: IntoIterator<Item = (Uuid, Option<LockInfo>, u64)>,
    {
        let (mut min_changed_offset, mut max_changed_offset) = (usize::MAX, 0);
        for (uuid, locked, index) in states {
            if let Some(raw_offset) = self.contexts.remove(&uuid) {
                let offset = match raw_offset.checked_sub(self.handled_cnt) {
                    Some(offset) => offset,
                    None => panic!(
                        "advance_replica_reads uuid: {}, offset: {}, handled: {}",
                        uuid, raw_offset, self.handled_cnt
                    ),
                };
                assert_eq!(
                    self.reads[offset].id, uuid,
                    "ReadIndexQueue::reads[{}].uuid: {}, but want: {}",
                    raw_offset, self.reads[offset].id, uuid
                );
                self.reads[offset].in_contexts = false;
                // clear addition_request to indicate lock checking has finished
                self.reads[offset].addition_request = None;
                self.reads[offset].locked = locked.map(Box::new);
                if let Some(occur_index) = self.reads[offset].read_index {
                    if occur_index < index {
                        continue;
                    }
                }
                info!(
                    "jepsen advance_replica_reads";
                    // "start_ts" => self.reads[offset].start_ts,
                    "uuid" => ?uuid,
                    "read_index" => index,
                    "offset" => offset
                );
                self.reads[offset].read_index = Some(index);
                min_changed_offset = cmp::min(min_changed_offset, offset);
                max_changed_offset = cmp::max(max_changed_offset, offset);
                continue;
            }
            debug!(
                "cannot find corresponding read from pending reads";
                "uuid" => ?uuid, "read_index" => index,
            );
        }

        if min_changed_offset != usize::MAX {
            self.ready_cnt = cmp::max(self.ready_cnt, max_changed_offset + 1);
        }
        // NOTE: We should not try to fold these read index requests anymore,
        // an earlier request can rely a higher committed index due to txn
        // lock when 1pc/async-commit is used.
        // See https://github.com/tikv/tikv/issues/17018 for more details.
    }

    pub fn gc(&mut self) {
        if self.reads.capacity() > READ_QUEUE_SHRINK_SIZE
            && self.reads.len() < READ_QUEUE_SHRINK_SIZE
        {
            self.reads.shrink_to_fit();
            self.contexts.shrink_to_fit();
        }
    }

    pub fn pop_front(&mut self) -> Option<ReadIndexRequest<C>> {
        if self.ready_cnt == 0 {
            return None;
        }
        self.ready_cnt -= 1;
        self.handled_cnt += 1;
        let mut res = self
            .reads
            .pop_front()
            .expect("read_queue is empty but ready_cnt > 0");
        if res.in_contexts {
            res.in_contexts = false;
            self.contexts.remove(&res.id);
        }
        Some(res)
    }

    /// Raft could have not been ready to handle the poped task. So put it back
    /// into the queue.
    pub fn push_front(&mut self, read: ReadIndexRequest<C>) {
        debug_assert!(read.read_index.is_some());
        self.reads.push_front(read);
        self.ready_cnt += 1;
        self.handled_cnt -= 1;
    }
}

const UUID_LEN: usize = 16;
const REQUEST_FLAG: u8 = b'r';
const LOCKED_FLAG: u8 = b'l';
const READ_INDEX_SAFE_TS_FLAG: u8 = b'm';

#[derive(Debug, Clone, PartialEq)]
pub struct ReadIndexContext {
    pub id: Uuid,
    pub request: Option<raft_cmdpb::ReadIndexRequest>,
    pub locked: Option<LockInfo>,
    pub read_index_safe_ts: Option<u64>,
}

impl ReadIndexContext {
    pub fn parse(bytes: &[u8]) -> Result<ReadIndexContext> {
        use tikv_util::codec::number::*;

        if bytes.len() < UUID_LEN {
            return Err(box_err!(
                "read index context must contain a {} byte long UUID",
                UUID_LEN
            ));
        }
        let mut res = ReadIndexContext {
            id: Uuid::from_slice(&bytes[..UUID_LEN]).unwrap(),
            request: None,
            locked: None,
            read_index_safe_ts: None,
        };
        let mut bytes = &bytes[UUID_LEN..];
        while !bytes.is_empty() {
            match read_u8(&mut bytes).unwrap() {
                REQUEST_FLAG => {
                    let len = decode_var_u64(&mut bytes)? as usize;
                    let mut request = raft_cmdpb::ReadIndexRequest::default();
                    request.merge_from_bytes(&bytes[..len])?;
                    bytes = &bytes[len..];
                    res.request = Some(request);
                }
                LOCKED_FLAG => {
                    let len = decode_var_u64(&mut bytes)? as usize;
                    let mut locked = LockInfo::default();
                    locked.merge_from_bytes(&bytes[..len])?;
                    bytes = &bytes[len..];
                    res.locked = Some(locked);
                }
                READ_INDEX_SAFE_TS_FLAG => {
                    let len = decode_u64(&mut bytes)? as usize;
                    let read_index_safe_ts = u64::from_le_bytes(bytes[..len].try_into().unwrap());
                    bytes = &bytes[len..];
                    res.read_index_safe_ts = Some(read_index_safe_ts);
                }
                // just break for forward compatibility
                _ => break,
            }
        }
        Ok(res)
    }

    pub fn to_bytes(&self) -> Vec<u8> {
        Self::fields_to_bytes(
            self.id,
            self.request.as_ref(),
            self.locked.as_ref(),
            self.read_index_safe_ts,
        )
    }

    pub fn fields_to_bytes(
        id: Uuid,
        request: Option<&raft_cmdpb::ReadIndexRequest>,
        locked: Option<&LockInfo>,
        read_index_safe_ts: Option<u64>,
    ) -> Vec<u8> {
        let request_size = request.map(Message::compute_size);
        let locked_size = locked.map(Message::compute_size);
        let read_index_safe_ts_size = read_index_safe_ts.map(|_| std::mem::size_of::<u64>() as u32);
        let field_size = |s: Option<u32>| s.map(|s| 1 + MAX_VAR_U64_LEN + s as usize).unwrap_or(0);
        let cap = UUID_LEN
            + field_size(request_size)
            + field_size(locked_size)
            + field_size(read_index_safe_ts_size);
        let mut b = Vec::with_capacity(cap);
        b.extend_from_slice(id.as_bytes());
        if let Some(request) = request {
            b.push(REQUEST_FLAG);
            b.encode_var_u64(request_size.unwrap() as u64).unwrap();
            request.write_to_vec(&mut b).unwrap();
        }
        if let Some(locked) = locked {
            b.push(LOCKED_FLAG);
            b.encode_var_u64(locked_size.unwrap() as u64).unwrap();
            locked.write_to_vec(&mut b).unwrap();
        }
        if let Some(read_index_safe_ts) = read_index_safe_ts {
            b.push(READ_INDEX_SAFE_TS_FLAG);
            b.encode_u64(read_index_safe_ts_size.unwrap() as u64)
                .unwrap();
            b.extend_from_slice(&read_index_safe_ts.to_le_bytes());
        }
        b
    }
}

mod memtrace {
    use tikv_util::memory::HeapSize;

    use super::*;

    impl<C> HeapSize for ReadIndexRequest<C> {
        fn approximate_heap_size(&self) -> usize {
            let mut size = self.cmds_heap_size + Self::CMD_SIZE * self.cmds.capacity();
            if let Some(ref add) = self.addition_request {
                size += add.approximate_heap_size();
            }
            size
        }
    }

    impl<C> HeapSize for ReadIndexQueue<C> {
        #[inline]
        fn approximate_heap_size(&self) -> usize {
            let mut size = self.reads.capacity() * mem::size_of::<ReadIndexRequest<C>>()
                // For one Uuid and one usize.
                + 24 * self.contexts.len();
            for read in &self.reads {
                size += read.approximate_heap_size();
            }
            size
        }
    }
}

#[cfg(test)]
mod read_index_ctx_tests {
    use super::*;

    // Test backward compatibility
    #[test]
    fn test_single_uuid() {
        let id = Uuid::new_v4();
        // We should be able to parse old version context (a single UUID).
        let ctx = ReadIndexContext::parse(id.as_bytes()).unwrap();
        assert_eq!(
            ctx,
            ReadIndexContext {
                id,
                request: None,
                locked: None,
                read_index_safe_ts: None,
            }
        );

        // Old version TiKV should be able to parse context without lock checking
        // fields.
        let bytes = ctx.to_bytes();
        assert_eq!(bytes, id.as_bytes());
    }

    #[test]
    fn test_serde_request() {
        let id = Uuid::new_v4();
        let mut request = raft_cmdpb::ReadIndexRequest::default();
        request.set_start_ts(10);
        let mut locked = LockInfo::default();
        locked.set_lock_version(5);
        let ctx = ReadIndexContext {
            id,
            request: Some(request),
            locked: Some(locked),
            read_index_safe_ts: Some(1),
        };
        let bytes = ctx.to_bytes();
        let parsed_ctx = ReadIndexContext::parse(&bytes).unwrap();
        assert_eq!(ctx, parsed_ctx);
    }
}

#[cfg(test)]
mod tests {
    use engine_test::kv::KvTestSnapshot;

    use super::*;
    use crate::store::Callback;

    #[test]
    fn test_become_leader_then_become_follower() {
        let mut queue = ReadIndexQueue::<Callback<KvTestSnapshot>> {
            handled_cnt: 100,
            ..Default::default()
        };

        // Push a pending comand when the peer is follower.
        let id = Uuid::new_v4();
        let req = ReadIndexRequest::with_command(
            id,
            RaftCmdRequest::default(),
            Callback::None,
            Timespec::new(0, 0),
        );
        queue.push_back(req, false);

        // After the peer becomes leader, `advance` could be called before
        // `clear_uncommitted_on_role_change`.
        queue.advance_leader_reads(vec![(id, None, 10)]);
        while let Some(mut read) = queue.pop_front() {
            read.cmds.clear();
        }

        queue.clear_uncommitted_on_role_change(10);

        let req = ReadIndexRequest::with_command(
            Uuid::new_v4(),
            RaftCmdRequest::default(),
            Callback::None,
            Timespec::new(0, 0),
        );
        queue.push_back(req, true);
        let last_id = queue.reads.back().map(|t| t.id).unwrap();
        queue.advance_leader_reads(vec![(last_id, None, 10)]);
        assert_eq!(queue.ready_cnt, 1);
        while let Some(mut read) = queue.pop_front() {
            read.cmds.clear();
        }

        // Shouldn't panic when call `advance_replica_reads` with `id` again.
        queue.advance_replica_reads(vec![(id, None, 10)]);
    }

    #[test]
    fn test_retake_leadership() {
        let mut queue = ReadIndexQueue::<Callback<KvTestSnapshot>> {
            handled_cnt: 100,
            ..Default::default()
        };

        // Push a pending read comand when the peer is leader.
        let id = Uuid::new_v4();
        let req = ReadIndexRequest::with_command(
            id,
            RaftCmdRequest::default(),
            Callback::None,
            Timespec::new(0, 0),
        );
        queue.push_back(req, true);

        // Advance on leader, but the peer is not ready to handle it (e.g. it's in
        // merging).
        queue.advance_leader_reads(vec![(id, None, 10)]);

        // The leader steps down to follower, clear uncommitted reads.
        queue.clear_uncommitted_on_role_change(10);

        // The peer takes leadership and handles one more read.
        queue.clear_uncommitted_on_role_change(10);
        let id_1 = Uuid::new_v4();
        let req = ReadIndexRequest::with_command(
            id_1,
            RaftCmdRequest::default(),
            Callback::None,
            Timespec::new(0, 0),
        );
        queue.push_back(req, true);

        // Advance on leader again, shouldn't panic.
        queue.advance_leader_reads(vec![(id_1, None, 10)]);
        while let Some(mut read) = queue.pop_front() {
            read.cmds.clear();
        }
    }

    #[test]
    fn test_advance_replica_reads_out_of_order() {
        let mut queue = ReadIndexQueue::<Callback<KvTestSnapshot>> {
            handled_cnt: 100,
            ..Default::default()
        };

        let ids: [Uuid; 2] = [Uuid::new_v4(), Uuid::new_v4()];
        for id in &ids {
            // Push a pending read comand when the peer is follower.
            let req = ReadIndexRequest::with_command(
                *id,
                RaftCmdRequest::default(),
                Callback::None,
                Timespec::new(0, 0),
            );
            queue.push_back(req, false);
        }

        queue.advance_replica_reads(vec![(ids[1], None, 100)]);
        assert_eq!(queue.ready_cnt, 2);
        while let Some(mut read) = queue.pop_front() {
            read.cmds.clear();
        }

        queue.advance_replica_reads(vec![(ids[0], None, 100)]);
    }
}<|MERGE_RESOLUTION|>--- conflicted
+++ resolved
@@ -10,15 +10,9 @@
 };
 use protobuf::Message;
 use tikv_util::{
-<<<<<<< HEAD
-    box_err,
-    codec::number::{NumberEncoder, MAX_VAR_U64_LEN},
-    debug, error, info,
-=======
     MustConsumeVec, box_err,
     codec::number::{MAX_VAR_U64_LEN, NumberEncoder},
-    debug, error,
->>>>>>> 95a06da9
+    debug, error, info,
     memory::HeapSize,
     time::{duration_to_sec, monotonic_raw_now},
 };
