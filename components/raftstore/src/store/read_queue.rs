--- conflicted
+++ resolved
@@ -84,15 +84,9 @@
             cmds: MustConsumeVec::new("noop"),
             propose_time,
             read_index: None,
-<<<<<<< HEAD
-            addition_request: None,
-            locked: None,
-            in_contexts: false,
-=======
             in_contexts: false,
             addition_request: None,
             locked: None,
->>>>>>> 86c8fb71
             cmds_heap_size: 0,
         }
     }
