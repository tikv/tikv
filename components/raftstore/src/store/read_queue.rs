--- conflicted
+++ resolved
@@ -77,17 +77,20 @@
         }
     }
 
-<<<<<<< HEAD
-    pub fn noop(id: Uuid, renew_lease_time: Timespec) -> Self {
+    pub fn noop(id: Uuid, propose_time: Timespec) -> Self {
         RAFT_READ_INDEX_PENDING_COUNT.inc();
         ReadIndexRequest {
             id,
             cmds: MustConsumeVec::new("noop"),
-            renew_lease_time,
+            propose_time,
             read_index: None,
             in_contexts: false,
-        }
-=======
+            addition_request: None,
+            locked: None,
+            cmds_heap_size: 0,
+        }
+    }
+
     pub fn cmds(&self) -> &[(RaftCmdRequest, Callback<S>, Option<u64>)] {
         &*self.cmds
     }
@@ -95,7 +98,6 @@
     pub fn take_cmds(&mut self) -> MustConsumeVec<(RaftCmdRequest, Callback<S>, Option<u64>)> {
         self.cmds_heap_size = 0;
         self.cmds.take()
->>>>>>> 8099f217
     }
 }
 
