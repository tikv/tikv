// Copyright 2020 TiKV Project Authors. Licensed under Apache-2.0.

use std::{
    cmp::{min, Ordering},
    collections::{BinaryHeap, HashMap, HashSet},
    slice::{Iter, IterMut},
    sync::{mpsc::Receiver, Arc},
    time::{Duration, SystemTime},
};

<<<<<<< HEAD
#[cfg(feature = "failpoints")]
use fail::fail_point;
=======
>>>>>>> dc7c48d1
use kvproto::{
    kvrpcpb::KeyRange,
    metapb::{self, Peer},
    pdpb::QueryKind,
};
use pd_client::{merge_bucket_stats, new_bucket_stats, BucketMeta, BucketStat};
use rand::Rng;
use resource_metering::RawRecords;
use tikv_util::{config::Tracker, debug, info, metrics::ThreadInfoStatistics, warn};

use crate::store::{
    metrics::*,
    util::build_key_range,
    worker::{
        query_stats::{is_read_query, QueryStats},
        split_config::get_sample_num,
        FlowStatistics, SplitConfig, SplitConfigManager,
    },
};

const DEFAULT_MAX_SAMPLE_LOOP_COUNT: usize = 10000;
pub const TOP_N: usize = 10;

// It will return prefix sum of the given iter,
// `read` is a function to process the item from the iter.
#[inline(always)]
fn prefix_sum<F, T>(iter: Iter<'_, T>, read: F) -> Vec<usize>
where
    F: Fn(&T) -> usize,
{
    let mut sum = 0;
    iter.map(|item| {
        sum += read(item);
        sum
    })
    .collect()
}

#[inline(always)]
fn prefix_sum_mut<F, T>(iter: IterMut<'_, T>, read: F) -> Vec<usize>
where
    F: Fn(&mut T) -> usize,
{
    let mut sum = 0;
    iter.map(|item| {
        sum += read(item);
        sum
    })
    .collect()
}

// This function uses the distributed/parallel reservoir sampling algorithm.
// It will sample min(sample_num, all_key_ranges_num) key ranges from multiple `key_ranges_provider` with the same possibility.
fn sample<F, T>(
    sample_num: usize,
    mut key_ranges_providers: Vec<T>,
    key_ranges_getter: F,
) -> Vec<KeyRange>
where
    F: Fn(&mut T) -> &mut Vec<KeyRange>,
{
    let mut sampled_key_ranges = vec![];
    // Retain the non-empty key ranges.
    // `key_ranges_provider` may return an empty key ranges vector, which will cause
    // the later sampling to fall into a dead loop. So we need to filter it out here.
    key_ranges_providers
        .retain_mut(|key_ranges_provider| !key_ranges_getter(key_ranges_provider).is_empty());
    if key_ranges_providers.is_empty() {
        return sampled_key_ranges;
    }
    let prefix_sum = prefix_sum_mut(key_ranges_providers.iter_mut(), |key_ranges_provider| {
        key_ranges_getter(key_ranges_provider).len()
    });
    // The last sum is the number of all the key ranges.
    let all_key_ranges_num = *prefix_sum.last().unwrap();
    if all_key_ranges_num == 0 {
        return sampled_key_ranges;
    }
    // If the number of key ranges is less than the sample number,
    // we will return them directly without sampling.
    if all_key_ranges_num <= sample_num {
        key_ranges_providers
            .iter_mut()
            .for_each(|key_ranges_provider| {
                sampled_key_ranges.append(key_ranges_getter(key_ranges_provider));
            });
        return sampled_key_ranges;
    }
    // To prevent the sampling from falling into a dead loop.
    let mut sample_loop_count = min(
        sample_num.saturating_mul(100),
        DEFAULT_MAX_SAMPLE_LOOP_COUNT,
    );
    let mut rng = rand::thread_rng();
    // If the number of key ranges is greater than the sample number,
    // we will randomly sample the key ranges.
    while sampled_key_ranges.len() < sample_num && sample_loop_count > 0 {
        sample_loop_count -= 1;
        // Generate a random number in [1, all_key_ranges_num].
        // Starting from 1 is to achieve equal probability.
        // For example, for a `prefix_sum` like [1, 2, 3, 4],
        // if we generate a random number in [0, 4], the probability of choosing the first index is 0.4
        // rather than 0.25 due to that 0 and 1 will both make `binary_search` get the same result.
        let i = prefix_sum
            .binary_search(&rng.gen_range(1..=all_key_ranges_num))
            .unwrap_or_else(|i| i);
        let key_ranges = key_ranges_getter(&mut key_ranges_providers[i]);
        if !key_ranges.is_empty() {
            let j = rng.gen_range(0..key_ranges.len());
            sampled_key_ranges.push(key_ranges.remove(j)); // Sampling without replacement
        }
    }
    if sample_loop_count == 0 {
        warn!("the number of sampled key ranges could be less than the sample_num, the sampling may fall into a dead loop before";
            "sampled_key_ranges_length" => sampled_key_ranges.len(),
            "sample_num" => sample_num,
        );
    }
    sampled_key_ranges
}

pub struct Sample {
    pub key: Vec<u8>,
    // left means the number of key ranges located on the sample's left.
    pub left: i32,
    // contained means the number of key ranges the sample locates inside.
    pub contained: i32,
    // right means the number of key ranges located on the sample's right.
    pub right: i32,
}

impl Sample {
    fn new(key: &[u8]) -> Sample {
        Sample {
            key: key.to_owned(),
            left: 0,
            contained: 0,
            right: 0,
        }
    }
}

struct Samples(Vec<Sample>);

impl From<Vec<KeyRange>> for Samples {
    fn from(key_ranges: Vec<KeyRange>) -> Self {
        Samples(
            key_ranges
                .iter()
                .fold(HashSet::new(), |mut hash_set, key_range| {
                    hash_set.insert(&key_range.start_key);
                    hash_set.insert(&key_range.end_key);
                    hash_set
                })
                .into_iter()
                .map(|key| Sample::new(key))
                .collect(),
        )
    }
}

impl Samples {
    // evaluate the samples according to the given key range, it will update the sample's left, right and contained counter.
    fn evaluate(&mut self, key_range: &KeyRange) {
        for mut sample in self.0.iter_mut() {
            let order_start = if key_range.start_key.is_empty() {
                Ordering::Greater
            } else {
                sample.key.cmp(&key_range.start_key)
            };

            let order_end = if key_range.end_key.is_empty() {
                Ordering::Less
            } else {
                sample.key.cmp(&key_range.end_key)
            };

            if order_start == Ordering::Greater && order_end == Ordering::Less {
                sample.contained += 1;
            } else if order_start != Ordering::Greater {
                sample.right += 1;
            } else {
                sample.left += 1;
            }
        }
    }

    // split the keys with the given split config and sampled data.
    fn split_key(&self, split_balance_score: f64, split_contained_score: f64) -> Vec<u8> {
        let mut best_index: i32 = -1;
        let mut best_score = 2.0;
        for (index, sample) in self.0.iter().enumerate() {
            if sample.key.is_empty() {
                continue;
            }
            let evaluated_key_num_lr = sample.left + sample.right;
            if evaluated_key_num_lr == 0 {
                LOAD_BASE_SPLIT_EVENT.no_enough_lr_key.inc();
                continue;
            }
            let evaluated_key_num = (sample.contained + evaluated_key_num_lr) as f64;

            // The balance score is the difference in the number of requested keys between the left and right of a sample key.
            // The smaller the balance score, the more balanced the load will be after this splitting.
            let balance_score =
                (sample.left as f64 - sample.right as f64).abs() / evaluated_key_num_lr as f64;
            LOAD_BASE_SPLIT_SAMPLE_VEC
                .with_label_values(&["balance_score"])
                .observe(balance_score);
            if balance_score >= split_balance_score {
                LOAD_BASE_SPLIT_EVENT.no_balance_key.inc();
                continue;
            }

            // The contained score is the ratio of a sample key that are contained in the requested key.
            // The larger the contained score, the more RPCs the cluster will receive after this splitting.
            let contained_score = sample.contained as f64 / evaluated_key_num;
            LOAD_BASE_SPLIT_SAMPLE_VEC
                .with_label_values(&["contained_score"])
                .observe(contained_score);
            if contained_score >= split_contained_score {
                LOAD_BASE_SPLIT_EVENT.no_uncross_key.inc();
                continue;
            }

            // We try to find a split key that has the smallest balance score and the smallest contained score
            // to make the splitting keep the load balanced while not increasing too many RPCs.
            let final_score = balance_score + contained_score;
            if final_score < best_score {
                best_index = index as i32;
                best_score = final_score;
            }
        }
        if best_index >= 0 {
            return self.0[best_index as usize].key.clone();
        }
        return vec![];
    }
}

// Recorder is used to record the potential split-able key ranges,
// sample and split them according to the split config appropriately.
pub struct Recorder {
    pub detect_times: usize,
    pub peer: Peer,
    pub key_ranges: Vec<Vec<KeyRange>>,
    pub create_time: SystemTime,
    pub cpu_usage: f64,
    pub hottest_key_range: Option<KeyRange>,
}

impl Recorder {
    fn new(detect_times: u64) -> Recorder {
        Recorder {
            detect_times: detect_times as usize,
            peer: Peer::default(),
            key_ranges: vec![],
            create_time: SystemTime::now(),
            cpu_usage: 0.0,
            hottest_key_range: None,
        }
    }

    fn record(&mut self, key_ranges: Vec<KeyRange>) {
        self.key_ranges.push(key_ranges);
    }

    fn update_peer(&mut self, peer: &Peer) {
        if self.peer != *peer {
            self.peer = peer.clone();
        }
    }

    fn update_cpu_usage(&mut self, cpu_usage: f64) {
        self.cpu_usage = cpu_usage;
    }

    fn update_hottest_key_range(&mut self, key_range: KeyRange) {
        self.hottest_key_range = Some(key_range);
    }

    fn is_ready(&self) -> bool {
        self.key_ranges.len() >= self.detect_times
    }

    // collect the split keys from the recorded key_ranges.
    // This will start a second-level sampling on the previous sampled key ranges,
    // evaluate the samples according to the given key range, and compute the split keys finally.
    fn collect(&self, config: &SplitConfig) -> Vec<u8> {
        let sampled_key_ranges = sample(config.sample_num, self.key_ranges.clone(), |x| x);
        let mut samples = Samples::from(sampled_key_ranges);
        let recorded_key_ranges: Vec<&KeyRange> = self.key_ranges.iter().flatten().collect();
        // Because we need to observe the number of `no_enough_key` of all the actual keys,
        // so we do this check after the samples are calculated.
        if (recorded_key_ranges.len() as u64) < config.sample_threshold {
            LOAD_BASE_SPLIT_EVENT
                .no_enough_sampled_key
                .inc_by(samples.0.len() as u64);
            return vec![];
        }
        recorded_key_ranges.into_iter().for_each(|key_range| {
            samples.evaluate(key_range);
        });
        samples.split_key(config.split_balance_score, config.split_contained_score)
    }
}

// RegionInfo will maintain key_ranges with sample_num length by reservoir sampling.
// And it will save qps num and peer.
#[derive(Debug, Clone)]
pub struct RegionInfo {
    pub sample_num: usize,
    pub query_stats: QueryStats,
    pub peer: Peer,
    pub key_ranges: Vec<KeyRange>,
    pub flow: FlowStatistics,
}

impl RegionInfo {
    fn new(sample_num: usize) -> RegionInfo {
        RegionInfo {
            sample_num,
            query_stats: QueryStats::default(),
            key_ranges: Vec::with_capacity(sample_num),
            peer: Peer::default(),
            flow: FlowStatistics::default(),
        }
    }

    fn get_read_qps(&self) -> usize {
        self.query_stats.get_read_query_num() as usize
    }

    fn get_key_ranges_mut(&mut self) -> &mut Vec<KeyRange> {
        &mut self.key_ranges
    }

    fn add_key_ranges(&mut self, key_ranges: Vec<KeyRange>) {
        for (i, key_range) in key_ranges.into_iter().enumerate() {
            let n = self.get_read_qps() + i;
            if n == 0 || self.key_ranges.len() < self.sample_num {
                self.key_ranges.push(key_range);
            } else {
                let j = rand::thread_rng().gen_range(0..n) as usize;
                if j < self.sample_num {
                    self.key_ranges[j] = key_range;
                }
            }
        }
    }

    fn add_query_num(&mut self, kind: QueryKind, query_num: u64) {
        self.query_stats.add_query_num(kind, query_num);
    }

    fn update_peer(&mut self, peer: &Peer) {
        if self.peer != *peer {
            self.peer = peer.clone();
        }
    }
}

#[derive(Clone, Debug)]
pub struct ReadStats {
    // RegionID -> RegionInfo
    // There're three methods could insert a `RegionInfo` into the map:
    //   1. add_query_num
    //   2. add_query_num_batch
    //   3. add_flow
    // Among these three methods, `add_flow` will not update `key_ranges` of `RegionInfo`,
    // and due to this, an `RegionInfo` without `key_ranges` may occur. The caller should be aware of this.
    pub region_infos: HashMap<u64, RegionInfo>,
    pub sample_num: usize,
    pub region_buckets: HashMap<u64, BucketStat>,
}

impl ReadStats {
    pub fn with_sample_num(sample_num: usize) -> Self {
        ReadStats {
            region_infos: HashMap::default(),
            region_buckets: HashMap::default(),
            sample_num,
        }
    }

    pub fn add_query_num(
        &mut self,
        region_id: u64,
        peer: &Peer,
        key_range: KeyRange,
        kind: QueryKind,
    ) {
        self.add_query_num_batch(region_id, peer, vec![key_range], kind);
    }

    pub fn add_query_num_batch(
        &mut self,
        region_id: u64,
        peer: &Peer,
        key_ranges: Vec<KeyRange>,
        kind: QueryKind,
    ) {
        let sample_num = self.sample_num;
        let query_num = key_ranges.len() as u64;
        let region_info = self
            .region_infos
            .entry(region_id)
            .or_insert_with(|| RegionInfo::new(sample_num));
        region_info.update_peer(peer);
        if is_read_query(kind) {
            region_info.add_key_ranges(key_ranges);
        }
        region_info.add_query_num(kind, query_num);
    }

    pub fn add_flow(
        &mut self,
        region_id: u64,
        buckets: Option<&Arc<BucketMeta>>,
        start: Option<&[u8]>,
        end: Option<&[u8]>,
        write: &FlowStatistics,
        data: &FlowStatistics,
    ) {
        let num = self.sample_num;
        let region_info = self
            .region_infos
            .entry(region_id)
            .or_insert_with(|| RegionInfo::new(num));
        region_info.flow.add(write);
        region_info.flow.add(data);
        if let Some(buckets) = buckets {
            let bucket_stat = self.region_buckets.entry(region_id).or_insert_with(|| {
                let stats = new_bucket_stats(buckets);
                BucketStat::new(buckets.clone(), stats)
            });
            if bucket_stat.meta < *buckets {
                let stats = new_bucket_stats(buckets);
                let mut new = BucketStat::new(buckets.clone(), stats);
                merge_bucket_stats(
                    &new.meta.keys,
                    &mut new.stats,
                    &bucket_stat.meta.keys,
                    &bucket_stat.stats,
                );
                *bucket_stat = new;
            }
            let mut delta = metapb::BucketStats::default();
            delta.set_read_bytes(vec![(write.read_bytes + data.read_bytes) as u64]);
            delta.set_read_keys(vec![(write.read_keys + data.read_keys) as u64]);
            let start = start.unwrap_or_default();
            let end = end.unwrap_or_default();
            merge_bucket_stats(
                &bucket_stat.meta.keys,
                &mut bucket_stat.stats,
                &[start, end],
                &delta,
            );
        }
    }

    pub fn is_empty(&self) -> bool {
        self.region_infos.is_empty()
    }
}

impl Default for ReadStats {
    fn default() -> ReadStats {
        ReadStats {
            sample_num: get_sample_num(),
            region_infos: HashMap::default(),
            region_buckets: HashMap::default(),
        }
    }
}

#[derive(Clone, Debug, Default)]
pub struct WriteStats {
    pub region_infos: HashMap<u64, QueryStats>,
}

impl WriteStats {
    pub fn add_query_num(&mut self, region_id: u64, kind: QueryKind) {
        let query_stats = self
            .region_infos
            .entry(region_id)
            .or_insert_with(QueryStats::default);
        query_stats.add_query_num(kind, 1);
    }

    pub fn is_empty(&self) -> bool {
        self.region_infos.is_empty()
    }
}

pub struct SplitInfo {
    pub region_id: u64,
    pub peer: Peer,
    pub split_key: Option<Vec<u8>>,
    pub start_key: Option<Vec<u8>>,
    pub end_key: Option<Vec<u8>>,
}

impl SplitInfo {
    // Create a SplitInfo with the given region_id, peer and split_key.
    // This is used to split the region with this specified split key later.
    fn with_split_key(region_id: u64, peer: Peer, split_key: Vec<u8>) -> Self {
        SplitInfo {
            region_id,
            peer,
            split_key: Some(split_key),
            start_key: None,
            end_key: None,
        }
    }

    // Create a SplitInfo with the given region_id, peer, start_key and end_key.
    // This is used to split the region on half within the specified start and end keys later.
    fn with_start_end_key(
        region_id: u64,
        peer: Peer,
        start_key: Vec<u8>,
        end_key: Vec<u8>,
    ) -> Self {
        SplitInfo {
            region_id,
            peer,
            split_key: None,
            start_key: Some(start_key),
            end_key: Some(end_key),
        }
    }
}

#[derive(PartialEq, Debug)]
pub enum SplitConfigChange {
    Noop,
    UpdateRegionCPUCollector(bool),
}

pub struct AutoSplitController {
    // RegionID -> Recorder
    pub recorders: HashMap<u64, Recorder>,
    pub cfg: SplitConfig,
    cfg_tracker: Tracker<SplitConfig>,
    // Thread-related info
    max_grpc_thread_count: usize,
    max_unified_read_pool_thread_count: usize,
    unified_read_pool_scale_receiver: Option<Receiver<usize>>,
    grpc_thread_usage_vec: Vec<f64>,
}

impl AutoSplitController {
    pub fn new(
        config_manager: SplitConfigManager,
        max_grpc_thread_count: usize,
        max_unified_read_pool_thread_count: usize,
        unified_read_pool_scale_receiver: Option<Receiver<usize>>,
    ) -> AutoSplitController {
        AutoSplitController {
            recorders: HashMap::default(),
            cfg: config_manager.value().clone(),
            cfg_tracker: config_manager.0.clone().tracker("split_hub".to_owned()),
            max_grpc_thread_count,
            max_unified_read_pool_thread_count,
            unified_read_pool_scale_receiver,
            grpc_thread_usage_vec: vec![],
        }
    }

    pub fn default() -> AutoSplitController {
        AutoSplitController::new(SplitConfigManager::default(), 0, 0, None)
    }

    fn update_grpc_thread_usage(&mut self, grpc_thread_usage: f64) {
        self.grpc_thread_usage_vec.push(grpc_thread_usage);
        let length = self.grpc_thread_usage_vec.len();
        let detect_times = self.cfg.detect_times as usize;
        // Only keep the last `self.cfg.detect_times` elements.
        if length > detect_times {
            self.grpc_thread_usage_vec.drain(..length - detect_times);
        }
    }

    fn get_avg_grpc_thread_usage(&self) -> f64 {
        let length = self.grpc_thread_usage_vec.len();
        if length == 0 {
            return 0.0;
        }
        let sum = self.grpc_thread_usage_vec.iter().sum::<f64>();
        sum / length as f64
    }

    fn should_check_region_cpu(&self) -> bool {
        self.cfg.region_cpu_overload_threshold_ratio > 0.0
    }

    fn is_grpc_poll_busy(&self, avg_grpc_thread_usage: f64) -> bool {
        #[cfg(feature = "failpoints")]
        fail::fail_point!("mock_grpc_poll_is_not_busy", |_| { false });
        if self.max_grpc_thread_count == 0 {
            return false;
        }
        if self.cfg.grpc_thread_cpu_overload_threshold_ratio <= 0.0 {
            return true;
        }
        avg_grpc_thread_usage
            >= self.max_grpc_thread_count as f64 * self.cfg.grpc_thread_cpu_overload_threshold_ratio
    }

    fn is_unified_read_pool_busy(&self, unified_read_pool_thread_usage: f64) -> bool {
        #[cfg(feature = "failpoints")]
        fail::fail_point!("mock_unified_read_pool_is_busy", |_| { true });
        if self.max_unified_read_pool_thread_count == 0 {
            return false;
        }
        let unified_read_pool_cpu_overload_threshold = self.max_unified_read_pool_thread_count
            as f64
            * self
                .cfg
                .unified_read_pool_thread_cpu_overload_threshold_ratio;
        unified_read_pool_thread_usage > 0.0
            && unified_read_pool_thread_usage >= unified_read_pool_cpu_overload_threshold
    }

    fn is_region_busy(&self, unified_read_pool_thread_usage: f64, region_cpu_usage: f64) -> bool {
        #[cfg(feature = "failpoints")]
        fail::fail_point!("mock_region_is_busy", |_| { true });
        if unified_read_pool_thread_usage <= 0.0 || !self.should_check_region_cpu() {
            return false;
        }
        region_cpu_usage / unified_read_pool_thread_usage
            >= self.cfg.region_cpu_overload_threshold_ratio
    }

    // collect the read stats from read_stats_vec and dispatch them to a Region HashMap.
    fn collect_read_stats(read_stats_vec: Vec<ReadStats>) -> HashMap<u64, Vec<RegionInfo>> {
        // RegionID -> Vec<RegionInfo>, collect the RegionInfo from different threads.
        let mut region_infos_map = HashMap::default();
        let capacity = read_stats_vec.len();
        for read_stats in read_stats_vec {
            for (region_id, region_info) in read_stats.region_infos {
                let region_infos = region_infos_map
                    .entry(region_id)
                    .or_insert_with(|| Vec::with_capacity(capacity));
                region_infos.push(region_info);
            }
        }
        region_infos_map
    }

    // collect the CPU stats from cpu_stats_vec and dispatch them to a Region HashMap.
    fn collect_cpu_stats(
        &self,
        cpu_stats_vec: Vec<Arc<RawRecords>>,
    ) -> HashMap<u64, (f64, Option<KeyRange>)> {
        // RegionID -> (CPU usage, Hottest Key Range), calculate the CPU usage and its hottest key range.
        let mut region_cpu_map = HashMap::default();
        if !self.should_check_region_cpu() {
            return region_cpu_map;
        }
        // Calculate the Region CPU usage.
        let mut collect_interval_ms = 0;
        let mut region_key_range_cpu_time_map = HashMap::new();
        cpu_stats_vec.iter().for_each(|cpu_stats| {
            cpu_stats.records.iter().for_each(|(tag, record)| {
                // Calculate the Region ID -> CPU Time.
                region_cpu_map
                    .entry(tag.region_id)
                    .and_modify(|(cpu_time, _)| *cpu_time += record.cpu_time as f64)
                    .or_insert_with(|| (record.cpu_time as f64, None));
                // Calculate the (Region ID, Key Range) -> CPU Time.
                tag.key_ranges.iter().for_each(|key_range| {
                    region_key_range_cpu_time_map
                        .entry((tag.region_id, key_range))
                        .and_modify(|cpu_time| *cpu_time += record.cpu_time)
                        .or_insert_with(|| record.cpu_time);
                })
            });
            collect_interval_ms += cpu_stats.duration.as_millis();
        });
        // Calculate the Region CPU usage.
        region_cpu_map.iter_mut().for_each(|(_, (cpu_time, _))| {
            if collect_interval_ms == 0 {
                *cpu_time = 0.0;
            } else {
                *cpu_time /= collect_interval_ms as f64;
            }
        });
        // Choose the hottest key range for each Region.
        let mut hottest_key_range_cpu_time_map = HashMap::with_capacity(region_cpu_map.len());
        region_key_range_cpu_time_map
            .iter()
            .for_each(|((region_id, key_range), cpu_time)| {
                let hottest_key_range_cpu_time = hottest_key_range_cpu_time_map
                    .entry(*region_id)
                    .or_insert_with(|| 0);
                if cpu_time > hottest_key_range_cpu_time {
                    region_cpu_map
                        .entry(*region_id)
                        .and_modify(|(_, old_key_range)| {
                            *old_key_range =
                                Some(build_key_range(&key_range.0, &key_range.1, false));
                        });
                    *hottest_key_range_cpu_time = *cpu_time;
                }
            });
        region_cpu_map
    }

    fn collect_thread_usage(thread_stats: &ThreadInfoStatistics, name: &str) -> f64 {
        thread_stats
            .get_cpu_usages()
            .iter()
            .filter(|(thread_name, _)| thread_name.contains(name))
            .fold(0, |cpu_usage_sum, (_, cpu_usage)| {
                // `cpu_usage` is in [0, 100].
                cpu_usage_sum + cpu_usage
            }) as f64
            / 100.0
    }

    // flush the read stats info into the recorder and check if the region needs to be split
    // according to all the stats info the recorder has collected before.
    pub fn flush(
        &mut self,
        read_stats_vec: Vec<ReadStats>,
        cpu_stats_vec: Vec<Arc<RawRecords>>,
        thread_stats: &ThreadInfoStatistics,
    ) -> (Vec<usize>, Vec<SplitInfo>) {
        let mut top_cpu_usage = vec![];
        let mut top_qps = BinaryHeap::with_capacity(TOP_N);
        let region_infos_map = Self::collect_read_stats(read_stats_vec);
        let region_cpu_map = self.collect_cpu_stats(cpu_stats_vec);
        // Prepare some diagnostic info.
        let (grpc_thread_usage, unified_read_pool_thread_usage) = (
            Self::collect_thread_usage(thread_stats, "grpc-server"),
            Self::collect_thread_usage(thread_stats, "unified-read-po"),
        );
        // Update first before calculating the latest average gRPC poll CPU usage.
        self.update_grpc_thread_usage(grpc_thread_usage);
        let avg_grpc_thread_usage = self.get_avg_grpc_thread_usage();
        let (is_grpc_poll_busy, is_unified_read_pool_busy) = (
            self.is_grpc_poll_busy(avg_grpc_thread_usage),
            self.is_unified_read_pool_busy(unified_read_pool_thread_usage),
        );
        debug!("flush to load base split";
            "max_grpc_thread_count" => self.max_grpc_thread_count,
            "grpc_thread_usage" => grpc_thread_usage,
            "avg_grpc_thread_usage" => avg_grpc_thread_usage,
            "max_unified_read_pool_thread_count" => self.max_unified_read_pool_thread_count,
            "unified_read_pool_thread_usage" => unified_read_pool_thread_usage,
            "is_grpc_poll_busy" => is_grpc_poll_busy,
            "is_unified_read_pool_busy" => is_unified_read_pool_busy,
        );

        // Start to record the read stats info.
        let mut split_infos = vec![];
        for (region_id, region_infos) in region_infos_map {
            let qps_prefix_sum = prefix_sum(region_infos.iter(), RegionInfo::get_read_qps);
            // region_infos is not empty, so it's safe to unwrap here.
            let qps = *qps_prefix_sum.last().unwrap();
            let byte = region_infos
                .iter()
                .fold(0, |flow, region_info| flow + region_info.flow.read_bytes);
            let (cpu_usage, hottest_key_range) = region_cpu_map
                .get(&region_id)
                .map(|(cpu_usage, key_range)| (*cpu_usage, key_range.clone()))
                .unwrap_or((0.0, None));
            let is_region_busy = self.is_region_busy(unified_read_pool_thread_usage, cpu_usage);
            debug!("load base split params";
                "region_id" => region_id,
                "qps" => qps,
                "qps_threshold" => self.cfg.qps_threshold,
                "byte" => byte,
                "byte_threshold" => self.cfg.byte_threshold,
                "cpu_usage" => cpu_usage,
                "is_region_busy" => is_region_busy,
            );

            QUERY_REGION_VEC
                .with_label_values(&["read"])
                .observe(qps as f64);

            // 1. If the QPS or the byte does not meet the threshold, skip.
            // 2. If the Unified Read Pool or the region is not hot enough, skip.
            if qps < self.cfg.qps_threshold
                && byte < self.cfg.byte_threshold
                && (!is_unified_read_pool_busy || !is_region_busy)
            {
                self.recorders.remove_entry(&region_id);
                continue;
            }

            LOAD_BASE_SPLIT_EVENT.load_fit.inc();

            let detect_times = self.cfg.detect_times;
            let recorder = self
                .recorders
                .entry(region_id)
                .or_insert_with(|| Recorder::new(detect_times));
            recorder.update_peer(&region_infos[0].peer);
            recorder.update_cpu_usage(cpu_usage);
            if let Some(hottest_key_range) = hottest_key_range {
                recorder.update_hottest_key_range(hottest_key_range);
            }

            let key_ranges = sample(
                self.cfg.sample_num,
                region_infos,
                RegionInfo::get_key_ranges_mut,
            );
            if key_ranges.is_empty() {
                LOAD_BASE_SPLIT_EVENT.empty_statistical_key.inc();
                continue;
            }
            recorder.record(key_ranges);
            if recorder.is_ready() {
                let key = recorder.collect(&self.cfg);
                if !key.is_empty() {
                    split_infos.push(SplitInfo::with_split_key(
                        region_id,
                        recorder.peer.clone(),
                        key,
                    ));
                    LOAD_BASE_SPLIT_EVENT.ready_to_split.inc();
                    info!("load base split region";
                        "region_id" => region_id,
                        "qps" => qps,
                        "byte" => byte,
                        "cpu_usage" => cpu_usage,
                    );
                    self.recorders.remove(&region_id);
                } else if is_unified_read_pool_busy && is_region_busy {
                    LOAD_BASE_SPLIT_EVENT.cpu_load_fit.inc();
                    top_cpu_usage.push(region_id);
                }
            } else {
                LOAD_BASE_SPLIT_EVENT.not_ready_to_split.inc();
            }

            top_qps.push(qps);
        }

        // Check if the top CPU usage region could be split.
        // TODO: avoid unnecessary split by introducing the feedback mechanism from PD.
        if !top_cpu_usage.is_empty() {
            // Only split the top CPU region when the gRPC poll is not busy.
            if !is_grpc_poll_busy {
                // Calculate by using the latest CPU usage.
                top_cpu_usage.sort_unstable_by(|a, b| {
                    let cpu_usage_a = self.recorders.get(a).unwrap().cpu_usage;
                    let cpu_usage_b = self.recorders.get(b).unwrap().cpu_usage;
                    cpu_usage_b.partial_cmp(&cpu_usage_a).unwrap()
                });
                let region_id = top_cpu_usage[0];
                let recorder = self.recorders.get_mut(&region_id).unwrap();
                if recorder.hottest_key_range.is_some() {
                    split_infos.push(SplitInfo::with_start_end_key(
                        region_id,
                        recorder.peer.clone(),
                        recorder
                            .hottest_key_range
                            .as_ref()
                            .unwrap()
                            .start_key
                            .clone(),
                        recorder.hottest_key_range.as_ref().unwrap().end_key.clone(),
                    ));
                    LOAD_BASE_SPLIT_EVENT.ready_to_split_cpu_top.inc();
                    info!("load base split region";
                        "region_id" => region_id,
                        "start_key" => log_wrappers::Value::key(&recorder.hottest_key_range.as_ref().unwrap().start_key),
                        "end_key" => log_wrappers::Value::key(&recorder.hottest_key_range.as_ref().unwrap().end_key),
                        "cpu_usage" => recorder.cpu_usage,
                    );
                } else {
                    LOAD_BASE_SPLIT_EVENT.empty_hottest_key_range.inc();
                }
            } else {
                LOAD_BASE_SPLIT_EVENT.unable_to_split_cpu_top.inc();
            }
            // Clean up the rest top CPU usage recorders.
            for region_id in top_cpu_usage {
                self.recorders.remove(&region_id);
            }
        }

        (top_qps.into_vec(), split_infos)
    }

    pub fn clear(&mut self) {
        let interval = Duration::from_secs(self.cfg.detect_times * 2);
        self.recorders
            .retain(|_, recorder| match recorder.create_time.elapsed() {
                Ok(life_time) => life_time < interval,
                Err(_) => true,
            });
    }

    pub fn refresh_and_check_cfg(&mut self) -> SplitConfigChange {
        let mut cfg_change = SplitConfigChange::Noop;
        if let Some(incoming) = self.cfg_tracker.any_new() {
            if self.cfg.region_cpu_overload_threshold_ratio <= 0.0
                && incoming.region_cpu_overload_threshold_ratio > 0.0
            {
                cfg_change = SplitConfigChange::UpdateRegionCPUCollector(true);
            }
            if self.cfg.region_cpu_overload_threshold_ratio > 0.0
                && incoming.region_cpu_overload_threshold_ratio <= 0.0
            {
                cfg_change = SplitConfigChange::UpdateRegionCPUCollector(false);
            }
            self.cfg = incoming.clone();
        }
        // Adjust with the size change of the Unified Read Pool.
        if let Some(rx) = &self.unified_read_pool_scale_receiver {
            if let Ok(max_thread_count) = rx.try_recv() {
                self.max_unified_read_pool_thread_count = max_thread_count;
            }
        }
        cfg_change
    }
}

#[cfg(test)]
mod tests {
    use online_config::{ConfigChange, ConfigManager, ConfigValue};
    use resource_metering::{RawRecord, TagInfos};
    use tikv_util::config::VersionTrack;
    use txn_types::Key;

    use super::*;
    use crate::store::worker::split_config::{
        DEFAULT_SAMPLE_NUM, REGION_CPU_OVERLOAD_THRESHOLD_RATIO,
    };

    enum Position {
        Left,
        Right,
        Contained,
    }

    impl Sample {
        fn num(&self, pos: Position) -> i32 {
            match pos {
                Position::Left => self.left,
                Position::Right => self.right,
                Position::Contained => self.contained,
            }
        }
    }

    struct SampleCase {
        key: Vec<u8>,
    }

    impl SampleCase {
        fn sample_key(&self, start_key: &[u8], end_key: &[u8], pos: Position) {
            let mut samples = Samples(vec![Sample::new(&self.key)]);
            let key_range = build_key_range(start_key, end_key, false);
            samples.evaluate(&key_range);
            assert_eq!(
                samples.0[0].num(pos),
                1,
                "start_key is {:?}, end_key is {:?}",
                String::from_utf8(Vec::from(start_key)).unwrap(),
                String::from_utf8(Vec::from(end_key)).unwrap()
            );
        }
    }

    #[test]
    fn test_prefix_sum() {
        let v = vec![1, 2, 3, 4, 5, 6, 7, 8, 9];
        let expect = vec![1, 3, 6, 10, 15, 21, 28, 36, 45];
        let pre = prefix_sum(v.iter(), |x| *x);
        for i in 0..v.len() {
            assert_eq!(expect[i], pre[i]);
        }
    }

    #[test]
    fn test_sample() {
        let sc = SampleCase { key: vec![b'c'] };

        // limit scan
        sc.sample_key(b"a", b"b", Position::Left);
        sc.sample_key(b"a", b"c", Position::Left);
        sc.sample_key(b"a", b"d", Position::Contained);
        sc.sample_key(b"c", b"d", Position::Right);
        sc.sample_key(b"d", b"e", Position::Right);

        // point get
        sc.sample_key(b"a", b"a", Position::Left);
        sc.sample_key(b"c", b"c", Position::Right); // when happened 100 times (a,a) and 100 times (c,c), we will split from c.
        sc.sample_key(b"d", b"d", Position::Right);

        // unlimited scan
        sc.sample_key(b"", b"", Position::Contained);
        sc.sample_key(b"a", b"", Position::Contained);
        sc.sample_key(b"c", b"", Position::Right);
        sc.sample_key(b"d", b"", Position::Right);
        sc.sample_key(b"", b"a", Position::Left);
        sc.sample_key(b"", b"c", Position::Left);
        sc.sample_key(b"", b"d", Position::Contained);
    }

    fn gen_read_stats(region_id: u64, key_ranges: Vec<KeyRange>) -> ReadStats {
        let mut qps_stats = ReadStats::default();
        for key_range in &key_ranges {
            qps_stats.add_query_num(
                region_id,
                &Peer::default(),
                key_range.clone(),
                QueryKind::Get,
            );
        }
        qps_stats
    }

    #[test]
    fn test_recorder() {
        let mut config = SplitConfig::default();
        config.detect_times = 10;
        config.sample_threshold = 20;

        let mut recorder = Recorder::new(config.detect_times);
        for _ in 0..config.detect_times {
            assert!(!recorder.is_ready());
            recorder.record(vec![
                build_key_range(b"a", b"b", false),
                build_key_range(b"b", b"c", false),
            ]);
        }
        assert!(recorder.is_ready());
        let key = recorder.collect(&config);
        assert_eq!(key, b"b");
    }

    #[test]
    fn test_hub() {
        // raw key mode
        let raw_key_ranges = vec![
            build_key_range(b"a", b"b", false),
            build_key_range(b"b", b"c", false),
        ];
        check_split_key(
            b"raw key",
            vec![gen_read_stats(1, raw_key_ranges.clone())],
            vec![b"b"],
        );

        // encoded key mode
        let key_a = Key::from_raw(b"0080").append_ts(2.into());
        let key_b = Key::from_raw(b"0160").append_ts(2.into());
        let key_c = Key::from_raw(b"0240").append_ts(2.into());
        let encoded_key_ranges = vec![
            build_key_range(key_a.as_encoded(), key_b.as_encoded(), false),
            build_key_range(key_b.as_encoded(), key_c.as_encoded(), false),
        ];
        check_split_key(
            b"encoded key",
            vec![gen_read_stats(1, encoded_key_ranges.clone())],
            vec![key_b.as_encoded()],
        );

        // mix mode
        check_split_key(
            b"mix key",
            vec![
                gen_read_stats(1, raw_key_ranges),
                gen_read_stats(2, encoded_key_ranges),
            ],
            vec![b"b", key_b.as_encoded()],
        );

        // test distribution with contained key
        for _ in 0..100 {
            let key_ranges = vec![
                build_key_range(b"a", b"k", false),
                build_key_range(b"b", b"j", false),
                build_key_range(b"c", b"i", false),
                build_key_range(b"d", b"h", false),
                build_key_range(b"e", b"g", false),
                build_key_range(b"f", b"f", false),
            ];
            check_split_key(
                b"isosceles triangle",
                vec![gen_read_stats(1, key_ranges)],
                vec![],
            );

            let key_ranges = vec![
                build_key_range(b"a", b"f", false),
                build_key_range(b"b", b"g", false),
                build_key_range(b"c", b"h", false),
                build_key_range(b"d", b"i", false),
                build_key_range(b"e", b"j", false),
                build_key_range(b"f", b"k", false),
            ];
            check_split_key(
                b"parallelogram",
                vec![gen_read_stats(1, key_ranges)],
                vec![],
            );

            let key_ranges = vec![
                build_key_range(b"a", b"l", false),
                build_key_range(b"a", b"m", false),
            ];
            check_split_key(
                b"right-angle trapezoid",
                vec![gen_read_stats(1, key_ranges)],
                vec![],
            );

            let key_ranges = vec![
                build_key_range(b"a", b"l", false),
                build_key_range(b"b", b"l", false),
            ];
            check_split_key(
                b"right-angle trapezoid",
                vec![gen_read_stats(1, key_ranges)],
                vec![],
            );
        }

        // test high CPU usage
        fail::cfg("mock_grpc_poll_is_not_busy", "return(0)").unwrap();
        fail::cfg("mock_unified_read_pool_is_busy", "return(0)").unwrap();
        fail::cfg("mock_region_is_busy", "return(0)").unwrap();
        for _ in 0..100 {
            let key_ranges = vec![
                build_key_range(b"a", b"l", false),
                build_key_range(b"a", b"m", false),
            ];
            check_split_key_range(
                b"right-angle trapezoid with high CPU usage",
                vec![gen_read_stats(1, key_ranges.clone())],
                vec![gen_cpu_stats(1, key_ranges.clone(), vec![100, 200])],
                b"a",
                b"m",
            );
            check_split_key_range(
                b"right-angle trapezoid with high CPU usage",
                vec![gen_read_stats(1, key_ranges.clone())],
                vec![gen_cpu_stats(1, key_ranges, vec![200, 100])],
                b"a",
                b"l",
            );

            let key_ranges = vec![
                build_key_range(b"a", b"l", false),
                build_key_range(b"b", b"l", false),
            ];
            check_split_key_range(
                b"right-angle trapezoid with high CPU usage",
                vec![gen_read_stats(1, key_ranges.clone())],
                vec![gen_cpu_stats(1, key_ranges.clone(), vec![100, 200])],
                b"b",
                b"l",
            );
            check_split_key_range(
                b"right-angle trapezoid with high CPU usage",
                vec![gen_read_stats(1, key_ranges.clone())],
                vec![gen_cpu_stats(1, key_ranges, vec![200, 100])],
                b"a",
                b"l",
            );
        }
        fail::remove("mock_grpc_poll_is_not_busy");
        fail::remove("mock_unified_read_pool_is_busy");
        fail::remove("mock_region_is_busy");
    }

    fn check_split_key(mode: &[u8], qps_stats: Vec<ReadStats>, split_keys: Vec<&[u8]>) {
        let mode = String::from_utf8(Vec::from(mode)).unwrap();
        let mut hub = AutoSplitController::default();
        hub.cfg.qps_threshold = 1;
        hub.cfg.sample_threshold = 0;

        for i in 0..10 {
            let (_, split_infos) =
                hub.flush(qps_stats.clone(), vec![], &ThreadInfoStatistics::default());
            if (i + 1) % hub.cfg.detect_times != 0 {
                continue;
            }
            // Check the split key.
            assert_eq!(split_infos.len(), split_keys.len(), "mode: {:?}", mode);
            for obtain in &split_infos {
                let mut equal = false;
                for expect in &split_keys {
                    if obtain.split_key.as_ref().unwrap().cmp(&expect.to_vec()) == Ordering::Equal {
                        equal = true;
                        break;
                    }
                }
                assert!(equal, "mode: {:?}", mode);
            }
        }
    }

    fn check_split_key_range(
        mode: &[u8],
        qps_stats: Vec<ReadStats>,
        cpu_stats: Vec<Arc<RawRecords>>,
        start_key: &[u8],
        end_key: &[u8],
    ) {
        let mode = String::from_utf8(Vec::from(mode)).unwrap();
        let mut hub = AutoSplitController::default();
        hub.cfg.qps_threshold = 1;
        hub.cfg.sample_threshold = 0;

        for i in 0..10 {
            let (_, split_infos) = hub.flush(
                qps_stats.clone(),
                cpu_stats.clone(),
                &ThreadInfoStatistics::default(),
            );
            if (i + 1) % hub.cfg.detect_times != 0 {
                continue;
            }
            assert_eq!(split_infos.len(), 1, "mode: {:?}", mode);
            // Check the split key range.
            let split_info = &split_infos[0];
            assert!(split_info.split_key.is_none(), "mode: {:?}", mode);
            assert_eq!(
                split_info
                    .start_key
                    .as_ref()
                    .unwrap()
                    .cmp(&start_key.to_vec()),
                Ordering::Equal,
                "mode: {:?}",
                mode
            );
            assert_eq!(
                split_info.end_key.as_ref().unwrap().cmp(&end_key.to_vec()),
                Ordering::Equal,
                "mode: {:?}",
                mode
            );
        }
    }

    fn gen_cpu_stats(
        region_id: u64,
        key_ranges: Vec<KeyRange>,
        cpu_times: Vec<u32>,
    ) -> Arc<RawRecords> {
        let mut raw_records = RawRecords::default();
        raw_records.duration = Duration::from_millis(100);
        for (idx, key_range) in key_ranges.iter().enumerate() {
            let key_range_tag = Arc::new(TagInfos {
                store_id: 0,
                region_id,
                peer_id: 0,
                key_ranges: vec![(key_range.start_key.clone(), key_range.end_key.clone())],
                extra_attachment: vec![],
            });
            raw_records.records.insert(
                key_range_tag.clone(),
                RawRecord {
                    cpu_time: cpu_times[idx],
                    read_keys: 0,
                    write_keys: 0,
                },
            );
        }
        Arc::new(raw_records)
    }

    #[test]
    fn test_sample_key_num() {
        let mut hub = AutoSplitController::default();
        hub.cfg.qps_threshold = 2000;
        hub.cfg.sample_num = 2000;
        hub.cfg.sample_threshold = 0;

        for _ in 0..100 {
            // qps_stats_vec contains 2000 qps and a readStats with a key range;
            let mut qps_stats_vec = vec![];

            let mut qps_stats = ReadStats::with_sample_num(hub.cfg.sample_num);
            qps_stats.add_query_num(
                1,
                &Peer::default(),
                build_key_range(b"a", b"b", false),
                QueryKind::Get,
            );
            qps_stats_vec.push(qps_stats);

            let mut qps_stats = ReadStats::with_sample_num(hub.cfg.sample_num);
            for _ in 0..2000 {
                qps_stats.add_query_num(
                    1,
                    &Peer::default(),
                    build_key_range(b"b", b"c", false),
                    QueryKind::Get,
                );
            }
            qps_stats_vec.push(qps_stats);
            hub.flush(qps_stats_vec, vec![], &ThreadInfoStatistics::default());
        }

        // Test the empty key ranges.
        let mut qps_stats_vec = vec![];
        let mut qps_stats = ReadStats::with_sample_num(hub.cfg.sample_num);
        qps_stats.add_query_num(1, &Peer::default(), KeyRange::default(), QueryKind::Get);
        qps_stats_vec.push(qps_stats);
        let mut qps_stats = ReadStats::with_sample_num(hub.cfg.sample_num);
        for _ in 0..2000 {
            qps_stats.add_query_num(1, &Peer::default(), KeyRange::default(), QueryKind::Get);
        }
        qps_stats_vec.push(qps_stats);
        hub.flush(qps_stats_vec, vec![], &ThreadInfoStatistics::default());
    }

    fn check_sample_length(key_ranges: Vec<Vec<KeyRange>>) {
        for sample_num in 0..=DEFAULT_SAMPLE_NUM {
            for _ in 0..100 {
                let sampled_key_ranges = sample(sample_num, key_ranges.clone(), |x| x);
                let all_key_ranges_num = *prefix_sum(key_ranges.iter(), Vec::len).last().unwrap();
                assert_eq!(
                    sampled_key_ranges.len(),
                    std::cmp::min(sample_num, all_key_ranges_num)
                );
            }
        }
    }

    #[test]
    fn test_sample_length() {
        // Test the sample_num = key range number.
        let mut key_ranges = vec![];
        for _ in 0..DEFAULT_SAMPLE_NUM {
            key_ranges.push(vec![build_key_range(b"a", b"b", false)]);
        }
        check_sample_length(key_ranges);

        // Test the sample_num < key range number.
        let mut key_ranges = vec![];
        for _ in 0..DEFAULT_SAMPLE_NUM + 1 {
            key_ranges.push(vec![build_key_range(b"a", b"b", false)]);
        }
        check_sample_length(key_ranges);

        let mut key_ranges = vec![];
        let num = 100;
        for _ in 0..num {
            let mut ranges = vec![];
            for _ in 0..num {
                ranges.push(build_key_range(b"a", b"b", false));
            }
            key_ranges.push(ranges);
        }
        check_sample_length(key_ranges);

        // Test the sample_num > key range number.
        check_sample_length(vec![vec![build_key_range(b"a", b"b", false)]]);

        let mut key_ranges = vec![];
        for _ in 0..DEFAULT_SAMPLE_NUM - 1 {
            key_ranges.push(vec![build_key_range(b"a", b"b", false)]);
        }
        check_sample_length(key_ranges);

        // Test the empty key range gap.
        // See https://github.com/tikv/tikv/issues/12185 for more details.
        let test_cases = vec![
            // Case 1: small gap.
            vec![
                vec![],
                vec![build_key_range(b"a", b"b", false)],
                vec![build_key_range(b"a", b"b", false)],
                vec![build_key_range(b"a", b"b", false)],
            ],
            vec![
                vec![build_key_range(b"a", b"b", false)],
                vec![],
                vec![build_key_range(b"a", b"b", false)],
                vec![build_key_range(b"a", b"b", false)],
            ],
            vec![
                vec![build_key_range(b"a", b"b", false)],
                vec![build_key_range(b"a", b"b", false)],
                vec![],
                vec![build_key_range(b"a", b"b", false)],
            ],
            vec![
                vec![build_key_range(b"a", b"b", false)],
                vec![build_key_range(b"a", b"b", false)],
                vec![build_key_range(b"a", b"b", false)],
                vec![],
            ],
            // Case 2: big gap.
            vec![
                vec![],
                vec![
                    build_key_range(b"e", b"f", false),
                    build_key_range(b"g", b"h", false),
                    build_key_range(b"i", b"j", false),
                ],
                vec![build_key_range(b"a", b"b", false)],
                vec![build_key_range(b"c", b"d", false)],
            ],
            vec![
                vec![
                    build_key_range(b"e", b"f", false),
                    build_key_range(b"g", b"h", false),
                    build_key_range(b"i", b"j", false),
                ],
                vec![],
                vec![build_key_range(b"a", b"b", false)],
                vec![build_key_range(b"c", b"d", false)],
            ],
            vec![
                vec![build_key_range(b"a", b"b", false)],
                vec![],
                vec![
                    build_key_range(b"e", b"f", false),
                    build_key_range(b"g", b"h", false),
                    build_key_range(b"i", b"j", false),
                ],
                vec![build_key_range(b"c", b"d", false)],
            ],
            vec![
                vec![build_key_range(b"a", b"b", false)],
                vec![
                    build_key_range(b"e", b"f", false),
                    build_key_range(b"g", b"h", false),
                    build_key_range(b"i", b"j", false),
                ],
                vec![],
                vec![build_key_range(b"c", b"d", false)],
            ],
            vec![
                vec![build_key_range(b"c", b"d", false)],
                vec![build_key_range(b"a", b"b", false)],
                vec![],
                vec![
                    build_key_range(b"e", b"f", false),
                    build_key_range(b"g", b"h", false),
                    build_key_range(b"i", b"j", false),
                ],
            ],
            vec![
                vec![build_key_range(b"c", b"d", false)],
                vec![build_key_range(b"a", b"b", false)],
                vec![
                    build_key_range(b"e", b"f", false),
                    build_key_range(b"g", b"h", false),
                    build_key_range(b"i", b"j", false),
                ],
                vec![],
            ],
            // Case 3: multiple gaps.
            vec![
                vec![],
                vec![
                    build_key_range(b"e", b"f", false),
                    build_key_range(b"g", b"h", false),
                ],
                vec![],
                vec![
                    build_key_range(b"e", b"f", false),
                    build_key_range(b"i", b"j", false),
                ],
                vec![],
                vec![
                    build_key_range(b"g", b"h", false),
                    build_key_range(b"i", b"j", false),
                ],
                vec![],
            ],
            vec![
                vec![
                    build_key_range(b"e", b"f", false),
                    build_key_range(b"g", b"h", false),
                ],
                vec![],
                vec![
                    build_key_range(b"e", b"f", false),
                    build_key_range(b"g", b"h", false),
                    build_key_range(b"i", b"j", false),
                ],
                vec![],
                vec![
                    build_key_range(b"e", b"f", false),
                    build_key_range(b"g", b"h", false),
                ],
            ],
            // Case 4: all empty.
            vec![vec![], vec![], vec![], vec![]],
            // Case 5: multiple one-length gaps.
            vec![
                vec![
                    build_key_range(b"e", b"f", false),
                    build_key_range(b"g", b"h", false),
                    build_key_range(b"e", b"f", false),
                    build_key_range(b"g", b"h", false),
                    build_key_range(b"e", b"f", false),
                ],
                vec![build_key_range(b"e", b"f", false)],
                vec![],
                vec![build_key_range(b"e", b"f", false)],
                vec![],
            ],
        ];
        for test_case in test_cases.iter() {
            check_sample_length(test_case.clone());
        }
    }

    #[test]
    fn test_sample_length_randomly() {
        let mut rng = rand::thread_rng();
        let mut test_case = vec![vec![]; DEFAULT_SAMPLE_NUM / 2];
        for _ in 0..100 {
            for key_ranges in test_case.iter_mut() {
                key_ranges.clear();
                // Make the empty range more likely to appear.
                if rng.gen_range(0..=1) == 0 {
                    continue;
                }
                for _ in 0..rng.gen_range(1..=5) as usize {
                    key_ranges.push(build_key_range(b"a", b"b", false));
                }
            }
            check_sample_length(test_case.clone());
        }
    }

    #[test]
    fn test_samples_from_key_ranges() {
        let key_ranges = vec![];
        assert_eq!(Samples::from(key_ranges).0.len(), 0);

        let key_ranges = vec![build_key_range(b"a", b"b", false)];
        assert_eq!(Samples::from(key_ranges).0.len(), 2);

        let key_ranges = vec![
            build_key_range(b"a", b"a", false),
            build_key_range(b"b", b"c", false),
        ];
        assert_eq!(Samples::from(key_ranges).0.len(), 3);
    }

    fn build_key_ranges(start_key: &[u8], end_key: &[u8], num: usize) -> Vec<KeyRange> {
        let mut key_ranges = vec![];
        for _ in 0..num {
            key_ranges.push(build_key_range(start_key, end_key, false));
        }
        key_ranges
    }

    #[test]
    fn test_add_query() {
        let region_id = 1;
        let mut r = ReadStats::default();
        let key_ranges = build_key_ranges(b"a", b"a", r.sample_num);
        r.add_query_num_batch(region_id, &Peer::default(), key_ranges, QueryKind::Get);
        let key_ranges = build_key_ranges(b"b", b"b", r.sample_num * 1000);
        r.add_query_num_batch(region_id, &Peer::default(), key_ranges, QueryKind::Get);
        let samples = &r.region_infos.get(&region_id).unwrap().key_ranges;
        let num = samples
            .iter()
            .filter(|key_range| key_range.start_key == b"b")
            .count();
        assert!(num >= r.sample_num - 1);
    }

    const REGION_NUM: u64 = 1000;
    const KEY_RANGE_NUM: u64 = 1000;

    fn default_qps_stats() -> ReadStats {
        let mut qps_stats = ReadStats::default();
        for i in 0..REGION_NUM {
            for _j in 0..KEY_RANGE_NUM {
                qps_stats.add_query_num(
                    i,
                    &Peer::default(),
                    build_key_range(b"a", b"b", false),
                    QueryKind::Get,
                )
            }
        }
        qps_stats
    }

    #[test]
    fn test_refresh_and_check_cfg() {
        let split_config = SplitConfig::default();
        let mut split_cfg_manager =
            SplitConfigManager::new(Arc::new(VersionTrack::new(split_config)));
        let mut auto_split_controller =
            AutoSplitController::new(split_cfg_manager.clone(), 0, 0, None);
        assert_eq!(
            auto_split_controller.refresh_and_check_cfg(),
            SplitConfigChange::Noop,
        );
        assert_eq!(
            auto_split_controller
                .cfg
                .region_cpu_overload_threshold_ratio,
            REGION_CPU_OVERLOAD_THRESHOLD_RATIO
        );
        // Set to zero.
        dispatch_split_cfg_change(
            &mut split_cfg_manager,
            "region_cpu_overload_threshold_ratio",
            ConfigValue::F64(0.0),
        );
        assert_eq!(
            auto_split_controller.refresh_and_check_cfg(),
            SplitConfigChange::UpdateRegionCPUCollector(false),
        );
        assert_eq!(
            auto_split_controller
                .cfg
                .region_cpu_overload_threshold_ratio,
            0.0
        );
        assert_eq!(
            auto_split_controller.refresh_and_check_cfg(),
            SplitConfigChange::Noop,
        );
        // Set to non-zero.
        dispatch_split_cfg_change(
            &mut split_cfg_manager,
            "region_cpu_overload_threshold_ratio",
            ConfigValue::F64(REGION_CPU_OVERLOAD_THRESHOLD_RATIO),
        );
        assert_eq!(
            auto_split_controller.refresh_and_check_cfg(),
            SplitConfigChange::UpdateRegionCPUCollector(true),
        );
        assert_eq!(
            auto_split_controller
                .cfg
                .region_cpu_overload_threshold_ratio,
            REGION_CPU_OVERLOAD_THRESHOLD_RATIO
        );
        assert_eq!(
            auto_split_controller.refresh_and_check_cfg(),
            SplitConfigChange::Noop,
        );
    }

    fn dispatch_split_cfg_change(
        split_cfg_manager: &mut SplitConfigManager,
        cfg_name: &str,
        cfg_value: ConfigValue,
    ) {
        let mut config_change = ConfigChange::new();
        config_change.insert(String::from(cfg_name), cfg_value);
        split_cfg_manager.dispatch(config_change).unwrap();
    }

    #[test]
    fn test_collect_cpu_stats() {
        let auto_split_controller = AutoSplitController::default();
        let region_cpu_map = auto_split_controller.collect_cpu_stats(vec![]);
        assert!(region_cpu_map.is_empty());

        let ab_key_range_tag = Arc::new(TagInfos {
            store_id: 0,
            region_id: 1,
            peer_id: 0,
            key_ranges: vec![(b"a".to_vec(), b"b".to_vec())],
            extra_attachment: vec![],
        });
        let cd_key_range_tag = Arc::new(TagInfos {
            store_id: 0,
            region_id: 1,
            peer_id: 0,
            key_ranges: vec![(b"c".to_vec(), b"d".to_vec())],
            extra_attachment: vec![],
        });
        let multiple_key_ranges_tag = Arc::new(TagInfos {
            store_id: 0,
            region_id: 1,
            peer_id: 0,
            key_ranges: vec![
                (b"a".to_vec(), b"b".to_vec()),
                (b"c".to_vec(), b"d".to_vec()),
            ],
            extra_attachment: vec![],
        });
        let empty_key_range_tag = Arc::new(TagInfos {
            store_id: 0,
            region_id: 1,
            peer_id: 0,
            key_ranges: vec![],
            extra_attachment: vec![],
        });

        let test_cases = vec![
            (300, 150, 50, 50, Some(build_key_range(b"a", b"b", false))),
            (150, 300, 50, 50, Some(build_key_range(b"c", b"d", false))),
            (150, 50, 300, 50, Some(build_key_range(b"a", b"b", false))),
            (50, 150, 300, 50, Some(build_key_range(b"c", b"d", false))),
            (150, 50, 50, 300, Some(build_key_range(b"a", b"b", false))),
            (100, 0, 0, 0, Some(build_key_range(b"a", b"b", false))),
            (50, 0, 0, 50, Some(build_key_range(b"a", b"b", false))),
            (50, 0, 0, 100, Some(build_key_range(b"a", b"b", false))),
            (50, 0, 50, 0, Some(build_key_range(b"a", b"b", false))),
            (0, 50, 50, 0, Some(build_key_range(b"c", b"d", false))),
            (0, 0, 0, 100, None),
            (0, 0, 0, 0, None),
        ];
        for (i, test_case) in test_cases.iter().enumerate() {
            let mut raw_records = RawRecords::default();
            raw_records.duration = Duration::from_millis(100);
            // ["a", "b"] with (test_case.0)ms CPU time.
            raw_records.records.insert(
                ab_key_range_tag.clone(),
                RawRecord {
                    cpu_time: test_case.0,
                    read_keys: 0,
                    write_keys: 0,
                },
            );
            // ["c", "d"] with (test_case.1)ms CPU time.
            raw_records.records.insert(
                cd_key_range_tag.clone(),
                RawRecord {
                    cpu_time: test_case.1,
                    read_keys: 0,
                    write_keys: 0,
                },
            );
            // Multiple key ranges with (test_case.2)ms CPU time.
            raw_records.records.insert(
                multiple_key_ranges_tag.clone(),
                RawRecord {
                    cpu_time: test_case.2,
                    read_keys: 0,
                    write_keys: 0,
                },
            );
            // Empty key range with (test_case.3)ms CPU time.
            raw_records.records.insert(
                empty_key_range_tag.clone(),
                RawRecord {
                    cpu_time: test_case.3,
                    read_keys: 0,
                    write_keys: 0,
                },
            );
            let region_cpu_map =
                auto_split_controller.collect_cpu_stats(vec![Arc::new(raw_records)]);
            assert_eq!(
                region_cpu_map.len(),
                1,
                "test_collect_cpu_stats case: {}",
                i
            );
            assert_eq!(
                region_cpu_map.get(&1).unwrap().0,
                (test_case.0 + test_case.1 + test_case.2 + test_case.3) as f64 / 100.0,
                "test_collect_cpu_stats case: {}",
                i
            );
            assert_eq!(
                region_cpu_map.get(&1).unwrap().1,
                test_case.4,
                "test_collect_cpu_stats case: {}",
                i
            );
        }
    }

    #[test]
    fn test_avg_grpc_thread_cpu_usage_calculation() {
        let mut auto_split_controller = AutoSplitController::default();
        let detect_times = auto_split_controller.cfg.detect_times as f64;
        for grpc_thread_usage in 1..=5 {
            auto_split_controller.update_grpc_thread_usage(grpc_thread_usage as f64);
        }
        assert_eq!(
            auto_split_controller.get_avg_grpc_thread_usage(),
            [1.0, 2.0, 3.0, 4.0, 5.0].iter().sum::<f64>() / 5.0,
        );
        for grpc_thread_usage in 6..=10 {
            auto_split_controller.update_grpc_thread_usage(grpc_thread_usage as f64);
        }
        assert_eq!(
            auto_split_controller.get_avg_grpc_thread_usage(),
            [1.0, 2.0, 3.0, 4.0, 5.0, 6.0, 7.0, 8.0, 9.0, 10.0]
                .iter()
                .sum::<f64>()
                / detect_times,
        );
        for grpc_thread_usage in 11..=15 {
            auto_split_controller.update_grpc_thread_usage(grpc_thread_usage as f64);
        }
        assert_eq!(
            auto_split_controller.get_avg_grpc_thread_usage(),
            [6.0, 7.0, 8.0, 9.0, 10.0, 11.0, 12.0, 13.0, 14.0, 15.0]
                .iter()
                .sum::<f64>()
                / detect_times,
        );
        for grpc_thread_usage in 1..=10 {
            auto_split_controller.update_grpc_thread_usage(grpc_thread_usage as f64);
        }
        assert_eq!(
            auto_split_controller.get_avg_grpc_thread_usage(),
            [1.0, 2.0, 3.0, 4.0, 5.0, 6.0, 7.0, 8.0, 9.0, 10.0]
                .iter()
                .sum::<f64>()
                / detect_times,
        );
        // Change the `detect_times` to a smaller value.
        auto_split_controller.cfg.detect_times = 5;
        let detect_times = auto_split_controller.cfg.detect_times as f64;
        auto_split_controller.update_grpc_thread_usage(11.0);
        assert_eq!(
            auto_split_controller.get_avg_grpc_thread_usage(),
            [7.0, 8.0, 9.0, 10.0, 11.0].iter().sum::<f64>() / detect_times,
        );
        // Change the `detect_times` to a bigger value.
        auto_split_controller.cfg.detect_times = 6;
        let detect_times = auto_split_controller.cfg.detect_times as f64;
        auto_split_controller.update_grpc_thread_usage(12.0);
        assert_eq!(
            auto_split_controller.get_avg_grpc_thread_usage(),
            [7.0, 8.0, 9.0, 10.0, 11.0, 12.0].iter().sum::<f64>() / detect_times,
        );
        auto_split_controller.update_grpc_thread_usage(13.0);
        assert_eq!(
            auto_split_controller.get_avg_grpc_thread_usage(),
            [8.0, 9.0, 10.0, 11.0, 12.0, 13.0].iter().sum::<f64>() / detect_times,
        );
    }

    #[bench]
    fn samples_evaluate(b: &mut test::Bencher) {
        let mut samples = Samples(vec![Sample::new(b"c")]);
        let key_range = build_key_range(b"a", b"b", false);
        b.iter(|| {
            samples.evaluate(&key_range);
        });
    }

    #[bench]
    fn hub_flush(b: &mut test::Bencher) {
        let mut other_qps_stats = vec![];
        for _i in 0..10 {
            other_qps_stats.push(default_qps_stats());
        }
        b.iter(|| {
            let mut hub = AutoSplitController::default();
            hub.flush(
                other_qps_stats.clone(),
                vec![],
                &ThreadInfoStatistics::default(),
            );
        });
    }

    #[bench]
    fn qps_scan(b: &mut test::Bencher) {
        let mut qps_stats = default_qps_stats();
        let start_key = Key::from_raw(b"a");
        let end_key = Some(Key::from_raw(b"b"));

        b.iter(|| {
            if let Ok(start_key) = start_key.to_owned().into_raw() {
                let mut key = vec![];
                if let Some(end_key) = &end_key {
                    if let Ok(end_key) = end_key.to_owned().into_raw() {
                        key = end_key;
                    }
                }
                qps_stats.add_query_num(
                    1,
                    &Peer::default(),
                    build_key_range(&start_key, &key, false),
                    QueryKind::Scan,
                );
            }
        });
    }

    #[bench]
    fn qps_add(b: &mut test::Bencher) {
        let mut qps_stats = default_qps_stats();
        b.iter(|| {
            qps_stats.add_query_num(
                1,
                &Peer::default(),
                build_key_range(b"a", b"b", false),
                QueryKind::Get,
            );
        });
    }
}<|MERGE_RESOLUTION|>--- conflicted
+++ resolved
@@ -8,11 +8,8 @@
     time::{Duration, SystemTime},
 };
 
-<<<<<<< HEAD
 #[cfg(feature = "failpoints")]
 use fail::fail_point;
-=======
->>>>>>> dc7c48d1
 use kvproto::{
     kvrpcpb::KeyRange,
     metapb::{self, Peer},
