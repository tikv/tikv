// Copyright 2020 TiKV Project Authors. Licensed under Apache-2.0.

use std::cmp::Ordering;
use std::collections::BinaryHeap;
use std::slice::Iter;
use std::time::{Duration, SystemTime};

use kvproto::kvrpcpb::KeyRange;
use kvproto::metapb::Peer;

use rand::Rng;

use collections::HashMap;
use tikv_util::config::Tracker;

use crate::store::metrics::*;
use crate::store::worker::split_config::DEFAULT_SAMPLE_NUM;
use crate::store::worker::{FlowStatistics, SplitConfig, SplitConfigManager};

pub const TOP_N: usize = 10;

pub struct SplitInfo {
    pub region_id: u64,
    pub split_key: Vec<u8>,
    pub peer: Peer,
}

pub struct Sample {
    pub key: Vec<u8>,
    pub left: i32,
    pub contained: i32,
    pub right: i32,
}

impl Sample {
    fn new(key: &[u8]) -> Sample {
        Sample {
            key: key.to_owned(),
            left: 0,
            contained: 0,
            right: 0,
        }
    }
}

// It will return prefix sum of iter. `read` is a function to be used to read data from iter.
fn prefix_sum<F, T>(iter: Iter<T>, read: F) -> Vec<usize>
where
    F: Fn(&T) -> usize,
{
    let mut pre_sum = vec![];
    let mut sum = 0;
    for item in iter {
        sum += read(&item);
        pre_sum.push(sum);
    }
    pre_sum
}

// It will return sample_num numbers by sample from lists.
// The list in the lists has the length of N1, N2, N3 ... Np ... NP in turn.
// Their prefix sum is pre_sum and we can get mut list from lists by get_mut.
// Take a random number d from [1, N]. If d < N1, select a data in the first list with an equal probability without replacement;
// If N1 <= d <(N1 + N2), then select a data in the second list with equal probability without replacement;
// and so on, repeat m times, and finally select sample_num pieces of data from lists.
fn sample<F, T>(
    sample_num: usize,
    pre_sum: &[usize],
    mut lists: Vec<T>,
    get_mut: F,
) -> Vec<KeyRange>
where
    F: Fn(&mut T) -> &mut Vec<KeyRange>,
{
    let mut rng = rand::thread_rng();
    let mut key_ranges = vec![];
    let high_bound = pre_sum.last().unwrap();
    for _num in 0..sample_num {
        let d = rng.gen_range(0, *high_bound) as usize;
        let i = match pre_sum.binary_search(&d) {
            Ok(i) => i,
            Err(i) => i,
        };
        if i < lists.len() {
            let list = get_mut(&mut lists[i]);
            if !list.is_empty() {
                let j = rng.gen_range(0, list.len()) as usize;
                key_ranges.push(list.remove(j)); // Sampling without replacement
            }
        }
    }
    key_ranges
}

// RegionInfo will maintain key_ranges with sample_num length by reservoir sampling.
// And it will save qps num and peer.
#[derive(Debug, Clone)]
pub struct RegionInfo {
    pub sample_num: usize,
    pub qps: usize,
    pub peer: Peer,
    pub key_ranges: Vec<KeyRange>,
    pub flow: FlowStatistics,
}

impl RegionInfo {
    fn new(sample_num: usize) -> RegionInfo {
        RegionInfo {
            sample_num,
            qps: 0,
            key_ranges: Vec::with_capacity(sample_num),
            peer: Peer::default(),
            flow: FlowStatistics::default(),
        }
    }

    fn get_qps(&self) -> usize {
        self.qps
    }

    fn get_key_ranges_mut(&mut self) -> &mut Vec<KeyRange> {
        &mut self.key_ranges
    }

    fn add_key_ranges(&mut self, key_ranges: Vec<KeyRange>) {
        self.qps += key_ranges.len();
        for key_range in key_ranges {
            if self.key_ranges.len() < self.sample_num {
                self.key_ranges.push(key_range);
            } else {
                let i = rand::thread_rng().gen_range(0, self.qps) as usize;
                if i < self.sample_num {
                    self.key_ranges[i] = key_range;
                }
            }
        }
    }

    fn update_peer(&mut self, peer: &Peer) {
        if self.peer != *peer {
            self.peer = peer.clone();
        }
    }
}

pub struct Recorder {
    pub detect_num: u64,
    pub peer: Peer,
    pub key_ranges: Vec<Vec<KeyRange>>,
    pub times: u64,
    pub create_time: SystemTime,
}

impl Recorder {
    fn new(detect_num: u64) -> Recorder {
        Recorder {
            detect_num,
            peer: Peer::default(),
            key_ranges: vec![],
            times: 0,
            create_time: SystemTime::now(),
        }
    }

    fn record(&mut self, key_ranges: Vec<KeyRange>) {
        self.times += 1;
        self.key_ranges.push(key_ranges);
    }

    fn update_peer(&mut self, peer: &Peer) {
        if self.peer != *peer {
            self.peer = peer.clone();
        }
    }

    fn is_ready(&self) -> bool {
        self.times >= self.detect_num
    }

    fn collect(&mut self, config: &SplitConfig) -> Vec<u8> {
        let pre_sum = prefix_sum(self.key_ranges.iter(), Vec::len);
        let key_ranges = self.key_ranges.clone();
        let mut samples = sample(config.sample_num, &pre_sum, key_ranges, |x| x)
            .iter()
            .map(|key_range| Sample::new(&key_range.start_key))
            .collect();
        for key_ranges in &self.key_ranges {
            for key_range in key_ranges {
                Recorder::sample(&mut samples, &key_range);
            }
        }
        Recorder::split_key(
            samples,
            config.split_balance_score,
            config.split_contained_score,
            config.sample_threshold as i32,
        )
    }

    fn sample(samples: &mut Vec<Sample>, key_range: &KeyRange) {
        for mut sample in samples.iter_mut() {
            let order_start = if key_range.start_key.is_empty() {
                Ordering::Greater
            } else {
                sample.key.cmp(&key_range.start_key)
            };

            let order_end = if key_range.end_key.is_empty() {
                Ordering::Less
            } else {
                sample.key.cmp(&key_range.end_key)
            };

            if order_start == Ordering::Greater && order_end == Ordering::Less {
                sample.contained += 1;
            } else if order_start != Ordering::Greater {
                sample.right += 1;
            } else {
                sample.left += 1;
            }
        }
    }

    fn split_key(
        samples: Vec<Sample>,
        split_balance_score: f64,
        split_contained_score: f64,
        sample_threshold: i32,
    ) -> Vec<u8> {
        let mut best_index: i32 = -1;
        let mut best_score = 2.0;
        for (index, sample) in samples.iter().enumerate() {
            let sampled = sample.contained + sample.left + sample.right;
            if (sample.left + sample.right) == 0 || sampled < sample_threshold {
                continue;
            }
            let diff = (sample.left - sample.right) as f64;
            let balance_score = diff.abs() / (sample.left + sample.right) as f64;
            if balance_score >= split_balance_score {
                continue;
            }
            let contained_score = sample.contained as f64 / sampled as f64;
            if contained_score >= split_contained_score {
                continue;
            }
            let final_score = balance_score + contained_score;
            if final_score < best_score {
                best_index = index as i32;
                best_score = final_score;
            }
        }
        if best_index >= 0 {
            return samples[best_index as usize].key.clone();
        }
        return vec![];
    }
}

#[derive(Clone, Debug)]
pub struct ReadStats {
    pub region_infos: HashMap<u64, RegionInfo>,
    pub sample_num: usize,
}

impl ReadStats {
    pub fn add_qps(&mut self, region_id: u64, peer: &Peer, key_range: KeyRange) {
        self.add_qps_batch(region_id, peer, vec![key_range]);
    }

    pub fn add_qps_batch(&mut self, region_id: u64, peer: &Peer, key_ranges: Vec<KeyRange>) {
        let num = self.sample_num;
        let region_info = self
            .region_infos
            .entry(region_id)
            .or_insert_with(|| RegionInfo::new(num));
        region_info.update_peer(peer);
        region_info.add_key_ranges(key_ranges);
    }

    pub fn add_flow(&mut self, region_id: u64, write: &FlowStatistics, data: &FlowStatistics) {
        let num = self.sample_num;
        let region_info = self
            .region_infos
            .entry(region_id)
            .or_insert_with(|| RegionInfo::new(num));
        region_info.flow.add(write);
        region_info.flow.add(data);
    }

    pub fn is_empty(&self) -> bool {
        self.region_infos.is_empty()
    }
}

impl Default for ReadStats {
    fn default() -> ReadStats {
        ReadStats {
            sample_num: DEFAULT_SAMPLE_NUM,
            region_infos: HashMap::default(),
        }
    }
}

pub struct AutoSplitController {
    pub recorders: HashMap<u64, Recorder>,
    cfg: SplitConfig,
    cfg_tracker: Tracker<SplitConfig>,
}

impl AutoSplitController {
    pub fn new(config_manager: SplitConfigManager) -> AutoSplitController {
        AutoSplitController {
            recorders: HashMap::default(),
            cfg: config_manager.value().clone(),
            cfg_tracker: config_manager.0.clone().tracker("split_hub".to_owned()),
        }
    }

    pub fn default() -> AutoSplitController {
        AutoSplitController::new(SplitConfigManager::default())
    }

    fn collect_read_stats(&self, read_stats_vec: Vec<ReadStats>) -> HashMap<u64, Vec<RegionInfo>> {
        // collect from different thread
        let mut region_infos_map = HashMap::default(); // regionID-regionInfos
        let capacity = read_stats_vec.len();
        for read_stats in read_stats_vec {
            for (region_id, region_info) in read_stats.region_infos {
                let region_infos = region_infos_map
                    .entry(region_id)
                    .or_insert_with(|| Vec::with_capacity(capacity));
                region_infos.push(region_info);
            }
        }
        region_infos_map
    }

    pub fn flush(&mut self, read_stats_vec: Vec<ReadStats>) -> (Vec<usize>, Vec<SplitInfo>) {
        let mut split_infos = Vec::default();
        let mut top = BinaryHeap::with_capacity(TOP_N as usize);
        let region_infos_map = self.collect_read_stats(read_stats_vec);

        for (region_id, region_infos) in region_infos_map {
            let pre_sum = prefix_sum(region_infos.iter(), RegionInfo::get_qps);
            let qps = *pre_sum.last().unwrap(); // region_infos is not empty
            let byte = region_infos
                .iter()
                .fold(0, |flow, region_info| flow + region_info.flow.read_bytes);
            debug!("load base split params";"region_id"=>region_id,"qps"=>qps,"qps_threshold"=>self.cfg.qps_threshold,"byte"=>byte,"byte_threshold"=>self.cfg.byte_threshold);

            if qps < self.cfg.qps_threshold && byte < self.cfg.byte_threshold {
                self.recorders.remove_entry(&region_id);
                continue;
            }
<<<<<<< HEAD
            LOAD_BASE_SPLIT_EVENT.with_label_values(&["load_fit"]).inc();
            let approximate_keys = region_infos[0].approximate_key;
            let approximate_size = region_infos[0].approximate_size;
=======
>>>>>>> 21131fec

            let num = self.cfg.detect_times;
            let recorder = self
                .recorders
                .entry(region_id)
                .or_insert_with(|| Recorder::new(num));
            recorder.update_peer(&region_infos[0].peer);

            let key_ranges = sample(
                self.cfg.sample_num,
                &pre_sum,
                region_infos,
                RegionInfo::get_key_ranges_mut,
            );

            recorder.record(key_ranges);
            if recorder.is_ready() {
                let key = recorder.collect(&self.cfg);
                if !key.is_empty() {
                    let split_info = SplitInfo {
                        region_id,
                        split_key: key,
                        peer: recorder.peer.clone(),
                    };
                    split_infos.push(split_info);
                    LOAD_BASE_SPLIT_EVENT
                        .with_label_values(&["prepare_to_split"])
                        .inc();
                    info!(
                        "load base split region";
                        "region_id"=>region_id,
                        "qps"=>qps,
                    );
                }
                self.recorders.remove(&region_id);
            } else {
                LOAD_BASE_SPLIT_EVENT
                    .with_label_values(&["no_fit_key"])
                    .inc();
            }

            top.push(qps);
        }

        (top.into_vec(), split_infos)
    }

    pub fn clear(&mut self) {
        let interval = Duration::from_secs(self.cfg.detect_times * 2);
        self.recorders
            .retain(|_, recorder| match recorder.create_time.elapsed() {
                Ok(life_time) => life_time < interval,
                Err(_) => true,
            });
    }

    pub fn refresh_cfg(&mut self) {
        if let Some(incoming) = self.cfg_tracker.any_new() {
            self.cfg = incoming.clone();
        }
    }
}

#[cfg(test)]
mod tests {
    use super::*;
    use crate::store::util::build_key_range;
    use txn_types::Key;

    enum Position {
        Left,
        Right,
        Contained,
    }

    impl Sample {
        fn num(&self, pos: Position) -> i32 {
            match pos {
                Position::Left => self.left,
                Position::Right => self.right,
                Position::Contained => self.contained,
            }
        }
    }

    struct SampleCase {
        key: Vec<u8>,
    }

    impl SampleCase {
        fn sample_key(&self, start_key: &[u8], end_key: &[u8], pos: Position) {
            let mut samples = vec![Sample::new(&self.key)];
            let key_range = build_key_range(start_key, end_key, false);
            Recorder::sample(&mut samples, &key_range);
            assert_eq!(
                samples[0].num(pos),
                1,
                "start_key is {:?}, end_key is {:?}",
                String::from_utf8(Vec::from(start_key)).unwrap(),
                String::from_utf8(Vec::from(end_key)).unwrap()
            );
        }
    }

    #[test]
    fn test_pre_sum() {
        let v = vec![1, 2, 3, 4, 5, 6, 7, 8, 9];
        let expect = vec![1, 3, 6, 10, 15, 21, 28, 36, 45];
        let pre = prefix_sum(v.iter(), |x| *x);
        for i in 0..v.len() {
            assert_eq!(expect[i], pre[i]);
        }
    }

    #[test]
    fn test_sample() {
        let sc = SampleCase { key: vec![b'c'] };

        // limit scan
        sc.sample_key(b"a", b"b", Position::Left);
        sc.sample_key(b"a", b"c", Position::Left);
        sc.sample_key(b"a", b"d", Position::Contained);
        sc.sample_key(b"c", b"d", Position::Right);
        sc.sample_key(b"d", b"e", Position::Right);

        // point get
        sc.sample_key(b"a", b"a", Position::Left);
        sc.sample_key(b"c", b"c", Position::Right); // when happened 100 times (a,a) and 100 times (c,c), we will split from c.
        sc.sample_key(b"d", b"d", Position::Right);

        // unlimited scan
        sc.sample_key(b"", b"", Position::Contained);
        sc.sample_key(b"a", b"", Position::Contained);
        sc.sample_key(b"c", b"", Position::Right);
        sc.sample_key(b"d", b"", Position::Right);
        sc.sample_key(b"", b"a", Position::Left);
        sc.sample_key(b"", b"c", Position::Left);
        sc.sample_key(b"", b"d", Position::Contained);
    }

    fn gen_read_stats(region_id: u64, key_ranges: Vec<KeyRange>) -> ReadStats {
        let mut qps_stats = ReadStats::default();
        for key_range in &key_ranges {
            qps_stats.add_qps(region_id, &Peer::default(), key_range.clone());
        }
        qps_stats
    }

    #[test]
    fn test_hub() {
        // raw key mode
        let raw_key_ranges = vec![
            build_key_range(b"a", b"b", false),
            build_key_range(b"b", b"c", false),
        ];
        check_split(
            b"raw key",
            vec![gen_read_stats(1, raw_key_ranges.clone())],
            vec![b"b"],
        );

        // encoded key mode
        let key_a = Key::from_raw(b"0080").append_ts(2.into());
        let key_b = Key::from_raw(b"0160").append_ts(2.into());
        let key_c = Key::from_raw(b"0240").append_ts(2.into());
        let encoded_key_ranges = vec![
            build_key_range(key_a.as_encoded(), key_b.as_encoded(), false),
            build_key_range(key_b.as_encoded(), key_c.as_encoded(), false),
        ];
        check_split(
            b"encoded key",
            vec![gen_read_stats(1, encoded_key_ranges.clone())],
            vec![key_b.as_encoded()],
        );

        // mix mode
        check_split(
            b"mix key",
            vec![
                gen_read_stats(1, raw_key_ranges),
                gen_read_stats(2, encoded_key_ranges),
            ],
            vec![b"b", key_b.as_encoded()],
        );

        // test distribution with contained key
        for _i in 0..100 {
            let key_ranges = vec![
                build_key_range(b"a", b"k", false),
                build_key_range(b"b", b"j", false),
                build_key_range(b"c", b"i", false),
                build_key_range(b"d", b"h", false),
                build_key_range(b"e", b"g", false),
                build_key_range(b"f", b"f", false),
            ];
            check_split(
                b"isosceles triangle",
                vec![gen_read_stats(1, key_ranges)],
                vec![],
            );

            let key_ranges = vec![
                build_key_range(b"a", b"f", false),
                build_key_range(b"b", b"g", false),
                build_key_range(b"c", b"h", false),
                build_key_range(b"d", b"i", false),
                build_key_range(b"e", b"j", false),
                build_key_range(b"f", b"k", false),
            ];
            check_split(
                b"parallelogram",
                vec![gen_read_stats(1, key_ranges)],
                vec![],
            );

            let key_ranges = vec![
                build_key_range(b"a", b"l", false),
                build_key_range(b"a", b"m", false),
            ];
            check_split(
                b"right-angle trapezoid",
                vec![gen_read_stats(1, key_ranges)],
                vec![],
            );

            let key_ranges = vec![
                build_key_range(b"a", b"l", false),
                build_key_range(b"b", b"l", false),
            ];
            check_split(
                b"right-angle trapezoid",
                vec![gen_read_stats(1, key_ranges)],
                vec![],
            );
        }
    }

    fn check_split(mode: &[u8], qps_stats: Vec<ReadStats>, split_keys: Vec<&[u8]>) {
        let mut hub = AutoSplitController::new(SplitConfigManager::default());
        hub.cfg.qps_threshold = 1;
        hub.cfg.sample_threshold = 0;

        for i in 0..10 {
            let (_, split_infos) = hub.flush(qps_stats.clone());
            if (i + 1) % hub.cfg.detect_times == 0 {
                assert_eq!(
                    split_infos.len(),
                    split_keys.len(),
                    "mode: {:?}",
                    String::from_utf8(Vec::from(mode)).unwrap()
                );
                for obtain in &split_infos {
                    let mut equal = false;
                    for expect in &split_keys {
                        if obtain.split_key.cmp(&expect.to_vec()) == Ordering::Equal {
                            equal = true;
                            break;
                        }
                    }
                    assert!(
                        equal,
                        "mode: {:?}",
                        String::from_utf8(Vec::from(mode)).unwrap()
                    );
                }
            }
        }
    }

    #[test]
    fn test_sample_key_num() {
        let mut hub = AutoSplitController::new(SplitConfigManager::default());
        hub.cfg.qps_threshold = 2000;
        hub.cfg.sample_num = 2000;
        hub.cfg.sample_threshold = 0;

        for _ in 0..100 {
            // qps_stats_vec contains 2000 qps and a readStats with a key range;
            let mut qps_stats_vec = vec![];

            let mut qps_stats = ReadStats::default();
            qps_stats.add_qps(1, &Peer::default(), build_key_range(b"a", b"b", false));
            qps_stats_vec.push(qps_stats);

            let mut qps_stats = ReadStats::default();
            for _ in 0..2000 {
                qps_stats.add_qps(1, &Peer::default(), build_key_range(b"b", b"c", false));
            }
            qps_stats_vec.push(qps_stats);
            hub.flush(qps_stats_vec);
        }
    }

    const REGION_NUM: u64 = 1000;
    const KEY_RANGE_NUM: u64 = 1000;

    fn default_qps_stats() -> ReadStats {
        let mut qps_stats = ReadStats::default();
        for i in 0..REGION_NUM {
            for _j in 0..KEY_RANGE_NUM {
                qps_stats.add_qps(i, &Peer::default(), build_key_range(b"a", b"b", false))
            }
        }
        qps_stats
    }

    #[bench]
    fn recorder_sample(b: &mut test::Bencher) {
        let mut samples = vec![Sample::new(b"c")];
        let key_range = build_key_range(b"a", b"b", false);
        b.iter(|| {
            Recorder::sample(&mut samples, &key_range);
        });
    }

    #[bench]
    fn hub_flush(b: &mut test::Bencher) {
        let mut other_qps_stats = vec![];
        for _i in 0..10 {
            other_qps_stats.push(default_qps_stats());
        }
        b.iter(|| {
            let mut hub = AutoSplitController::new(SplitConfigManager::default());
            hub.flush(other_qps_stats.clone());
        });
    }

    #[bench]
    fn qps_scan(b: &mut test::Bencher) {
        let mut qps_stats = default_qps_stats();
        let start_key = Key::from_raw(b"a");
        let end_key = Some(Key::from_raw(b"b"));

        b.iter(|| {
            if let Ok(start_key) = start_key.to_owned().into_raw() {
                let mut key = vec![];
                if let Some(end_key) = &end_key {
                    if let Ok(end_key) = end_key.to_owned().into_raw() {
                        key = end_key;
                    }
                }
                qps_stats.add_qps(
                    1,
                    &Peer::default(),
                    build_key_range(&start_key, &key, false),
                );
            }
        });
    }

    #[bench]
    fn qps_add(b: &mut test::Bencher) {
        let mut qps_stats = default_qps_stats();
        b.iter(|| {
            qps_stats.add_qps(1, &Peer::default(), build_key_range(b"a", b"b", false));
        });
    }
}<|MERGE_RESOLUTION|>--- conflicted
+++ resolved
@@ -352,12 +352,8 @@
                 self.recorders.remove_entry(&region_id);
                 continue;
             }
-<<<<<<< HEAD
+
             LOAD_BASE_SPLIT_EVENT.with_label_values(&["load_fit"]).inc();
-            let approximate_keys = region_infos[0].approximate_key;
-            let approximate_size = region_infos[0].approximate_size;
-=======
->>>>>>> 21131fec
 
             let num = self.cfg.detect_times;
             let recorder = self
