// Copyright 2020 TiKV Project Authors. Licensed under Apache-2.0.

use std::cmp::Ordering;
use std::collections::BinaryHeap;
use std::collections::HashMap;
use std::collections::HashSet;
use std::slice::Iter;
use std::time::{Duration, SystemTime};

use kvproto::kvrpcpb::KeyRange;
use kvproto::metapb::Peer;
use kvproto::pdpb::QueryKind;

use rand::Rng;

use tikv_util::config::Tracker;
use tikv_util::{debug, info};

use crate::store::metrics::*;
use crate::store::worker::query_stats::{is_read_query, QueryStats};
use crate::store::worker::split_config::DEFAULT_SAMPLE_NUM;
use crate::store::worker::{FlowStatistics, SplitConfig, SplitConfigManager};

pub const TOP_N: usize = 10;
pub const MAX_RETRY_TIME: i32 = 1000;

pub struct SplitInfo {
    pub region_id: u64,
    pub split_key: Vec<u8>,
    pub peer: Peer,
}

pub struct Sample {
    pub key: Vec<u8>,
    pub left: i32,
    pub contained: i32,
    pub right: i32,
}

impl Sample {
    fn new(key: &[u8]) -> Sample {
        Sample {
            key: key.to_owned(),
            left: 0,
            contained: 0,
            right: 0,
        }
    }
}

// It will return prefix sum of iter. `read` is a function to be used to read data from iter.
fn prefix_sum<F, T>(iter: Iter<T>, read: F) -> Vec<usize>
where
    F: Fn(&T) -> usize,
{
    let mut pre_sum = vec![];
    let mut sum = 0;
    for item in iter {
        sum += read(&item);
        pre_sum.push(sum);
    }
    pre_sum
}

// It will return sample_num numbers by sample from lists.
// The list in the lists has the length of N1, N2, N3 ... Np ... NP in turn.
// Their prefix sum is pre_sum and we can get mut list from lists by get_mut.
// Take a random number d from [1, N]. If d < N1, select a data in the first list with an equal probability without replacement;
// If N1 <= d <(N1 + N2), then select a data in the second list with equal probability without replacement;
// and so on, repeat m times, and finally select sample_num pieces of data from lists.
fn sample<F, T>(
    sample_num: usize,
    pre_sum: &[usize],
    mut lists: Vec<T>,
    get_mut: F,
) -> Vec<KeyRange>
where
    F: Fn(&mut T) -> &mut Vec<KeyRange>,
{
    let mut rng = rand::thread_rng();
    let mut key_ranges = vec![];
    let high_bound = *pre_sum.last().unwrap();
    for _ in 0..MAX_RETRY_TIME {
        let d = rng.gen_range(0..high_bound + 1) as usize;
        let i = match pre_sum.binary_search(&d) {
            Ok(i) => i,
            Err(i) => i,
        };
        if i < lists.len() {
            let list = get_mut(&mut lists[i]);
            if !list.is_empty() {
                let j = rng.gen_range(0..list.len()) as usize;
                key_ranges.push(list.remove(j)); // Sampling without replacement
            }
        }
        if key_ranges.len() >= std::cmp::min(sample_num, high_bound) {
            break;
        }
    }
    key_ranges
}

// RegionInfo will maintain key_ranges with sample_num length by reservoir sampling.
// And it will save qps num and peer.
#[derive(Debug, Clone)]
pub struct RegionInfo {
    pub sample_num: usize,
    pub query_stats: QueryStats,
    pub peer: Peer,
    pub key_ranges: Vec<KeyRange>,
    pub flow: FlowStatistics,
}

impl RegionInfo {
    fn new(sample_num: usize) -> RegionInfo {
        RegionInfo {
            sample_num,
            query_stats: QueryStats::default(),
            key_ranges: Vec::with_capacity(sample_num),
            peer: Peer::default(),
            flow: FlowStatistics::default(),
        }
    }

    fn get_read_qps(&self) -> usize {
        self.query_stats.get_read_query_num() as usize
    }

    fn get_key_ranges_mut(&mut self) -> &mut Vec<KeyRange> {
        &mut self.key_ranges
    }

    fn add_key_ranges(&mut self, key_ranges: Vec<KeyRange>) {
        for key_range in key_ranges {
            if self.key_ranges.len() < self.sample_num || self.get_read_qps() == 0 {
                self.key_ranges.push(key_range);
            } else {
<<<<<<< HEAD
                let i = rand::thread_rng().gen_range(0, self.get_read_qps()) as usize;
=======
                let i = rand::thread_rng().gen_range(0..self.qps) as usize;
>>>>>>> 4869f2c3
                if i < self.sample_num {
                    self.key_ranges[i] = key_range;
                }
            }
        }
    }

    fn add_query_num(&mut self, kind: QueryKind, query_num: u64) {
        self.query_stats.add_query_num(kind, query_num);
    }

    fn update_peer(&mut self, peer: &Peer) {
        if self.peer != *peer {
            self.peer = peer.clone();
        }
    }
}

pub struct Recorder {
    pub detect_num: u64,
    pub peer: Peer,
    pub key_ranges: Vec<Vec<KeyRange>>,
    pub times: u64,
    pub create_time: SystemTime,
}

impl Recorder {
    fn new(detect_num: u64) -> Recorder {
        Recorder {
            detect_num,
            peer: Peer::default(),
            key_ranges: vec![],
            times: 0,
            create_time: SystemTime::now(),
        }
    }

    fn record(&mut self, key_ranges: Vec<KeyRange>) {
        self.times += 1;
        self.key_ranges.push(key_ranges);
    }

    fn update_peer(&mut self, peer: &Peer) {
        if self.peer != *peer {
            self.peer = peer.clone();
        }
    }

    fn is_ready(&self) -> bool {
        self.times >= self.detect_num
    }

    fn convert(&self, key_ranges: Vec<KeyRange>) -> Vec<Sample> {
        key_ranges
            .iter()
            .fold(HashSet::new(), |mut hash_set, key_range| {
                hash_set.insert(&key_range.start_key);
                hash_set.insert(&key_range.end_key);
                hash_set
            })
            .into_iter()
            .map(|key| Sample::new(key))
            .collect()
    }

    fn collect(&mut self, config: &SplitConfig) -> Vec<u8> {
        let pre_sum = prefix_sum(self.key_ranges.iter(), Vec::len);
        let sampled_key_ranges =
            sample(config.sample_num, &pre_sum, self.key_ranges.clone(), |x| x);
        let mut samples: Vec<Sample> = self.convert(sampled_key_ranges);
        for key_ranges in &self.key_ranges {
            for key_range in key_ranges {
                Recorder::sample(&mut samples, &key_range);
            }
        }
        Recorder::split_key(
            samples,
            config.split_balance_score,
            config.split_contained_score,
            config.sample_threshold as i32,
        )
    }

    fn sample(samples: &mut Vec<Sample>, key_range: &KeyRange) {
        for mut sample in samples.iter_mut() {
            let order_start = if key_range.start_key.is_empty() {
                Ordering::Greater
            } else {
                sample.key.cmp(&key_range.start_key)
            };

            let order_end = if key_range.end_key.is_empty() {
                Ordering::Less
            } else {
                sample.key.cmp(&key_range.end_key)
            };

            if order_start == Ordering::Greater && order_end == Ordering::Less {
                sample.contained += 1;
            } else if order_start != Ordering::Greater {
                sample.right += 1;
            } else {
                sample.left += 1;
            }
        }
    }

    fn split_key(
        samples: Vec<Sample>,
        split_balance_score: f64,
        split_contained_score: f64,
        sample_threshold: i32,
    ) -> Vec<u8> {
        let mut best_index: i32 = -1;
        let mut best_score = 2.0;
        for (index, sample) in samples.iter().enumerate() {
            let sampled = sample.contained + sample.left + sample.right;
            if (sample.left + sample.right) == 0 || sampled < sample_threshold {
                continue;
            }
            let diff = (sample.left - sample.right) as f64;
            let balance_score = diff.abs() / (sample.left + sample.right) as f64;
            if balance_score >= split_balance_score {
                continue;
            }
            let contained_score = sample.contained as f64 / sampled as f64;
            if contained_score >= split_contained_score {
                continue;
            }
            let final_score = balance_score + contained_score;
            if final_score < best_score {
                best_index = index as i32;
                best_score = final_score;
            }
        }
        if best_index >= 0 {
            return samples[best_index as usize].key.clone();
        }
        return vec![];
    }
}

#[derive(Clone, Debug)]
pub struct ReadStats {
    pub region_infos: HashMap<u64, RegionInfo>,
    pub sample_num: usize,
}

impl ReadStats {
    pub fn add_query_num(
        &mut self,
        region_id: u64,
        peer: &Peer,
        key_range: KeyRange,
        kind: QueryKind,
    ) {
        self.add_query_num_batch(region_id, peer, vec![key_range], kind);
    }

    pub fn add_query_num_batch(
        &mut self,
        region_id: u64,
        peer: &Peer,
        key_ranges: Vec<KeyRange>,
        kind: QueryKind,
    ) {
        let sample_num = self.sample_num;
        let query_num = key_ranges.len() as u64;
        let region_info = self
            .region_infos
            .entry(region_id)
            .or_insert_with(|| RegionInfo::new(sample_num));
        region_info.update_peer(peer);
        region_info.add_query_num(kind, query_num);
        if is_read_query(kind) {
            region_info.add_key_ranges(key_ranges);
        }
    }

    pub fn add_flow(&mut self, region_id: u64, write: &FlowStatistics, data: &FlowStatistics) {
        let num = self.sample_num;
        let region_info = self
            .region_infos
            .entry(region_id)
            .or_insert_with(|| RegionInfo::new(num));
        region_info.flow.add(write);
        region_info.flow.add(data);
    }

    pub fn is_empty(&self) -> bool {
        self.region_infos.is_empty()
    }
}

impl Default for ReadStats {
    fn default() -> ReadStats {
        ReadStats {
            sample_num: DEFAULT_SAMPLE_NUM,
            region_infos: HashMap::default(),
        }
    }
}

pub struct AutoSplitController {
    pub recorders: HashMap<u64, Recorder>,
    cfg: SplitConfig,
    cfg_tracker: Tracker<SplitConfig>,
}

impl AutoSplitController {
    pub fn new(config_manager: SplitConfigManager) -> AutoSplitController {
        AutoSplitController {
            recorders: HashMap::default(),
            cfg: config_manager.value().clone(),
            cfg_tracker: config_manager.0.clone().tracker("split_hub".to_owned()),
        }
    }

    pub fn default() -> AutoSplitController {
        AutoSplitController::new(SplitConfigManager::default())
    }

    fn collect_read_stats(&self, read_stats_vec: Vec<ReadStats>) -> HashMap<u64, Vec<RegionInfo>> {
        // collect from different thread
        let mut region_infos_map = HashMap::default(); // regionID-regionInfos
        let capacity = read_stats_vec.len();
        for read_stats in read_stats_vec {
            for (region_id, region_info) in read_stats.region_infos {
                let region_infos = region_infos_map
                    .entry(region_id)
                    .or_insert_with(|| Vec::with_capacity(capacity));
                region_infos.push(region_info);
            }
        }
        region_infos_map
    }

    pub fn flush(&mut self, read_stats_vec: Vec<ReadStats>) -> (Vec<usize>, Vec<SplitInfo>) {
        let mut split_infos = Vec::default();
        let mut top = BinaryHeap::with_capacity(TOP_N as usize);
        let region_infos_map = self.collect_read_stats(read_stats_vec);

        for (region_id, region_infos) in region_infos_map {
            let pre_sum = prefix_sum(region_infos.iter(), RegionInfo::get_read_qps);
            let qps = *pre_sum.last().unwrap(); // region_infos is not empty
            let byte = region_infos
                .iter()
                .fold(0, |flow, region_info| flow + region_info.flow.read_bytes);
            debug!("load base split params";"region_id"=>region_id,"qps"=>qps,"qps_threshold"=>self.cfg.qps_threshold,"byte"=>byte,"byte_threshold"=>self.cfg.byte_threshold);

            if qps < self.cfg.qps_threshold && byte < self.cfg.byte_threshold {
                self.recorders.remove_entry(&region_id);
                continue;
            }

            LOAD_BASE_SPLIT_EVENT.with_label_values(&["load_fit"]).inc();

            let num = self.cfg.detect_times;
            let recorder = self
                .recorders
                .entry(region_id)
                .or_insert_with(|| Recorder::new(num));
            recorder.update_peer(&region_infos[0].peer);

            let key_ranges = sample(
                self.cfg.sample_num,
                &pre_sum,
                region_infos,
                RegionInfo::get_key_ranges_mut,
            );

            recorder.record(key_ranges);
            if recorder.is_ready() {
                let key = recorder.collect(&self.cfg);
                if !key.is_empty() {
                    let split_info = SplitInfo {
                        region_id,
                        split_key: key,
                        peer: recorder.peer.clone(),
                    };
                    split_infos.push(split_info);
                    LOAD_BASE_SPLIT_EVENT
                        .with_label_values(&["prepare_to_split"])
                        .inc();
                    info!(
                        "load base split region";
                        "region_id"=>region_id,
                        "qps"=>qps,
                    );
                }
                self.recorders.remove(&region_id);
            } else {
                LOAD_BASE_SPLIT_EVENT
                    .with_label_values(&["no_fit_key"])
                    .inc();
            }

            top.push(qps);
        }

        (top.into_vec(), split_infos)
    }

    pub fn clear(&mut self) {
        let interval = Duration::from_secs(self.cfg.detect_times * 2);
        self.recorders
            .retain(|_, recorder| match recorder.create_time.elapsed() {
                Ok(life_time) => life_time < interval,
                Err(_) => true,
            });
    }

    pub fn refresh_cfg(&mut self) {
        if let Some(incoming) = self.cfg_tracker.any_new() {
            self.cfg = incoming.clone();
        }
    }
}

#[cfg(test)]
mod tests {
    use super::*;
    use crate::store::util::build_key_range;
    use txn_types::Key;

    enum Position {
        Left,
        Right,
        Contained,
    }

    impl Sample {
        fn num(&self, pos: Position) -> i32 {
            match pos {
                Position::Left => self.left,
                Position::Right => self.right,
                Position::Contained => self.contained,
            }
        }
    }

    struct SampleCase {
        key: Vec<u8>,
    }

    impl SampleCase {
        fn sample_key(&self, start_key: &[u8], end_key: &[u8], pos: Position) {
            let mut samples = vec![Sample::new(&self.key)];
            let key_range = build_key_range(start_key, end_key, false);
            Recorder::sample(&mut samples, &key_range);
            assert_eq!(
                samples[0].num(pos),
                1,
                "start_key is {:?}, end_key is {:?}",
                String::from_utf8(Vec::from(start_key)).unwrap(),
                String::from_utf8(Vec::from(end_key)).unwrap()
            );
        }
    }

    #[test]
    fn test_pre_sum() {
        let v = vec![1, 2, 3, 4, 5, 6, 7, 8, 9];
        let expect = vec![1, 3, 6, 10, 15, 21, 28, 36, 45];
        let pre = prefix_sum(v.iter(), |x| *x);
        for i in 0..v.len() {
            assert_eq!(expect[i], pre[i]);
        }
    }

    #[test]
    fn test_sample() {
        let sc = SampleCase { key: vec![b'c'] };

        // limit scan
        sc.sample_key(b"a", b"b", Position::Left);
        sc.sample_key(b"a", b"c", Position::Left);
        sc.sample_key(b"a", b"d", Position::Contained);
        sc.sample_key(b"c", b"d", Position::Right);
        sc.sample_key(b"d", b"e", Position::Right);

        // point get
        sc.sample_key(b"a", b"a", Position::Left);
        sc.sample_key(b"c", b"c", Position::Right); // when happened 100 times (a,a) and 100 times (c,c), we will split from c.
        sc.sample_key(b"d", b"d", Position::Right);

        // unlimited scan
        sc.sample_key(b"", b"", Position::Contained);
        sc.sample_key(b"a", b"", Position::Contained);
        sc.sample_key(b"c", b"", Position::Right);
        sc.sample_key(b"d", b"", Position::Right);
        sc.sample_key(b"", b"a", Position::Left);
        sc.sample_key(b"", b"c", Position::Left);
        sc.sample_key(b"", b"d", Position::Contained);
    }

    fn gen_read_stats(region_id: u64, key_ranges: Vec<KeyRange>) -> ReadStats {
        let mut qps_stats = ReadStats::default();
        for key_range in &key_ranges {
            qps_stats.add_query_num(
                region_id,
                &Peer::default(),
                key_range.clone(),
                QueryKind::Get,
            );
        }
        qps_stats
    }

    #[test]
    fn test_hub() {
        // raw key mode
        let raw_key_ranges = vec![
            build_key_range(b"a", b"b", false),
            build_key_range(b"b", b"c", false),
        ];
        check_split(
            b"raw key",
            vec![gen_read_stats(1, raw_key_ranges.clone())],
            vec![b"b"],
        );

        // encoded key mode
        let key_a = Key::from_raw(b"0080").append_ts(2.into());
        let key_b = Key::from_raw(b"0160").append_ts(2.into());
        let key_c = Key::from_raw(b"0240").append_ts(2.into());
        let encoded_key_ranges = vec![
            build_key_range(key_a.as_encoded(), key_b.as_encoded(), false),
            build_key_range(key_b.as_encoded(), key_c.as_encoded(), false),
        ];
        check_split(
            b"encoded key",
            vec![gen_read_stats(1, encoded_key_ranges.clone())],
            vec![key_b.as_encoded()],
        );

        // mix mode
        check_split(
            b"mix key",
            vec![
                gen_read_stats(1, raw_key_ranges),
                gen_read_stats(2, encoded_key_ranges),
            ],
            vec![b"b", key_b.as_encoded()],
        );

        // test distribution with contained key
        for _i in 0..100 {
            let key_ranges = vec![
                build_key_range(b"a", b"k", false),
                build_key_range(b"b", b"j", false),
                build_key_range(b"c", b"i", false),
                build_key_range(b"d", b"h", false),
                build_key_range(b"e", b"g", false),
                build_key_range(b"f", b"f", false),
            ];
            check_split(
                b"isosceles triangle",
                vec![gen_read_stats(1, key_ranges)],
                vec![],
            );

            let key_ranges = vec![
                build_key_range(b"a", b"f", false),
                build_key_range(b"b", b"g", false),
                build_key_range(b"c", b"h", false),
                build_key_range(b"d", b"i", false),
                build_key_range(b"e", b"j", false),
                build_key_range(b"f", b"k", false),
            ];
            check_split(
                b"parallelogram",
                vec![gen_read_stats(1, key_ranges)],
                vec![],
            );

            let key_ranges = vec![
                build_key_range(b"a", b"l", false),
                build_key_range(b"a", b"m", false),
            ];
            check_split(
                b"right-angle trapezoid",
                vec![gen_read_stats(1, key_ranges)],
                vec![],
            );

            let key_ranges = vec![
                build_key_range(b"a", b"l", false),
                build_key_range(b"b", b"l", false),
            ];
            check_split(
                b"right-angle trapezoid",
                vec![gen_read_stats(1, key_ranges)],
                vec![],
            );
        }
    }

    fn check_split(mode: &[u8], qps_stats: Vec<ReadStats>, split_keys: Vec<&[u8]>) {
        let mut hub = AutoSplitController::new(SplitConfigManager::default());
        hub.cfg.qps_threshold = 1;
        hub.cfg.sample_threshold = 0;

        for i in 0..10 {
            let (_, split_infos) = hub.flush(qps_stats.clone());
            if (i + 1) % hub.cfg.detect_times == 0 {
                assert_eq!(
                    split_infos.len(),
                    split_keys.len(),
                    "mode: {:?}",
                    String::from_utf8(Vec::from(mode)).unwrap()
                );
                for obtain in &split_infos {
                    let mut equal = false;
                    for expect in &split_keys {
                        if obtain.split_key.cmp(&expect.to_vec()) == Ordering::Equal {
                            equal = true;
                            break;
                        }
                    }
                    assert!(
                        equal,
                        "mode: {:?}",
                        String::from_utf8(Vec::from(mode)).unwrap()
                    );
                }
            }
        }
    }

    #[test]
    fn test_sample_key_num() {
        let mut hub = AutoSplitController::new(SplitConfigManager::default());
        hub.cfg.qps_threshold = 2000;
        hub.cfg.sample_num = 2000;
        hub.cfg.sample_threshold = 0;

        for _ in 0..100 {
            // qps_stats_vec contains 2000 qps and a readStats with a key range;
            let mut qps_stats_vec = vec![];

            let mut qps_stats = ReadStats::default();
            qps_stats.add_query_num(
                1,
                &Peer::default(),
                build_key_range(b"a", b"b", false),
                QueryKind::Get,
            );
            qps_stats_vec.push(qps_stats);

            let mut qps_stats = ReadStats::default();
            for _ in 0..2000 {
                qps_stats.add_query_num(
                    1,
                    &Peer::default(),
                    build_key_range(b"b", b"c", false),
                    QueryKind::Get,
                );
            }
            qps_stats_vec.push(qps_stats);
            hub.flush(qps_stats_vec);
        }
    }

    fn check_sample_length(sample_num: usize, key_ranges: Vec<Vec<KeyRange>>) {
        for _ in 0..100 {
            let pre_sum = prefix_sum(key_ranges.iter(), Vec::len);
            let sampled_key_ranges = sample(sample_num, &pre_sum, key_ranges.clone(), |x| x);
            assert_eq!(sampled_key_ranges.len(), sample_num);
        }
    }

    #[test]
    fn test_sample_length() {
        let sample_num = 20;
        let mut key_ranges = vec![];
        for _ in 0..sample_num {
            key_ranges.push(vec![build_key_range(b"a", b"b", false)]);
        }
        check_sample_length(sample_num, key_ranges);

        let mut key_ranges = vec![];
        let num = 100;
        for _ in 0..num {
            key_ranges.push(vec![build_key_range(b"a", b"b", false)]);
        }
        check_sample_length(sample_num, key_ranges);

        let mut key_ranges = vec![];
        for _ in 0..num {
            let mut ranges = vec![];
            for _ in 0..num {
                ranges.push(build_key_range(b"a", b"b", false));
            }
            key_ranges.push(ranges);
        }
        check_sample_length(sample_num, key_ranges);
    }

    #[test]
    fn test_recorder_convert() {
        let r = Recorder::new(1);
        let key_ranges = vec![];
        assert_eq!(r.convert(key_ranges).len(), 0);

        let key_ranges = vec![build_key_range(b"a", b"b", false)];
        assert_eq!(r.convert(key_ranges).len(), 2);

        let key_ranges = vec![
            build_key_range(b"a", b"a", false),
            build_key_range(b"b", b"c", false),
        ];
        assert_eq!(r.convert(key_ranges).len(), 3);
    }

    const REGION_NUM: u64 = 1000;
    const KEY_RANGE_NUM: u64 = 1000;

    fn default_qps_stats() -> ReadStats {
        let mut qps_stats = ReadStats::default();
        for i in 0..REGION_NUM {
            for _j in 0..KEY_RANGE_NUM {
                qps_stats.add_query_num(
                    i,
                    &Peer::default(),
                    build_key_range(b"a", b"b", false),
                    QueryKind::Get,
                )
            }
        }
        qps_stats
    }

    #[bench]
    fn recorder_sample(b: &mut test::Bencher) {
        let mut samples = vec![Sample::new(b"c")];
        let key_range = build_key_range(b"a", b"b", false);
        b.iter(|| {
            Recorder::sample(&mut samples, &key_range);
        });
    }

    #[bench]
    fn hub_flush(b: &mut test::Bencher) {
        let mut other_qps_stats = vec![];
        for _i in 0..10 {
            other_qps_stats.push(default_qps_stats());
        }
        b.iter(|| {
            let mut hub = AutoSplitController::new(SplitConfigManager::default());
            hub.flush(other_qps_stats.clone());
        });
    }

    #[bench]
    fn qps_scan(b: &mut test::Bencher) {
        let mut qps_stats = default_qps_stats();
        let start_key = Key::from_raw(b"a");
        let end_key = Some(Key::from_raw(b"b"));

        b.iter(|| {
            if let Ok(start_key) = start_key.to_owned().into_raw() {
                let mut key = vec![];
                if let Some(end_key) = &end_key {
                    if let Ok(end_key) = end_key.to_owned().into_raw() {
                        key = end_key;
                    }
                }
                qps_stats.add_query_num(
                    1,
                    &Peer::default(),
                    build_key_range(&start_key, &key, false),
                    QueryKind::Scan,
                );
            }
        });
    }

    #[bench]
    fn qps_add(b: &mut test::Bencher) {
        let mut qps_stats = default_qps_stats();
        b.iter(|| {
            qps_stats.add_query_num(
                1,
                &Peer::default(),
                build_key_range(b"a", b"b", false),
                QueryKind::Get,
            );
        });
    }
}<|MERGE_RESOLUTION|>--- conflicted
+++ resolved
@@ -135,11 +135,7 @@
             if self.key_ranges.len() < self.sample_num || self.get_read_qps() == 0 {
                 self.key_ranges.push(key_range);
             } else {
-<<<<<<< HEAD
-                let i = rand::thread_rng().gen_range(0, self.get_read_qps()) as usize;
-=======
-                let i = rand::thread_rng().gen_range(0..self.qps) as usize;
->>>>>>> 4869f2c3
+                let i = rand::thread_rng().gen_range(0..self.get_read_qps()) as usize;
                 if i < self.sample_num {
                     self.key_ranges[i] = key_range;
                 }
