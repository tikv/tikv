--- conflicted
+++ resolved
@@ -1490,34 +1490,17 @@
                         hb_task.written_bytes - peer_stat.last_region_report_written_bytes;
                     let written_keys_delta =
                         hb_task.written_keys - peer_stat.last_region_report_written_keys;
-<<<<<<< HEAD
-                    let written_query_stats_delta = hb_task
-                        .written_query_stats
-                        .sub_query_stats(&peer_stat.last_region_report_written_query_stats);
-                    let mut query_stats = peer_stat
-                        .read_query_stats
-                        .sub_query_stats(&peer_stat.last_region_report_read_query_stats);
-                    query_stats.add_query_stats(&written_query_stats_delta.0); // add write info
-=======
                     let query_stats = peer_stat
                         .query_stats
                         .sub_query_stats(&peer_stat.last_region_report_query_stats);
                     let mut last_report_ts = peer_stat.last_region_report_ts;
->>>>>>> 76253171
                     peer_stat.last_region_report_written_bytes = hb_task.written_bytes;
                     peer_stat.last_region_report_written_keys = hb_task.written_keys;
                     peer_stat.last_region_report_read_bytes = peer_stat.read_bytes;
                     peer_stat.last_region_report_read_keys = peer_stat.read_keys;
-<<<<<<< HEAD
-                    peer_stat.last_region_report_read_query_stats =
-                        peer_stat.read_query_stats.clone();
-=======
                     peer_stat.last_region_report_query_stats = peer_stat.query_stats.clone();
                     peer_stat.last_region_report_ts = UnixSecs::now();
->>>>>>> 76253171
-
-                    let mut last_report_ts = peer_stat.last_region_report_ts;
-                    peer_stat.last_region_report_ts = UnixSecs::now();
+
                     if last_report_ts.is_zero() {
                         last_report_ts = self.start_ts;
                     }
