--- conflicted
+++ resolved
@@ -134,13 +134,8 @@
     Heartbeat(HeartbeatTask),
     StoreHeartbeat {
         stats: pdpb::StoreStats,
-<<<<<<< HEAD
-        store_info: StoreInfo<E>,
-        dr_autosync_status: Option<pdpb::StoreDRAutoSyncStatus>,
-=======
         store_info: StoreInfo<EK, ER>,
         send_detailed_report: bool,
->>>>>>> acbf3b13
     },
     ReportBatchSplit {
         regions: Vec<metapb::Region>,
