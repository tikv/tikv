--- conflicted
+++ resolved
@@ -10,12 +10,8 @@
 use std::time::Duration;
 use std::{cmp, io};
 
-<<<<<<< HEAD
-use futures::future::{self, Either, Future, Loop};
-=======
 use futures::Future;
 use futures03::compat::Compat;
->>>>>>> 84466feb
 use tokio_core::reactor::Handle;
 
 use engine_traits::KvEngine;
@@ -952,39 +948,28 @@
         &mut self,
         term: u64,
         is_max_ts_synced: Arc<AtomicU64>,
-
         handle: &Handle,
     ) {
         let current = term << 1;
         let new = current + 1;
         let pd_client = self.pd_client.clone();
         let concurrency_manager = self.concurrency_manager.clone();
-        let f = future::loop_fn(
-            (pd_client, is_max_ts_synced, concurrency_manager),
-            move |(pd_client, is_max_ts_synced, concurrency_manager)| {
-                if is_max_ts_synced.load(Ordering::SeqCst) == current {
-                    let update = pd_client.get_tso().then(move |res| match res {
-                        Ok(ts) => {
-                            concurrency_manager.update_max_read_ts(ts);
-                            is_max_ts_synced.compare_and_swap(current, new, Ordering::SeqCst);
-                            future::ok(Loop::Break(()))
-                        }
-                        Err(e) => {
-                            warn!("update max timestamp failed: {:?}", e);
-                            future::ok(Loop::Continue((
-                                pd_client,
-                                is_max_ts_synced,
-                                concurrency_manager,
-                            )))
-                        }
-                    });
-                    Either::A(update)
-                } else {
-                    Either::B(future::ok(Loop::Break(())))
+        let f = async move {
+            while is_max_ts_synced.load(Ordering::SeqCst) == current {
+                match pd_client.get_tso().await {
+                    Ok(ts) => {
+                        concurrency_manager.update_max_read_ts(ts);
+                        is_max_ts_synced.compare_and_swap(current, new, Ordering::SeqCst);
+                        break;
+                    }
+                    Err(e) => {
+                        warn!("update max timestamp failed: {:?}", e);
+                    }
                 }
-            },
-        );
-        handle.spawn(f);
+            }
+            Ok(())
+        };
+        handle.spawn(Compat::new(Box::pin(f)));
     }
 }
 
