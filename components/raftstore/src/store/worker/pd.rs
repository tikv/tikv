--- conflicted
+++ resolved
@@ -37,13 +37,8 @@
 use raft::eraftpb::ConfChangeType;
 use resource_metering::{Collector, CollectorGuard, CollectorRegHandle, RawRecords};
 use tikv_util::{
-<<<<<<< HEAD
-    box_err, box_try, debug, error, info,
+    box_err, debug, error, info,
     metrics::{StdThreadBuildWrapper, ThreadInfoStatistics},
-=======
-    box_err, debug, error, info,
-    metrics::ThreadInfoStatistics,
->>>>>>> 1fb8980c
     thd_name,
     time::{Instant as TiInstant, UnixSecs},
     timer::GLOBAL_TIMER_HANDLE,
