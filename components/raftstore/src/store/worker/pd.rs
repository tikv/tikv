--- conflicted
+++ resolved
@@ -1277,11 +1277,8 @@
 
         let scheduler = self.scheduler.clone();
         let router = self.router.clone();
-<<<<<<< HEAD
         let region_peers = self.region_peers.clone();
-=======
         let mut snap_mgr = self.snap_mgr.clone();
->>>>>>> 368146d2
         let resp = self
             .pd_client
             .store_heartbeat(stats, store_report, dr_autosync_status);
