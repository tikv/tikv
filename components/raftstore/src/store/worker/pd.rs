// Copyright 2016 TiKV Project Authors. Licensed under Apache-2.0.

use std::{
    cmp,
    cmp::Ordering as CmpOrdering,
    fmt::{self, Display, Formatter},
    io, mem,
    sync::{
        atomic::Ordering,
        mpsc::{self, Receiver, Sender},
        Arc,
    },
    thread::{Builder, JoinHandle},
    time::{Duration, Instant},
};

use causal_ts::{CausalTsProvider, CausalTsProviderImpl};
use collections::{HashMap, HashSet};
use concurrency_manager::ConcurrencyManager;
use engine_traits::{KvEngine, RaftEngine};
use fail::fail_point;
use futures::{compat::Future01CompatExt, FutureExt};
use grpcio_health::{HealthService, ServingStatus};
use kvproto::{
    kvrpcpb::DiskFullOpt,
    metapb, pdpb,
    raft_cmdpb::{
        AdminCmdType, AdminRequest, BatchSwitchWitnessRequest, ChangePeerRequest,
        ChangePeerV2Request, RaftCmdRequest, SplitRequest, SwitchWitnessRequest,
    },
    raft_serverpb::RaftMessage,
    replication_modepb::{RegionReplicationStatus, StoreDrAutoSyncStatus},
};
use ordered_float::OrderedFloat;
use pd_client::{merge_bucket_stats, metrics::*, BucketStat, Error, PdClient, RegionStat};
use prometheus::local::LocalHistogram;
use raft::eraftpb::ConfChangeType;
use resource_metering::{Collector, CollectorGuard, CollectorRegHandle, RawRecords};
use tikv_util::{
    box_err, debug, error, info,
    metrics::ThreadInfoStatistics,
    store::QueryStats,
    sys::thread::StdThreadBuildWrapper,
    thd_name,
    time::{Instant as TiInstant, UnixSecs},
    timer::GLOBAL_TIMER_HANDLE,
    topn::TopN,
    trend::{RequestPerSecRecorder, Trend},
    warn,
    worker::{Runnable, RunnableWithTimer, ScheduleError, Scheduler},
};
use txn_types::TimeStamp;
use yatp::Remote;

use crate::{
    coprocessor::CoprocessorHost,
    router::RaftStoreRouter,
    store::{
        cmd_resp::new_error,
        metrics::*,
        peer::{UnsafeRecoveryExecutePlanSyncer, UnsafeRecoveryForceLeaderSyncer},
        transport::SignificantRouter,
        util::{is_epoch_stale, KeysInfoFormatter, LatencyInspector, RaftstoreDuration},
        worker::{
            split_controller::{SplitInfo, TOP_N},
            AutoSplitController, ReadStats, SplitConfigChange, WriteStats,
        },
        Callback, CasualMessage, Config, PeerMsg, RaftCmdExtraOpts, RaftCommand, RaftRouter,
        RegionReadProgressRegistry, SignificantMsg, SnapManager, StoreInfo, StoreMsg, TxnExt,
    },
};

pub const NUM_COLLECT_STORE_INFOS_PER_HEARTBEAT: u32 = 2;

type RecordPairVec = Vec<pdpb::RecordPair>;

#[derive(Default, Debug, Clone)]
pub struct FlowStatistics {
    pub read_keys: usize,
    pub read_bytes: usize,
}

impl FlowStatistics {
    pub fn add(&mut self, other: &Self) {
        self.read_bytes = self.read_bytes.saturating_add(other.read_bytes);
        self.read_keys = self.read_keys.saturating_add(other.read_keys);
    }
}

// Reports flow statistics to outside.
pub trait FlowStatsReporter: Send + Clone + Sync + 'static {
    // TODO: maybe we need to return a Result later?
    fn report_read_stats(&self, read_stats: ReadStats);

    fn report_write_stats(&self, write_stats: WriteStats);
}

impl<EK, ER> FlowStatsReporter for Scheduler<Task<EK, ER>>
where
    EK: KvEngine,
    ER: RaftEngine,
{
    fn report_read_stats(&self, read_stats: ReadStats) {
        if let Err(e) = self.schedule(Task::ReadStats { read_stats }) {
            error!("Failed to send read flow statistics"; "err" => ?e);
        }
    }

    fn report_write_stats(&self, write_stats: WriteStats) {
        if let Err(e) = self.schedule(Task::WriteStats { write_stats }) {
            error!("Failed to send write flow statistics"; "err" => ?e);
        }
    }
}

pub struct HeartbeatTask {
    pub term: u64,
    pub region: metapb::Region,
    pub peer: metapb::Peer,
    pub down_peers: Vec<pdpb::PeerStats>,
    pub pending_peers: Vec<metapb::Peer>,
    pub written_bytes: u64,
    pub written_keys: u64,
    pub approximate_size: Option<u64>,
    pub approximate_keys: Option<u64>,
    pub replication_status: Option<RegionReplicationStatus>,
    pub wait_data_peers: Vec<u64>,
}

/// Uses an asynchronous thread to tell PD something.
pub enum Task<EK, ER>
where
    EK: KvEngine,
    ER: RaftEngine,
{
    AskSplit {
        region: metapb::Region,
        split_key: Vec<u8>,
        peer: metapb::Peer,
        // If true, right Region derives origin region_id.
        right_derive: bool,
        callback: Callback<EK::Snapshot>,
    },
    AskBatchSplit {
        region: metapb::Region,
        split_keys: Vec<Vec<u8>>,
        peer: metapb::Peer,
        // If true, right Region derives origin region_id.
        right_derive: bool,
        callback: Callback<EK::Snapshot>,
    },
    AutoSplit {
        split_infos: Vec<SplitInfo>,
    },
    Heartbeat(HeartbeatTask),
    StoreHeartbeat {
        stats: pdpb::StoreStats,
        store_info: Option<StoreInfo<EK, ER>>,
        report: Option<pdpb::StoreReport>,
        dr_autosync_status: Option<StoreDrAutoSyncStatus>,
    },
    ReportBatchSplit {
        regions: Vec<metapb::Region>,
    },
    ValidatePeer {
        region: metapb::Region,
        peer: metapb::Peer,
    },
    ReadStats {
        read_stats: ReadStats,
    },
    WriteStats {
        write_stats: WriteStats,
    },
    DestroyPeer {
        region_id: u64,
    },
    StoreInfos {
        cpu_usages: RecordPairVec,
        read_io_rates: RecordPairVec,
        write_io_rates: RecordPairVec,
    },
    UpdateMaxTimestamp {
        region_id: u64,
        initial_status: u64,
        txn_ext: Arc<TxnExt>,
    },
    QueryRegionLeader {
        region_id: u64,
    },
    UpdateSlowScore {
        id: u64,
        duration: RaftstoreDuration,
    },
    RegionCpuRecords(Arc<RawRecords>),
    ReportMinResolvedTs {
        store_id: u64,
        min_resolved_ts: u64,
    },
    ReportBuckets(BucketStat),
}

pub struct StoreStat {
    pub engine_total_bytes_read: u64,
    pub engine_total_keys_read: u64,
    pub engine_total_query_num: QueryStats,
    pub engine_last_total_bytes_read: u64,
    pub engine_last_total_keys_read: u64,
    pub engine_last_query_num: QueryStats,
    pub engine_last_capacity_size: u64,
    pub engine_last_used_size: u64,
    pub engine_last_available_size: u64,
    pub last_report_ts: UnixSecs,

    pub region_bytes_read: LocalHistogram,
    pub region_keys_read: LocalHistogram,
    pub region_bytes_written: LocalHistogram,
    pub region_keys_written: LocalHistogram,

    pub store_cpu_usages: RecordPairVec,
    pub store_read_io_rates: RecordPairVec,
    pub store_write_io_rates: RecordPairVec,
}

impl Default for StoreStat {
    fn default() -> StoreStat {
        StoreStat {
            region_bytes_read: REGION_READ_BYTES_HISTOGRAM.local(),
            region_keys_read: REGION_READ_KEYS_HISTOGRAM.local(),
            region_bytes_written: REGION_WRITTEN_BYTES_HISTOGRAM.local(),
            region_keys_written: REGION_WRITTEN_KEYS_HISTOGRAM.local(),

            last_report_ts: UnixSecs::zero(),
            engine_total_bytes_read: 0,
            engine_total_keys_read: 0,
            engine_last_total_bytes_read: 0,
            engine_last_total_keys_read: 0,
            engine_last_capacity_size: 0,
            engine_last_used_size: 0,
            engine_last_available_size: 0,
            engine_total_query_num: QueryStats::default(),
            engine_last_query_num: QueryStats::default(),

            store_cpu_usages: RecordPairVec::default(),
            store_read_io_rates: RecordPairVec::default(),
            store_write_io_rates: RecordPairVec::default(),
        }
    }
}

#[derive(Default)]
pub struct PeerStat {
    pub read_bytes: u64,
    pub read_keys: u64,
    pub query_stats: QueryStats,
    // last_region_report_attributes records the state of the last region heartbeat
    pub last_region_report_read_bytes: u64,
    pub last_region_report_read_keys: u64,
    pub last_region_report_query_stats: QueryStats,
    pub last_region_report_written_bytes: u64,
    pub last_region_report_written_keys: u64,
    pub last_region_report_ts: UnixSecs,
    // last_store_report_attributes records the state of the last store heartbeat
    pub last_store_report_read_bytes: u64,
    pub last_store_report_read_keys: u64,
    pub last_store_report_query_stats: QueryStats,
    pub approximate_keys: u64,
    pub approximate_size: u64,
}

#[derive(Default)]
struct ReportBucket {
    current_stat: BucketStat,
    last_report_stat: Option<BucketStat>,
    last_report_ts: UnixSecs,
}

impl ReportBucket {
    fn new(current_stat: BucketStat) -> Self {
        Self {
            current_stat,
            ..Default::default()
        }
    }

    fn new_report(&mut self, report_ts: UnixSecs) -> BucketStat {
        self.last_report_ts = report_ts;
        match self.last_report_stat.replace(self.current_stat.clone()) {
            Some(last) => {
                let mut delta = BucketStat::new(
                    self.current_stat.meta.clone(),
                    pd_client::new_bucket_stats(&self.current_stat.meta),
                );
                // Buckets may be changed, recalculate last stats according to current meta.
                merge_bucket_stats(
                    &delta.meta.keys,
                    &mut delta.stats,
                    &last.meta.keys,
                    &last.stats,
                );
                for i in 0..delta.meta.keys.len() - 1 {
                    delta.stats.write_bytes[i] =
                        self.current_stat.stats.write_bytes[i] - delta.stats.write_bytes[i];
                    delta.stats.write_keys[i] =
                        self.current_stat.stats.write_keys[i] - delta.stats.write_keys[i];
                    delta.stats.write_qps[i] =
                        self.current_stat.stats.write_qps[i] - delta.stats.write_qps[i];

                    delta.stats.read_bytes[i] =
                        self.current_stat.stats.read_bytes[i] - delta.stats.read_bytes[i];
                    delta.stats.read_keys[i] =
                        self.current_stat.stats.read_keys[i] - delta.stats.read_keys[i];
                    delta.stats.read_qps[i] =
                        self.current_stat.stats.read_qps[i] - delta.stats.read_qps[i];
                }
                delta
            }
            None => self.current_stat.clone(),
        }
    }
}

#[derive(Default, Clone)]
struct PeerCmpReadStat {
    pub region_id: u64,
    pub report_stat: u64,
}

impl Ord for PeerCmpReadStat {
    fn cmp(&self, other: &Self) -> CmpOrdering {
        self.report_stat.cmp(&other.report_stat)
    }
}

impl Eq for PeerCmpReadStat {}

impl PartialEq for PeerCmpReadStat {
    fn eq(&self, other: &Self) -> bool {
        self.report_stat == other.report_stat
    }
}

impl PartialOrd for PeerCmpReadStat {
    fn partial_cmp(&self, other: &Self) -> Option<CmpOrdering> {
        Some(self.report_stat.cmp(&other.report_stat))
    }
}

impl<EK, ER> Display for Task<EK, ER>
where
    EK: KvEngine,
    ER: RaftEngine,
{
    fn fmt(&self, f: &mut Formatter<'_>) -> fmt::Result {
        match *self {
            Task::AskSplit {
                ref region,
                ref split_key,
                ..
            } => write!(
                f,
                "ask split region {} with key {}",
                region.get_id(),
                log_wrappers::Value::key(split_key),
            ),
            Task::AutoSplit { ref split_infos } => {
                write!(f, "auto split split regions, num is {}", split_infos.len())
            }
            Task::AskBatchSplit {
                ref region,
                ref split_keys,
                ..
            } => write!(
                f,
                "ask split region {} with {}",
                region.get_id(),
                KeysInfoFormatter(split_keys.iter())
            ),
            Task::Heartbeat(ref hb_task) => write!(
                f,
                "heartbeat for region {:?}, leader {}, replication status {:?}",
                hb_task.region,
                hb_task.peer.get_id(),
                hb_task.replication_status
            ),
            Task::StoreHeartbeat { ref stats, .. } => {
                write!(f, "store heartbeat stats: {:?}", stats)
            }
            Task::ReportBatchSplit { ref regions } => write!(f, "report split {:?}", regions),
            Task::ValidatePeer {
                ref region,
                ref peer,
            } => write!(f, "validate peer {:?} with region {:?}", peer, region),
            Task::ReadStats { ref read_stats } => {
                write!(f, "get the read statistics {:?}", read_stats)
            }
            Task::WriteStats { ref write_stats } => {
                write!(f, "get the write statistics {:?}", write_stats)
            }
            Task::DestroyPeer { ref region_id } => {
                write!(f, "destroy peer of region {}", region_id)
            }
            Task::StoreInfos {
                ref cpu_usages,
                ref read_io_rates,
                ref write_io_rates,
            } => write!(
                f,
                "get store's information: cpu_usages {:?}, read_io_rates {:?}, write_io_rates {:?}",
                cpu_usages, read_io_rates, write_io_rates,
            ),
            Task::UpdateMaxTimestamp { region_id, .. } => write!(
                f,
                "update the max timestamp for region {} in the concurrency manager",
                region_id
            ),
            Task::QueryRegionLeader { region_id } => {
                write!(f, "query the leader of region {}", region_id)
            }
            Task::UpdateSlowScore { id, ref duration } => {
                write!(f, "compute slow score: id {}, duration {:?}", id, duration)
            }
            Task::RegionCpuRecords(ref cpu_records) => {
                write!(f, "get region cpu records: {:?}", cpu_records)
            }
            Task::ReportMinResolvedTs {
                store_id,
                min_resolved_ts,
            } => {
                write!(
                    f,
                    "report min resolved ts: store {}, resolved ts {}",
                    store_id, min_resolved_ts
                )
            }
            Task::ReportBuckets(ref buckets) => {
                write!(f, "report buckets: {:?}", buckets)
            }
        }
    }
}

const DEFAULT_LOAD_BASE_SPLIT_CHECK_INTERVAL: Duration = Duration::from_secs(1);
const DEFAULT_COLLECT_TICK_INTERVAL: Duration = Duration::from_secs(1);

fn default_collect_tick_interval() -> Duration {
    fail_point!("mock_collect_tick_interval", |_| {
        Duration::from_millis(1)
    });
    DEFAULT_COLLECT_TICK_INTERVAL
}

fn config(interval: Duration) -> Duration {
    fail_point!("mock_min_resolved_ts_interval", |_| {
        Duration::from_millis(50)
    });
    fail_point!("mock_min_resolved_ts_interval_disable", |_| {
        Duration::from_millis(0)
    });
    interval
}

#[inline]
fn convert_record_pairs(m: HashMap<String, u64>) -> RecordPairVec {
    m.into_iter()
        .map(|(k, v)| {
            let mut pair = pdpb::RecordPair::default();
            pair.set_key(k);
            pair.set_value(v);
            pair
        })
        .collect()
}

#[derive(Clone)]
pub struct WrappedScheduler<EK: KvEngine, ER: RaftEngine>(Scheduler<Task<EK, ER>>);

impl<EK, ER> Collector for WrappedScheduler<EK, ER>
where
    EK: KvEngine,
    ER: RaftEngine,
{
    fn collect(&self, records: Arc<RawRecords>) {
        self.0.schedule(Task::RegionCpuRecords(records)).ok();
    }
}

pub trait StoreStatsReporter: Send + Clone + Sync + 'static + Collector {
    fn report_store_infos(
        &self,
        cpu_usages: RecordPairVec,
        read_io_rates: RecordPairVec,
        write_io_rates: RecordPairVec,
    );
    fn report_min_resolved_ts(&self, store_id: u64, min_resolved_ts: u64);
    fn auto_split(&self, split_infos: Vec<SplitInfo>);
}

impl<EK, ER> StoreStatsReporter for WrappedScheduler<EK, ER>
where
    EK: KvEngine,
    ER: RaftEngine,
{
    fn report_store_infos(
        &self,
        cpu_usages: RecordPairVec,
        read_io_rates: RecordPairVec,
        write_io_rates: RecordPairVec,
    ) {
        let task = Task::StoreInfos {
            cpu_usages,
            read_io_rates,
            write_io_rates,
        };
        if let Err(e) = self.0.schedule(task) {
            error!(
                "failed to send store infos to pd worker";
                "err" => ?e,
            );
        }
    }

    fn report_min_resolved_ts(&self, store_id: u64, min_resolved_ts: u64) {
        let task = Task::ReportMinResolvedTs {
            store_id,
            min_resolved_ts,
        };
        if let Err(e) = self.0.schedule(task) {
            error!(
                "failed to send min resolved ts to pd worker";
                "err" => ?e,
            );
        }
    }

    fn auto_split(&self, split_infos: Vec<SplitInfo>) {
        let task = Task::AutoSplit { split_infos };
        if let Err(e) = self.0.schedule(task) {
            error!(
                "failed to send split infos to pd worker";
                "err" => ?e,
            );
        }
    }
}

pub struct StatsMonitor<T>
where
    T: StoreStatsReporter,
{
    reporter: T,
    handle: Option<JoinHandle<()>>,
    timer: Option<Sender<bool>>,
    read_stats_sender: Option<Sender<ReadStats>>,
    cpu_stats_sender: Option<Sender<Arc<RawRecords>>>,
    collect_store_infos_interval: Duration,
    load_base_split_check_interval: Duration,
    collect_tick_interval: Duration,
    report_min_resolved_ts_interval: Duration,
}

impl<T> StatsMonitor<T>
where
    T: StoreStatsReporter,
{
    pub fn new(interval: Duration, report_min_resolved_ts_interval: Duration, reporter: T) -> Self {
        StatsMonitor {
            reporter,
            handle: None,
            timer: None,
            read_stats_sender: None,
            cpu_stats_sender: None,
            collect_store_infos_interval: interval,
            load_base_split_check_interval: cmp::min(
                DEFAULT_LOAD_BASE_SPLIT_CHECK_INTERVAL,
                interval,
            ),
            report_min_resolved_ts_interval: config(report_min_resolved_ts_interval),
            collect_tick_interval: cmp::min(default_collect_tick_interval(), interval),
        }
    }

    // Collecting thread information and obtaining qps information for auto split.
    // They run together in the same thread by taking modulo at different intervals.
    pub fn start(
        &mut self,
        mut auto_split_controller: AutoSplitController,
        region_read_progress: RegionReadProgressRegistry,
        collector_reg_handle: CollectorRegHandle,
        store_id: u64,
    ) -> Result<(), io::Error> {
        if self.collect_tick_interval < default_collect_tick_interval() {
            info!(
                "interval is too small, skip stats monitoring. If we are running tests, it is normal, otherwise a check is needed."
            );
            return Ok(());
        }
        let mut timer_cnt = 0; // to run functions with different intervals in a loop
        let tick_interval = self.collect_tick_interval;
        let collect_store_infos_interval = self
            .collect_store_infos_interval
            .div_duration_f64(tick_interval) as u64;
        let load_base_split_check_interval = self
            .load_base_split_check_interval
            .div_duration_f64(tick_interval) as u64;
        let report_min_resolved_ts_interval = self
            .report_min_resolved_ts_interval
            .div_duration_f64(tick_interval) as u64;

        let (timer_tx, timer_rx) = mpsc::channel();
        self.timer = Some(timer_tx);

        let (read_stats_sender, read_stats_receiver) = mpsc::channel();
        self.read_stats_sender = Some(read_stats_sender);

        let (cpu_stats_sender, cpu_stats_receiver) = mpsc::channel();
        self.cpu_stats_sender = Some(cpu_stats_sender);

        let reporter = self.reporter.clone();
        let props = tikv_util::thread_group::current_properties();

        fn is_enable_tick(timer_cnt: u64, interval: u64) -> bool {
            interval != 0 && timer_cnt % interval == 0
        }
        let h = Builder::new()
            .name(thd_name!("stats-monitor"))
            .spawn_wrapper(move || {
                tikv_util::thread_group::set_properties(props);
                tikv_alloc::add_thread_memory_accessor();
                // Create different `ThreadInfoStatistics` for different purposes to
                // make sure the record won't be disturbed.
                let mut collect_store_infos_thread_stats = ThreadInfoStatistics::new();
                let mut load_base_split_thread_stats = ThreadInfoStatistics::new();
                let mut region_cpu_records_collector = None;
                // Register the region CPU records collector.
                if auto_split_controller
                    .cfg
                    .region_cpu_overload_threshold_ratio
                    > 0.0
                {
                    region_cpu_records_collector =
                        Some(collector_reg_handle.register(Box::new(reporter.clone()), false));
                }
                while let Err(mpsc::RecvTimeoutError::Timeout) =
                    timer_rx.recv_timeout(tick_interval)
                {
                    if is_enable_tick(timer_cnt, collect_store_infos_interval) {
                        StatsMonitor::collect_store_infos(
                            &mut collect_store_infos_thread_stats,
                            &reporter,
                        );
                    }
                    if is_enable_tick(timer_cnt, load_base_split_check_interval) {
                        StatsMonitor::load_base_split(
                            &mut auto_split_controller,
                            &read_stats_receiver,
                            &cpu_stats_receiver,
                            &mut load_base_split_thread_stats,
                            &reporter,
                            &collector_reg_handle,
                            &mut region_cpu_records_collector,
                        );
                    }
                    if is_enable_tick(timer_cnt, report_min_resolved_ts_interval) {
                        reporter.report_min_resolved_ts(
                            store_id,
                            region_read_progress.get_min_resolved_ts(),
                        );
                    }
                    timer_cnt += 1;
                }
                tikv_alloc::remove_thread_memory_accessor();
            })?;

        self.handle = Some(h);
        Ok(())
    }

    pub fn collect_store_infos(thread_stats: &mut ThreadInfoStatistics, reporter: &T) {
        thread_stats.record();
        let cpu_usages = convert_record_pairs(thread_stats.get_cpu_usages());
        let read_io_rates = convert_record_pairs(thread_stats.get_read_io_rates());
        let write_io_rates = convert_record_pairs(thread_stats.get_write_io_rates());

        reporter.report_store_infos(cpu_usages, read_io_rates, write_io_rates);
    }

    pub fn load_base_split(
        auto_split_controller: &mut AutoSplitController,
        read_stats_receiver: &Receiver<ReadStats>,
        cpu_stats_receiver: &Receiver<Arc<RawRecords>>,
        thread_stats: &mut ThreadInfoStatistics,
        reporter: &T,
        collector_reg_handle: &CollectorRegHandle,
        region_cpu_records_collector: &mut Option<CollectorGuard>,
    ) {
        let start_time = TiInstant::now();
        match auto_split_controller.refresh_and_check_cfg() {
            SplitConfigChange::UpdateRegionCpuCollector(is_register) => {
                // If it's a deregister task, just take and drop the original collector.
                if !is_register {
                    region_cpu_records_collector.take();
                } else {
                    region_cpu_records_collector.get_or_insert(
                        collector_reg_handle.register(Box::new(reporter.clone()), false),
                    );
                }
            }
            SplitConfigChange::Noop => {}
        }
        let mut read_stats_vec = vec![];
        while let Ok(read_stats) = read_stats_receiver.try_recv() {
            read_stats_vec.push(read_stats);
        }
        let mut cpu_stats_vec = vec![];
        while let Ok(cpu_stats) = cpu_stats_receiver.try_recv() {
            cpu_stats_vec.push(cpu_stats);
        }
        thread_stats.record();
        let (top_qps, split_infos) =
            auto_split_controller.flush(read_stats_vec, cpu_stats_vec, thread_stats);
        auto_split_controller.clear();
        reporter.auto_split(split_infos);
        for i in 0..TOP_N {
            if i < top_qps.len() {
                READ_QPS_TOPN
                    .with_label_values(&[&i.to_string()])
                    .set(top_qps[i] as f64);
            } else {
                READ_QPS_TOPN.with_label_values(&[&i.to_string()]).set(0.0);
            }
        }
        LOAD_BASE_SPLIT_DURATION_HISTOGRAM.observe(start_time.saturating_elapsed_secs());
    }

    pub fn stop(&mut self) {
        if let Some(h) = self.handle.take() {
            drop(self.timer.take());
            drop(self.read_stats_sender.take());
            drop(self.cpu_stats_sender.take());
            if let Err(e) = h.join() {
                error!("join stats collector failed"; "err" => ?e);
            }
        }
    }

    #[inline]
    pub fn maybe_send_read_stats(&self, read_stats: ReadStats) {
        if let Some(sender) = &self.read_stats_sender {
            if sender.send(read_stats).is_err() {
                warn!("send read_stats failed, are we shutting down?")
            }
        }
    }

    #[inline]
    pub fn maybe_send_cpu_stats(&self, cpu_stats: &Arc<RawRecords>) {
        if let Some(sender) = &self.cpu_stats_sender {
            if sender.send(cpu_stats.clone()).is_err() {
                warn!("send region cpu info failed, are we shutting down?")
            }
        }
    }
}

const HOTSPOT_KEY_RATE_THRESHOLD: u64 = 128;
const HOTSPOT_QUERY_RATE_THRESHOLD: u64 = 128;
const HOTSPOT_BYTE_RATE_THRESHOLD: u64 = 8 * 1024;
const HOTSPOT_REPORT_CAPACITY: usize = 1000;

// TODO: support dynamic configure threshold in future.
fn hotspot_key_report_threshold() -> u64 {
    fail_point!("mock_hotspot_threshold", |_| { 0 });

    HOTSPOT_KEY_RATE_THRESHOLD * 10
}

fn hotspot_byte_report_threshold() -> u64 {
    fail_point!("mock_hotspot_threshold", |_| { 0 });

    HOTSPOT_BYTE_RATE_THRESHOLD * 10
}

fn hotspot_query_num_report_threshold() -> u64 {
    fail_point!("mock_hotspot_threshold", |_| { 0 });

    HOTSPOT_QUERY_RATE_THRESHOLD * 10
}

/// Max limitation of delayed store_heartbeat.
const STORE_HEARTBEAT_DELAY_LIMIT: u64 = 5 * 60;

// Slow score is a value that represents the speed of a store and ranges in [1,
// 100]. It is maintained in the AIMD way.
// If there are some inspecting requests timeout during a round, by default the
// score will be increased at most 1x when above 10% inspecting requests
// timeout. If there is not any timeout inspecting requests, the score will go
// back to 1 in at least 5min.
struct SlowScore {
    value: OrderedFloat<f64>,
    last_record_time: Instant,
    last_update_time: Instant,

    timeout_requests: usize,
    total_requests: usize,

    inspect_interval: Duration,
    // The maximal tolerated timeout ratio.
    ratio_thresh: OrderedFloat<f64>,
    // Minimal time that the score could be decreased from 100 to 1.
    min_ttr: Duration,

    // After how many ticks the value need to be updated.
    round_ticks: u64,
    // Identify every ticks.
    last_tick_id: u64,
    // If the last tick does not finished, it would be recorded as a timeout.
    last_tick_finished: bool,
}

impl SlowScore {
    fn new(inspect_interval: Duration) -> SlowScore {
        SlowScore {
            value: OrderedFloat(1.0),

            timeout_requests: 0,
            total_requests: 0,

            inspect_interval,
            ratio_thresh: OrderedFloat(0.1),
            min_ttr: Duration::from_secs(5 * 60),
            last_record_time: Instant::now(),
            last_update_time: Instant::now(),
            round_ticks: 30,
            last_tick_id: 0,
            last_tick_finished: true,
        }
    }

    fn record(&mut self, id: u64, duration: Duration) {
        self.last_record_time = Instant::now();
        if id != self.last_tick_id {
            return;
        }
        self.last_tick_finished = true;
        self.total_requests += 1;
        if duration >= self.inspect_interval {
            self.timeout_requests += 1;
        }
    }

    fn record_timeout(&mut self) {
        self.last_tick_finished = true;
        self.total_requests += 1;
        self.timeout_requests += 1;
    }

    fn update(&mut self) -> f64 {
        let elapsed = self.last_update_time.elapsed();
        self.update_impl(elapsed).into()
    }

    fn get(&self) -> f64 {
        self.value.into()
    }

    // Update the score in a AIMD way.
    fn update_impl(&mut self, elapsed: Duration) -> OrderedFloat<f64> {
        if self.timeout_requests == 0 {
            let desc = 100.0 * (elapsed.as_millis() as f64 / self.min_ttr.as_millis() as f64);
            if OrderedFloat(desc) > self.value - OrderedFloat(1.0) {
                self.value = 1.0.into();
            } else {
                self.value -= desc;
            }
        } else {
            let timeout_ratio = self.timeout_requests as f64 / self.total_requests as f64;
            let near_thresh =
                cmp::min(OrderedFloat(timeout_ratio), self.ratio_thresh) / self.ratio_thresh;
            let value = self.value * (OrderedFloat(1.0) + near_thresh);
            self.value = cmp::min(OrderedFloat(100.0), value);
        }

        self.total_requests = 0;
        self.timeout_requests = 0;
        self.last_update_time = Instant::now();
        self.value
    }

    fn should_force_report_slow_store(&self) -> bool {
        self.value >= OrderedFloat(100.0) && (self.last_tick_id % self.round_ticks == 0)
    }
}

pub struct Runner<EK, ER, T>
where
    EK: KvEngine,
    ER: RaftEngine,
    T: PdClient + Clone + 'static,
{
    store_id: u64,
    pd_client: T,
    router: RaftRouter<EK, ER>,
    region_peers: HashMap<u64, PeerStat>,
    region_buckets: HashMap<u64, ReportBucket>,
    store_stat: StoreStat,
    is_hb_receiver_scheduled: bool,
    // Records the boot time.
    start_ts: UnixSecs,

    // use for Runner inner handle function to send Task to itself
    // actually it is the sender connected to Runner's Worker which
    // calls Runner's run() on Task received.
    scheduler: Scheduler<Task<EK, ER>>,
    stats_monitor: StatsMonitor<WrappedScheduler<EK, ER>>,
    store_heartbeat_interval: Duration,

    // region_id -> total_cpu_time_ms (since last region heartbeat)
    region_cpu_records: HashMap<u64, u32>,

    concurrency_manager: ConcurrencyManager,
    snap_mgr: SnapManager,
    remote: Remote<yatp::task::future::TaskCell>,
    slow_score: SlowScore,
    slow_trend_cause: Trend,
    slow_trend_result: Trend,
    slow_trend_result_recorder: RequestPerSecRecorder,

    // The health status of the store is updated by the slow score mechanism.
    health_service: Option<HealthService>,
    curr_health_status: ServingStatus,
    coprocessor_host: CoprocessorHost<EK>,
    causal_ts_provider: Option<CausalTsProviderImpl>, // used for rawkv apiv2
}

impl<EK, ER, T> Runner<EK, ER, T>
where
    EK: KvEngine,
    ER: RaftEngine,
    T: PdClient + Clone + 'static,
{
    pub fn new(
        cfg: &Config,
        store_id: u64,
        pd_client: T,
        router: RaftRouter<EK, ER>,
        scheduler: Scheduler<Task<EK, ER>>,
        auto_split_controller: AutoSplitController,
        concurrency_manager: ConcurrencyManager,
        snap_mgr: SnapManager,
        remote: Remote<yatp::task::future::TaskCell>,
        collector_reg_handle: CollectorRegHandle,
        region_read_progress: RegionReadProgressRegistry,
        health_service: Option<HealthService>,
        coprocessor_host: CoprocessorHost<EK>,
        causal_ts_provider: Option<CausalTsProviderImpl>, // used for rawkv apiv2
    ) -> Runner<EK, ER, T> {
        let store_heartbeat_interval = cfg.pd_store_heartbeat_tick_interval.0;
        let interval = store_heartbeat_interval / NUM_COLLECT_STORE_INFOS_PER_HEARTBEAT;
        let mut stats_monitor = StatsMonitor::new(
            interval,
            cfg.report_min_resolved_ts_interval.0,
            WrappedScheduler(scheduler.clone()),
        );
        if let Err(e) = stats_monitor.start(
            auto_split_controller,
            region_read_progress,
            collector_reg_handle,
            store_id,
        ) {
            error!("failed to start stats collector, error = {:?}", e);
        }

        Runner {
            store_id,
            pd_client,
            router,
            is_hb_receiver_scheduled: false,
            region_peers: HashMap::default(),
            region_buckets: HashMap::default(),
            store_stat: StoreStat::default(),
            start_ts: UnixSecs::now(),
            scheduler,
            store_heartbeat_interval,
            stats_monitor,
            region_cpu_records: HashMap::default(),
            concurrency_manager,
            snap_mgr,
            remote,
            slow_score: SlowScore::new(cfg.inspect_interval.0),
            slow_trend_cause: Trend::new(
                // Disable SpikeFilter for now
                Duration::from_secs(0),
                STORE_SLOW_TREND_MISC_GAUGE_VEC.with_label_values(&["spike_filter_value"]),
                STORE_SLOW_TREND_MISC_GAUGE_VEC.with_label_values(&["spike_filter_count"]),
                Duration::from_secs(180),
                Duration::from_secs(30),
                Duration::from_secs(120),
                Duration::from_secs(600),
                1,
                tikv_util::time::duration_to_us(Duration::from_micros(500)),
                STORE_SLOW_TREND_MARGIN_ERROR_WINDOW_GAP_GAUGE_VEC.with_label_values(&["L1"]),
                STORE_SLOW_TREND_MARGIN_ERROR_WINDOW_GAP_GAUGE_VEC.with_label_values(&["L2"]),
                cfg.slow_trend_unsensitive_cause,
            ),
            slow_trend_result: Trend::new(
                // Disable SpikeFilter for now
                Duration::from_secs(0),
                STORE_SLOW_TREND_RESULT_MISC_GAUGE_VEC.with_label_values(&["spike_filter_value"]),
                STORE_SLOW_TREND_RESULT_MISC_GAUGE_VEC.with_label_values(&["spike_filter_count"]),
                Duration::from_secs(120),
                Duration::from_secs(15),
                Duration::from_secs(60),
                Duration::from_secs(300),
                1,
                2000,
                STORE_SLOW_TREND_RESULT_MARGIN_ERROR_WINDOW_GAP_GAUGE_VEC
                    .with_label_values(&["L1"]),
                STORE_SLOW_TREND_RESULT_MARGIN_ERROR_WINDOW_GAP_GAUGE_VEC
                    .with_label_values(&["L2"]),
                cfg.slow_trend_unsensitive_result,
            ),
            slow_trend_result_recorder: RequestPerSecRecorder::new(),
            health_service,
            curr_health_status: ServingStatus::Serving,
            coprocessor_host,
            causal_ts_provider,
        }
    }

    // Deprecate
    fn handle_ask_split(
        &mut self,
        mut region: metapb::Region,
        split_key: Vec<u8>,
        peer: metapb::Peer,
        right_derive: bool,
        callback: Callback<EK::Snapshot>,
        task: String,
    ) {
        let router = self.router.clone();
        let resp = self.pd_client.ask_split(region.clone());
        let f = async move {
            match resp.await {
                Ok(mut resp) => {
                    info!(
                        "try to split region";
                        "region_id" => region.get_id(),
                        "new_region_id" => resp.get_new_region_id(),
                        "region" => ?region,
                        "task"=>task,
                    );

                    let req = new_split_region_request(
                        split_key,
                        resp.get_new_region_id(),
                        resp.take_new_peer_ids(),
                        right_derive,
                    );
                    let region_id = region.get_id();
                    let epoch = region.take_region_epoch();
                    send_admin_request(
                        &router,
                        region_id,
                        epoch,
                        peer,
                        req,
                        callback,
                        Default::default(),
                    );
                }
                Err(e) => {
                    warn!("failed to ask split";
                    "region_id" => region.get_id(),
                    "err" => ?e,
                    "task"=>task);
                }
            }
        };
        self.remote.spawn(f);
    }

    // Note: The parameter doesn't contain `self` because this function may
    // be called in an asynchronous context.
    fn handle_ask_batch_split(
        router: RaftRouter<EK, ER>,
        scheduler: Scheduler<Task<EK, ER>>,
        mut pd_client: T,
        mut region: metapb::Region,
        mut split_keys: Vec<Vec<u8>>,
        peer: metapb::Peer,
        right_derive: bool,
        callback: Callback<EK::Snapshot>,
        task: String,
        remote: Remote<yatp::task::future::TaskCell>,
    ) {
        if split_keys.is_empty() {
            info!("empty split key, skip ask batch split";
                "region_id" => region.get_id());
            return;
        }
        let resp = pd_client.ask_batch_split(region.clone(), split_keys.len());
        let f = async move {
            match resp.await {
                Ok(mut resp) => {
                    info!(
                        "try to batch split region";
                        "region_id" => region.get_id(),
                        "new_region_ids" => ?resp.get_ids(),
                        "region" => ?region,
                        "task" => task,
                    );

                    let req = new_batch_split_region_request(
                        split_keys,
                        resp.take_ids().into(),
                        right_derive,
                    );
                    let region_id = region.get_id();
                    let epoch = region.take_region_epoch();
                    send_admin_request(
                        &router,
                        region_id,
                        epoch,
                        peer,
                        req,
                        callback,
                        Default::default(),
                    );
                }
                // When rolling update, there might be some old version tikvs that don't support
                // batch split in cluster. In this situation, PD version check would refuse
                // `ask_batch_split`. But if update time is long, it may cause large Regions, so
                // call `ask_split` instead.
                Err(Error::Incompatible) => {
                    let (region_id, peer_id) = (region.id, peer.id);
                    info!(
                        "ask_batch_split is incompatible, use ask_split instead";
                        "region_id" => region_id
                    );
                    let task = Task::AskSplit {
                        region,
                        split_key: split_keys.pop().unwrap(),
                        peer,
                        right_derive,
                        callback,
                    };
                    if let Err(ScheduleError::Stopped(t)) = scheduler.schedule(task) {
                        error!(
                            "failed to notify pd to split: Stopped";
                            "region_id" => region_id,
                            "peer_id" =>  peer_id
                        );
                        match t {
                            Task::AskSplit { callback, .. } => {
                                callback.invoke_with_response(new_error(box_err!(
                                    "failed to split: Stopped"
                                )));
                            }
                            _ => unreachable!(),
                        }
                    }
                }
                Err(e) => {
                    warn!(
                        "ask batch split failed";
                        "region_id" => region.get_id(),
                        "err" => ?e,
                    );
                }
            }
        };
        remote.spawn(f);
    }

    fn handle_heartbeat(
        &mut self,
        term: u64,
        region: metapb::Region,
        peer: metapb::Peer,
        region_stat: RegionStat,
        replication_status: Option<RegionReplicationStatus>,
    ) {
        self.store_stat
            .region_bytes_written
            .observe(region_stat.written_bytes as f64);
        self.store_stat
            .region_keys_written
            .observe(region_stat.written_keys as f64);
        self.store_stat
            .region_bytes_read
            .observe(region_stat.read_bytes as f64);
        self.store_stat
            .region_keys_read
            .observe(region_stat.read_keys as f64);

        let resp = self.pd_client.region_heartbeat(
            term,
            region.clone(),
            peer,
            region_stat,
            replication_status,
        );
        let f = async move {
            if let Err(e) = resp.await {
                debug!(
                    "failed to send heartbeat";
                    "region_id" => region.get_id(),
                    "err" => ?e
                );
            }
        };
        self.remote.spawn(f);
    }

    fn handle_store_heartbeat(
        &mut self,
        mut stats: pdpb::StoreStats,
        store_info: Option<StoreInfo<EK, ER>>,
        store_report: Option<pdpb::StoreReport>,
        dr_autosync_status: Option<StoreDrAutoSyncStatus>,
    ) {
        let mut report_peers = HashMap::default();
        for (region_id, region_peer) in &mut self.region_peers {
            let read_bytes = region_peer.read_bytes - region_peer.last_store_report_read_bytes;
            let read_keys = region_peer.read_keys - region_peer.last_store_report_read_keys;
            let query_stats = region_peer
                .query_stats
                .sub_query_stats(&region_peer.last_store_report_query_stats);
            region_peer.last_store_report_read_bytes = region_peer.read_bytes;
            region_peer.last_store_report_read_keys = region_peer.read_keys;
            region_peer
                .last_store_report_query_stats
                .fill_query_stats(&region_peer.query_stats);
            if read_bytes < hotspot_byte_report_threshold()
                && read_keys < hotspot_key_report_threshold()
                && query_stats.get_read_query_num() < hotspot_query_num_report_threshold()
            {
                continue;
            }
            let mut read_stat = pdpb::PeerStat::default();
            read_stat.set_region_id(*region_id);
            read_stat.set_read_keys(read_keys);
            read_stat.set_read_bytes(read_bytes);
            read_stat.set_query_stats(query_stats.0);
            report_peers.insert(*region_id, read_stat);
        }

        stats = collect_report_read_peer_stats(HOTSPOT_REPORT_CAPACITY, report_peers, stats);
        let (capacity, used_size, available) = if store_info.is_some() {
            match collect_engine_size(
                &self.coprocessor_host,
                store_info.as_ref(),
                self.snap_mgr.get_total_snap_size().unwrap(),
            ) {
                Some((capacity, used_size, available)) => {
                    // Update last reported infos on engine_size.
                    self.store_stat.engine_last_capacity_size = capacity;
                    self.store_stat.engine_last_used_size = used_size;
                    self.store_stat.engine_last_available_size = available;
                    (capacity, used_size, available)
                }
                None => return,
            }
        } else {
            (
                self.store_stat.engine_last_capacity_size,
                self.store_stat.engine_last_used_size,
                self.store_stat.engine_last_available_size,
            )
        };

        stats.set_capacity(capacity);
        stats.set_used_size(used_size);

        if available == 0 {
            warn!("no available space");
        }
        stats.set_available(available);
        stats.set_bytes_read(
            self.store_stat.engine_total_bytes_read - self.store_stat.engine_last_total_bytes_read,
        );
        stats.set_keys_read(
            self.store_stat.engine_total_keys_read - self.store_stat.engine_last_total_keys_read,
        );

        self.store_stat
            .engine_total_query_num
            .add_query_stats(stats.get_query_stats()); // add write query stat
        let res = self
            .store_stat
            .engine_total_query_num
            .sub_query_stats(&self.store_stat.engine_last_query_num);
        let total_query_num = self
            .slow_trend_result_recorder
            .record_and_get_current_rps(res.get_all_query_num(), Instant::now());
        stats.set_query_stats(res.0);

        stats.set_cpu_usages(self.store_stat.store_cpu_usages.clone().into());
        stats.set_read_io_rates(self.store_stat.store_read_io_rates.clone().into());
        stats.set_write_io_rates(self.store_stat.store_write_io_rates.clone().into());

        let mut interval = pdpb::TimeInterval::default();
        interval.set_start_timestamp(self.store_stat.last_report_ts.into_inner());
        stats.set_interval(interval);
        self.store_stat.engine_last_total_bytes_read = self.store_stat.engine_total_bytes_read;
        self.store_stat.engine_last_total_keys_read = self.store_stat.engine_total_keys_read;
        self.store_stat
            .engine_last_query_num
            .fill_query_stats(&self.store_stat.engine_total_query_num);
        self.store_stat.last_report_ts = if store_info.is_some() {
            UnixSecs::now()
        } else {
            // If `store_info` is None, the given Task::StoreHeartbeat should be a fake
            // heartbeat to PD, we won't update the last_report_ts to avoid incorrectly
            // marking current TiKV node in normal state.
            self.store_stat.last_report_ts
        };
        self.store_stat.region_bytes_written.flush();
        self.store_stat.region_keys_written.flush();
        self.store_stat.region_bytes_read.flush();
        self.store_stat.region_keys_read.flush();

        STORE_SIZE_GAUGE_VEC
            .with_label_values(&["capacity"])
            .set(capacity as i64);
        STORE_SIZE_GAUGE_VEC
            .with_label_values(&["available"])
            .set(available as i64);
        STORE_SIZE_GAUGE_VEC
            .with_label_values(&["used"])
            .set(used_size as i64);

        let slow_score = self.slow_score.get();
        stats.set_slow_score(slow_score as u64);
        self.set_slow_trend_to_store_stats(&mut stats, total_query_num);

        let router = self.router.clone();
        let resp = self
            .pd_client
            .store_heartbeat(stats, store_report, dr_autosync_status);
        let f = async move {
            match resp.await {
                Ok(mut resp) => {
                    if let Some(status) = resp.replication_status.take() {
                        let _ = router.send_control(StoreMsg::UpdateReplicationMode(status));
                    }
                    if let Some(mut plan) = resp.recovery_plan.take() {
                        info!("Unsafe recovery, received a recovery plan");
                        if plan.has_force_leader() {
                            let mut failed_stores = HashSet::default();
                            for failed_store in plan.get_force_leader().get_failed_stores() {
                                failed_stores.insert(*failed_store);
                            }
                            let syncer = UnsafeRecoveryForceLeaderSyncer::new(
                                plan.get_step(),
                                router.clone(),
                            );
                            for region in plan.get_force_leader().get_enter_force_leaders() {
                                if let Err(e) = router.significant_send(
                                    *region,
                                    SignificantMsg::EnterForceLeaderState {
                                        syncer: syncer.clone(),
                                        failed_stores: failed_stores.clone(),
                                    },
                                ) {
                                    error!("fail to send force leader message for recovery"; "err" => ?e);
                                }
                            }
                        } else {
                            let syncer = UnsafeRecoveryExecutePlanSyncer::new(
                                plan.get_step(),
                                router.clone(),
                            );
                            for create in plan.take_creates().into_iter() {
                                if let Err(e) =
                                    router.send_control(StoreMsg::UnsafeRecoveryCreatePeer {
                                        syncer: syncer.clone(),
                                        create,
                                    })
                                {
                                    error!("fail to send create peer message for recovery"; "err" => ?e);
                                }
                            }
                            for delete in plan.take_tombstones().into_iter() {
                                if let Err(e) = router.significant_send(
                                    delete,
                                    SignificantMsg::UnsafeRecoveryDestroy(syncer.clone()),
                                ) {
                                    error!("fail to send delete peer message for recovery"; "err" => ?e);
                                }
                            }
                            for mut demote in plan.take_demotes().into_iter() {
                                if let Err(e) = router.significant_send(
                                    demote.get_region_id(),
                                    SignificantMsg::UnsafeRecoveryDemoteFailedVoters {
                                        syncer: syncer.clone(),
                                        failed_voters: demote.take_failed_voters().into_vec(),
                                    },
                                ) {
                                    error!("fail to send update peer list message for recovery"; "err" => ?e);
                                }
                            }
                        }
                    }
                    // Forcely awaken all hibernated regions if there existed slow stores in this
                    // cluster.
                    if let Some(awaken_regions) = resp.awaken_regions.take() {
                        info!("forcely awaken hibernated regions in this store");
                        let _ = router.send_store_msg(StoreMsg::AwakenRegions {
                            abnormal_stores: awaken_regions.get_abnormal_stores().to_vec(),
                        });
                    }
                }
                Err(e) => {
                    error!("store heartbeat failed"; "err" => ?e);
                }
            }
        };
        self.remote.spawn(f);
    }

<<<<<<< HEAD
    fn handle_report_batch_split(&mut self, regions: Vec<metapb::Region>) {
=======
    fn set_slow_trend_to_store_stats(
        &mut self,
        stats: &mut pdpb::StoreStats,
        total_query_num: Option<f64>,
    ) {
        let slow_trend_cause_rate = self.slow_trend_cause.increasing_rate();
        STORE_SLOW_TREND_GAUGE.set(slow_trend_cause_rate);
        let mut slow_trend = pdpb::SlowTrend::default();
        slow_trend.set_cause_rate(slow_trend_cause_rate);
        slow_trend.set_cause_value(self.slow_trend_cause.l0_avg());
        if let Some(total_query_num) = total_query_num {
            self.slow_trend_result
                .record(total_query_num as u64, Instant::now());
            slow_trend.set_result_value(self.slow_trend_result.l0_avg());
            let slow_trend_result_rate = self.slow_trend_result.increasing_rate();
            slow_trend.set_result_rate(slow_trend_result_rate);
            STORE_SLOW_TREND_RESULT_GAUGE.set(slow_trend_result_rate);
            STORE_SLOW_TREND_RESULT_VALUE_GAUGE.set(total_query_num);
        } else {
            // Just to mark the invalid range on the graphic
            STORE_SLOW_TREND_RESULT_VALUE_GAUGE.set(-100.0);
        }
        stats.set_slow_trend(slow_trend);
        self.write_slow_trend_metrics();
    }

    fn write_slow_trend_metrics(&mut self) {
        STORE_SLOW_TREND_L0_GAUGE.set(self.slow_trend_cause.l0_avg());
        STORE_SLOW_TREND_L1_GAUGE.set(self.slow_trend_cause.l1_avg());
        STORE_SLOW_TREND_L2_GAUGE.set(self.slow_trend_cause.l2_avg());
        STORE_SLOW_TREND_L0_L1_GAUGE.set(self.slow_trend_cause.l0_l1_rate());
        STORE_SLOW_TREND_L1_L2_GAUGE.set(self.slow_trend_cause.l1_l2_rate());
        STORE_SLOW_TREND_L1_MARGIN_ERROR_GAUGE.set(self.slow_trend_cause.l1_margin_error_base());
        STORE_SLOW_TREND_L2_MARGIN_ERROR_GAUGE.set(self.slow_trend_cause.l2_margin_error_base());
        STORE_SLOW_TREND_RESULT_L0_GAUGE.set(self.slow_trend_result.l0_avg());
        STORE_SLOW_TREND_RESULT_L1_GAUGE.set(self.slow_trend_result.l1_avg());
        STORE_SLOW_TREND_RESULT_L2_GAUGE.set(self.slow_trend_result.l2_avg());
        STORE_SLOW_TREND_RESULT_L0_L1_GAUGE.set(self.slow_trend_result.l0_l1_rate());
        STORE_SLOW_TREND_RESULT_L1_L2_GAUGE.set(self.slow_trend_result.l1_l2_rate());
        STORE_SLOW_TREND_RESULT_L1_MARGIN_ERROR_GAUGE
            .set(self.slow_trend_result.l1_margin_error_base());
        STORE_SLOW_TREND_RESULT_L2_MARGIN_ERROR_GAUGE
            .set(self.slow_trend_result.l2_margin_error_base());
    }

    fn handle_report_batch_split(&self, regions: Vec<metapb::Region>) {
>>>>>>> 2301dac4
        let resp = self.pd_client.report_batch_split(regions);
        let f = async move {
            if let Err(e) = resp.await {
                warn!("report split failed"; "err" => ?e);
            }
        };
        self.remote.spawn(f);
    }

    fn handle_validate_peer(&mut self, local_region: metapb::Region, peer: metapb::Peer) {
        let router = self.router.clone();
        let resp = self.pd_client.get_region_by_id(local_region.get_id());
        let f = async move {
            match resp.await {
                Ok(Some(pd_region)) => {
                    if is_epoch_stale(
                        pd_region.get_region_epoch(),
                        local_region.get_region_epoch(),
                    ) {
                        // The local Region epoch is fresher than Region epoch in PD
                        // This means the Region info in PD is not updated to the latest even
                        // after `max_leader_missing_duration`. Something is wrong in the system.
                        // Just add a log here for this situation.
                        info!(
                            "local region epoch is greater the \
                             region epoch in PD ignore validate peer";
                            "region_id" => local_region.get_id(),
                            "peer_id" => peer.get_id(),
                            "local_region_epoch" => ?local_region.get_region_epoch(),
                            "pd_region_epoch" => ?pd_region.get_region_epoch()
                        );
                        PD_VALIDATE_PEER_COUNTER_VEC
                            .with_label_values(&["region epoch error"])
                            .inc();
                        return;
                    }

                    if pd_region
                        .get_peers()
                        .iter()
                        .all(|p| p.get_id() != peer.get_id())
                    {
                        // Peer is not a member of this Region anymore. Probably it's removed out.
                        // Send it a raft massage to destroy it since it's obsolete.
                        info!(
                            "peer is not a valid member of region, to be \
                             destroyed soon";
                            "region_id" => local_region.get_id(),
                            "peer_id" => peer.get_id(),
                            "pd_region" => ?pd_region
                        );
                        PD_VALIDATE_PEER_COUNTER_VEC
                            .with_label_values(&["peer stale"])
                            .inc();
                        send_destroy_peer_message(&router, local_region, peer, pd_region);
                    } else {
                        info!(
                            "peer is still a valid member of region";
                            "region_id" => local_region.get_id(),
                            "peer_id" => peer.get_id(),
                            "pd_region" => ?pd_region
                        );
                        PD_VALIDATE_PEER_COUNTER_VEC
                            .with_label_values(&["peer valid"])
                            .inc();
                    }
                }
                Ok(None) => {
                    // splitted Region has not yet reported to PD.
                    // TODO: handle merge
                }
                Err(e) => {
                    error!("get region failed"; "err" => ?e);
                }
            }
        };
        self.remote.spawn(f);
    }

    fn schedule_heartbeat_receiver(&mut self) {
        let router = self.router.clone();
        let store_id = self.store_id;

        let fut = self.pd_client
            .handle_region_heartbeat_response(self.store_id, move |mut resp| {
                let region_id = resp.get_region_id();
                let epoch = resp.take_region_epoch();
                let peer = resp.take_target_peer();

                if resp.has_change_peer() {
                    PD_HEARTBEAT_COUNTER_VEC
                        .with_label_values(&["change peer"])
                        .inc();

                    let mut change_peer = resp.take_change_peer();
                    info!(
                        "try to change peer";
                        "region_id" => region_id,
                        "change_type" => ?change_peer.get_change_type(),
                        "peer" => ?change_peer.get_peer()
                    );
                    let req = new_change_peer_request(
                        change_peer.get_change_type(),
                        change_peer.take_peer(),
                    );
                    send_admin_request(&router, region_id, epoch, peer, req, Callback::None, Default::default());
                } else if resp.has_change_peer_v2() {
                    PD_HEARTBEAT_COUNTER_VEC
                        .with_label_values(&["change peer"])
                        .inc();

                    let mut change_peer_v2 = resp.take_change_peer_v2();
                    info!(
                        "try to change peer";
                        "region_id" => region_id,
                        "changes" => ?change_peer_v2.get_changes(),
                    );
                    let req = new_change_peer_v2_request(change_peer_v2.take_changes().into());
                    send_admin_request(&router, region_id, epoch, peer, req, Callback::None, Default::default());
                } else if resp.has_transfer_leader() {
                    PD_HEARTBEAT_COUNTER_VEC
                        .with_label_values(&["transfer leader"])
                        .inc();

                    let mut transfer_leader = resp.take_transfer_leader();
                    info!(
                        "try to transfer leader";
                        "region_id" => region_id,
                        "from_peer" => ?peer,
                        "to_peer" => ?transfer_leader.get_peer(),
                        "to_peers" => ?transfer_leader.get_peers(),
                    );
                    let req = new_transfer_leader_request(transfer_leader.take_peer(), transfer_leader.take_peers().into());
                    send_admin_request(&router, region_id, epoch, peer, req, Callback::None, Default::default());
                } else if resp.has_split_region() {
                    PD_HEARTBEAT_COUNTER_VEC
                        .with_label_values(&["split region"])
                        .inc();

                    let mut split_region = resp.take_split_region();
                    info!("try to split"; "region_id" => region_id, "region_epoch" => ?epoch);
                    let msg = if split_region.get_policy() == pdpb::CheckPolicy::Usekey {
                        CasualMessage::SplitRegion {
                            region_epoch: epoch,
                            split_keys: split_region.take_keys().into(),
                            callback: Callback::None,
                            source: "pd".into(),
                        }
                    } else {
                        CasualMessage::HalfSplitRegion {
                            region_epoch: epoch,
                            start_key: None,
                            end_key: None,
                            policy: split_region.get_policy(),
                            source: "pd",
                            cb: Callback::None,
                        }
                    };
                    if let Err(e) = router.send(region_id, PeerMsg::CasualMessage(msg)) {
                        error!("send halfsplit request failed"; "region_id" => region_id, "err" => ?e);
                    }
                } else if resp.has_merge() {
                    PD_HEARTBEAT_COUNTER_VEC.with_label_values(&["merge"]).inc();

                    let merge = resp.take_merge();
                    info!("try to merge"; "region_id" => region_id, "merge" => ?merge);
                    let req = new_merge_request(merge);
                    send_admin_request(&router, region_id, epoch, peer, req, Callback::None, RaftCmdExtraOpts{
                        deadline:None,
                        disk_full_opt:DiskFullOpt::AllowedOnAlmostFull,
                    });
                } else if resp.has_switch_witnesses() {
                    PD_HEARTBEAT_COUNTER_VEC
                        .with_label_values(&["switch witness"])
                        .inc();

                    let mut switches = resp.take_switch_witnesses();
                    info!("try to switch witness";
                          "region_id" => region_id,
                          "switch witness" => ?switches
                    );
                    let req = new_batch_switch_witness(switches.take_switch_witnesses().into());
                    send_admin_request(&router, region_id, epoch, peer, req, Callback::None, Default::default());
                } else {
                    PD_HEARTBEAT_COUNTER_VEC.with_label_values(&["noop"]).inc();
                }
            });
        let f = async move {
            match fut.await {
                Ok(_) => {
                    info!(
                        "region heartbeat response handler exit";
                        "store_id" => store_id,
                    );
                }
                Err(e) => panic!("unexpected error: {:?}", e),
            }
        };
        self.remote.spawn(f);
        self.is_hb_receiver_scheduled = true;
    }

    fn handle_read_stats(&mut self, mut read_stats: ReadStats) {
        for (region_id, region_info) in read_stats.region_infos.iter_mut() {
            let peer_stat = self
                .region_peers
                .entry(*region_id)
                .or_insert_with(PeerStat::default);
            peer_stat.read_bytes += region_info.flow.read_bytes as u64;
            peer_stat.read_keys += region_info.flow.read_keys as u64;
            self.store_stat.engine_total_bytes_read += region_info.flow.read_bytes as u64;
            self.store_stat.engine_total_keys_read += region_info.flow.read_keys as u64;
            peer_stat
                .query_stats
                .add_query_stats(&region_info.query_stats.0);
            self.store_stat
                .engine_total_query_num
                .add_query_stats(&region_info.query_stats.0);
        }
        for (_, region_buckets) in mem::take(&mut read_stats.region_buckets) {
            self.merge_buckets(region_buckets);
        }
        if !read_stats.region_infos.is_empty() {
            self.stats_monitor.maybe_send_read_stats(read_stats);
        }
    }

    fn handle_write_stats(&mut self, mut write_stats: WriteStats) {
        for (region_id, region_info) in write_stats.region_infos.iter_mut() {
            let peer_stat = self
                .region_peers
                .entry(*region_id)
                .or_insert_with(PeerStat::default);
            peer_stat.query_stats.add_query_stats(&region_info.0);
            self.store_stat
                .engine_total_query_num
                .add_query_stats(&region_info.0);
        }
    }

    fn handle_destroy_peer(&mut self, region_id: u64) {
        match self.region_peers.remove(&region_id) {
            None => {}
            Some(_) => info!("remove peer statistic record in pd"; "region_id" => region_id),
        }
    }

    fn handle_store_infos(
        &mut self,
        cpu_usages: RecordPairVec,
        read_io_rates: RecordPairVec,
        write_io_rates: RecordPairVec,
    ) {
        self.store_stat.store_cpu_usages = cpu_usages;
        self.store_stat.store_read_io_rates = read_io_rates;
        self.store_stat.store_write_io_rates = write_io_rates;
    }

    fn handle_update_max_timestamp(
        &mut self,
        region_id: u64,
        initial_status: u64,
        txn_ext: Arc<TxnExt>,
    ) {
        let mut pd_client = self.pd_client.clone();
        let concurrency_manager = self.concurrency_manager.clone();
        let mut causal_ts_provider = self.causal_ts_provider.clone();

        let f = async move {
            let mut success = false;
            while txn_ext.max_ts_sync_status.load(Ordering::SeqCst) == initial_status {
                // On leader transfer / region merge, RawKV API v2 need to invoke
                // causal_ts_provider.flush() to renew cached TSO, to ensure that
                // the next TSO returned by causal_ts_provider.get_ts() on current
                // store must be larger than the store where the leader is on before.
                //
                // And it won't break correctness of transaction commands, as
                // causal_ts_provider.flush() is implemented as pd_client.get_tso() + renew TSO
                // cached.
                let res: crate::Result<TimeStamp> =
                    if let Some(causal_ts_provider) = &mut causal_ts_provider {
                        causal_ts_provider
                            .async_flush()
                            .await
                            .map_err(|e| box_err!(e))
                    } else {
                        pd_client.get_tso().await.map_err(Into::into)
                    };

                match res {
                    Ok(ts) => {
                        concurrency_manager.update_max_ts(ts);
                        // Set the least significant bit to 1 to mark it as synced.
                        success = txn_ext
                            .max_ts_sync_status
                            .compare_exchange(
                                initial_status,
                                initial_status | 1,
                                Ordering::SeqCst,
                                Ordering::SeqCst,
                            )
                            .is_ok();
                        break;
                    }
                    Err(e) => {
                        warn!(
                            "failed to update max timestamp for region {}: {:?}",
                            region_id, e
                        );
                    }
                }
            }
            if success {
                info!("succeed to update max timestamp"; "region_id" => region_id);
            } else {
                info!(
                    "updating max timestamp is stale";
                    "region_id" => region_id,
                    "initial_status" => initial_status,
                );
            }
        };

        #[cfg(feature = "failpoints")]
        let delay = (|| {
            fail_point!("delay_update_max_ts", |_| true);
            false
        })();
        #[cfg(not(feature = "failpoints"))]
        let delay = false;

        if delay {
            info!("[failpoint] delay update max ts for 1s"; "region_id" => region_id);
            let deadline = Instant::now() + Duration::from_secs(1);
            self.remote
                .spawn(GLOBAL_TIMER_HANDLE.delay(deadline).compat().then(|_| f));
        } else {
            self.remote.spawn(f);
        }
    }

    fn handle_query_region_leader(&mut self, region_id: u64) {
        let router = self.router.clone();
        let resp = self.pd_client.get_region_leader_by_id(region_id);
        let f = async move {
            match resp.await {
                Ok(Some((region, leader))) => {
                    if leader.get_store_id() != 0 {
                        let msg = CasualMessage::QueryRegionLeaderResp { region, leader };
                        if let Err(e) = router.send(region_id, PeerMsg::CasualMessage(msg)) {
                            error!("send region info message failed"; "region_id" => region_id, "err" => ?e);
                        }
                    }
                }
                Ok(None) => {}
                Err(e) => {
                    error!("get region failed"; "err" => ?e);
                }
            }
        };
        self.remote.spawn(f);
    }

    // Notice: CPU records here we collect are all from the outside RPC workloads,
    // CPU consumption from internal TiKV are not included. Also, since the write
    // path CPU consumption is not large but the logging is complex, the current
    // CPU time for the write path only takes into account the lock checking,
    // which is the read load portion of the write path.
    // TODO: more accurate CPU consumption of a specified region.
    fn handle_region_cpu_records(&mut self, records: Arc<RawRecords>) {
        // Send Region CPU info to AutoSplitController inside the stats_monitor.
        self.stats_monitor.maybe_send_cpu_stats(&records);
        calculate_region_cpu_records(self.store_id, records, &mut self.region_cpu_records);
    }

    fn handle_report_min_resolved_ts(&mut self, store_id: u64, min_resolved_ts: u64) {
        let resp = self
            .pd_client
            .report_min_resolved_ts(store_id, min_resolved_ts);
        let f = async move {
            if let Err(e) = resp.await {
                warn!("report min resolved_ts failed"; "err" => ?e);
            }
        };
        self.remote.spawn(f);
    }

    fn handle_report_region_buckets(&mut self, region_buckets: BucketStat) {
        let region_id = region_buckets.meta.region_id;
        self.merge_buckets(region_buckets);
        let report_buckets = self.region_buckets.get_mut(&region_id).unwrap();
        let last_report_ts = if report_buckets.last_report_ts.is_zero() {
            self.start_ts
        } else {
            report_buckets.last_report_ts
        };
        let now = UnixSecs::now();
        let interval_second = now.into_inner() - last_report_ts.into_inner();
        let delta = report_buckets.new_report(now);
        let resp = self
            .pd_client
            .report_region_buckets(&delta, Duration::from_secs(interval_second));
        let f = async move {
            if let Err(e) = resp.await {
                debug!(
                    "failed to send buckets";
                    "region_id" => region_id,
                    "version" => delta.meta.version,
                    "region_epoch" => ?delta.meta.region_epoch,
                    "err" => ?e
                );
            }
        };
        self.remote.spawn(f);
    }

    fn merge_buckets(&mut self, mut buckets: BucketStat) {
        let region_id = buckets.meta.region_id;
        self.region_buckets
            .entry(region_id)
            .and_modify(|report_bucket| {
                let current = &mut report_bucket.current_stat;
                if current.meta < buckets.meta {
                    mem::swap(current, &mut buckets);
                }

                merge_bucket_stats(
                    &current.meta.keys,
                    &mut current.stats,
                    &buckets.meta.keys,
                    &buckets.stats,
                );
            })
            .or_insert_with(|| ReportBucket::new(buckets));
    }

    fn update_health_status(&mut self, status: ServingStatus) {
        self.curr_health_status = status;
        if let Some(health_service) = &self.health_service {
            health_service.set_serving_status("", status);
        }
    }

    /// Force to send a special heartbeat to pd when current store is hung on
    /// some special circumstances, i.e. disk busy, handler busy and others.
    fn handle_fake_store_heartbeat(&mut self) {
        let mut stats = pdpb::StoreStats::default();
        stats.set_store_id(self.store_id);
        stats.set_region_count(self.region_peers.len() as u32);

        let snap_stats = self.snap_mgr.stats();
        stats.set_sending_snap_count(snap_stats.sending_count as u32);
        stats.set_receiving_snap_count(snap_stats.receiving_count as u32);
        STORE_SNAPSHOT_TRAFFIC_GAUGE_VEC
            .with_label_values(&["sending"])
            .set(snap_stats.sending_count as i64);
        STORE_SNAPSHOT_TRAFFIC_GAUGE_VEC
            .with_label_values(&["receiving"])
            .set(snap_stats.receiving_count as i64);

        stats.set_start_time(self.start_ts.into_inner() as u32);

        // This calling means that the current node cannot report heartbeat in normaly
        // scheduler. That is, the current node must in `busy` state.
        stats.set_is_busy(true);

        // We do not need to report store_info, so we just set `None` here.
        self.handle_store_heartbeat(stats, None, None, None);
        warn!("scheduling store_heartbeat timeout, force report store slow score to pd.";
            "store_id" => self.store_id,
        );
    }

    fn is_store_heartbeat_delayed(&self) -> bool {
        let now = UnixSecs::now();
        let interval_second = now.into_inner() - self.store_stat.last_report_ts.into_inner();
        (interval_second >= self.store_heartbeat_interval.as_secs())
            && (interval_second <= STORE_HEARTBEAT_DELAY_LIMIT)
    }
}

fn calculate_region_cpu_records(
    store_id: u64,
    records: Arc<RawRecords>,
    region_cpu_records: &mut HashMap<u64, u32>,
) {
    for (tag, record) in &records.records {
        let record_store_id = tag.store_id;
        if record_store_id != store_id {
            continue;
        }
        // Reporting a region heartbeat later will clear the corresponding record.
        *region_cpu_records.entry(tag.region_id).or_insert(0) += record.cpu_time;
    }
}

impl<EK, ER, T> Runnable for Runner<EK, ER, T>
where
    EK: KvEngine,
    ER: RaftEngine,
    T: PdClient + Clone,
{
    type Task = Task<EK, ER>;

    fn run(&mut self, task: Task<EK, ER>) {
        debug!("executing task"; "task" => %task);

        if !self.is_hb_receiver_scheduled {
            self.schedule_heartbeat_receiver();
        }

        match task {
            // AskSplit has deprecated, use AskBatchSplit
            Task::AskSplit {
                region,
                split_key,
                peer,
                right_derive,
                callback,
            } => self.handle_ask_split(
                region,
                split_key,
                peer,
                right_derive,
                callback,
                String::from("ask_split"),
            ),
            Task::AskBatchSplit {
                region,
                split_keys,
                peer,
                right_derive,
                callback,
            } => Self::handle_ask_batch_split(
                self.router.clone(),
                self.scheduler.clone(),
                self.pd_client.clone(),
                region,
                split_keys,
                peer,
                right_derive,
                callback,
                String::from("batch_split"),
                self.remote.clone(),
            ),
            Task::AutoSplit { split_infos } => {
                let mut pd_client = self.pd_client.clone();
                let router = self.router.clone();
                let scheduler = self.scheduler.clone();
                let remote = self.remote.clone();

                let f = async move {
                    for split_info in split_infos {
                        let Ok(Some(region)) =
                            pd_client.get_region_by_id(split_info.region_id).await else { continue };
                        // Try to split the region with the given split key.
                        if let Some(split_key) = split_info.split_key {
                            Self::handle_ask_batch_split(
                                router.clone(),
                                scheduler.clone(),
                                pd_client.clone(),
                                region,
                                vec![split_key],
                                split_info.peer,
                                true,
                                Callback::None,
                                String::from("auto_split"),
                                remote.clone(),
                            );
                        // Try to split the region on half within the given key
                        // range if there is no `split_key` been given.
                        } else if split_info.start_key.is_some() && split_info.end_key.is_some() {
                            let start_key = split_info.start_key.unwrap();
                            let end_key = split_info.end_key.unwrap();
                            let region_id = region.get_id();
                            let msg = CasualMessage::HalfSplitRegion {
                                region_epoch: region.get_region_epoch().clone(),
                                start_key: Some(start_key.clone()),
                                end_key: Some(end_key.clone()),
                                policy: pdpb::CheckPolicy::Scan,
                                source: "auto_split",
                                cb: Callback::None,
                            };
                            if let Err(e) = router.send(region_id, PeerMsg::CasualMessage(msg)) {
                                error!("send auto half split request failed";
                                    "region_id" => region_id,
                                    "start_key" => log_wrappers::Value::key(&start_key),
                                    "end_key" => log_wrappers::Value::key(&end_key),
                                    "err" => ?e,
                                );
                            }
                        }
                    }
                };
                self.remote.spawn(f);
            }

            Task::Heartbeat(hb_task) => {
                // HACK! In order to keep the compatible of protos, we use 0 to identify
                // the size uninitialized regions, and use 1 to identify the empty regions.
                //
                // See tikv/tikv#11114 for details.
                let approximate_size = match hb_task.approximate_size {
                    Some(0) => 1,
                    Some(v) => v,
                    None => 0, // size uninitialized
                };
                let approximate_keys = hb_task.approximate_keys.unwrap_or_default();
                let (
                    read_bytes_delta,
                    read_keys_delta,
                    written_bytes_delta,
                    written_keys_delta,
                    last_report_ts,
                    query_stats,
                    cpu_usage,
                ) = {
                    let region_id = hb_task.region.get_id();
                    let peer_stat = self
                        .region_peers
                        .entry(region_id)
                        .or_insert_with(PeerStat::default);
                    peer_stat.approximate_size = approximate_size;
                    peer_stat.approximate_keys = approximate_keys;

                    let read_bytes_delta =
                        peer_stat.read_bytes - peer_stat.last_region_report_read_bytes;
                    let read_keys_delta =
                        peer_stat.read_keys - peer_stat.last_region_report_read_keys;
                    let written_bytes_delta =
                        hb_task.written_bytes - peer_stat.last_region_report_written_bytes;
                    let written_keys_delta =
                        hb_task.written_keys - peer_stat.last_region_report_written_keys;
                    let query_stats = peer_stat
                        .query_stats
                        .sub_query_stats(&peer_stat.last_region_report_query_stats);
                    let mut last_report_ts = peer_stat.last_region_report_ts;
                    peer_stat.last_region_report_written_bytes = hb_task.written_bytes;
                    peer_stat.last_region_report_written_keys = hb_task.written_keys;
                    peer_stat.last_region_report_read_bytes = peer_stat.read_bytes;
                    peer_stat.last_region_report_read_keys = peer_stat.read_keys;
                    peer_stat.last_region_report_query_stats = peer_stat.query_stats.clone();
                    let unix_secs_now = UnixSecs::now();
                    peer_stat.last_region_report_ts = unix_secs_now;

                    if last_report_ts.is_zero() {
                        last_report_ts = self.start_ts;
                    }
                    // Calculate the CPU usage since the last region heartbeat.
                    let cpu_usage = {
                        // Take out the region CPU record.
                        let cpu_time_duration = Duration::from_millis(
                            self.region_cpu_records.remove(&region_id).unwrap_or(0) as u64,
                        );
                        let interval_second =
                            unix_secs_now.into_inner() - last_report_ts.into_inner();
                        // Keep consistent with the calculation of cpu_usages in a store heartbeat.
                        // See components/tikv_util/src/metrics/threads_linux.rs for more details.
                        if interval_second > 0 {
                            ((cpu_time_duration.as_secs_f64() * 100.0) / interval_second as f64)
                                as u64
                        } else {
                            0
                        }
                    };
                    (
                        read_bytes_delta,
                        read_keys_delta,
                        written_bytes_delta,
                        written_keys_delta,
                        last_report_ts,
                        query_stats.0,
                        cpu_usage,
                    )
                };
                self.handle_heartbeat(
                    hb_task.term,
                    hb_task.region,
                    hb_task.peer,
                    RegionStat {
                        down_peers: hb_task.down_peers,
                        pending_peers: hb_task.pending_peers,
                        written_bytes: written_bytes_delta,
                        written_keys: written_keys_delta,
                        read_bytes: read_bytes_delta,
                        read_keys: read_keys_delta,
                        query_stats,
                        approximate_size,
                        approximate_keys,
                        last_report_ts,
                        cpu_usage,
                    },
                    hb_task.replication_status,
                )
            }
            Task::StoreHeartbeat {
                stats,
                store_info,
                report,
                dr_autosync_status,
            } => self.handle_store_heartbeat(stats, store_info, report, dr_autosync_status),
            Task::ReportBatchSplit { regions } => self.handle_report_batch_split(regions),
            Task::ValidatePeer { region, peer } => self.handle_validate_peer(region, peer),
            Task::ReadStats { read_stats } => self.handle_read_stats(read_stats),
            Task::WriteStats { write_stats } => self.handle_write_stats(write_stats),
            Task::DestroyPeer { region_id } => self.handle_destroy_peer(region_id),
            Task::StoreInfos {
                cpu_usages,
                read_io_rates,
                write_io_rates,
            } => self.handle_store_infos(cpu_usages, read_io_rates, write_io_rates),
            Task::UpdateMaxTimestamp {
                region_id,
                initial_status,
                txn_ext,
            } => self.handle_update_max_timestamp(region_id, initial_status, txn_ext),
            Task::QueryRegionLeader { region_id } => self.handle_query_region_leader(region_id),
            Task::UpdateSlowScore { id, duration } => {
                self.slow_score.record(id, duration.sum());
                self.slow_trend_cause.record(
                    tikv_util::time::duration_to_us(duration.store_wait_duration.unwrap()),
                    Instant::now(),
                );
            }
            Task::RegionCpuRecords(records) => self.handle_region_cpu_records(records),
            Task::ReportMinResolvedTs {
                store_id,
                min_resolved_ts,
            } => self.handle_report_min_resolved_ts(store_id, min_resolved_ts),
            Task::ReportBuckets(buckets) => {
                self.handle_report_region_buckets(buckets);
            }
        };
    }

    fn shutdown(&mut self) {
        self.stats_monitor.stop();
    }
}

impl<EK, ER, T> RunnableWithTimer for Runner<EK, ER, T>
where
    EK: KvEngine,
    ER: RaftEngine,
    T: PdClient + Clone + 'static,
{
    fn on_timeout(&mut self) {
        // Record a fairly great value when timeout
        self.slow_trend_cause.record(500_000, Instant::now());

        // The health status is recovered to serving as long as any tick
        // does not timeout.
        if self.curr_health_status == ServingStatus::ServiceUnknown
            && self.slow_score.last_tick_finished
        {
            self.update_health_status(ServingStatus::Serving);
        }
        if !self.slow_score.last_tick_finished {
            self.slow_score.record_timeout();
            // If the last slow_score already reached abnormal state and was delayed for
            // reporting by `store-heartbeat` to PD, we should report it here manually as
            // a FAKE `store-heartbeat`.
            if self.slow_score.should_force_report_slow_store() && self.is_store_heartbeat_delayed()
            {
                self.handle_fake_store_heartbeat();
            }
        }
        let scheduler = self.scheduler.clone();
        let id = self.slow_score.last_tick_id + 1;
        self.slow_score.last_tick_id += 1;
        self.slow_score.last_tick_finished = false;

        if self.slow_score.last_tick_id % self.slow_score.round_ticks == 0 {
            // `last_update_time` is refreshed every round. If no update happens in a whole
            // round, we set the status to unknown.
            if self.curr_health_status == ServingStatus::Serving
                && self.slow_score.last_record_time < self.slow_score.last_update_time
            {
                self.update_health_status(ServingStatus::ServiceUnknown);
            }
            let slow_score = self.slow_score.update();
            STORE_SLOW_SCORE_GAUGE.set(slow_score);
        }

        let inspector = LatencyInspector::new(
            id,
            Box::new(move |id, duration| {
                let dur = duration.sum();

                STORE_INSPECT_DURTION_HISTOGRAM
                    .with_label_values(&["store_process"])
                    .observe(tikv_util::time::duration_to_sec(
                        duration.store_process_duration.unwrap(),
                    ));
                STORE_INSPECT_DURTION_HISTOGRAM
                    .with_label_values(&["store_wait"])
                    .observe(tikv_util::time::duration_to_sec(
                        duration.store_wait_duration.unwrap(),
                    ));
                STORE_INSPECT_DURTION_HISTOGRAM
                    .with_label_values(&["all"])
                    .observe(tikv_util::time::duration_to_sec(dur));
                if let Err(e) = scheduler.schedule(Task::UpdateSlowScore { id, duration }) {
                    warn!("schedule pd task failed"; "err" => ?e);
                }
            }),
        );
        let msg = StoreMsg::LatencyInspect {
            send_time: TiInstant::now(),
            inspector,
        };
        if let Err(e) = self.router.send_control(msg) {
            warn!("pd worker send latency inspecter failed"; "err" => ?e);
        }
    }

    fn get_interval(&self) -> Duration {
        self.slow_score.inspect_interval
    }
}

fn new_change_peer_request(change_type: ConfChangeType, peer: metapb::Peer) -> AdminRequest {
    let mut req = AdminRequest::default();
    req.set_cmd_type(AdminCmdType::ChangePeer);
    req.mut_change_peer().set_change_type(change_type);
    req.mut_change_peer().set_peer(peer);
    req
}

pub fn new_change_peer_v2_request(changes: Vec<pdpb::ChangePeer>) -> AdminRequest {
    let mut req = AdminRequest::default();
    req.set_cmd_type(AdminCmdType::ChangePeerV2);
    let change_peer_reqs = changes
        .into_iter()
        .map(|mut c| {
            let mut cp = ChangePeerRequest::default();
            cp.set_change_type(c.get_change_type());
            cp.set_peer(c.take_peer());
            cp
        })
        .collect();
    let mut cp = ChangePeerV2Request::default();
    cp.set_changes(change_peer_reqs);
    req.set_change_peer_v2(cp);
    req
}

fn new_split_region_request(
    split_key: Vec<u8>,
    new_region_id: u64,
    peer_ids: Vec<u64>,
    right_derive: bool,
) -> AdminRequest {
    let mut req = AdminRequest::default();
    req.set_cmd_type(AdminCmdType::Split);
    req.mut_split().set_split_key(split_key);
    req.mut_split().set_new_region_id(new_region_id);
    req.mut_split().set_new_peer_ids(peer_ids);
    req.mut_split().set_right_derive(right_derive);
    req
}

fn new_batch_split_region_request(
    split_keys: Vec<Vec<u8>>,
    ids: Vec<pdpb::SplitId>,
    right_derive: bool,
) -> AdminRequest {
    let mut req = AdminRequest::default();
    req.set_cmd_type(AdminCmdType::BatchSplit);
    req.mut_splits().set_right_derive(right_derive);
    let mut requests = Vec::with_capacity(ids.len());
    for (mut id, key) in ids.into_iter().zip(split_keys) {
        let mut split = SplitRequest::default();
        split.set_split_key(key);
        split.set_new_region_id(id.get_new_region_id());
        split.set_new_peer_ids(id.take_new_peer_ids());
        requests.push(split);
    }
    req.mut_splits().set_requests(requests.into());
    req
}

fn new_transfer_leader_request(peer: metapb::Peer, peers: Vec<metapb::Peer>) -> AdminRequest {
    let mut req = AdminRequest::default();
    req.set_cmd_type(AdminCmdType::TransferLeader);
    req.mut_transfer_leader().set_peer(peer);
    req.mut_transfer_leader().set_peers(peers.into());
    req
}

fn new_merge_request(merge: pdpb::Merge) -> AdminRequest {
    let mut req = AdminRequest::default();
    req.set_cmd_type(AdminCmdType::PrepareMerge);
    req.mut_prepare_merge()
        .set_target(merge.get_target().to_owned());
    req
}

fn new_batch_switch_witness(switches: Vec<pdpb::SwitchWitness>) -> AdminRequest {
    let mut req = AdminRequest::default();
    req.set_cmd_type(AdminCmdType::BatchSwitchWitness);
    let switch_reqs = switches
        .into_iter()
        .map(|s| {
            let mut sw = SwitchWitnessRequest::default();
            sw.set_peer_id(s.get_peer_id());
            sw.set_is_witness(s.get_is_witness());
            sw
        })
        .collect();
    let mut sw = BatchSwitchWitnessRequest::default();
    sw.set_switch_witnesses(switch_reqs);
    req.set_switch_witnesses(sw);
    req
}

fn send_admin_request<EK, ER>(
    router: &RaftRouter<EK, ER>,
    region_id: u64,
    epoch: metapb::RegionEpoch,
    peer: metapb::Peer,
    request: AdminRequest,
    callback: Callback<EK::Snapshot>,
    extra_opts: RaftCmdExtraOpts,
) where
    EK: KvEngine,
    ER: RaftEngine,
{
    let cmd_type = request.get_cmd_type();

    let mut req = RaftCmdRequest::default();
    req.mut_header().set_region_id(region_id);
    req.mut_header().set_region_epoch(epoch);
    req.mut_header().set_peer(peer);
    req.set_admin_request(request);

    let cmd = RaftCommand::new_ext(req, callback, extra_opts);
    if let Err(e) = router.send_raft_command(cmd) {
        error!(
            "send request failed";
            "region_id" => region_id, "cmd_type" => ?cmd_type, "err" => ?e,
        );
    }
}

/// Sends a raft message to destroy the specified stale Peer
fn send_destroy_peer_message<EK, ER>(
    router: &RaftRouter<EK, ER>,
    local_region: metapb::Region,
    peer: metapb::Peer,
    pd_region: metapb::Region,
) where
    EK: KvEngine,
    ER: RaftEngine,
{
    let mut message = RaftMessage::default();
    message.set_region_id(local_region.get_id());
    message.set_from_peer(peer.clone());
    message.set_to_peer(peer);
    message.set_region_epoch(pd_region.get_region_epoch().clone());
    message.set_is_tombstone(true);
    if let Err(e) = router.send_raft_message(message) {
        error!(
            "send gc peer request failed";
            "region_id" => local_region.get_id(),
            "err" => ?e
        )
    }
}

fn collect_report_read_peer_stats(
    capacity: usize,
    mut report_read_stats: HashMap<u64, pdpb::PeerStat>,
    mut stats: pdpb::StoreStats,
) -> pdpb::StoreStats {
    if report_read_stats.len() < capacity * 3 {
        for (_, read_stat) in report_read_stats {
            stats.peer_stats.push(read_stat);
        }
        return stats;
    }
    let mut keys_topn_report = TopN::new(capacity);
    let mut bytes_topn_report = TopN::new(capacity);
    let mut stats_topn_report = TopN::new(capacity);
    for read_stat in report_read_stats.values() {
        let mut cmp_stat = PeerCmpReadStat::default();
        cmp_stat.region_id = read_stat.region_id;
        let mut key_cmp_stat = cmp_stat.clone();
        key_cmp_stat.report_stat = read_stat.read_keys;
        keys_topn_report.push(key_cmp_stat);
        let mut byte_cmp_stat = cmp_stat.clone();
        byte_cmp_stat.report_stat = read_stat.read_bytes;
        bytes_topn_report.push(byte_cmp_stat);
        let mut query_cmp_stat = cmp_stat.clone();
        query_cmp_stat.report_stat = get_read_query_num(read_stat.get_query_stats());
        stats_topn_report.push(query_cmp_stat);
    }

    for x in keys_topn_report {
        if let Some(report_stat) = report_read_stats.remove(&x.region_id) {
            stats.peer_stats.push(report_stat);
        }
    }

    for x in bytes_topn_report {
        if let Some(report_stat) = report_read_stats.remove(&x.region_id) {
            stats.peer_stats.push(report_stat);
        }
    }

    for x in stats_topn_report {
        if let Some(report_stat) = report_read_stats.remove(&x.region_id) {
            stats.peer_stats.push(report_stat);
        }
    }
    stats
}

fn collect_engine_size<EK: KvEngine, ER: RaftEngine>(
    coprocessor_host: &CoprocessorHost<EK>,
    store_info: Option<&StoreInfo<EK, ER>>,
    snap_mgr_size: u64,
) -> Option<(u64, u64, u64)> {
    if let Some(engine_size) = coprocessor_host.on_compute_engine_size() {
        return Some((engine_size.capacity, engine_size.used, engine_size.avail));
    }
    let store_info = store_info.unwrap();
    let disk_stats = match fs2::statvfs(store_info.kv_engine.path()) {
        Err(e) => {
            error!(
                "get disk stat for rocksdb failed";
                "engine_path" => store_info.kv_engine.path(),
                "err" => ?e
            );
            return None;
        }
        Ok(stats) => stats,
    };
    let disk_cap = disk_stats.total_space();
    let capacity = if store_info.capacity == 0 || disk_cap < store_info.capacity {
        disk_cap
    } else {
        store_info.capacity
    };
    let used_size = snap_mgr_size
        + store_info
            .kv_engine
            .get_engine_used_size()
            .expect("kv engine used size")
        + store_info
            .raft_engine
            .get_engine_size()
            .expect("raft engine used size");
    let mut available = capacity.checked_sub(used_size).unwrap_or_default();
    // We only care about rocksdb SST file size, so we should check disk available
    // here.
    available = cmp::min(available, disk_stats.available_space());
    Some((capacity, used_size, available))
}

fn get_read_query_num(stat: &pdpb::QueryStats) -> u64 {
    stat.get_get() + stat.get_coprocessor() + stat.get_scan()
}

#[cfg(test)]
mod tests {
    use std::thread::sleep;

    use kvproto::{kvrpcpb, pdpb::QueryKind};
    use pd_client::{new_bucket_stats, BucketMeta};

    use super::*;

    const DEFAULT_TEST_STORE_ID: u64 = 1;

    #[cfg(not(target_os = "macos"))]
    #[test]
    fn test_collect_stats() {
        use std::{sync::Mutex, time::Instant};

        use engine_test::{kv::KvTestEngine, raft::RaftTestEngine};
        use tikv_util::worker::LazyWorker;

        use crate::store::fsm::StoreMeta;

        struct RunnerTest {
            store_stat: Arc<Mutex<StoreStat>>,
            stats_monitor: StatsMonitor<WrappedScheduler<KvTestEngine, RaftTestEngine>>,
        }

        impl RunnerTest {
            fn new(
                interval: u64,
                scheduler: Scheduler<Task<KvTestEngine, RaftTestEngine>>,
                store_stat: Arc<Mutex<StoreStat>>,
            ) -> RunnerTest {
                let mut stats_monitor = StatsMonitor::new(
                    Duration::from_secs(interval),
                    Duration::from_secs(0),
                    WrappedScheduler(scheduler),
                );
                let store_meta = Arc::new(Mutex::new(StoreMeta::new(0)));
                let region_read_progress = store_meta.lock().unwrap().region_read_progress.clone();
                if let Err(e) = stats_monitor.start(
                    AutoSplitController::default(),
                    region_read_progress,
                    CollectorRegHandle::new_for_test(),
                    1,
                ) {
                    error!("failed to start stats collector, error = {:?}", e);
                }

                RunnerTest {
                    store_stat,
                    stats_monitor,
                }
            }

            fn handle_store_infos(
                &mut self,
                cpu_usages: RecordPairVec,
                read_io_rates: RecordPairVec,
                write_io_rates: RecordPairVec,
            ) {
                let mut store_stat = self.store_stat.lock().unwrap();
                store_stat.store_cpu_usages = cpu_usages;
                store_stat.store_read_io_rates = read_io_rates;
                store_stat.store_write_io_rates = write_io_rates;
            }
        }

        impl Runnable for RunnerTest {
            type Task = Task<KvTestEngine, RaftTestEngine>;

            fn run(&mut self, task: Task<KvTestEngine, RaftTestEngine>) {
                if let Task::StoreInfos {
                    cpu_usages,
                    read_io_rates,
                    write_io_rates,
                } = task
                {
                    self.handle_store_infos(cpu_usages, read_io_rates, write_io_rates)
                };
            }

            fn shutdown(&mut self) {
                self.stats_monitor.stop();
            }
        }

        fn sum_record_pairs(pairs: &[pdpb::RecordPair]) -> u64 {
            let mut sum = 0;
            for record in pairs.iter() {
                sum += record.get_value();
            }
            sum
        }

        let mut pd_worker = LazyWorker::new("test-pd-worker");
        let store_stat = Arc::new(Mutex::new(StoreStat::default()));
        let runner = RunnerTest::new(1, pd_worker.scheduler(), Arc::clone(&store_stat));
        assert!(pd_worker.start(runner));

        let start = Instant::now();
        loop {
            if (Instant::now() - start).as_secs() > 2 {
                break;
            }
        }

        let total_cpu_usages = sum_record_pairs(&store_stat.lock().unwrap().store_cpu_usages);
        assert!(total_cpu_usages > 90);

        pd_worker.stop();
    }

    #[test]
    fn test_collect_report_peers() {
        let mut report_stats = HashMap::default();
        for i in 1..5 {
            let mut stat = pdpb::PeerStat::default();
            stat.set_region_id(i);
            stat.set_read_keys(i);
            stat.set_read_bytes(6 - i);
            stat.read_keys = i;
            stat.read_bytes = 6 - i;
            let mut query_stat = QueryStats::default();
            if i == 3 {
                query_stat.add_query_num(QueryKind::Get, 6);
            } else {
                query_stat.add_query_num(QueryKind::Get, 0);
            }
            stat.set_query_stats(query_stat.0);
            report_stats.insert(i, stat);
        }
        let mut store_stats = pdpb::StoreStats::default();
        store_stats = collect_report_read_peer_stats(1, report_stats, store_stats);
        assert_eq!(store_stats.peer_stats.len(), 3)
    }

    #[test]
    fn test_slow_score() {
        let mut slow_score = SlowScore::new(Duration::from_millis(500));
        slow_score.timeout_requests = 5;
        slow_score.total_requests = 100;
        assert_eq!(
            OrderedFloat(1.5),
            slow_score.update_impl(Duration::from_secs(10))
        );

        slow_score.timeout_requests = 10;
        slow_score.total_requests = 100;
        assert_eq!(
            OrderedFloat(3.0),
            slow_score.update_impl(Duration::from_secs(10))
        );

        slow_score.timeout_requests = 20;
        slow_score.total_requests = 100;
        assert_eq!(
            OrderedFloat(6.0),
            slow_score.update_impl(Duration::from_secs(10))
        );

        slow_score.timeout_requests = 100;
        slow_score.total_requests = 100;
        assert_eq!(
            OrderedFloat(12.0),
            slow_score.update_impl(Duration::from_secs(10))
        );

        slow_score.timeout_requests = 11;
        slow_score.total_requests = 100;
        assert_eq!(
            OrderedFloat(24.0),
            slow_score.update_impl(Duration::from_secs(10))
        );

        slow_score.timeout_requests = 0;
        slow_score.total_requests = 100;
        assert_eq!(
            OrderedFloat(19.0),
            slow_score.update_impl(Duration::from_secs(15))
        );

        slow_score.timeout_requests = 0;
        slow_score.total_requests = 100;
        assert_eq!(
            OrderedFloat(1.0),
            slow_score.update_impl(Duration::from_secs(57))
        );
    }

    use engine_test::{kv::KvTestEngine, raft::RaftTestEngine};
    use metapb::Peer;
    use resource_metering::{RawRecord, TagInfos};

    use crate::coprocessor::{BoxPdTaskObserver, Coprocessor, PdTaskObserver, StoreSizeInfo};

    #[test]
    fn test_calculate_region_cpu_records() {
        // region_id -> total_cpu_time_ms
        let mut region_cpu_records: HashMap<u64, u32> = HashMap::default();

        let region_num = 3;
        for i in 0..region_num * 10 {
            let cpu_records = Arc::new(RawRecords {
                begin_unix_time_secs: UnixSecs::now().into_inner(),
                duration: Duration::default(),
                records: {
                    let region_id = i % region_num + 1_u64;
                    let peer_id = region_id + region_num;
                    let resource_group_tag = "test-resource-group".as_bytes().to_vec();
                    let mut peer = Peer::default();
                    peer.set_id(peer_id);
                    peer.set_store_id(DEFAULT_TEST_STORE_ID);
                    let mut context = kvrpcpb::Context::default();
                    context.set_peer(peer);
                    context.set_region_id(region_id);
                    context.set_resource_group_tag(resource_group_tag);
                    let resource_tag = Arc::new(TagInfos::from_rpc_context(&context));

                    let mut records = HashMap::default();
                    records.insert(
                        resource_tag,
                        RawRecord {
                            cpu_time: 10,
                            read_keys: 0,
                            write_keys: 0,
                        },
                    );
                    records
                },
            });

            calculate_region_cpu_records(
                DEFAULT_TEST_STORE_ID,
                cpu_records,
                &mut region_cpu_records,
            );

            sleep(Duration::from_millis(50));
        }

        for region_id in 1..region_num + 1 {
            assert!(*region_cpu_records.get(&region_id).unwrap_or(&0) > 0)
        }
    }

    #[test]
    fn test_report_bucket_stats() {
        #[allow(clippy::type_complexity)]
        let cases: &[((Vec<&[_]>, _), (Vec<&[_]>, _), _)] = &[
            (
                (vec![b"k1", b"k3", b"k5", b"k7", b"k9"], vec![2, 2, 2, 2]),
                (vec![b"k1", b"k3", b"k5", b"k7", b"k9"], vec![1, 1, 1, 1]),
                vec![1, 1, 1, 1],
            ),
            (
                (vec![b"k1", b"k3", b"k5", b"k7", b"k9"], vec![2, 2, 2, 2]),
                (vec![b"k0", b"k6", b"k8"], vec![1, 1]),
                vec![1, 1, 0, 1],
            ),
            (
                (vec![b"k4", b"k6", b"kb"], vec![5, 5]),
                (
                    vec![b"k1", b"k3", b"k5", b"k7", b"k9", b"ka"],
                    vec![1, 1, 1, 1, 1],
                ),
                vec![3, 2],
            ),
        ];
        for (current, last, expected) in cases {
            let cur_keys = &current.0;
            let last_keys = &last.0;

            let mut cur_meta = BucketMeta::default();
            cur_meta.keys = cur_keys.iter().map(|k| k.to_vec()).collect();
            let mut cur_stats = new_bucket_stats(&cur_meta);
            cur_stats.set_read_qps(current.1.to_vec());

            let mut last_meta = BucketMeta::default();
            last_meta.keys = last_keys.iter().map(|k| k.to_vec()).collect();
            let mut last_stats = new_bucket_stats(&last_meta);
            last_stats.set_read_qps(last.1.to_vec());
            let mut bucket = ReportBucket {
                current_stat: BucketStat {
                    meta: Arc::new(cur_meta),
                    stats: cur_stats,
                    create_time: TiInstant::now(),
                },
                last_report_stat: Some(BucketStat {
                    meta: Arc::new(last_meta),
                    stats: last_stats,
                    create_time: TiInstant::now(),
                }),
                last_report_ts: UnixSecs::now(),
            };
            let report = bucket.new_report(UnixSecs::now());
            assert_eq!(report.stats.get_read_qps(), expected);
        }
    }

    #[derive(Debug, Clone, Default)]
    struct PdObserver {}

    impl Coprocessor for PdObserver {}

    impl PdTaskObserver for PdObserver {
        fn on_compute_engine_size(&self, s: &mut Option<StoreSizeInfo>) {
            let _ = s.insert(StoreSizeInfo {
                capacity: 444,
                used: 111,
                avail: 333,
            });
        }
    }

    #[test]
    fn test_pd_task_observer() {
        let mut host = CoprocessorHost::<KvTestEngine>::default();
        let obs = PdObserver::default();
        host.registry
            .register_pd_task_observer(1, BoxPdTaskObserver::new(obs));
        let store_size = collect_engine_size::<KvTestEngine, RaftTestEngine>(&host, None, 0);
        let (cap, used, avail) = if let Some((cap, used, avail)) = store_size {
            (cap, used, avail)
        } else {
            panic!("store_size should not be none");
        };
        assert_eq!(cap, 444);
        assert_eq!(used, 111);
        assert_eq!(avail, 333);
    }
}<|MERGE_RESOLUTION|>--- conflicted
+++ resolved
@@ -1420,9 +1420,6 @@
         self.remote.spawn(f);
     }
 
-<<<<<<< HEAD
-    fn handle_report_batch_split(&mut self, regions: Vec<metapb::Region>) {
-=======
     fn set_slow_trend_to_store_stats(
         &mut self,
         stats: &mut pdpb::StoreStats,
@@ -1468,8 +1465,7 @@
             .set(self.slow_trend_result.l2_margin_error_base());
     }
 
-    fn handle_report_batch_split(&self, regions: Vec<metapb::Region>) {
->>>>>>> 2301dac4
+    fn handle_report_batch_split(&mut self, regions: Vec<metapb::Region>) {
         let resp = self.pd_client.report_batch_split(regions);
         let f = async move {
             if let Err(e) = resp.await {
