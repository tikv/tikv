--- conflicted
+++ resolved
@@ -7,22 +7,15 @@
 
 use batch_system::{BatchRouter, Fsm, FsmTypes, HandlerBuilder, Poller, PoolState, Priority};
 use file_system::{set_io_type, IOType};
-<<<<<<< HEAD
-use std::fmt::{self, Display, Formatter};
-use std::sync::Arc;
-use std::thread;
-use tikv_util::metrics::StdThreadBuildWrapper;
-use tikv_util::worker::Runnable;
-use tikv_util::{debug, error, info, safe_panic, thd_name};
-=======
-use tikv_util::{debug, error, info, safe_panic, thd_name, worker::Runnable};
+use tikv_util::{
+    debug, error, info, metrics::StdThreadBuildWrapper, safe_panic, thd_name, worker::Runnable,
+};
 
 use crate::store::fsm::{
     apply::{ApplyFsm, ControlFsm},
     store::StoreFsm,
     PeerFsm,
 };
->>>>>>> aaf47d0c
 
 pub struct PoolController<N: Fsm, C: Fsm, H: HandlerBuilder<N, C>> {
     pub router: BatchRouter<N, C>,
