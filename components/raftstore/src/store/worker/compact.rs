// Copyright 2016 TiKV Project Authors. Licensed under Apache-2.0.

use std::collections::VecDeque;
use std::error;
use std::fmt::{self, Display, Formatter};
use std::sync::Arc;
use std::time::Instant;

use engine::rocks;
use engine::rocks::util::compact_range;
use engine::DB;
use engine_traits::CF_WRITE;
use tikv_util::worker::Runnable;

use super::metrics::COMPACT_RANGE_CF;
use crate::coprocessor::properties::get_range_entries_and_versions;

type Key = Vec<u8>;

pub enum Task {
    Compact {
        cf_name: String,
        start_key: Option<Key>, // None means smallest key
        end_key: Option<Key>,   // None means largest key
    },

    CheckAndCompact {
        cf_names: Vec<String>,         // Column families need to compact
        ranges: Vec<Key>,              // Ranges need to check
        tombstones_num_threshold: u64, // The minimum RocksDB tombstones a range that need compacting has
        tombstones_percent_threshold: u64,
    },
}

impl Display for Task {
    fn fmt(&self, f: &mut Formatter<'_>) -> fmt::Result {
        match *self {
            Task::Compact {
                ref cf_name,
                ref start_key,
                ref end_key,
            } => f
                .debug_struct("Compact")
                .field("cf_name", cf_name)
                .field(
                    "start_key",
                    &start_key.as_ref().map(|k| hex::encode_upper(k)),
                )
                .field("end_key", &end_key.as_ref().map(|k| hex::encode_upper(k)))
                .finish(),
            Task::CheckAndCompact {
                ref cf_names,
                ref ranges,
                tombstones_num_threshold,
                tombstones_percent_threshold,
            } => f
                .debug_struct("CheckAndCompact")
                .field("cf_names", cf_names)
                .field(
                    "ranges",
                    &(
                        ranges.first().as_ref().map(|k| hex::encode_upper(k)),
                        ranges.last().as_ref().map(|k| hex::encode_upper(k)),
                    ),
                )
                .field("tombstones_num_threshold", &tombstones_num_threshold)
                .field(
                    "tombstones_percent_threshold",
                    &tombstones_percent_threshold,
                )
                .finish(),
        }
    }
}

quick_error! {
    #[derive(Debug)]
    pub enum Error {
        Other(err: Box<dyn error::Error + Sync + Send>) {
            from()
            cause(err.as_ref())
            description(err.description())
            display("compact failed {:?}", err)
        }
    }
}

pub struct Runner {
    engine: Arc<DB>,
}

impl Runner {
    pub fn new(engine: Arc<DB>) -> Runner {
        Runner { engine }
    }

    /// Sends a compact range command to RocksDB to compact the range of the cf.
    pub fn compact_range_cf(
        &mut self,
        cf_name: &str,
        start_key: Option<&[u8]>,
        end_key: Option<&[u8]>,
    ) -> Result<(), Error> {
        let handle = box_try!(rocks::util::get_cf_handle(&self.engine, &cf_name));
        let timer = Instant::now();
        let compact_range_timer = COMPACT_RANGE_CF
            .with_label_values(&[cf_name])
            .start_coarse_timer();
        compact_range(
            &self.engine,
            handle,
            start_key,
            end_key,
            false,
            1, /* threads */
        );
        compact_range_timer.observe_duration();
        info!(
            "compact range finished";
            "range_start" => start_key.map(::log_wrappers::Key),
            "range_end" => end_key.map(::log_wrappers::Key),
            "cf" => cf_name,
            "time_takes" => ?timer.elapsed(),
        );
        Ok(())
    }
}

impl Runnable<Task> for Runner {
    fn run(&mut self, task: Task) {
        match task {
            Task::Compact {
                cf_name,
                start_key,
                end_key,
            } => {
                let cf = &cf_name;
                if let Err(e) = self.compact_range_cf(
                    cf,
                    start_key.as_ref().map(Vec::as_slice),
                    end_key.as_ref().map(Vec::as_slice),
                ) {
                    error!("execute compact range failed"; "cf" => cf, "err" => %e);
                }
            }
            Task::CheckAndCompact {
                cf_names,
                ranges,
                tombstones_num_threshold,
                tombstones_percent_threshold,
            } => match collect_ranges_need_compact(
                &self.engine,
                ranges,
                tombstones_num_threshold,
                tombstones_percent_threshold,
            ) {
                Ok(mut ranges) => {
                    for (start, end) in ranges.drain(..) {
                        for cf in &cf_names {
                            if let Err(e) = self.compact_range_cf(cf, Some(&start), Some(&end)) {
                                error!(
                                    "compact range failed";
                                    "range_start" => log_wrappers::Key(&start),
                                    "range_end" => log_wrappers::Key(&end),
                                    "cf" => cf,
                                    "err" => %e,
                                );
                            }
                        }
                    }
                }
                Err(e) => warn!("check ranges need reclaim failed"; "err" => %e),
            },
        }
    }
}

fn need_compact(
    num_entires: u64,
    num_versions: u64,
    tombstones_num_threshold: u64,
    tombstones_percent_threshold: u64,
) -> bool {
    if num_entires <= num_versions {
        return false;
    }

    // When the number of tombstones exceed threshold and ratio, this range need compacting.
    let estimate_num_del = num_entires - num_versions;
    estimate_num_del >= tombstones_num_threshold
        && estimate_num_del * 100 >= tombstones_percent_threshold * num_entires
}

fn collect_ranges_need_compact(
    engine: &DB,
    ranges: Vec<Key>,
    tombstones_num_threshold: u64,
    tombstones_percent_threshold: u64,
) -> Result<VecDeque<(Key, Key)>, Error> {
    // Check the SST properties for each range, and TiKV will compact a range if the range
    // contains too many RocksDB tombstones. TiKV will merge multiple neighboring ranges
    // that need compacting into a single range.
    let mut ranges_need_compact = VecDeque::new();
    let cf = box_try!(rocks::util::get_cf_handle(engine, CF_WRITE));
    let mut compact_start = None;
    let mut compact_end = None;
    for range in ranges.windows(2) {
        // Get total entries and total versions in this range and checks if it needs to be compacted.
        if let Some((num_ent, num_ver)) =
            get_range_entries_and_versions(engine, cf, &range[0], &range[1])
        {
            if need_compact(
                num_ent,
                num_ver,
                tombstones_num_threshold,
                tombstones_percent_threshold,
            ) {
                if compact_start.is_none() {
                    // The previous range doesn't need compacting.
                    compact_start = Some(range[0].clone());
                }
                compact_end = Some(range[1].clone());
                // Move to next range.
                continue;
            }
        }

        // Current range doesn't need compacting, save previous range that need compacting.
        if compact_start.is_some() {
            assert!(compact_end.is_some());
        }
        if let (Some(cs), Some(ce)) = (compact_start, compact_end) {
            ranges_need_compact.push_back((cs, ce));
        }
        compact_start = None;
        compact_end = None;
    }

    // Save the last range that needs to be compacted.
    if compact_start.is_some() {
        assert!(compact_end.is_some());
    }
    if let (Some(cs), Some(ce)) = (compact_start, compact_end) {
        ranges_need_compact.push_back((cs, ce));
    }

    Ok(ranges_need_compact)
}

#[cfg(test)]
mod tests {
    use std::thread::sleep;
    use std::time::Duration;

    use engine::rocks::util::{get_cf_handle, new_engine, new_engine_opt, CFOptions};
    use engine::rocks::Writable;
    use engine::rocks::{ColumnFamilyOptions, DBOptions};
<<<<<<< HEAD
    use engine::{DB};
    use engine::{CF_DEFAULT, CF_LOCK, CF_RAFT, CF_WRITE};
    use engine_rocks::Compat;
    use engine_traits::{KvEngine, Mutable};
=======
    use engine::{WriteBatch, DB};
    use engine_traits::{CF_DEFAULT, CF_LOCK, CF_RAFT, CF_WRITE};
>>>>>>> 53f8c966
    use tempfile::Builder;

    use crate::coprocessor::properties::get_range_entries_and_versions;
    use crate::coprocessor::properties::MvccPropertiesCollectorFactory;
    use keys::data_key;
    use txn_types::{Key, TimeStamp, Write, WriteType};

    use super::*;

    const ROCKSDB_TOTAL_SST_FILES_SIZE: &str = "rocksdb.total-sst-files-size";

    #[test]
    fn test_compact_range() {
        let path = Builder::new()
            .prefix("compact-range-test")
            .tempdir()
            .unwrap();
        let db = new_engine(path.path().to_str().unwrap(), None, &[CF_DEFAULT], None).unwrap();
        let db = Arc::new(db);

        let mut runner = Runner::new(Arc::clone(&db));

        let handle = get_cf_handle(&db, CF_DEFAULT).unwrap();

        // Generate the first SST file.
        let wb = db.c().write_batch();
        for i in 0..1000 {
            let k = format!("key_{}", i);
            wb.put_cf(CF_DEFAULT, k.as_bytes(), b"whatever content")
                .unwrap();
        }
        db.c().write(&wb).unwrap();
        db.flush_cf(handle, true).unwrap();

        // Generate another SST file has the same content with first SST file.
        let wb = db.c().write_batch();
        for i in 0..1000 {
            let k = format!("key_{}", i);
            wb.put_cf(CF_DEFAULT, k.as_bytes(), b"whatever content")
                .unwrap();
        }
        db.c().write(&wb).unwrap();
        db.flush_cf(handle, true).unwrap();

        // Get the total SST files size.
        let old_sst_files_size = db
            .get_property_int_cf(handle, ROCKSDB_TOTAL_SST_FILES_SIZE)
            .unwrap();

        // Schedule compact range task.
        runner.run(Task::Compact {
            cf_name: String::from(CF_DEFAULT),
            start_key: None,
            end_key: None,
        });
        sleep(Duration::from_secs(5));

        // Get the total SST files size after compact range.
        let new_sst_files_size = db
            .get_property_int_cf(handle, ROCKSDB_TOTAL_SST_FILES_SIZE)
            .unwrap();
        assert!(old_sst_files_size > new_sst_files_size);
    }

    fn mvcc_put(db: &DB, k: &[u8], v: &[u8], start_ts: TimeStamp, commit_ts: TimeStamp) {
        let cf = get_cf_handle(db, CF_WRITE).unwrap();
        let k = Key::from_encoded(data_key(k)).append_ts(commit_ts);
        let w = Write::new(WriteType::Put, start_ts, Some(v.to_vec()));
        db.put_cf(cf, k.as_encoded(), &w.as_ref().to_bytes())
            .unwrap();
    }

    fn delete(db: &DB, k: &[u8], commit_ts: TimeStamp) {
        let cf = get_cf_handle(db, CF_WRITE).unwrap();
        let k = Key::from_encoded(data_key(k)).append_ts(commit_ts);
        db.delete_cf(cf, k.as_encoded()).unwrap();
    }

    fn open_db(path: &str) -> DB {
        let db_opts = DBOptions::new();
        let mut cf_opts = ColumnFamilyOptions::new();
        cf_opts.set_level_zero_file_num_compaction_trigger(8);
        let f = Box::new(MvccPropertiesCollectorFactory::default());
        cf_opts.add_table_properties_collector_factory("tikv.test-collector", f);
        let cfs_opts = vec![
            CFOptions::new(CF_DEFAULT, ColumnFamilyOptions::new()),
            CFOptions::new(CF_RAFT, ColumnFamilyOptions::new()),
            CFOptions::new(CF_LOCK, ColumnFamilyOptions::new()),
            CFOptions::new(CF_WRITE, cf_opts),
        ];
        new_engine_opt(path, db_opts, cfs_opts).unwrap()
    }

    #[test]
    fn test_check_space_redundancy() {
        let p = Builder::new().prefix("test").tempdir().unwrap();
        let engine = open_db(p.path().to_str().unwrap());
        let cf = get_cf_handle(&engine, CF_WRITE).unwrap();

        // mvcc_put 0..5
        for i in 0..5 {
            let (k, v) = (format!("k{}", i), format!("value{}", i));
            mvcc_put(&engine, k.as_bytes(), v.as_bytes(), 1.into(), 2.into());
        }
        engine.flush_cf(cf, true).unwrap();

        // gc 0..5
        for i in 0..5 {
            let k = format!("k{}", i);
            delete(&engine, k.as_bytes(), 2.into());
        }
        engine.flush_cf(cf, true).unwrap();

        let (s, e) = (data_key(b"k0"), data_key(b"k5"));
        let (entries, version) = get_range_entries_and_versions(&engine, cf, &s, &e).unwrap();
        assert_eq!(entries, 10);
        assert_eq!(version, 5);

        // mvcc_put 5..10
        for i in 5..10 {
            let (k, v) = (format!("k{}", i), format!("value{}", i));
            mvcc_put(&engine, k.as_bytes(), v.as_bytes(), 1.into(), 2.into());
        }
        engine.flush_cf(cf, true).unwrap();

        let (s, e) = (data_key(b"k5"), data_key(b"k9"));
        let (entries, version) = get_range_entries_and_versions(&engine, cf, &s, &e).unwrap();
        assert_eq!(entries, 5);
        assert_eq!(version, 5);

        let ranges_need_to_compact = collect_ranges_need_compact(
            &engine,
            vec![data_key(b"k0"), data_key(b"k5"), data_key(b"k9")],
            1,
            50,
        )
        .unwrap();
        let (s, e) = (data_key(b"k0"), data_key(b"k5"));
        let mut expected_ranges = VecDeque::new();
        expected_ranges.push_back((s, e));
        assert_eq!(ranges_need_to_compact, expected_ranges);

        // gc 5..10
        for i in 5..10 {
            let k = format!("k{}", i);
            delete(&engine, k.as_bytes(), 2.into());
        }
        engine.flush_cf(cf, true).unwrap();

        let (s, e) = (data_key(b"k5"), data_key(b"k9"));
        let (entries, version) = get_range_entries_and_versions(&engine, cf, &s, &e).unwrap();
        assert_eq!(entries, 10);
        assert_eq!(version, 5);

        let ranges_need_to_compact = collect_ranges_need_compact(
            &engine,
            vec![data_key(b"k0"), data_key(b"k5"), data_key(b"k9")],
            1,
            50,
        )
        .unwrap();
        let (s, e) = (data_key(b"k0"), data_key(b"k9"));
        let mut expected_ranges = VecDeque::new();
        expected_ranges.push_back((s, e));
        assert_eq!(ranges_need_to_compact, expected_ranges);
    }
}<|MERGE_RESOLUTION|>--- conflicted
+++ resolved
@@ -255,15 +255,10 @@
     use engine::rocks::util::{get_cf_handle, new_engine, new_engine_opt, CFOptions};
     use engine::rocks::Writable;
     use engine::rocks::{ColumnFamilyOptions, DBOptions};
-<<<<<<< HEAD
     use engine::{DB};
-    use engine::{CF_DEFAULT, CF_LOCK, CF_RAFT, CF_WRITE};
+    use engine_traits::{CF_DEFAULT, CF_LOCK, CF_RAFT, CF_WRITE};
     use engine_rocks::Compat;
     use engine_traits::{KvEngine, Mutable};
-=======
-    use engine::{WriteBatch, DB};
-    use engine_traits::{CF_DEFAULT, CF_LOCK, CF_RAFT, CF_WRITE};
->>>>>>> 53f8c966
     use tempfile::Builder;
 
     use crate::coprocessor::properties::get_range_entries_and_versions;
