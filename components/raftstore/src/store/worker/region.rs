--- conflicted
+++ resolved
@@ -813,16 +813,12 @@
                         allow_multi_files_snapshot = !is_tiflash;
                     }
                 }
-<<<<<<< HEAD
                 SNAP_COUNTER.generate.all.inc();
-=======
-
                 let ctx = SnapGenContext {
                     engine: self.engine.clone(),
                     mgr: self.mgr.clone(),
                     router: self.router.clone(),
                 };
->>>>>>> cbf85c11
                 self.pool.spawn(async move {
                     tikv_alloc::add_thread_memory_accessor();
                     ctx.handle_gen(
