--- conflicted
+++ resolved
@@ -10,18 +10,10 @@
 use std::u64;
 
 use engine::rocks;
-<<<<<<< HEAD
-use engine::CF_RAFT;
+use engine_traits::CF_RAFT;
 use engine::{util as engine_util, Engines, Peekable};
 use engine_rocks::{Compat, RocksEngine, RocksSnapshot};
 use engine_traits::{KvEngine, Mutable};
-=======
-use engine::rocks::Writable;
-use engine::WriteBatch;
-use engine::{util as engine_util, Engines, Mutable, Peekable};
-use engine_rocks::{Compat, RocksEngine, RocksSnapshot};
-use engine_traits::CF_RAFT;
->>>>>>> 53f8c966
 use kvproto::raft_serverpb::{PeerState, RaftApplyState, RegionLocalState};
 use raft::eraftpb::Snapshot as RaftSnapshot;
 
@@ -694,16 +686,10 @@
     use engine::rocks;
     use engine::rocks::{ColumnFamilyOptions, Writable};
     use engine::Engines;
-<<<<<<< HEAD
     use engine::{Peekable};
-    use engine::{CF_DEFAULT, CF_RAFT};
+    use engine_traits::{CF_DEFAULT, CF_RAFT};
     use engine_rocks::{RocksSnapshot, Compat};
     use engine_traits::{KvEngine, Mutable};
-=======
-    use engine::{Mutable, Peekable};
-    use engine_rocks::RocksSnapshot;
-    use engine_traits::{CF_DEFAULT, CF_RAFT};
->>>>>>> 53f8c966
     use kvproto::raft_serverpb::{PeerState, RegionLocalState};
     use tempfile::Builder;
     use tikv_util::time;
