// Copyright 2016 TiKV Project Authors. Licensed under Apache-2.0.

use std::{
    collections::{
        BTreeMap,
        Bound::{Excluded, Included, Unbounded},
        HashMap, VecDeque,
    },
    fmt::{self, Display, Formatter},
    sync::{
        atomic::{AtomicBool, AtomicUsize, Ordering},
        mpsc::SyncSender,
        Arc,
    },
    time::Duration,
    u64,
};

use engine_traits::{
    DeleteStrategy, Engines, KvEngine, Mutable, RaftEngine, RaftLogBatch, Range, WriteBatch,
    CF_LOCK, CF_RAFT,
};
use fail::fail_point;
use file_system::{IoType, WithIoType};
use kvproto::raft_serverpb::{PeerState, RaftApplyState, RegionLocalState};
use pd_client::PdClient;
use raft::eraftpb::Snapshot as RaftSnapshot;
use tikv_util::{
    box_err, box_try,
    config::VersionTrack,
    defer, error, info, thd_name,
    time::Instant,
    warn,
    worker::{Runnable, RunnableWithTimer},
};
use yatp::{
    pool::{Builder, ThreadPool},
    task::future::TaskCell,
};

use super::metrics::*;
use crate::{
    coprocessor::CoprocessorHost,
    store::{
        self, check_abort,
        peer_storage::{
            JOB_STATUS_CANCELLED, JOB_STATUS_CANCELLING, JOB_STATUS_FAILED, JOB_STATUS_FINISHED,
            JOB_STATUS_PENDING, JOB_STATUS_RUNNING,
        },
        snap::{plain_file_used, Error, Result, SNAPSHOT_CFS},
        transport::CasualRouter,
        ApplyOptions, CasualMessage, Config, SnapEntry, SnapKey, SnapManager,
    },
};

const CLEANUP_MAX_REGION_COUNT: usize = 64;

const TIFLASH: &str = "tiflash";
const ENGINE: &str = "engine";

/// Region related task
#[derive(Debug)]
pub enum Task<S> {
    Gen {
        region_id: u64,
        last_applied_term: u64,
        last_applied_state: RaftApplyState,
        kv_snap: S,
        canceled: Arc<AtomicBool>,
        notifier: SyncSender<RaftSnapshot>,
        for_balance: bool,
        to_store_id: u64,
    },
    Apply {
        region_id: u64,
        status: Arc<AtomicUsize>,
        peer_id: u64,
    },
    /// Destroy data between [start_key, end_key).
    ///
    /// The actual deletion may be delayed if the engine is overloaded or a
    /// reader is still referencing the data.
    Destroy {
        region_id: u64,
        start_key: Vec<u8>,
        end_key: Vec<u8>,
    },
}

impl<S> Task<S> {
    pub fn destroy(region_id: u64, start_key: Vec<u8>, end_key: Vec<u8>) -> Task<S> {
        Task::Destroy {
            region_id,
            start_key,
            end_key,
        }
    }
}

impl<S> Display for Task<S> {
    fn fmt(&self, f: &mut Formatter<'_>) -> fmt::Result {
        match *self {
            Task::Gen { region_id, .. } => write!(f, "Snap gen for {}", region_id),
            Task::Apply { region_id, .. } => write!(f, "Snap apply for {}", region_id),
            Task::Destroy {
                region_id,
                ref start_key,
                ref end_key,
            } => write!(
                f,
                "Destroy {} [{}, {})",
                region_id,
                log_wrappers::Value::key(start_key),
                log_wrappers::Value::key(end_key)
            ),
        }
    }
}

#[derive(Clone)]
struct StalePeerInfo {
    // the start_key is stored as a key in PendingDeleteRanges
    // below are stored as a value in PendingDeleteRanges
    pub region_id: u64,
    pub end_key: Vec<u8>,
    // Once the oldest snapshot sequence exceeds this, it ensures that no one is
    // reading on this peer anymore. So we can safely call `delete_files_in_range`,
    // which may break the consistency of snapshot, of this peer range.
    pub stale_sequence: u64,
}

/// A structure records all ranges to be deleted with some delay.
/// The delay is because there may be some coprocessor requests related to these
/// ranges.
#[derive(Clone, Default)]
struct PendingDeleteRanges {
    ranges: BTreeMap<Vec<u8>, StalePeerInfo>, // start_key -> StalePeerInfo
}

impl PendingDeleteRanges {
    /// Finds ranges that overlap with [start_key, end_key).
    fn find_overlap_ranges(
        &self,
        start_key: &[u8],
        end_key: &[u8],
    ) -> Vec<(u64, Vec<u8>, Vec<u8>, u64)> {
        let mut ranges = Vec::new();
        // find the first range that may overlap with [start_key, end_key)
        let sub_range = self.ranges.range((Unbounded, Excluded(start_key.to_vec())));
        if let Some((s_key, peer_info)) = sub_range.last() {
            if peer_info.end_key > start_key.to_vec() {
                ranges.push((
                    peer_info.region_id,
                    s_key.clone(),
                    peer_info.end_key.clone(),
                    peer_info.stale_sequence,
                ));
            }
        }

        // find the rest ranges that overlap with [start_key, end_key)
        for (s_key, peer_info) in self
            .ranges
            .range((Included(start_key.to_vec()), Excluded(end_key.to_vec())))
        {
            ranges.push((
                peer_info.region_id,
                s_key.clone(),
                peer_info.end_key.clone(),
                peer_info.stale_sequence,
            ));
        }
        ranges
    }

    /// Gets ranges that overlap with [start_key, end_key).
    pub fn drain_overlap_ranges(
        &mut self,
        start_key: &[u8],
        end_key: &[u8],
    ) -> Vec<(u64, Vec<u8>, Vec<u8>, u64)> {
        let ranges = self.find_overlap_ranges(start_key, end_key);

        for &(_, ref s_key, ..) in &ranges {
            self.ranges.remove(s_key).unwrap();
        }
        ranges
    }

    /// Removes and returns the peer info with the `start_key`.
    fn remove(&mut self, start_key: &[u8]) -> Option<(u64, Vec<u8>, Vec<u8>)> {
        self.ranges
            .remove(start_key)
            .map(|peer_info| (peer_info.region_id, start_key.to_owned(), peer_info.end_key))
    }

    /// Inserts a new range waiting to be deleted.
    ///
    /// Before an insert is called, it must call drain_overlap_ranges to clean
    /// the overlapping range.
    fn insert(
        &mut self,
        region_id: u64,
        start_key: Vec<u8>,
        end_key: Vec<u8>,
        stale_sequence: u64,
    ) {
        if !self.find_overlap_ranges(&start_key, &end_key).is_empty() {
            panic!(
                "[region {}] register deleting data in [{}, {}) failed due to overlap",
                region_id,
                log_wrappers::Value::key(&start_key),
                log_wrappers::Value::key(&end_key),
            );
        }
        let info = StalePeerInfo {
            region_id,
            end_key,
            stale_sequence,
        };
        self.ranges.insert(start_key, info);
    }

    /// Gets all stale ranges info.
    pub fn stale_ranges(&self, oldest_sequence: u64) -> impl Iterator<Item = (u64, &[u8], &[u8])> {
        self.ranges
            .iter()
            .filter(move |&(_, info)| info.stale_sequence < oldest_sequence)
            .map(|(start_key, info)| {
                (
                    info.region_id,
                    start_key.as_slice(),
                    info.end_key.as_slice(),
                )
            })
    }

    pub fn len(&self) -> usize {
        self.ranges.len()
    }
}

struct SnapGenContext<EK, ER, R>
where
    EK: KvEngine,
    ER: RaftEngine,
{
    engines: Engines<EK, ER>,
    mgr: SnapManager,
    router: R,
}

impl<EK, ER, R> SnapGenContext<EK, ER, R>
where
    EK: KvEngine,
    ER: RaftEngine,
    R: CasualRouter<EK>,
{
    /// Generates the snapshot of the Region.
    fn generate_snap(
        &self,
        region_id: u64,
        last_applied_term: u64,
        last_applied_state: RaftApplyState,
        kv_snap: EK::Snapshot,
        notifier: SyncSender<RaftSnapshot>,
        for_balance: bool,
        allow_multi_files_snapshot: bool,
    ) -> Result<()> {
        // do we need to check leader here?
        let snap = box_try!(store::do_snapshot::<EK>(
            self.mgr.clone(),
            &self.engines.kv,
            kv_snap,
            region_id,
            last_applied_term,
            last_applied_state,
            for_balance,
            allow_multi_files_snapshot,
        ));
        // Only enable the fail point when the region id is equal to 1, which is
        // the id of bootstrapped region in tests.
        fail_point!("region_gen_snap", region_id == 1, |_| Ok(()));
        if let Err(e) = notifier.try_send(snap) {
            info!(
                "failed to notify snap result, leadership may have changed, ignore error";
                "region_id" => region_id,
                "err" => %e,
            );
        }
        // The error can be ignored as snapshot will be sent in next heartbeat in the
        // end.
        let _ = self
            .router
            .send(region_id, CasualMessage::SnapshotGenerated);
        Ok(())
    }

    /// Handles the task of generating snapshot of the Region. It calls
    /// `generate_snap` to do the actual work.
    fn handle_gen(
        &self,
        region_id: u64,
        last_applied_term: u64,
        last_applied_state: RaftApplyState,
        kv_snap: EK::Snapshot,
        canceled: Arc<AtomicBool>,
        notifier: SyncSender<RaftSnapshot>,
        for_balance: bool,
        allow_multi_files_snapshot: bool,
    ) {
        fail_point!("before_region_gen_snap", |_| ());
        SNAP_COUNTER.generate.start.inc();
        if canceled.load(Ordering::Relaxed) {
            info!("generate snap is canceled"; "region_id" => region_id);
            SNAP_COUNTER.generate.abort.inc();
            return;
        }

        let start = Instant::now();
        let _io_type_guard = WithIoType::new(if for_balance {
            IoType::LoadBalance
        } else {
            IoType::Replication
        });

        if let Err(e) = self.generate_snap(
            region_id,
            last_applied_term,
            last_applied_state,
            kv_snap,
            notifier,
            for_balance,
            allow_multi_files_snapshot,
        ) {
            error!(%e; "failed to generate snap!!!"; "region_id" => region_id,);
            SNAP_COUNTER.generate.fail.inc();
            return;
        }

        SNAP_COUNTER.generate.success.inc();
        SNAP_HISTOGRAM
            .generate
            .observe(start.saturating_elapsed_secs());
    }
}

pub struct Runner<EK, ER, R, T>
where
    EK: KvEngine,
    ER: RaftEngine,
    T: PdClient + 'static,
{
    batch_size: usize,
    use_delete_range: bool,
    clean_stale_tick: usize,
    clean_stale_check_interval: Duration,
<<<<<<< HEAD
    disable_kv_wal: bool,
=======
    clean_stale_ranges_tick: usize,
>>>>>>> 585763a3

    tiflash_stores: HashMap<u64, bool>,
    // we may delay some apply tasks if level 0 files to write stall threshold,
    // pending_applies records all delayed apply task, and will check again later
    pending_applies: VecDeque<Task<EK::Snapshot>>,
    // Ranges that have been logically destroyed at a specific sequence number. We can
    // assume there will be no reader (engine snapshot) newer than that sequence number. Therefore,
    // they can be physically deleted with `DeleteFiles` when we're sure there is no older
    // reader as well.
    // To protect this assumption, before a new snapshot is applied, the overlapping pending ranges
    // must first be removed.
    // The sole purpose of maintaining this list is to optimize deletion with `DeleteFiles`
    // whenever we can. Errors while processing them can be ignored.
    pending_delete_ranges: PendingDeleteRanges,

    engines: Engines<EK, ER>,
    mgr: SnapManager,
    coprocessor_host: CoprocessorHost<EK>,
    router: R,
    pd_client: Option<Arc<T>>,
    pool: ThreadPool<TaskCell>,
}

impl<EK, ER, R, T> Runner<EK, ER, R, T>
where
    EK: KvEngine,
    ER: RaftEngine,
    R: CasualRouter<EK>,
    T: PdClient + 'static,
{
    pub fn new(
        engines: Engines<EK, ER>,
        mgr: SnapManager,
        cfg: Arc<VersionTrack<Config>>,
        coprocessor_host: CoprocessorHost<EK>,
        router: R,
        pd_client: Option<Arc<T>>,
        disable_kv_wal: bool,
    ) -> Self {
        Runner {
            batch_size: cfg.value().snap_apply_batch_size.0 as usize,
            use_delete_range: cfg.value().use_delete_range,
            clean_stale_tick: 0,
            clean_stale_check_interval: Duration::from_millis(
                cfg.value().region_worker_tick_interval.as_millis(),
            ),
            clean_stale_ranges_tick: cfg.value().clean_stale_ranges_tick,
            tiflash_stores: HashMap::default(),
            pending_applies: VecDeque::new(),
            pending_delete_ranges: PendingDeleteRanges::default(),
            engines,
            mgr,
            coprocessor_host,
            router,
            pd_client,
            pool: Builder::new(thd_name!("snap-generator"))
                .max_thread_count(cfg.value().snap_generator_pool_size)
                .build_future_pool(),
            disable_kv_wal,
        }
    }

    fn region_state(&self, region_id: u64) -> Result<RegionLocalState> {
        let region_key = keys::region_state_key(region_id);
        let region_state: RegionLocalState =
            match box_try!(self.engines.kv.get_msg_cf(CF_RAFT, &region_key)) {
                Some(state) => state,
                None => {
                    return Err(box_err!(
                        "failed to get region_state from {}",
                        log_wrappers::Value::key(&region_key)
                    ));
                }
            };
        Ok(region_state)
    }

    fn apply_state(&self, region_id: u64) -> Result<RaftApplyState> {
        let state_key = keys::apply_state_key(region_id);
        let apply_state: RaftApplyState =
            match box_try!(self.engines.kv.get_msg_cf(CF_RAFT, &state_key)) {
                Some(state) => state,
                None => {
                    return Err(box_err!(
                        "failed to get apply_state from {}",
                        log_wrappers::Value::key(&state_key)
                    ));
                }
            };
        Ok(apply_state)
    }

    /// Applies snapshot data of the Region.
    fn apply_snap(&mut self, region_id: u64, peer_id: u64, abort: Arc<AtomicUsize>) -> Result<()> {
        info!("begin apply snap data"; "region_id" => region_id, "peer_id" => peer_id);
        fail_point!("region_apply_snap", |_| { Ok(()) });
        check_abort(&abort)?;

        let mut region_state = self.region_state(region_id)?;
        let region = region_state.get_region().clone();
        let start_key = keys::enc_start_key(&region);
        let end_key = keys::enc_end_key(&region);
        check_abort(&abort)?;
        self.clean_overlap_ranges(start_key, end_key)?;
        check_abort(&abort)?;
        fail_point!("apply_snap_cleanup_range");

        // apply snapshot
        let apply_state = self.apply_state(region_id)?;
        let term = apply_state.get_truncated_state().get_term();
        let idx = apply_state.get_truncated_state().get_index();
        let snap_key = SnapKey::new(region_id, term, idx);
        self.mgr.register(snap_key.clone(), SnapEntry::Applying);
        defer!({
            self.mgr.deregister(&snap_key, &SnapEntry::Applying);
        });
        let mut s = box_try!(self.mgr.get_snapshot_for_applying(&snap_key));
        if !s.exists() {
            return Err(box_err!("missing snapshot file {}", s.path()));
        }
        check_abort(&abort)?;
        let timer = Instant::now();
        let options = ApplyOptions {
            db: self.engines.kv.clone(),
            region: region.clone(),
            abort: Arc::clone(&abort),
            write_batch_size: self.batch_size,
            coprocessor_host: self.coprocessor_host.clone(),
            disable_kv_wal: self.disable_kv_wal,
        };
        s.apply(options)?;
        self.coprocessor_host
            .post_apply_snapshot(&region, peer_id, &snap_key, Some(&s));

        region_state.set_state(PeerState::Normal);

        // delete snapshot state.
        if self.disable_kv_wal {
            let mut raft_wb = self.engines.raft.log_batch(0);
            let (_, apply_state) =
                box_try!(self.engines.raft.get_apply_snapshot_state(region_id)).unwrap();
            box_try!(raft_wb.put_region_state(region_id, &region_state));
            box_try!(raft_wb.put_apply_state(region_id, &apply_state));
            box_try!(raft_wb.delete_apply_snapshot_state(region_id));
            self.engines
                .raft
                .consume(&mut raft_wb, true)
                .unwrap_or_else(|e| {
                    panic!(
                        "{} failed to save apply_snap result to raft db: {:?}",
                        region_id, e
                    );
                });
        }

        // delete snapshot state.
        let mut wb = self.engines.kv.write_batch();
        box_try!(wb.put_msg_cf(CF_RAFT, &keys::region_state_key(region_id), &region_state));
        box_try!(wb.delete_cf(CF_RAFT, &keys::snapshot_raft_state_key(region_id)));
        wb.write().unwrap_or_else(|e| {
            panic!(
                "{} failed to save apply_snap result to kv db: {:?}",
                region_id, e
            );
        });
        info!(
            "apply new data";
            "region_id" => region_id,
            "apply_state" => ?apply_state,
            "time_takes" => ?timer.saturating_elapsed(),
        );
        Ok(())
    }

    /// Tries to apply the snapshot of the specified Region. It calls
    /// `apply_snap` to do the actual work.
    fn handle_apply(&mut self, region_id: u64, peer_id: u64, status: Arc<AtomicUsize>) {
        let _ = status.compare_exchange(
            JOB_STATUS_PENDING,
            JOB_STATUS_RUNNING,
            Ordering::SeqCst,
            Ordering::SeqCst,
        );
        SNAP_COUNTER.apply.start.inc();

        let start = Instant::now();

        match self.apply_snap(region_id, peer_id, Arc::clone(&status)) {
            Ok(()) => {
                status.swap(JOB_STATUS_FINISHED, Ordering::SeqCst);
                SNAP_COUNTER.apply.success.inc();
            }
            Err(Error::Abort) => {
                warn!("applying snapshot is aborted"; "region_id" => region_id);
                assert_eq!(
                    status.swap(JOB_STATUS_CANCELLED, Ordering::SeqCst),
                    JOB_STATUS_CANCELLING
                );
                SNAP_COUNTER.apply.abort.inc();
            }
            Err(e) => {
                error!(%e; "failed to apply snap!!!");
                status.swap(JOB_STATUS_FAILED, Ordering::SeqCst);
                SNAP_COUNTER.apply.fail.inc();
            }
        }

        SNAP_HISTOGRAM
            .apply
            .observe(start.saturating_elapsed_secs());
        let _ = self.router.send(region_id, CasualMessage::SnapshotApplied);
    }

    /// Tries to clean up files in pending ranges overlapping with the given
    /// bounds. These pending ranges will be removed. Returns an updated range
    /// that also includes these ranges. Caller must ensure the remaining keys
    /// in the returning range will be deleted properly.
    fn clean_overlap_ranges_roughly(
        &mut self,
        mut start_key: Vec<u8>,
        mut end_key: Vec<u8>,
    ) -> (Vec<u8>, Vec<u8>) {
        let overlap_ranges = self
            .pending_delete_ranges
            .drain_overlap_ranges(&start_key, &end_key);
        if overlap_ranges.is_empty() {
            return (start_key, end_key);
        }
        CLEAN_COUNTER_VEC.with_label_values(&["overlap"]).inc();
        let oldest_sequence = self
            .engines
            .kv
            .get_oldest_snapshot_sequence_number()
            .unwrap_or(u64::MAX);
        let df_ranges: Vec<_> = overlap_ranges
            .iter()
            .filter_map(|(region_id, cur_start, cur_end, stale_sequence)| {
                info!(
                    "delete data in range because of overlap"; "region_id" => region_id,
                    "start_key" => log_wrappers::Value::key(cur_start),
                    "end_key" => log_wrappers::Value::key(cur_end)
                );
                if &start_key > cur_start {
                    start_key = cur_start.clone();
                }
                if &end_key < cur_end {
                    end_key = cur_end.clone();
                }
                if *stale_sequence < oldest_sequence {
                    Some(Range::new(cur_start, cur_end))
                } else {
                    SNAP_COUNTER_VEC
                        .with_label_values(&["overlap", "not_delete_files"])
                        .inc();
                    None
                }
            })
            .collect();
        self.engines
            .kv
            .delete_ranges_cfs(DeleteStrategy::DeleteFiles, &df_ranges)
            .unwrap_or_else(|e| {
                error!("failed to delete files in range"; "err" => %e);
            });
        (start_key, end_key)
    }

    /// Cleans up data in the given range and all pending ranges overlapping
    /// with it.
    fn clean_overlap_ranges(&mut self, start_key: Vec<u8>, end_key: Vec<u8>) -> Result<()> {
        let (start_key, end_key) = self.clean_overlap_ranges_roughly(start_key, end_key);
        self.delete_all_in_range(&[Range::new(&start_key, &end_key)])
    }

    /// Inserts a new pending range, and it will be cleaned up with some delay.
    fn insert_pending_delete_range(
        &mut self,
        region_id: u64,
        start_key: Vec<u8>,
        end_key: Vec<u8>,
    ) {
        let (start_key, end_key) = self.clean_overlap_ranges_roughly(start_key, end_key);
        info!("register deleting data in range";
            "region_id" => region_id,
            "start_key" => log_wrappers::Value::key(&start_key),
            "end_key" => log_wrappers::Value::key(&end_key),
        );
        let seq = self.engines.kv.get_latest_sequence_number();
        self.pending_delete_ranges
            .insert(region_id, start_key, end_key, seq);
    }

    /// Cleans up stale ranges.
    fn clean_stale_ranges(&mut self) {
        STALE_PEER_PENDING_DELETE_RANGE_GAUGE.set(self.pending_delete_ranges.len() as f64);
        if self.ingest_maybe_stall() {
            return;
        }
        let oldest_sequence = self
            .engines
            .kv
            .get_oldest_snapshot_sequence_number()
            .unwrap_or(u64::MAX);
        let mut region_ranges: Vec<(u64, Vec<u8>, Vec<u8>)> = self
            .pending_delete_ranges
            .stale_ranges(oldest_sequence)
            .map(|(region_id, s, e)| (region_id, s.to_vec(), e.to_vec()))
            .collect();
        if region_ranges.is_empty() {
            return;
        }
        CLEAN_COUNTER_VEC.with_label_values(&["destroy"]).inc_by(1);
        region_ranges.sort_by(|a, b| a.1.cmp(&b.1));
        region_ranges.truncate(CLEANUP_MAX_REGION_COUNT);
        let ranges: Vec<_> = region_ranges
            .iter()
            .map(|(region_id, start, end)| {
                info!("delete data in range because of stale"; "region_id" => region_id,
                    "start_key" => log_wrappers::Value::key(start),
                    "end_key" => log_wrappers::Value::key(end));
                Range::new(start, end)
            })
            .collect();

        self.engines
            .kv
            .delete_ranges_cfs(DeleteStrategy::DeleteFiles, &ranges)
            .unwrap_or_else(|e| {
                error!("failed to delete files in range"; "err" => %e);
            });
        if let Err(e) = self.delete_all_in_range(&ranges) {
            error!("failed to cleanup stale range"; "err" => %e);
            return;
        }
        self.engines
            .kv
            .delete_ranges_cfs(DeleteStrategy::DeleteBlobs, &ranges)
            .unwrap_or_else(|e| {
                error!("failed to delete blobs in range"; "err" => %e);
            });

        for (_, key, _) in region_ranges {
            assert!(
                self.pending_delete_ranges.remove(&key).is_some(),
                "cleanup pending_delete_ranges {} should exist",
                log_wrappers::Value::key(&key)
            );
        }
    }

    /// Checks the number of files at level 0 to avoid write stall after
    /// ingesting sst. Returns true if the ingestion causes write stall.
    fn ingest_maybe_stall(&self) -> bool {
        for cf in SNAPSHOT_CFS {
            // no need to check lock cf
            if plain_file_used(cf) {
                continue;
            }
            if self
                .engines
                .kv
                .ingest_maybe_slowdown_writes(cf)
                .expect("cf")
            {
                return true;
            }
        }
        false
    }

    fn delete_all_in_range(&self, ranges: &[Range<'_>]) -> Result<()> {
        for cf in self.engines.kv.cf_names() {
            // CF_LOCK usually contains fewer keys than other CFs, so we delete them by key.
            let strategy = if cf == CF_LOCK {
                DeleteStrategy::DeleteByKey
            } else if self.use_delete_range {
                DeleteStrategy::DeleteByRange
            } else {
                DeleteStrategy::DeleteByWriter {
                    sst_path: self.mgr.get_temp_path_for_ingest(),
                }
            };
            box_try!(self.engines.kv.delete_ranges_cf(cf, strategy, ranges));
        }

        Ok(())
    }

    /// Calls observer `pre_apply_snapshot` for every task.
    /// Multiple task can be `pre_apply_snapshot` at the same time.
    fn pre_apply_snapshot(&self, task: &Task<EK::Snapshot>) -> Result<()> {
        let (region_id, abort, peer_id) = match task {
            Task::Apply {
                region_id,
                status,
                peer_id,
            } => (region_id, status.clone(), peer_id),
            _ => panic!("invalid apply snapshot task"),
        };

        let region_state = self.region_state(*region_id)?;
        let apply_state = self.apply_state(*region_id)?;

        check_abort(&abort)?;

        let term = apply_state.get_truncated_state().get_term();
        let idx = apply_state.get_truncated_state().get_index();
        let snap_key = SnapKey::new(*region_id, term, idx);
        let s = box_try!(self.mgr.get_snapshot_for_applying(&snap_key));
        if !s.exists() {
            self.coprocessor_host.pre_apply_snapshot(
                region_state.get_region(),
                *peer_id,
                &snap_key,
                None,
            );
            return Err(box_err!("missing snapshot file {}", s.path()));
        }
        check_abort(&abort)?;
        self.coprocessor_host.pre_apply_snapshot(
            region_state.get_region(),
            *peer_id,
            &snap_key,
            Some(&s),
        );
        Ok(())
    }

    /// Tries to apply pending tasks if there is some.
    fn handle_pending_applies(&mut self, is_timeout: bool) {
        fail_point!("apply_pending_snapshot", |_| {});
        let mut new_batch = true;
        while !self.pending_applies.is_empty() {
            // should not handle too many applies than the number of files that can be
            // ingested. check level 0 every time because we can not make sure
            // how does the number of level 0 files change.
            if self.ingest_maybe_stall() {
                break;
            }
            if let Some(Task::Apply { region_id, .. }) = self.pending_applies.front() {
                fail_point!("handle_new_pending_applies", |_| {});
                if !self
                    .engine
                    .can_apply_snapshot(is_timeout, new_batch, *region_id)
                {
                    // KvEngine can't apply snapshot for other reasons.
                    break;
                }
                if let Some(Task::Apply {
                    region_id,
                    status,
                    peer_id,
                }) = self.pending_applies.pop_front()
                {
                    new_batch = false;
                    self.handle_apply(region_id, peer_id, status);
                }
            }
        }
    }
}

impl<EK, ER, R, T> Runnable for Runner<EK, ER, R, T>
where
    EK: KvEngine,
    ER: RaftEngine,
    R: CasualRouter<EK> + Send + Clone + 'static,
    T: PdClient,
{
    type Task = Task<EK::Snapshot>;

    fn run(&mut self, task: Task<EK::Snapshot>) {
        match task {
            Task::Gen {
                region_id,
                last_applied_term,
                last_applied_state,
                kv_snap,
                canceled,
                notifier,
                for_balance,
                to_store_id,
            } => {
                // It is safe for now to handle generating and applying snapshot concurrently,
                // but it may not when merge is implemented.
                let mut allow_multi_files_snapshot = false;
                // if to_store_id is 0, it means the to_store_id cannot be found
                if to_store_id != 0 {
                    if let Some(is_tiflash) = self.tiflash_stores.get(&to_store_id) {
                        allow_multi_files_snapshot = !is_tiflash;
                    } else {
                        let is_tiflash = self.pd_client.as_ref().map_or(false, |pd_client| {
                            if let Ok(s) = pd_client.get_store(to_store_id) {
                                if let Some(_l) = s.get_labels().iter().find(|l| {
                                    l.key.to_lowercase() == ENGINE
                                        && l.value.to_lowercase() == TIFLASH
                                }) {
                                    return true;
                                } else {
                                    return false;
                                }
                            }
                            true
                        });
                        self.tiflash_stores.insert(to_store_id, is_tiflash);
                        allow_multi_files_snapshot = !is_tiflash;
                    }
                }
                SNAP_COUNTER.generate.all.inc();
                let ctx = SnapGenContext {
                    engines: self.engines.clone(),
                    mgr: self.mgr.clone(),
                    router: self.router.clone(),
                };
                self.pool.spawn(async move {
                    tikv_alloc::add_thread_memory_accessor();
                    ctx.handle_gen(
                        region_id,
                        last_applied_term,
                        last_applied_state,
                        kv_snap,
                        canceled,
                        notifier,
                        for_balance,
                        allow_multi_files_snapshot,
                    );
                    tikv_alloc::remove_thread_memory_accessor();
                });
            }
            task @ Task::Apply { .. } => {
                fail_point!("on_region_worker_apply", true, |_| {});
                if self.coprocessor_host.should_pre_apply_snapshot() {
                    let _ = self.pre_apply_snapshot(&task);
                }
                SNAP_COUNTER.apply.all.inc();
                // to makes sure applying snapshots in order.
                self.pending_applies.push_back(task);
                self.handle_pending_applies(false);
                if !self.pending_applies.is_empty() {
                    // delay the apply and retry later
                    SNAP_COUNTER.apply.delay.inc()
                }
            }
            Task::Destroy {
                region_id,
                start_key,
                end_key,
            } => {
                fail_point!("on_region_worker_destroy", true, |_| {});
                // try to delay the range deletion because
                // there might be a coprocessor request related to this range
                self.insert_pending_delete_range(region_id, start_key, end_key);
                self.clean_stale_ranges();
            }
        }
    }

    fn shutdown(&mut self) {
        self.pool.shutdown();
    }
}

impl<EK, ER, R, T> RunnableWithTimer for Runner<EK, ER, R, T>
where
    EK: KvEngine,
    ER: RaftEngine,
    R: CasualRouter<EK> + Send + Clone + 'static,
    T: PdClient + 'static,
{
    fn on_timeout(&mut self) {
        self.handle_pending_applies(true);
        self.clean_stale_tick += 1;
        if self.clean_stale_tick >= self.clean_stale_ranges_tick {
            self.clean_stale_ranges();
            self.clean_stale_tick = 0;
        }
    }

    fn get_interval(&self) -> Duration {
        self.clean_stale_check_interval
    }
}

#[cfg(test)]
pub(crate) mod tests {
    use std::{
        io,
        sync::{atomic::AtomicUsize, mpsc, Arc},
        thread,
        time::Duration,
    };

    use engine_test::{
        ctor::CfOptions,
        kv::{KvTestEngine, KvTestSnapshot},
    };
    use engine_traits::{
        CompactExt, FlowControlFactorsExt, KvEngine, MiscExt, Mutable, Peekable,
        RaftEngineReadOnly, SyncMutable, WriteBatch, WriteBatchExt, CF_DEFAULT, CF_WRITE,
    };
    use keys::data_key;
    use kvproto::raft_serverpb::{PeerState, RaftApplyState, RaftSnapshotData, RegionLocalState};
    use pd_client::RpcClient;
    use protobuf::Message;
    use tempfile::Builder;
    use tikv_util::{
        config::{ReadableDuration, ReadableSize},
        worker::{LazyWorker, Worker},
    };

    use super::*;
    use crate::{
        coprocessor::{
            ApplySnapshotObserver, BoxApplySnapshotObserver, Coprocessor, CoprocessorHost,
            ObserverContext,
        },
        store::{
            peer_storage::JOB_STATUS_PENDING, snap::tests::get_test_db_for_regions,
            worker::RegionRunner, CasualMessage, SnapKey, SnapManager,
        },
    };

    const PENDING_APPLY_CHECK_INTERVAL: u64 = 200;
    const STALE_PEER_CHECK_TICK: usize = 1;

    pub fn make_raftstore_cfg(use_delete_range: bool) -> Arc<VersionTrack<Config>> {
        let mut store_cfg = Config::default();
        store_cfg.snap_apply_batch_size = ReadableSize(0);
        store_cfg.region_worker_tick_interval =
            ReadableDuration::millis(PENDING_APPLY_CHECK_INTERVAL);
        store_cfg.clean_stale_ranges_tick = STALE_PEER_CHECK_TICK;
        store_cfg.use_delete_range = use_delete_range;
        store_cfg.snap_generator_pool_size = 2;
        Arc::new(VersionTrack::new(store_cfg))
    }

    fn insert_range(
        pending_delete_ranges: &mut PendingDeleteRanges,
        id: u64,
        s: &str,
        e: &str,
        stale_sequence: u64,
    ) {
        pending_delete_ranges.insert(
            id,
            s.as_bytes().to_owned(),
            e.as_bytes().to_owned(),
            stale_sequence,
        );
    }

    #[test]
    #[allow(clippy::string_lit_as_bytes)]
    fn test_pending_delete_ranges() {
        let mut pending_delete_ranges = PendingDeleteRanges::default();
        let id = 0;

        let timeout1 = 10;
        insert_range(&mut pending_delete_ranges, id, "a", "c", timeout1);
        insert_range(&mut pending_delete_ranges, id, "m", "n", timeout1);
        insert_range(&mut pending_delete_ranges, id, "x", "z", timeout1);
        insert_range(&mut pending_delete_ranges, id + 1, "f", "i", timeout1);
        insert_range(&mut pending_delete_ranges, id + 1, "p", "t", timeout1);
        assert_eq!(pending_delete_ranges.len(), 5);

        //  a____c    f____i    m____n    p____t    x____z
        //              g___________________q
        // when we want to insert [g, q), we first extract overlap ranges,
        // which are [f, i), [m, n), [p, t)
        let timeout2 = 12;
        let overlap_ranges = pending_delete_ranges.drain_overlap_ranges(b"g", b"q");
        assert_eq!(
            overlap_ranges,
            [
                (id + 1, b"f".to_vec(), b"i".to_vec(), timeout1),
                (id, b"m".to_vec(), b"n".to_vec(), timeout1),
                (id + 1, b"p".to_vec(), b"t".to_vec(), timeout1),
            ]
        );
        assert_eq!(pending_delete_ranges.len(), 2);
        insert_range(&mut pending_delete_ranges, id + 2, "g", "q", timeout2);
        assert_eq!(pending_delete_ranges.len(), 3);

        // at t1, [a, c) and [x, z) will timeout
        {
            let now = 11;
            let ranges: Vec<_> = pending_delete_ranges.stale_ranges(now).collect();
            assert_eq!(
                ranges,
                [
                    (id, "a".as_bytes(), "c".as_bytes()),
                    (id, "x".as_bytes(), "z".as_bytes()),
                ]
            );
            for start_key in ranges
                .into_iter()
                .map(|(_, start, _)| start.to_vec())
                .collect::<Vec<Vec<u8>>>()
            {
                pending_delete_ranges.remove(&start_key);
            }
            assert_eq!(pending_delete_ranges.len(), 1);
        }

        // at t2, [g, q) will timeout
        {
            let now = 14;
            let ranges: Vec<_> = pending_delete_ranges.stale_ranges(now).collect();
            assert_eq!(ranges, [(id + 2, "g".as_bytes(), "q".as_bytes())]);
            for start_key in ranges
                .into_iter()
                .map(|(_, start, _)| start.to_vec())
                .collect::<Vec<Vec<u8>>>()
            {
                pending_delete_ranges.remove(&start_key);
            }
            assert_eq!(pending_delete_ranges.len(), 0);
        }
    }

    #[test]
    fn test_stale_peer() {
        let temp_dir = Builder::new().prefix("test_stale_peer").tempdir().unwrap();
        let engine = get_test_db_for_regions(&temp_dir, None, None, None, &[1]).unwrap();

        let snap_dir = Builder::new().prefix("snap_dir").tempdir().unwrap();
        let mgr = SnapManager::new(snap_dir.path().to_str().unwrap());
        let bg_worker = Worker::new("region-worker");
        let mut worker: LazyWorker<Task<KvTestSnapshot>> = bg_worker.lazy_build("region-worker");
        let sched = worker.scheduler();
        let (router, _) = mpsc::sync_channel(11);
        let cfg = make_raftstore_cfg(false);
        let mut runner = RegionRunner::new(
            engine.clone(),
            mgr,
            cfg,
            CoprocessorHost::<KvTestEngine>::default(),
            router,
            Option::<Arc<RpcClient>>::None,
            false,
        );
        runner.clean_stale_check_interval = Duration::from_millis(100);

        let mut ranges = vec![];
        for i in 0..10 {
            let mut key = b"k0".to_vec();
            key.extend_from_slice(i.to_string().as_bytes());
            engine.kv.put(&key, b"v1").unwrap();
            ranges.push(key);
        }
        engine.kv.put(b"k1", b"v1").unwrap();
        let snap = engine.kv.snapshot();
        engine.kv.put(b"k2", b"v2").unwrap();

        sched
            .schedule(Task::Destroy {
                region_id: 1,
                start_key: b"k1".to_vec(),
                end_key: b"k2".to_vec(),
            })
            .unwrap();
        for i in 0..9 {
            sched
                .schedule(Task::Destroy {
                    region_id: i as u64 + 2,
                    start_key: ranges[i].clone(),
                    end_key: ranges[i + 1].clone(),
                })
                .unwrap();
        }
        worker.start_with_timer(runner);
        thread::sleep(Duration::from_millis(20));
        drop(snap);
        thread::sleep(Duration::from_millis(200));
        assert!(engine.kv.get_value(b"k1").unwrap().is_none());
        assert_eq!(engine.kv.get_value(b"k2").unwrap().unwrap(), b"v2");
        for i in 0..9 {
            assert!(engine.kv.get_value(&ranges[i]).unwrap().is_none());
        }
    }

    #[test]
    fn test_pending_applies() {
        let temp_dir = Builder::new()
            .prefix("test_pending_applies")
            .tempdir()
            .unwrap();
        let obs = MockApplySnapshotObserver::default();
        let mut host = CoprocessorHost::<KvTestEngine>::default();
        host.registry
            .register_apply_snapshot_observer(1, BoxApplySnapshotObserver::new(obs.clone()));

        let mut cf_opts = CfOptions::new();
        cf_opts.set_level_zero_slowdown_writes_trigger(5);
        cf_opts.set_disable_auto_compactions(true);
        let kv_cfs_opts = vec![
            (CF_DEFAULT, cf_opts.clone()),
            (CF_WRITE, cf_opts.clone()),
            (CF_LOCK, cf_opts.clone()),
            (CF_RAFT, cf_opts.clone()),
        ];
        let engine = get_test_db_for_regions(
            &temp_dir,
            None,
            None,
            Some(kv_cfs_opts),
            &[1, 2, 3, 4, 5, 6, 7],
        )
        .unwrap();

        for cf_name in &["default", "write", "lock"] {
            for i in 0..7 {
                engine
                    .kv
                    .put_cf(cf_name, &data_key(i.to_string().as_bytes()), &[i])
                    .unwrap();
                engine
                    .kv
                    .put_cf(cf_name, &data_key((i + 1).to_string().as_bytes()), &[i + 1])
                    .unwrap();
                engine.kv.flush_cf(cf_name, true).unwrap();
                // check level 0 files
                assert_eq!(
                    engine
                        .kv
                        .get_cf_num_files_at_level(cf_name, 0)
                        .unwrap()
                        .unwrap(),
                    u64::from(i) + 1
                );
            }
        }

        let snap_dir = Builder::new().prefix("snap_dir").tempdir().unwrap();
        let mgr = SnapManager::new(snap_dir.path().to_str().unwrap());
        let bg_worker = Worker::new("snap-manager");
        let mut worker = bg_worker.lazy_build("snap-manager");
        let sched = worker.scheduler();
        let (router, receiver) = mpsc::sync_channel(1);
        let cfg = make_raftstore_cfg(true);
        let runner = RegionRunner::new(
            engine.clone(),
            mgr,
            cfg,
            host,
            router,
            Option::<Arc<RpcClient>>::None,
            false,
        );
        worker.start_with_timer(runner);

        let gen_and_apply_snap = |id: u64| {
            // construct snapshot
            let (tx, rx) = mpsc::sync_channel(1);
            let apply_state: RaftApplyState = engine
                .kv
                .get_msg_cf(CF_RAFT, &keys::apply_state_key(id))
                .unwrap()
                .unwrap();
            let idx = apply_state.get_applied_index();
            let entry = engine.raft.get_entry(id, idx).unwrap().unwrap();
            sched
                .schedule(Task::Gen {
                    region_id: id,
                    kv_snap: engine.kv.snapshot(),
                    last_applied_term: entry.get_term(),
                    last_applied_state: apply_state,
                    canceled: Arc::new(AtomicBool::new(false)),
                    notifier: tx,
                    for_balance: false,
                    to_store_id: 0,
                })
                .unwrap();
            let s1 = rx.recv().unwrap();
            match receiver.recv() {
                Ok((region_id, CasualMessage::SnapshotGenerated)) => {
                    assert_eq!(region_id, id);
                }
                msg => panic!("expected SnapshotGenerated, but got {:?}", msg),
            }
            let mut data = RaftSnapshotData::default();
            data.merge_from_bytes(s1.get_data()).unwrap();
            let key = SnapKey::from_snap(&s1).unwrap();
            let mgr = SnapManager::new(snap_dir.path().to_str().unwrap());
            let mut s2 = mgr.get_snapshot_for_sending(&key).unwrap();
            let mut s3 = mgr
                .get_snapshot_for_receiving(&key, data.take_meta())
                .unwrap();
            io::copy(&mut s2, &mut s3).unwrap();
            s3.save().unwrap();

            // set applying state
            let mut wb = engine.kv.write_batch();
            let region_key = keys::region_state_key(id);
            let mut region_state = engine
                .kv
                .get_msg_cf::<RegionLocalState>(CF_RAFT, &region_key)
                .unwrap()
                .unwrap();
            region_state.set_state(PeerState::Applying);
            wb.put_msg_cf(CF_RAFT, &region_key, &region_state).unwrap();
            wb.write().unwrap();

            // apply snapshot
            let status = Arc::new(AtomicUsize::new(JOB_STATUS_PENDING));
            sched
                .schedule(Task::Apply {
                    region_id: id,
                    status,
                    peer_id: 1,
                })
                .unwrap();
        };
        let destroy_region = |id: u64| {
            let start_key = data_key(id.to_string().as_bytes());
            let end_key = data_key((id + 1).to_string().as_bytes());
            // destroy region
            sched
                .schedule(Task::Destroy {
                    region_id: id,
                    start_key,
                    end_key,
                })
                .unwrap();
        };

        let check_region_exist = |id: u64| -> bool {
            let key = data_key(id.to_string().as_bytes());
            let v = engine.kv.get_value(&key).unwrap();
            v.is_some()
        };

        let wait_apply_finish = |ids: &[u64]| {
            for id in ids {
                match receiver.recv_timeout(Duration::from_secs(5)) {
                    Ok((region_id, CasualMessage::SnapshotApplied)) => {
                        assert_eq!(region_id, *id);
                    }
                    msg => panic!("expected {} SnapshotApplied, but got {:?}", id, msg),
                }
                let region_key = keys::region_state_key(*id);
                assert_eq!(
                    engine
                        .kv
                        .get_msg_cf::<RegionLocalState>(CF_RAFT, &region_key)
                        .unwrap()
                        .unwrap()
                        .get_state(),
                    PeerState::Normal
                )
            }
        };

        #[allow(dead_code)]
        let must_not_finish = |ids: &[u64]| {
            for id in ids {
                let region_key = keys::region_state_key(*id);
                assert_eq!(
                    engine
                        .kv
                        .get_msg_cf::<RegionLocalState>(CF_RAFT, &region_key)
                        .unwrap()
                        .unwrap()
                        .get_state(),
                    PeerState::Applying
                )
            }
        };

        // snapshot will not ingest cause already write stall
        gen_and_apply_snap(1);
        assert_eq!(
            engine
                .kv
                .get_cf_num_files_at_level(CF_DEFAULT, 0)
                .unwrap()
                .unwrap(),
            7
        );

        // compact all files to the bottomest level
        engine.kv.compact_files_in_range(None, None, None).unwrap();
        assert_eq!(
            engine
                .kv
                .get_cf_num_files_at_level(CF_DEFAULT, 0)
                .unwrap()
                .unwrap(),
            0
        );

        wait_apply_finish(&[1]);
        assert_eq!(obs.pre_apply_count.load(Ordering::SeqCst), 1);
        assert_eq!(obs.post_apply_count.load(Ordering::SeqCst), 1);
        assert_eq!(
            obs.pre_apply_hash.load(Ordering::SeqCst),
            obs.post_apply_hash.load(Ordering::SeqCst)
        );

        // the pending apply task should be finished and snapshots are ingested.
        // note that when ingest sst, it may flush memtable if overlap,
        // so here will two level 0 files.
        assert_eq!(
            engine
                .kv
                .get_cf_num_files_at_level(CF_DEFAULT, 0)
                .unwrap()
                .unwrap(),
            2
        );

        // no write stall, ingest without delay
        gen_and_apply_snap(2);
        wait_apply_finish(&[2]);
        assert_eq!(
            engine
                .kv
                .get_cf_num_files_at_level(CF_DEFAULT, 0)
                .unwrap()
                .unwrap(),
            4
        );

        // snapshot will not ingest cause it may cause write stall
        gen_and_apply_snap(3);
        assert_eq!(
            engine
                .kv
                .get_cf_num_files_at_level(CF_DEFAULT, 0)
                .unwrap()
                .unwrap(),
            4
        );
        gen_and_apply_snap(4);
        assert_eq!(
            engine
                .kv
                .get_cf_num_files_at_level(CF_DEFAULT, 0)
                .unwrap()
                .unwrap(),
            4
        );
        gen_and_apply_snap(5);
        destroy_region(6);
        thread::sleep(Duration::from_millis(PENDING_APPLY_CHECK_INTERVAL * 2));
        assert!(check_region_exist(6));
        assert_eq!(
            engine
                .kv
                .get_cf_num_files_at_level(CF_DEFAULT, 0)
                .unwrap()
                .unwrap(),
            4
        );

        // compact all files to the bottomest level
        engine.kv.compact_files_in_range(None, None, None).unwrap();
        assert_eq!(
            engine
                .kv
                .get_cf_num_files_at_level(CF_DEFAULT, 0)
                .unwrap()
                .unwrap(),
            0
        );

        // make sure have checked pending applies
        wait_apply_finish(&[3, 4]);

        // before two pending apply tasks should be finished and snapshots are ingested
        // and one still in pending.
        assert_eq!(
            engine
                .kv
                .get_cf_num_files_at_level(CF_DEFAULT, 0)
                .unwrap()
                .unwrap(),
            4
        );

        // make sure have checked pending applies
        engine.kv.compact_files_in_range(None, None, None).unwrap();
        assert_eq!(
            engine
                .kv
                .get_cf_num_files_at_level(CF_DEFAULT, 0)
                .unwrap()
                .unwrap(),
            0
        );
        wait_apply_finish(&[5]);

        // the last one pending task finished
        assert_eq!(
            engine
                .kv
                .get_cf_num_files_at_level(CF_DEFAULT, 0)
                .unwrap()
                .unwrap(),
            2
        );
        thread::sleep(Duration::from_millis(PENDING_APPLY_CHECK_INTERVAL * 2));
        assert!(!check_region_exist(6));

        #[cfg(feature = "failpoints")]
        {
            engine.kv.compact_files_in_range(None, None, None).unwrap();
            fail::cfg("handle_new_pending_applies", "return").unwrap();
            gen_and_apply_snap(7);
            thread::sleep(Duration::from_millis(PENDING_APPLY_CHECK_INTERVAL * 2));
            must_not_finish(&[7]);
            fail::remove("handle_new_pending_applies");
            thread::sleep(Duration::from_millis(PENDING_APPLY_CHECK_INTERVAL * 2));
            wait_apply_finish(&[7]);
        }
    }

    #[derive(Clone, Default)]
    struct MockApplySnapshotObserver {
        pub pre_apply_count: Arc<AtomicUsize>,
        pub post_apply_count: Arc<AtomicUsize>,
        pub pre_apply_hash: Arc<AtomicUsize>,
        pub post_apply_hash: Arc<AtomicUsize>,
    }

    impl Coprocessor for MockApplySnapshotObserver {}

    impl ApplySnapshotObserver for MockApplySnapshotObserver {
        fn pre_apply_snapshot(
            &self,
            _: &mut ObserverContext<'_>,
            peer_id: u64,
            key: &crate::store::SnapKey,
            snapshot: Option<&crate::store::Snapshot>,
        ) {
            let code =
                snapshot.unwrap().total_size() + key.term + key.region_id + key.idx + peer_id;
            self.pre_apply_count.fetch_add(1, Ordering::SeqCst);
            self.pre_apply_hash
                .fetch_add(code as usize, Ordering::SeqCst);
        }

        fn post_apply_snapshot(
            &self,
            _: &mut ObserverContext<'_>,
            peer_id: u64,
            key: &crate::store::SnapKey,
            snapshot: Option<&crate::store::Snapshot>,
        ) {
            let code =
                snapshot.unwrap().total_size() + key.term + key.region_id + key.idx + peer_id;
            self.post_apply_count.fetch_add(1, Ordering::SeqCst);
            self.post_apply_hash
                .fetch_add(code as usize, Ordering::SeqCst);
        }

        fn should_pre_apply_snapshot(&self) -> bool {
            true
        }
    }
}<|MERGE_RESOLUTION|>--- conflicted
+++ resolved
@@ -355,11 +355,8 @@
     use_delete_range: bool,
     clean_stale_tick: usize,
     clean_stale_check_interval: Duration,
-<<<<<<< HEAD
+    clean_stale_ranges_tick: usize,
     disable_kv_wal: bool,
-=======
-    clean_stale_ranges_tick: usize,
->>>>>>> 585763a3
 
     tiflash_stores: HashMap<u64, bool>,
     // we may delay some apply tasks if level 0 files to write stall threshold,
@@ -802,7 +799,8 @@
             if let Some(Task::Apply { region_id, .. }) = self.pending_applies.front() {
                 fail_point!("handle_new_pending_applies", |_| {});
                 if !self
-                    .engine
+                    .engines
+                    .kv
                     .can_apply_snapshot(is_timeout, new_batch, *region_id)
                 {
                     // KvEngine can't apply snapshot for other reasons.
