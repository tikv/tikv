--- conflicted
+++ resolved
@@ -515,22 +515,7 @@
         let start_key = keys::enc_start_key(&region);
         let end_key = keys::enc_end_key(&region);
         check_abort(&abort)?;
-<<<<<<< HEAD
         self.clean_overlap_ranges(&start_key, &end_key)?;
-=======
-
-        // clear up origin data.
-        let overlap_ranges = self
-            .pending_delete_ranges
-            .drain_overlap_ranges(&start_key, &end_key);
-        if !overlap_ranges.is_empty() {
-            CLEAN_COUNTER_VEC
-                .with_label_values(&["overlap-with-apply"])
-                .inc();
-            self.cleanup_overlap_regions(overlap_ranges)?;
-        }
-        self.delete_all_in_range(&[Range::new(&start_key, &end_key)])?;
->>>>>>> d2cc9550
         check_abort(&abort)?;
         fail_point!("apply_snap_cleanup_range");
 
@@ -576,107 +561,11 @@
         Ok(())
     }
 
-<<<<<<< HEAD
     /// Tries to clean up files in pending ranges overlapping with the given
     /// bounds. These pending ranges will be removed, and the given bounds will
     /// be updated to include them. Caller must ensure the remaining keys in
     /// these ranges will be deleted properly.
     fn clean_overlap_ranges_fast(&mut self, start_key: &mut Vec<u8>, end_key: &mut Vec<u8>) {
-=======
-    /// Tries to apply the snapshot of the specified Region. It calls
-    /// `apply_snap` to do the actual work.
-    fn handle_apply(&mut self, region_id: u64, peer_id: u64, status: Arc<AtomicUsize>) {
-        let _ = status.compare_exchange(
-            JOB_STATUS_PENDING,
-            JOB_STATUS_RUNNING,
-            Ordering::SeqCst,
-            Ordering::SeqCst,
-        );
-        SNAP_COUNTER.apply.all.inc();
-
-        let start = Instant::now();
-
-        match self.apply_snap(region_id, peer_id, Arc::clone(&status)) {
-            Ok(()) => {
-                status.swap(JOB_STATUS_FINISHED, Ordering::SeqCst);
-                SNAP_COUNTER.apply.success.inc();
-            }
-            Err(Error::Abort) => {
-                warn!("applying snapshot is aborted"; "region_id" => region_id);
-                assert_eq!(
-                    status.swap(JOB_STATUS_CANCELLED, Ordering::SeqCst),
-                    JOB_STATUS_CANCELLING
-                );
-                SNAP_COUNTER.apply.abort.inc();
-            }
-            Err(e) => {
-                error!(%e; "failed to apply snap!!!");
-                status.swap(JOB_STATUS_FAILED, Ordering::SeqCst);
-                SNAP_COUNTER.apply.fail.inc();
-            }
-        }
-
-        SNAP_HISTOGRAM
-            .apply
-            .observe(start.saturating_elapsed_secs());
-        let _ = self.router.send(region_id, CasualMessage::SnapshotApplied);
-    }
-
-    /// Cleans up the data within the range.
-    fn cleanup_range(&self, ranges: &[Range<'_>]) -> Result<()> {
-        self.engine
-            .delete_all_in_range(DeleteStrategy::DeleteFiles, ranges)
-            .unwrap_or_else(|e| {
-                error!("failed to delete files in range"; "err" => %e);
-            });
-        self.delete_all_in_range(ranges)?;
-        self.engine
-            .delete_all_in_range(DeleteStrategy::DeleteBlobs, ranges)
-            .unwrap_or_else(|e| {
-                error!("failed to delete files in range"; "err" => %e);
-            });
-        Ok(())
-    }
-
-    /// Gets the overlapping ranges and cleans them up.
-    fn cleanup_overlap_regions(
-        &mut self,
-        overlap_ranges: Vec<(u64, Vec<u8>, Vec<u8>, u64)>,
-    ) -> Result<()> {
-        let oldest_sequence = self
-            .engine
-            .get_oldest_snapshot_sequence_number()
-            .unwrap_or(u64::MAX);
-        let mut ranges = Vec::with_capacity(overlap_ranges.len());
-        let mut df_ranges = Vec::with_capacity(overlap_ranges.len());
-        for (region_id, start_key, end_key, stale_sequence) in overlap_ranges.iter() {
-            // `DeleteFiles` may break current rocksdb snapshots consistency,
-            // so do not use it unless we can make sure there is no reader of the destroyed
-            // peer anymore.
-            if *stale_sequence < oldest_sequence {
-                df_ranges.push(Range::new(start_key, end_key));
-            } else {
-                SNAP_COUNTER_VEC
-                    .with_label_values(&["overlap", "not_delete_files"])
-                    .inc();
-            }
-            info!("delete data in range because of overlap"; "region_id" => region_id,
-                  "start_key" => log_wrappers::Value::key(start_key),
-                  "end_key" => log_wrappers::Value::key(end_key));
-            ranges.push(Range::new(start_key, end_key));
-        }
-        self.engine
-            .delete_all_in_range(DeleteStrategy::DeleteFiles, &df_ranges)
-            .unwrap_or_else(|e| {
-                error!("failed to delete files in range"; "err" => %e);
-            });
-
-        self.delete_all_in_range(&ranges)
-    }
-
-    /// Inserts a new pending range, and it will be cleaned up with some delay.
-    fn insert_pending_delete_range(&mut self, region_id: u64, start_key: &[u8], end_key: &[u8]) {
->>>>>>> d2cc9550
         let overlap_ranges = self
             .pending_delete_ranges
             .drain_overlap_ranges(start_key, end_key);
