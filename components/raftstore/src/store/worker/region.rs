--- conflicted
+++ resolved
@@ -790,11 +790,7 @@
             } => {
                 // It is safe for now to handle generating and applying snapshot concurrently,
                 // but it may not when merge is implemented.
-<<<<<<< HEAD
                 let start = UnixSecs::now();
-                let ctx = self.ctx.clone();
-=======
->>>>>>> cbf85c11
                 let mut allow_multi_files_snapshot = false;
                 // if to_store_id is 0, it means the to_store_id cannot be found
                 if to_store_id != 0 {
