--- conflicted
+++ resolved
@@ -827,12 +827,9 @@
                 };
                 let scheduled_time = Instant::now_coarse();
                 self.pool.spawn(async move {
-<<<<<<< HEAD
-=======
                     SNAP_GEN_WAIT_DURATION_HISTOGRAM
                         .observe(scheduled_time.saturating_elapsed_secs());
-                    tikv_alloc::add_thread_memory_accessor();
->>>>>>> bd11fb03
+
                     ctx.handle_gen(
                         region_id,
                         last_applied_term,
