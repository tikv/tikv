// Copyright 2016 TiKV Project Authors. Licensed under Apache-2.0.

use std::{
    collections::{
        BTreeMap,
        Bound::{Excluded, Included, Unbounded},
        VecDeque,
    },
    fmt::{self, Display, Formatter},
    sync::{
        atomic::{AtomicBool, AtomicUsize, Ordering},
        mpsc::SyncSender,
        Arc,
    },
    time::Duration,
    u64,
};

use collections::HashMap;
use engine_traits::{
    DeleteStrategy, KvEngine, Mutable, Range, WriteBatch, WriteOptions, CF_LOCK, CF_RAFT,
};
use fail::fail_point;
use file_system::{IoType, WithIoType};
use kvproto::raft_serverpb::{PeerState, RaftApplyState, RegionLocalState};
use pd_client::PdClient;
use raft::eraftpb::Snapshot as RaftSnapshot;
use tikv_util::{
    box_err, box_try,
    config::VersionTrack,
    defer, error, info,
    time::{Instant, UnixSecs},
    warn,
    worker::{Runnable, RunnableWithTimer},
    yatp_pool::{DefaultTicker, FuturePool, YatpPoolBuilder},
};

use super::metrics::*;
use crate::{
    coprocessor::CoprocessorHost,
    store::{
        self, check_abort,
        peer_storage::{
            JOB_STATUS_CANCELLED, JOB_STATUS_CANCELLING, JOB_STATUS_FAILED, JOB_STATUS_FINISHED,
            JOB_STATUS_PENDING, JOB_STATUS_RUNNING,
        },
        snap::{plain_file_used, Error, Result, SNAPSHOT_CFS},
        transport::CasualRouter,
        ApplyOptions, CasualMessage, Config, SnapEntry, SnapKey, SnapManager,
    },
};

const CLEANUP_MAX_REGION_COUNT: usize = 64;

const TIFLASH: &str = "tiflash";
const ENGINE: &str = "engine";

/// Region related task
#[derive(Debug)]
pub enum Task<S> {
    Gen {
        region_id: u64,
        last_applied_term: u64,
        last_applied_state: RaftApplyState,
        kv_snap: S,
        canceled: Arc<AtomicBool>,
        notifier: SyncSender<RaftSnapshot>,
        for_balance: bool,
        to_store_id: u64,
    },
    Apply {
        region_id: u64,
        status: Arc<AtomicUsize>,
        peer_id: u64,
    },
    /// Destroy data between [start_key, end_key).
    ///
    /// The actual deletion may be delayed if the engine is overloaded or a
    /// reader is still referencing the data.
    Destroy {
        region_id: u64,
        start_key: Vec<u8>,
        end_key: Vec<u8>,
    },
}

impl<S> Task<S> {
    pub fn destroy(region_id: u64, start_key: Vec<u8>, end_key: Vec<u8>) -> Task<S> {
        Task::Destroy {
            region_id,
            start_key,
            end_key,
        }
    }
}

impl<S> Display for Task<S> {
    fn fmt(&self, f: &mut Formatter<'_>) -> fmt::Result {
        match *self {
            Task::Gen { region_id, .. } => write!(f, "Snap gen for {}", region_id),
            Task::Apply { region_id, .. } => write!(f, "Snap apply for {}", region_id),
            Task::Destroy {
                region_id,
                ref start_key,
                ref end_key,
            } => write!(
                f,
                "Destroy {} [{}, {})",
                region_id,
                log_wrappers::Value::key(start_key),
                log_wrappers::Value::key(end_key)
            ),
        }
    }
}

#[derive(Clone)]
struct StalePeerInfo {
    // the start_key is stored as a key in PendingDeleteRanges
    // below are stored as a value in PendingDeleteRanges
    pub region_id: u64,
    pub end_key: Vec<u8>,
    // Once the oldest snapshot sequence exceeds this, it ensures that no one is
    // reading on this peer anymore. So we can safely call `delete_files_in_range`,
    // which may break the consistency of snapshot, of this peer range.
    pub stale_sequence: u64,
}

/// A structure records all ranges to be deleted with some delay.
/// The delay is because there may be some coprocessor requests related to these
/// ranges.
#[derive(Clone, Default)]
struct PendingDeleteRanges {
    ranges: BTreeMap<Vec<u8>, StalePeerInfo>, // start_key -> StalePeerInfo
}

impl PendingDeleteRanges {
    /// Finds ranges that overlap with [start_key, end_key).
    fn find_overlap_ranges(
        &self,
        start_key: &[u8],
        end_key: &[u8],
    ) -> Vec<(u64, Vec<u8>, Vec<u8>, u64)> {
        let mut ranges = Vec::new();
        // find the first range that may overlap with [start_key, end_key)
        let sub_range = self.ranges.range((Unbounded, Excluded(start_key.to_vec())));
        if let Some((s_key, peer_info)) = sub_range.last() {
            if peer_info.end_key > start_key.to_vec() {
                ranges.push((
                    peer_info.region_id,
                    s_key.clone(),
                    peer_info.end_key.clone(),
                    peer_info.stale_sequence,
                ));
            }
        }

        // find the rest ranges that overlap with [start_key, end_key)
        for (s_key, peer_info) in self
            .ranges
            .range((Included(start_key.to_vec()), Excluded(end_key.to_vec())))
        {
            ranges.push((
                peer_info.region_id,
                s_key.clone(),
                peer_info.end_key.clone(),
                peer_info.stale_sequence,
            ));
        }
        ranges
    }

    /// Gets ranges that overlap with [start_key, end_key).
    pub fn drain_overlap_ranges(
        &mut self,
        start_key: &[u8],
        end_key: &[u8],
    ) -> Vec<(u64, Vec<u8>, Vec<u8>, u64)> {
        let ranges = self.find_overlap_ranges(start_key, end_key);

        for &(_, ref s_key, ..) in &ranges {
            self.ranges.remove(s_key).unwrap();
        }
        ranges
    }

    /// Removes and returns the peer info with the `start_key`.
    fn remove(&mut self, start_key: &[u8]) -> Option<(u64, Vec<u8>, Vec<u8>)> {
        self.ranges
            .remove(start_key)
            .map(|peer_info| (peer_info.region_id, start_key.to_owned(), peer_info.end_key))
    }

    /// Inserts a new range waiting to be deleted.
    ///
    /// Before an insert is called, it must call drain_overlap_ranges to clean
    /// the overlapping range.
    fn insert(
        &mut self,
        region_id: u64,
        start_key: Vec<u8>,
        end_key: Vec<u8>,
        stale_sequence: u64,
    ) {
        if !self.find_overlap_ranges(&start_key, &end_key).is_empty() {
            panic!(
                "[region {}] register deleting data in [{}, {}) failed due to overlap",
                region_id,
                log_wrappers::Value::key(&start_key),
                log_wrappers::Value::key(&end_key),
            );
        }
        let info = StalePeerInfo {
            region_id,
            end_key,
            stale_sequence,
        };
        self.ranges.insert(start_key, info);
    }

    /// Gets all stale ranges info.
    pub fn stale_ranges(&self, oldest_sequence: u64) -> impl Iterator<Item = (u64, &[u8], &[u8])> {
        self.ranges
            .iter()
            .filter(move |&(_, info)| info.stale_sequence < oldest_sequence)
            .map(|(start_key, info)| {
                (
                    info.region_id,
                    start_key.as_slice(),
                    info.end_key.as_slice(),
                )
            })
    }

    pub fn len(&self) -> usize {
        self.ranges.len()
    }
}

struct SnapGenContext<EK, R> {
    engine: EK,
    mgr: SnapManager,
    router: R,
    start: UnixSecs,
}

impl<EK, R> SnapGenContext<EK, R>
where
    EK: KvEngine,
    R: CasualRouter<EK>,
{
    /// Generates the snapshot of the Region.
    fn generate_snap(
        &self,
        region_id: u64,
        last_applied_term: u64,
        last_applied_state: RaftApplyState,
        kv_snap: EK::Snapshot,
        notifier: SyncSender<RaftSnapshot>,
        for_balance: bool,
        allow_multi_files_snapshot: bool,
    ) -> Result<()> {
        // do we need to check leader here?
        let snap = box_try!(store::do_snapshot::<EK>(
            self.mgr.clone(),
            &self.engine,
            kv_snap,
            region_id,
            last_applied_term,
            last_applied_state,
            for_balance,
            allow_multi_files_snapshot,
            self.start
        ));
        // Only enable the fail point when the region id is equal to 1, which is
        // the id of bootstrapped region in tests.
        fail_point!("region_gen_snap", region_id == 1, |_| Ok(()));
        if let Err(e) = notifier.try_send(snap) {
            info!(
                "failed to notify snap result, leadership may have changed, ignore error";
                "region_id" => region_id,
                "err" => %e,
            );
        }
        // The error can be ignored as snapshot will be sent in next heartbeat in the
        // end.
        let _ = self
            .router
            .send(region_id, CasualMessage::SnapshotGenerated);
        Ok(())
    }

    /// Handles the task of generating snapshot of the Region. It calls
    /// `generate_snap` to do the actual work.
    fn handle_gen(
        &self,
        region_id: u64,
        last_applied_term: u64,
        last_applied_state: RaftApplyState,
        kv_snap: EK::Snapshot,
        canceled: Arc<AtomicBool>,
        notifier: SyncSender<RaftSnapshot>,
        for_balance: bool,
        allow_multi_files_snapshot: bool,
    ) {
        fail_point!("before_region_gen_snap", |_| ());
        SNAP_COUNTER.generate.start.inc();
        if canceled.load(Ordering::Relaxed) {
            info!("generate snap is canceled"; "region_id" => region_id);
            SNAP_COUNTER.generate.abort.inc();
            return;
        }

        let start = Instant::now();
        let _io_type_guard = WithIoType::new(if for_balance {
            IoType::LoadBalance
        } else {
            IoType::Replication
        });

        if let Err(e) = self.generate_snap(
            region_id,
            last_applied_term,
            last_applied_state,
            kv_snap,
            notifier,
            for_balance,
            allow_multi_files_snapshot,
        ) {
            error!(%e; "failed to generate snap!!!"; "region_id" => region_id,);
            SNAP_COUNTER.generate.fail.inc();
            return;
        }

        SNAP_COUNTER.generate.success.inc();
        SNAP_HISTOGRAM
            .generate
            .observe(start.saturating_elapsed_secs());
    }
}

pub struct Runner<EK, R, T>
where
    EK: KvEngine,
    T: PdClient + 'static,
{
    batch_size: usize,
    use_delete_range: bool,
    ingest_copy_symlink: bool,
    clean_stale_tick: usize,
    clean_stale_check_interval: Duration,
    clean_stale_ranges_tick: usize,

    tiflash_stores: HashMap<u64, bool>,
    // we may delay some apply tasks if level 0 files to write stall threshold,
    // pending_applies records all delayed apply task, and will check again later
    pending_applies: VecDeque<Task<EK::Snapshot>>,
    // Ranges that have been logically destroyed at a specific sequence number. We can
    // assume there will be no reader (engine snapshot) newer than that sequence number. Therefore,
    // they can be physically deleted with `DeleteFiles` when we're sure there is no older
    // reader as well.
    // To protect this assumption, before a new snapshot is applied, the overlapping pending ranges
    // must first be removed.
    // The sole purpose of maintaining this list is to optimize deletion with `DeleteFiles`
    // whenever we can. Errors while processing them can be ignored.
    pending_delete_ranges: PendingDeleteRanges,

    engine: EK,
    mgr: SnapManager,
    coprocessor_host: CoprocessorHost<EK>,
    router: R,
    pd_client: Option<Arc<T>>,
    pool: FuturePool,
}

impl<EK, R, T> Runner<EK, R, T>
where
    EK: KvEngine,
    R: CasualRouter<EK>,
    T: PdClient + 'static,
{
    pub fn new(
        engine: EK,
        mgr: SnapManager,
        cfg: Arc<VersionTrack<Config>>,
        coprocessor_host: CoprocessorHost<EK>,
        router: R,
        pd_client: Option<Arc<T>>,
    ) -> Runner<EK, R, T> {
        Runner {
            batch_size: cfg.value().snap_apply_batch_size.0 as usize,
            use_delete_range: cfg.value().use_delete_range,
            ingest_copy_symlink: cfg.value().snap_apply_copy_symlink,
            clean_stale_tick: 0,
            clean_stale_check_interval: Duration::from_millis(
                cfg.value().region_worker_tick_interval.as_millis(),
            ),
            clean_stale_ranges_tick: cfg.value().clean_stale_ranges_tick,
            tiflash_stores: HashMap::default(),
            pending_applies: VecDeque::new(),
            pending_delete_ranges: PendingDeleteRanges::default(),
            engine,
            mgr,
            coprocessor_host,
            router,
            pd_client,
            pool: YatpPoolBuilder::new(DefaultTicker::default())
                .name_prefix("snap-generator")
                .thread_count(
                    1,
                    cfg.value().snap_generator_pool_size,
                    cfg.value().snap_generator_pool_size,
                )
                .build_future_pool(),
        }
    }

    fn region_state(&self, region_id: u64) -> Result<RegionLocalState> {
        let region_key = keys::region_state_key(region_id);
        let region_state: RegionLocalState =
            match box_try!(self.engine.get_msg_cf(CF_RAFT, &region_key)) {
                Some(state) => state,
                None => {
                    return Err(box_err!(
                        "failed to get region_state from {}",
                        log_wrappers::Value::key(&region_key)
                    ));
                }
            };
        Ok(region_state)
    }

    fn apply_state(&self, region_id: u64) -> Result<RaftApplyState> {
        let state_key = keys::apply_state_key(region_id);
        let apply_state: RaftApplyState =
            match box_try!(self.engine.get_msg_cf(CF_RAFT, &state_key)) {
                Some(state) => state,
                None => {
                    return Err(box_err!(
                        "failed to get apply_state from {}",
                        log_wrappers::Value::key(&state_key)
                    ));
                }
            };
        Ok(apply_state)
    }

    /// Applies snapshot data of the Region.
    fn apply_snap(&mut self, region_id: u64, peer_id: u64, abort: Arc<AtomicUsize>) -> Result<()> {
        info!("begin apply snap data"; "region_id" => region_id, "peer_id" => peer_id);
        fail_point!("region_apply_snap", |_| { Ok(()) });
        check_abort(&abort)?;

        let mut region_state = self.region_state(region_id)?;
        let region = region_state.get_region().clone();
        let start_key = keys::enc_start_key(&region);
        let end_key = keys::enc_end_key(&region);
        check_abort(&abort)?;
        self.clean_overlap_ranges(start_key, end_key)?;
        check_abort(&abort)?;
        fail_point!("apply_snap_cleanup_range");

        // apply snapshot
        let apply_state = self.apply_state(region_id)?;
        let term = apply_state.get_truncated_state().get_term();
        let idx = apply_state.get_truncated_state().get_index();
        let snap_key = SnapKey::new(region_id, term, idx);
        self.mgr.register(snap_key.clone(), SnapEntry::Applying);
        defer!({
            self.mgr.deregister(&snap_key, &SnapEntry::Applying);
        });
        let mut s = box_try!(self.mgr.get_snapshot_for_applying(&snap_key));
        if !s.exists() {
            return Err(box_err!("missing snapshot file {}", s.path()));
        }
        check_abort(&abort)?;
        let timer = Instant::now();
        let options = ApplyOptions {
            db: self.engine.clone(),
            region: region.clone(),
            abort: Arc::clone(&abort),
            write_batch_size: self.batch_size,
            coprocessor_host: self.coprocessor_host.clone(),
            ingest_copy_symlink: self.ingest_copy_symlink,
        };
        s.apply(options)?;
        self.coprocessor_host
            .post_apply_snapshot(&region, peer_id, &snap_key, Some(&s));

        // delete snapshot state.
        let mut wb = self.engine.write_batch();
        region_state.set_state(PeerState::Normal);
        box_try!(wb.put_msg_cf(CF_RAFT, &keys::region_state_key(region_id), &region_state));
        box_try!(wb.delete_cf(CF_RAFT, &keys::snapshot_raft_state_key(region_id)));
        wb.write().unwrap_or_else(|e| {
            panic!("{} failed to save apply_snap result: {:?}", region_id, e);
        });
        info!(
            "apply new data";
            "region_id" => region_id,
            "time_takes" => ?timer.saturating_elapsed(),
        );
        Ok(())
    }

    /// Tries to apply the snapshot of the specified Region. It calls
    /// `apply_snap` to do the actual work.
    fn handle_apply(&mut self, region_id: u64, peer_id: u64, status: Arc<AtomicUsize>) {
        let _ = status.compare_exchange(
            JOB_STATUS_PENDING,
            JOB_STATUS_RUNNING,
            Ordering::SeqCst,
            Ordering::SeqCst,
        );
        SNAP_COUNTER.apply.start.inc();

        let start = Instant::now();

        match self.apply_snap(region_id, peer_id, Arc::clone(&status)) {
            Ok(()) => {
                status.swap(JOB_STATUS_FINISHED, Ordering::SeqCst);
                SNAP_COUNTER.apply.success.inc();
            }
            Err(Error::Abort) => {
                warn!("applying snapshot is aborted"; "region_id" => region_id);
                assert_eq!(
                    status.swap(JOB_STATUS_CANCELLED, Ordering::SeqCst),
                    JOB_STATUS_CANCELLING
                );
                SNAP_COUNTER.apply.abort.inc();
            }
            Err(e) => {
                error!(%e; "failed to apply snap!!!");
                status.swap(JOB_STATUS_FAILED, Ordering::SeqCst);
                SNAP_COUNTER.apply.fail.inc();
            }
        }

        SNAP_HISTOGRAM
            .apply
            .observe(start.saturating_elapsed_secs());
        let _ = self.router.send(region_id, CasualMessage::SnapshotApplied);
    }

    /// Tries to clean up files in pending ranges overlapping with the given
    /// bounds. These pending ranges will be removed. Returns an updated range
    /// that also includes these ranges. Caller must ensure the remaining keys
    /// in the returning range will be deleted properly.
    fn clean_overlap_ranges_roughly(
        &mut self,
        mut start_key: Vec<u8>,
        mut end_key: Vec<u8>,
    ) -> (Vec<u8>, Vec<u8>) {
        let overlap_ranges = self
            .pending_delete_ranges
            .drain_overlap_ranges(&start_key, &end_key);
        if overlap_ranges.is_empty() {
            return (start_key, end_key);
        }
        CLEAN_COUNTER_VEC.with_label_values(&["overlap"]).inc();
        let oldest_sequence = self
            .engine
            .get_oldest_snapshot_sequence_number()
            .unwrap_or(u64::MAX);
        let df_ranges: Vec<_> = overlap_ranges
            .iter()
            .filter_map(|(region_id, cur_start, cur_end, stale_sequence)| {
                info!(
                    "delete data in range because of overlap"; "region_id" => region_id,
                    "start_key" => log_wrappers::Value::key(cur_start),
                    "end_key" => log_wrappers::Value::key(cur_end)
                );
                if &start_key > cur_start {
                    start_key = cur_start.clone();
                }
                if &end_key < cur_end {
                    end_key = cur_end.clone();
                }
                if *stale_sequence < oldest_sequence {
                    Some(Range::new(cur_start, cur_end))
                } else {
                    SNAP_COUNTER_VEC
                        .with_label_values(&["overlap", "not_delete_files"])
                        .inc();
                    None
                }
            })
            .collect();
        self.engine
            .delete_ranges_cfs(
                &WriteOptions::default(),
                DeleteStrategy::DeleteFiles,
                &df_ranges,
            )
            .map_err(|e| {
                error!("failed to delete files in range"; "err" => %e);
            })
            .unwrap();
        (start_key, end_key)
    }

    /// Cleans up data in the given range and all pending ranges overlapping
    /// with it.
    fn clean_overlap_ranges(&mut self, start_key: Vec<u8>, end_key: Vec<u8>) -> Result<()> {
        let (start_key, end_key) = self.clean_overlap_ranges_roughly(start_key, end_key);
        self.delete_all_in_range(&[Range::new(&start_key, &end_key)])
    }

    /// Inserts a new pending range, and it will be cleaned up with some delay.
    fn insert_pending_delete_range(
        &mut self,
        region_id: u64,
        start_key: Vec<u8>,
        end_key: Vec<u8>,
    ) {
        let (start_key, end_key) = self.clean_overlap_ranges_roughly(start_key, end_key);
        info!("register deleting data in range";
            "region_id" => region_id,
            "start_key" => log_wrappers::Value::key(&start_key),
            "end_key" => log_wrappers::Value::key(&end_key),
        );
        let seq = self.engine.get_latest_sequence_number();
        self.pending_delete_ranges
            .insert(region_id, start_key, end_key, seq);
    }

    /// Cleans up stale ranges.
    fn clean_stale_ranges(&mut self) {
        STALE_PEER_PENDING_DELETE_RANGE_GAUGE.set(self.pending_delete_ranges.len() as f64);
        if self.ingest_maybe_stall() {
            return;
        }
        let oldest_sequence = self
            .engine
            .get_oldest_snapshot_sequence_number()
            .unwrap_or(u64::MAX);
        let mut region_ranges: Vec<(u64, Vec<u8>, Vec<u8>)> = self
            .pending_delete_ranges
            .stale_ranges(oldest_sequence)
            .map(|(region_id, s, e)| (region_id, s.to_vec(), e.to_vec()))
            .collect();
        if region_ranges.is_empty() {
            return;
        }
        CLEAN_COUNTER_VEC.with_label_values(&["destroy"]).inc_by(1);
        region_ranges.sort_by(|a, b| a.1.cmp(&b.1));
        region_ranges.truncate(CLEANUP_MAX_REGION_COUNT);
        let ranges: Vec<_> = region_ranges
            .iter()
            .map(|(region_id, start, end)| {
                info!("delete data in range because of stale"; "region_id" => region_id,
                    "start_key" => log_wrappers::Value::key(start),
                    "end_key" => log_wrappers::Value::key(end));
                Range::new(start, end)
            })
            .collect();

        self.engine
            .delete_ranges_cfs(
                &WriteOptions::default(),
                DeleteStrategy::DeleteFiles,
                &ranges,
            )
            .map_err(|e| {
                error!("failed to delete files in range"; "err" => %e);
            })
            .unwrap();
        if let Err(e) = self.delete_all_in_range(&ranges) {
            error!("failed to cleanup stale range"; "err" => %e);
            return;
        }
        self.engine
            .delete_ranges_cfs(
                &WriteOptions::default(),
                DeleteStrategy::DeleteBlobs,
                &ranges,
            )
            .map_err(|e| {
                error!("failed to delete blobs in range"; "err" => %e);
            })
            .unwrap();

        for (_, key, _) in region_ranges {
            assert!(
                self.pending_delete_ranges.remove(&key).is_some(),
                "cleanup pending_delete_ranges {} should exist",
                log_wrappers::Value::key(&key)
            );
        }
    }

    /// Checks the number of files at level 0 to avoid write stall after
    /// ingesting sst. Returns true if the ingestion causes write stall.
    fn ingest_maybe_stall(&self) -> bool {
        for cf in SNAPSHOT_CFS {
            // no need to check lock cf
            if plain_file_used(cf) {
                continue;
            }
            if self.engine.ingest_maybe_slowdown_writes(cf).expect("cf") {
                return true;
            }
        }
        false
    }

    fn delete_all_in_range(&self, ranges: &[Range<'_>]) -> Result<()> {
        let wopts = WriteOptions::default();
        for cf in self.engine.cf_names() {
            // CF_LOCK usually contains fewer keys than other CFs, so we delete them by key.
            let strategy = if cf == CF_LOCK {
                DeleteStrategy::DeleteByKey
            } else if self.use_delete_range {
                DeleteStrategy::DeleteByRange
            } else {
                DeleteStrategy::DeleteByWriter {
                    sst_path: self.mgr.get_temp_path_for_ingest(),
                }
            };
            box_try!(self.engine.delete_ranges_cf(&wopts, cf, strategy, ranges));
        }

        Ok(())
    }

    /// Calls observer `pre_apply_snapshot` for every task.
    /// Multiple task can be `pre_apply_snapshot` at the same time.
    fn pre_apply_snapshot(&self, task: &Task<EK::Snapshot>) -> Result<()> {
        let (region_id, abort, peer_id) = match task {
            Task::Apply {
                region_id,
                status,
                peer_id,
            } => (region_id, status.clone(), peer_id),
            _ => panic!("invalid apply snapshot task"),
        };

        let region_state = self.region_state(*region_id)?;
        let apply_state = self.apply_state(*region_id)?;

        check_abort(&abort)?;

        let term = apply_state.get_truncated_state().get_term();
        let idx = apply_state.get_truncated_state().get_index();
        let snap_key = SnapKey::new(*region_id, term, idx);
        let s = box_try!(self.mgr.get_snapshot_for_applying(&snap_key));
        if !s.exists() {
            self.coprocessor_host.pre_apply_snapshot(
                region_state.get_region(),
                *peer_id,
                &snap_key,
                None,
            );
            return Err(box_err!("missing snapshot file {}", s.path()));
        }
        check_abort(&abort)?;
        self.coprocessor_host.pre_apply_snapshot(
            region_state.get_region(),
            *peer_id,
            &snap_key,
            Some(&s),
        );
        Ok(())
    }

    /// Tries to apply pending tasks if there is some.
    fn handle_pending_applies(&mut self, is_timeout: bool) {
        fail_point!("apply_pending_snapshot", |_| {});
        let mut new_batch = true;
        while !self.pending_applies.is_empty() {
            // should not handle too many applies than the number of files that can be
            // ingested. check level 0 every time because we can not make sure
            // how does the number of level 0 files change.
            if self.ingest_maybe_stall() {
                break;
            }
            if let Some(Task::Apply { region_id, .. }) = self.pending_applies.front() {
                fail_point!("handle_new_pending_applies", |_| {});
                if !self
                    .engine
                    .can_apply_snapshot(is_timeout, new_batch, *region_id)
                {
                    // KvEngine can't apply snapshot for other reasons.
                    break;
                }
                if let Some(Task::Apply {
                    region_id,
                    status,
                    peer_id,
                }) = self.pending_applies.pop_front()
                {
                    new_batch = false;
                    self.handle_apply(region_id, peer_id, status);
                }
            }
        }
    }
}

impl<EK, R, T> Runnable for Runner<EK, R, T>
where
    EK: KvEngine,
    R: CasualRouter<EK> + Send + Clone + 'static,
    T: PdClient,
{
    type Task = Task<EK::Snapshot>;

    fn run(&mut self, task: Task<EK::Snapshot>) {
        match task {
            Task::Gen {
                region_id,
                last_applied_term,
                last_applied_state,
                kv_snap,
                canceled,
                notifier,
                for_balance,
                to_store_id,
            } => {
                // It is safe for now to handle generating and applying snapshot concurrently,
                // but it may not when merge is implemented.
                let mut allow_multi_files_snapshot = false;
                // if to_store_id is 0, it means the to_store_id cannot be found
                if to_store_id != 0 {
                    if let Some(is_tiflash) = self.tiflash_stores.get(&to_store_id) {
                        allow_multi_files_snapshot = !is_tiflash;
                    } else {
                        let is_tiflash = self.pd_client.as_ref().map_or(false, |pd_client| {
                            if let Ok(s) = pd_client.get_store(to_store_id) {
                                return s.get_labels().iter().any(|label| {
                                    label.get_key().to_lowercase() == ENGINE
                                        && label.get_value().to_lowercase() == TIFLASH
                                });
                            }
                            true
                        });
                        self.tiflash_stores.insert(to_store_id, is_tiflash);
                        allow_multi_files_snapshot = !is_tiflash;
                    }
                }
                SNAP_COUNTER.generate.all.inc();
                let ctx = SnapGenContext {
                    engine: self.engine.clone(),
                    mgr: self.mgr.clone(),
                    router: self.router.clone(),
                    start: UnixSecs::now(),
                };
                let scheduled_time = Instant::now_coarse();
                self.pool.spawn(async move {
                    SNAP_GEN_WAIT_DURATION_HISTOGRAM
                        .observe(scheduled_time.saturating_elapsed_secs());

                    ctx.handle_gen(
                        region_id,
                        last_applied_term,
                        last_applied_state,
                        kv_snap,
                        canceled,
                        notifier,
                        for_balance,
                        allow_multi_files_snapshot,
                    );
<<<<<<< HEAD
                    tikv_alloc::remove_thread_memory_accessor();
                }).unwrap_or_else(
                    |e| {
                        error!("failed to generate snapshot"; "region_id" => region_id, "err" => ?e);
                        SNAP_COUNTER.generate.fail.inc();
                    },
                );
=======
                });
>>>>>>> a5f1a26d
            }
            task @ Task::Apply { .. } => {
                fail_point!("on_region_worker_apply", true, |_| {});
                if self.coprocessor_host.should_pre_apply_snapshot() {
                    let _ = self.pre_apply_snapshot(&task);
                }
                SNAP_COUNTER.apply.all.inc();
                // to makes sure applying snapshots in order.
                self.pending_applies.push_back(task);
                self.handle_pending_applies(false);
                if !self.pending_applies.is_empty() {
                    // delay the apply and retry later
                    SNAP_COUNTER.apply.delay.inc()
                }
            }
            Task::Destroy {
                region_id,
                start_key,
                end_key,
            } => {
                fail_point!("on_region_worker_destroy", true, |_| {});
                // try to delay the range deletion because
                // there might be a coprocessor request related to this range
                self.insert_pending_delete_range(region_id, start_key, end_key);
                self.clean_stale_ranges();
            }
        }
    }
}

impl<EK, R, T> RunnableWithTimer for Runner<EK, R, T>
where
    EK: KvEngine,
    R: CasualRouter<EK> + Send + Clone + 'static,
    T: PdClient + 'static,
{
    fn on_timeout(&mut self) {
        self.handle_pending_applies(true);
        self.clean_stale_tick += 1;
        if self.clean_stale_tick >= self.clean_stale_ranges_tick {
            self.clean_stale_ranges();
            self.clean_stale_tick = 0;
        }
    }

    fn get_interval(&self) -> Duration {
        self.clean_stale_check_interval
    }
}

#[cfg(test)]
pub(crate) mod tests {
    use std::{
        io,
        sync::{atomic::AtomicUsize, mpsc, Arc},
        thread,
        time::Duration,
    };

    use engine_test::{
        ctor::CfOptions,
        kv::{KvTestEngine, KvTestSnapshot},
    };
    use engine_traits::{
        CompactExt, FlowControlFactorsExt, KvEngine, MiscExt, Mutable, Peekable,
        RaftEngineReadOnly, SyncMutable, WriteBatch, WriteBatchExt, CF_DEFAULT, CF_WRITE,
    };
    use keys::data_key;
    use kvproto::raft_serverpb::{PeerState, RaftApplyState, RaftSnapshotData, RegionLocalState};
    use pd_client::RpcClient;
    use protobuf::Message;
    use tempfile::Builder;
    use tikv_util::{
        config::{ReadableDuration, ReadableSize},
        worker::{LazyWorker, Worker},
    };

    use super::*;
    use crate::{
        coprocessor::{
            ApplySnapshotObserver, BoxApplySnapshotObserver, Coprocessor, CoprocessorHost,
            ObserverContext,
        },
        store::{
            peer_storage::JOB_STATUS_PENDING, snap::tests::get_test_db_for_regions,
            worker::RegionRunner, CasualMessage, SnapKey, SnapManager,
        },
    };

    const PENDING_APPLY_CHECK_INTERVAL: Duration = Duration::from_millis(200);
    const STALE_PEER_CHECK_TICK: usize = 1;

    pub fn make_raftstore_cfg(use_delete_range: bool) -> Arc<VersionTrack<Config>> {
        let mut store_cfg = Config::default();
        store_cfg.snap_apply_batch_size = ReadableSize(0);
        store_cfg.region_worker_tick_interval = ReadableDuration(PENDING_APPLY_CHECK_INTERVAL);
        store_cfg.clean_stale_ranges_tick = STALE_PEER_CHECK_TICK;
        store_cfg.use_delete_range = use_delete_range;
        store_cfg.snap_generator_pool_size = 4;
        Arc::new(VersionTrack::new(store_cfg))
    }

    fn insert_range(
        pending_delete_ranges: &mut PendingDeleteRanges,
        id: u64,
        s: &str,
        e: &str,
        stale_sequence: u64,
    ) {
        pending_delete_ranges.insert(
            id,
            s.as_bytes().to_owned(),
            e.as_bytes().to_owned(),
            stale_sequence,
        );
    }

    #[test]
    #[allow(clippy::string_lit_as_bytes)]
    fn test_pending_delete_ranges() {
        let mut pending_delete_ranges = PendingDeleteRanges::default();
        let id = 0;

        let timeout1 = 10;
        insert_range(&mut pending_delete_ranges, id, "a", "c", timeout1);
        insert_range(&mut pending_delete_ranges, id, "m", "n", timeout1);
        insert_range(&mut pending_delete_ranges, id, "x", "z", timeout1);
        insert_range(&mut pending_delete_ranges, id + 1, "f", "i", timeout1);
        insert_range(&mut pending_delete_ranges, id + 1, "p", "t", timeout1);
        assert_eq!(pending_delete_ranges.len(), 5);

        //  a____c    f____i    m____n    p____t    x____z
        //              g___________________q
        // when we want to insert [g, q), we first extract overlap ranges,
        // which are [f, i), [m, n), [p, t)
        let timeout2 = 12;
        let overlap_ranges = pending_delete_ranges.drain_overlap_ranges(b"g", b"q");
        assert_eq!(
            overlap_ranges,
            [
                (id + 1, b"f".to_vec(), b"i".to_vec(), timeout1),
                (id, b"m".to_vec(), b"n".to_vec(), timeout1),
                (id + 1, b"p".to_vec(), b"t".to_vec(), timeout1),
            ]
        );
        assert_eq!(pending_delete_ranges.len(), 2);
        insert_range(&mut pending_delete_ranges, id + 2, "g", "q", timeout2);
        assert_eq!(pending_delete_ranges.len(), 3);

        // at t1, [a, c) and [x, z) will timeout
        {
            let now = 11;
            let ranges: Vec<_> = pending_delete_ranges.stale_ranges(now).collect();
            assert_eq!(
                ranges,
                [
                    (id, "a".as_bytes(), "c".as_bytes()),
                    (id, "x".as_bytes(), "z".as_bytes()),
                ]
            );
            for start_key in ranges
                .into_iter()
                .map(|(_, start, _)| start.to_vec())
                .collect::<Vec<Vec<u8>>>()
            {
                pending_delete_ranges.remove(&start_key);
            }
            assert_eq!(pending_delete_ranges.len(), 1);
        }

        // at t2, [g, q) will timeout
        {
            let now = 14;
            let ranges: Vec<_> = pending_delete_ranges.stale_ranges(now).collect();
            assert_eq!(ranges, [(id + 2, "g".as_bytes(), "q".as_bytes())]);
            for start_key in ranges
                .into_iter()
                .map(|(_, start, _)| start.to_vec())
                .collect::<Vec<Vec<u8>>>()
            {
                pending_delete_ranges.remove(&start_key);
            }
            assert_eq!(pending_delete_ranges.len(), 0);
        }
    }

    #[test]
    fn test_stale_peer() {
        let temp_dir = Builder::new().prefix("test_stale_peer").tempdir().unwrap();
        let engine = get_test_db_for_regions(&temp_dir, None, None, None, &[1]).unwrap();

        let snap_dir = Builder::new().prefix("snap_dir").tempdir().unwrap();
        let mgr = SnapManager::new(snap_dir.path().to_str().unwrap());
        let bg_worker = Worker::new("region-worker");
        let mut worker: LazyWorker<Task<KvTestSnapshot>> = bg_worker.lazy_build("region-worker");
        let sched = worker.scheduler();
        let (router, _) = mpsc::sync_channel(11);
        let cfg = make_raftstore_cfg(false);
        let mut runner = RegionRunner::new(
            engine.kv.clone(),
            mgr,
            cfg,
            CoprocessorHost::<KvTestEngine>::default(),
            router,
            Option::<Arc<RpcClient>>::None,
        );
        runner.clean_stale_check_interval = Duration::from_millis(100);

        let mut ranges = vec![];
        for i in 0..10 {
            let mut key = b"k0".to_vec();
            key.extend_from_slice(i.to_string().as_bytes());
            engine.kv.put(&key, b"v1").unwrap();
            ranges.push(key);
        }
        engine.kv.put(b"k1", b"v1").unwrap();
        let snap = engine.kv.snapshot();
        engine.kv.put(b"k2", b"v2").unwrap();

        sched
            .schedule(Task::Destroy {
                region_id: 1,
                start_key: b"k1".to_vec(),
                end_key: b"k2".to_vec(),
            })
            .unwrap();
        for i in 0..9 {
            sched
                .schedule(Task::Destroy {
                    region_id: i as u64 + 2,
                    start_key: ranges[i].clone(),
                    end_key: ranges[i + 1].clone(),
                })
                .unwrap();
        }
        worker.start_with_timer(runner);
        thread::sleep(Duration::from_millis(20));
        drop(snap);
        thread::sleep(Duration::from_millis(200));
        assert!(engine.kv.get_value(b"k1").unwrap().is_none());
        assert_eq!(engine.kv.get_value(b"k2").unwrap().unwrap(), b"v2");
        for i in 0..9 {
            assert!(engine.kv.get_value(&ranges[i]).unwrap().is_none());
        }
    }

    #[test]
    fn test_pending_applies() {
        let temp_dir = Builder::new()
            .prefix("test_pending_applies")
            .tempdir()
            .unwrap();
        let obs = MockApplySnapshotObserver::default();
        let mut host = CoprocessorHost::<KvTestEngine>::default();
        host.registry
            .register_apply_snapshot_observer(1, BoxApplySnapshotObserver::new(obs.clone()));

        let mut cf_opts = CfOptions::new();
        cf_opts.set_level_zero_slowdown_writes_trigger(5);
        cf_opts.set_disable_auto_compactions(true);
        let kv_cfs_opts = vec![
            (CF_DEFAULT, cf_opts.clone()),
            (CF_WRITE, cf_opts.clone()),
            (CF_LOCK, cf_opts.clone()),
            (CF_RAFT, cf_opts.clone()),
        ];
        let engine = get_test_db_for_regions(
            &temp_dir,
            None,
            None,
            Some(kv_cfs_opts),
            &[1, 2, 3, 4, 5, 6, 7],
        )
        .unwrap();

        for cf_name in &["default", "write", "lock"] {
            for i in 0..7 {
                engine
                    .kv
                    .put_cf(cf_name, &data_key(i.to_string().as_bytes()), &[i])
                    .unwrap();
                engine
                    .kv
                    .put_cf(cf_name, &data_key((i + 1).to_string().as_bytes()), &[i + 1])
                    .unwrap();
                engine.kv.flush_cf(cf_name, true).unwrap();
                // check level 0 files
                assert_eq!(
                    engine
                        .kv
                        .get_cf_num_files_at_level(cf_name, 0)
                        .unwrap()
                        .unwrap(),
                    u64::from(i) + 1
                );
            }
        }

        let snap_dir = Builder::new().prefix("snap_dir").tempdir().unwrap();
        let mgr = SnapManager::new(snap_dir.path().to_str().unwrap());
        mgr.init().unwrap();
        let bg_worker = Worker::new("snap-manager");
        let mut worker = bg_worker.lazy_build("snap-manager");
        let sched = worker.scheduler();
        let (router, receiver) = mpsc::sync_channel(1);
        let cfg = make_raftstore_cfg(true);
        let runner = RegionRunner::new(
            engine.kv.clone(),
            mgr,
            cfg,
            host,
            router,
            Option::<Arc<RpcClient>>::None,
        );
        worker.start_with_timer(runner);

        let gen_and_apply_snap = |id: u64| {
            // construct snapshot
            let (tx, rx) = mpsc::sync_channel(1);
            let apply_state: RaftApplyState = engine
                .kv
                .get_msg_cf(CF_RAFT, &keys::apply_state_key(id))
                .unwrap()
                .unwrap();
            let idx = apply_state.get_applied_index();
            let entry = engine.raft.get_entry(id, idx).unwrap().unwrap();
            sched
                .schedule(Task::Gen {
                    region_id: id,
                    kv_snap: engine.kv.snapshot(),
                    last_applied_term: entry.get_term(),
                    last_applied_state: apply_state,
                    canceled: Arc::new(AtomicBool::new(false)),
                    notifier: tx,
                    for_balance: false,
                    to_store_id: 0,
                })
                .unwrap();
            let s1 = rx.recv().unwrap();
            match receiver.recv() {
                Ok((region_id, CasualMessage::SnapshotGenerated)) => {
                    assert_eq!(region_id, id);
                }
                msg => panic!("expected SnapshotGenerated, but got {:?}", msg),
            }
            let mut data = RaftSnapshotData::default();
            data.merge_from_bytes(s1.get_data()).unwrap();
            let key = SnapKey::from_snap(&s1).unwrap();
            let mgr = SnapManager::new(snap_dir.path().to_str().unwrap());
            let mut s2 = mgr.get_snapshot_for_sending(&key).unwrap();
            let mut s3 = mgr
                .get_snapshot_for_receiving(&key, data.take_meta())
                .unwrap();
            io::copy(&mut s2, &mut s3).unwrap();
            s3.save().unwrap();

            // set applying state
            let mut wb = engine.kv.write_batch();
            let region_key = keys::region_state_key(id);
            let mut region_state = engine
                .kv
                .get_msg_cf::<RegionLocalState>(CF_RAFT, &region_key)
                .unwrap()
                .unwrap();
            region_state.set_state(PeerState::Applying);
            wb.put_msg_cf(CF_RAFT, &region_key, &region_state).unwrap();
            wb.write().unwrap();

            // apply snapshot
            let status = Arc::new(AtomicUsize::new(JOB_STATUS_PENDING));
            sched
                .schedule(Task::Apply {
                    region_id: id,
                    status,
                    peer_id: 1,
                })
                .unwrap();
        };
        let destroy_region = |id: u64| {
            let start_key = data_key(id.to_string().as_bytes());
            let end_key = data_key((id + 1).to_string().as_bytes());
            // destroy region
            sched
                .schedule(Task::Destroy {
                    region_id: id,
                    start_key,
                    end_key,
                })
                .unwrap();
        };

        let check_region_exist = |id: u64| -> bool {
            let key = data_key(id.to_string().as_bytes());
            let v = engine.kv.get_value(&key).unwrap();
            v.is_some()
        };

        let wait_apply_finish = |ids: &[u64]| {
            for id in ids {
                match receiver.recv_timeout(Duration::from_secs(5)) {
                    Ok((region_id, CasualMessage::SnapshotApplied)) => {
                        assert_eq!(region_id, *id);
                    }
                    msg => panic!("expected {} SnapshotApplied, but got {:?}", id, msg),
                }
                let region_key = keys::region_state_key(*id);
                assert_eq!(
                    engine
                        .kv
                        .get_msg_cf::<RegionLocalState>(CF_RAFT, &region_key)
                        .unwrap()
                        .unwrap()
                        .get_state(),
                    PeerState::Normal
                )
            }
        };

        #[allow(dead_code)]
        let must_not_finish = |ids: &[u64]| {
            for id in ids {
                let region_key = keys::region_state_key(*id);
                assert_eq!(
                    engine
                        .kv
                        .get_msg_cf::<RegionLocalState>(CF_RAFT, &region_key)
                        .unwrap()
                        .unwrap()
                        .get_state(),
                    PeerState::Applying
                )
            }
        };

        // snapshot will not ingest cause already write stall
        gen_and_apply_snap(1);
        assert_eq!(
            engine
                .kv
                .get_cf_num_files_at_level(CF_DEFAULT, 0)
                .unwrap()
                .unwrap(),
            7
        );

        // compact all files to the bottomest level
        engine.kv.compact_files_in_range(None, None, None).unwrap();
        assert_eq!(
            engine
                .kv
                .get_cf_num_files_at_level(CF_DEFAULT, 0)
                .unwrap()
                .unwrap(),
            0
        );

        wait_apply_finish(&[1]);
        assert_eq!(obs.pre_apply_count.load(Ordering::SeqCst), 1);
        assert_eq!(obs.post_apply_count.load(Ordering::SeqCst), 1);
        assert_eq!(
            obs.pre_apply_hash.load(Ordering::SeqCst),
            obs.post_apply_hash.load(Ordering::SeqCst)
        );

        // the pending apply task should be finished and snapshots are ingested.
        // note that when ingest sst, it may flush memtable if overlap,
        // so here will two level 0 files.
        assert_eq!(
            engine
                .kv
                .get_cf_num_files_at_level(CF_DEFAULT, 0)
                .unwrap()
                .unwrap(),
            2
        );

        // no write stall, ingest without delay
        gen_and_apply_snap(2);
        wait_apply_finish(&[2]);
        assert_eq!(
            engine
                .kv
                .get_cf_num_files_at_level(CF_DEFAULT, 0)
                .unwrap()
                .unwrap(),
            4
        );

        // snapshot will not ingest cause it may cause write stall
        gen_and_apply_snap(3);
        assert_eq!(
            engine
                .kv
                .get_cf_num_files_at_level(CF_DEFAULT, 0)
                .unwrap()
                .unwrap(),
            4
        );
        gen_and_apply_snap(4);
        assert_eq!(
            engine
                .kv
                .get_cf_num_files_at_level(CF_DEFAULT, 0)
                .unwrap()
                .unwrap(),
            4
        );
        gen_and_apply_snap(5);
        destroy_region(6);
        thread::sleep(PENDING_APPLY_CHECK_INTERVAL * 2);
        assert!(check_region_exist(6));
        assert_eq!(
            engine
                .kv
                .get_cf_num_files_at_level(CF_DEFAULT, 0)
                .unwrap()
                .unwrap(),
            4
        );

        // compact all files to the bottomest level
        engine.kv.compact_files_in_range(None, None, None).unwrap();
        assert_eq!(
            engine
                .kv
                .get_cf_num_files_at_level(CF_DEFAULT, 0)
                .unwrap()
                .unwrap(),
            0
        );

        // make sure have checked pending applies
        wait_apply_finish(&[3, 4]);

        // before two pending apply tasks should be finished and snapshots are ingested
        // and one still in pending.
        assert_eq!(
            engine
                .kv
                .get_cf_num_files_at_level(CF_DEFAULT, 0)
                .unwrap()
                .unwrap(),
            4
        );

        // make sure have checked pending applies
        engine.kv.compact_files_in_range(None, None, None).unwrap();
        assert_eq!(
            engine
                .kv
                .get_cf_num_files_at_level(CF_DEFAULT, 0)
                .unwrap()
                .unwrap(),
            0
        );
        wait_apply_finish(&[5]);

        // the last one pending task finished
        assert_eq!(
            engine
                .kv
                .get_cf_num_files_at_level(CF_DEFAULT, 0)
                .unwrap()
                .unwrap(),
            2
        );
        thread::sleep(PENDING_APPLY_CHECK_INTERVAL * 2);
        assert!(!check_region_exist(6));

        #[cfg(feature = "failpoints")]
        {
            engine.kv.compact_files_in_range(None, None, None).unwrap();
            fail::cfg("handle_new_pending_applies", "return").unwrap();
            gen_and_apply_snap(7);
            thread::sleep(PENDING_APPLY_CHECK_INTERVAL * 2);
            must_not_finish(&[7]);
            fail::remove("handle_new_pending_applies");
            thread::sleep(PENDING_APPLY_CHECK_INTERVAL * 2);
            wait_apply_finish(&[7]);
        }
        bg_worker.stop();
        // Wait the timer fired. Otherwise deletion of directory may race with timer
        // task.
        thread::sleep(PENDING_APPLY_CHECK_INTERVAL * 2);
    }

    #[derive(Clone, Default)]
    struct MockApplySnapshotObserver {
        pub pre_apply_count: Arc<AtomicUsize>,
        pub post_apply_count: Arc<AtomicUsize>,
        pub pre_apply_hash: Arc<AtomicUsize>,
        pub post_apply_hash: Arc<AtomicUsize>,
    }

    impl Coprocessor for MockApplySnapshotObserver {}

    impl ApplySnapshotObserver for MockApplySnapshotObserver {
        fn pre_apply_snapshot(
            &self,
            _: &mut ObserverContext<'_>,
            peer_id: u64,
            key: &crate::store::SnapKey,
            snapshot: Option<&crate::store::Snapshot>,
        ) {
            let code =
                snapshot.unwrap().total_size() + key.term + key.region_id + key.idx + peer_id;
            self.pre_apply_count.fetch_add(1, Ordering::SeqCst);
            self.pre_apply_hash
                .fetch_add(code as usize, Ordering::SeqCst);
        }

        fn post_apply_snapshot(
            &self,
            _: &mut ObserverContext<'_>,
            peer_id: u64,
            key: &crate::store::SnapKey,
            snapshot: Option<&crate::store::Snapshot>,
        ) {
            let code =
                snapshot.unwrap().total_size() + key.term + key.region_id + key.idx + peer_id;
            self.post_apply_count.fetch_add(1, Ordering::SeqCst);
            self.post_apply_hash
                .fetch_add(code as usize, Ordering::SeqCst);
        }

        fn should_pre_apply_snapshot(&self) -> bool {
            true
        }
    }
}<|MERGE_RESOLUTION|>--- conflicted
+++ resolved
@@ -860,17 +860,12 @@
                         for_balance,
                         allow_multi_files_snapshot,
                     );
-<<<<<<< HEAD
-                    tikv_alloc::remove_thread_memory_accessor();
                 }).unwrap_or_else(
                     |e| {
                         error!("failed to generate snapshot"; "region_id" => region_id, "err" => ?e);
                         SNAP_COUNTER.generate.fail.inc();
                     },
                 );
-=======
-                });
->>>>>>> a5f1a26d
             }
             task @ Task::Apply { .. } => {
                 fail_point!("on_region_worker_apply", true, |_| {});
