--- conflicted
+++ resolved
@@ -51,7 +51,7 @@
 };
 
 const CLEANUP_MAX_REGION_COUNT: usize = 64;
-const SNAP_GENERATOR_MAX_POOL_SIZE: usize = 8;
+const SNAP_GENERATOR_MAX_POOL_SIZE: usize = 16;
 
 const TIFLASH: &str = "tiflash";
 const ENGINE: &str = "engine";
@@ -406,19 +406,11 @@
             router,
             pd_client,
             pool: YatpPoolBuilder::new(DefaultTicker::default())
-<<<<<<< HEAD
-                .name_prefix("snap-gen")
+                .name_prefix("snap-generator")
                 .thread_count(
                     1,
                     cfg.value().snap_generator_pool_size,
                     SNAP_GENERATOR_MAX_POOL_SIZE,
-=======
-                .name_prefix("snap-generator")
-                .thread_count(
-                    1,
-                    cfg.value().snap_generator_pool_size,
-                    cfg.value().snap_generator_pool_size,
->>>>>>> 4c7b045e
                 )
                 .build_future_pool(),
         }
@@ -859,7 +851,7 @@
                     start: UnixSecs::now(),
                 };
                 let scheduled_time = Instant::now_coarse();
-                let _ = self.pool.spawn(async move {
+                self.pool.spawn(async move {
                     SNAP_GEN_WAIT_DURATION_HISTOGRAM
                         .observe(scheduled_time.saturating_elapsed_secs());
 
