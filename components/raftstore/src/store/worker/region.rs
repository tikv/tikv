--- conflicted
+++ resolved
@@ -23,15 +23,10 @@
 use pd_client::PdClient;
 use raft::eraftpb::Snapshot as RaftSnapshot;
 use tikv_util::{
-<<<<<<< HEAD
-    box_err, box_try, defer, error, info, thd_name,
-    time::{Instant, UnixSecs},
-=======
     box_err, box_try,
     config::VersionTrack,
     defer, error, info, thd_name,
-    time::Instant,
->>>>>>> a68a44e0
+    time::{Instant, UnixSecs},
     warn,
     worker::{Runnable, RunnableWithTimer},
 };
