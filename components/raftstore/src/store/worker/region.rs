// Copyright 2016 TiKV Project Authors. Licensed under Apache-2.0.

use std::collections::Bound::{Excluded, Included, Unbounded};
use std::collections::{BTreeMap, VecDeque};
use std::fmt::{self, Display, Formatter};
use std::sync::atomic::{AtomicUsize, Ordering};
use std::sync::mpsc::SyncSender;
use std::sync::Arc;
use std::time::{Duration, Instant};
use std::u64;

use engine::rocks;
<<<<<<< HEAD
use engine::{Engines, Peekable};
use engine_rocks::{Compat, RocksEngine, RocksSnapshot};
use engine_traits::CF_RAFT;
use engine_traits::{MiscExt, Mutable, WriteBatchExt};
=======
use engine::Engines;
use engine_rocks::{Compat, RocksEngine, RocksSnapshot};
use engine_traits::CF_RAFT;
use engine_traits::{MiscExt, Mutable, Peekable, WriteBatchExt};
>>>>>>> 8de1886c
use kvproto::raft_serverpb::{PeerState, RaftApplyState, RegionLocalState};
use raft::eraftpb::Snapshot as RaftSnapshot;

use crate::coprocessor::CoprocessorHost;
use crate::store::peer_storage::{
    JOB_STATUS_CANCELLED, JOB_STATUS_CANCELLING, JOB_STATUS_FAILED, JOB_STATUS_FINISHED,
    JOB_STATUS_PENDING, JOB_STATUS_RUNNING,
};
use crate::store::snap::{plain_file_used, Error, Result, SNAPSHOT_CFS};
use crate::store::transport::CasualRouter;
use crate::store::{
    self, check_abort, ApplyOptions, CasualMessage, SnapEntry, SnapKey, SnapManager,
};
use yatp::pool::{Builder, ThreadPool};
use yatp::task::future::TaskCell;

use tikv_util::time;
use tikv_util::timer::Timer;
use tikv_util::worker::{Runnable, RunnableWithTimer};

use super::metrics::*;

const GENERATE_POOL_SIZE: usize = 2;

// used to periodically check whether we should delete a stale peer's range in region runner
pub const STALE_PEER_CHECK_INTERVAL: u64 = 10_000; // 10000 milliseconds

// used to periodically check whether schedule pending applies in region runner
pub const PENDING_APPLY_CHECK_INTERVAL: u64 = 1_000; // 1000 milliseconds

const CLEANUP_MAX_DURATION: Duration = Duration::from_secs(5);

/// Region related task
#[derive(Debug)]
pub enum Task {
    Gen {
        region_id: u64,
        raft_snap: RocksSnapshot,
        kv_snap: RocksSnapshot,
        notifier: SyncSender<RaftSnapshot>,
    },
    Apply {
        region_id: u64,
        status: Arc<AtomicUsize>,
    },
    /// Destroy data between [start_key, end_key).
    ///
    /// The deletion may and may not succeed.
    Destroy {
        region_id: u64,
        start_key: Vec<u8>,
        end_key: Vec<u8>,
    },
}

impl Task {
    pub fn destroy(region_id: u64, start_key: Vec<u8>, end_key: Vec<u8>) -> Task {
        Task::Destroy {
            region_id,
            start_key,
            end_key,
        }
    }
}

impl Display for Task {
    fn fmt(&self, f: &mut Formatter<'_>) -> fmt::Result {
        match *self {
            Task::Gen { region_id, .. } => write!(f, "Snap gen for {}", region_id),
            Task::Apply { region_id, .. } => write!(f, "Snap apply for {}", region_id),
            Task::Destroy {
                region_id,
                ref start_key,
                ref end_key,
            } => write!(
                f,
                "Destroy {} [{}, {})",
                region_id,
                hex::encode_upper(start_key),
                hex::encode_upper(end_key)
            ),
        }
    }
}

#[derive(Clone)]
struct StalePeerInfo {
    // the start_key is stored as a key in PendingDeleteRanges
    // below are stored as a value in PendingDeleteRanges
    pub region_id: u64,
    pub end_key: Vec<u8>,
    pub timeout: time::Instant,
}

/// A structure records all ranges to be deleted with some delay.
/// The delay is because there may be some coprocessor requests related to these ranges.
#[derive(Clone, Default)]
struct PendingDeleteRanges {
    ranges: BTreeMap<Vec<u8>, StalePeerInfo>, // start_key -> StalePeerInfo
}

impl PendingDeleteRanges {
    /// Finds ranges that overlap with [start_key, end_key).
    fn find_overlap_ranges(
        &self,
        start_key: &[u8],
        end_key: &[u8],
    ) -> Vec<(u64, Vec<u8>, Vec<u8>)> {
        let mut ranges = Vec::new();
        // find the first range that may overlap with [start_key, end_key)
        let sub_range = self.ranges.range((Unbounded, Excluded(start_key.to_vec())));
        if let Some((s_key, peer_info)) = sub_range.last() {
            if peer_info.end_key > start_key.to_vec() {
                ranges.push((
                    peer_info.region_id,
                    s_key.clone(),
                    peer_info.end_key.clone(),
                ));
            }
        }

        // find the rest ranges that overlap with [start_key, end_key)
        for (s_key, peer_info) in self
            .ranges
            .range((Included(start_key.to_vec()), Excluded(end_key.to_vec())))
        {
            ranges.push((
                peer_info.region_id,
                s_key.clone(),
                peer_info.end_key.clone(),
            ));
        }
        ranges
    }

    /// Gets ranges that overlap with [start_key, end_key).
    pub fn drain_overlap_ranges(
        &mut self,
        start_key: &[u8],
        end_key: &[u8],
    ) -> Vec<(u64, Vec<u8>, Vec<u8>)> {
        let ranges = self.find_overlap_ranges(start_key, end_key);

        for &(_, ref s_key, _) in &ranges {
            self.ranges.remove(s_key).unwrap();
        }
        ranges
    }

    /// Removes and returns the peer info with the `start_key`.
    fn remove(&mut self, start_key: &[u8]) -> Option<(u64, Vec<u8>, Vec<u8>)> {
        self.ranges
            .remove(start_key)
            .map(|peer_info| (peer_info.region_id, start_key.to_owned(), peer_info.end_key))
    }

    /// Inserts a new range waiting to be deleted.
    ///
    /// Before an insert is called, it must call drain_overlap_ranges to clean the overlapping range.
    fn insert(&mut self, region_id: u64, start_key: &[u8], end_key: &[u8], timeout: time::Instant) {
        if !self.find_overlap_ranges(&start_key, &end_key).is_empty() {
            panic!(
                "[region {}] register deleting data in [{}, {}) failed due to overlap",
                region_id,
                hex::encode_upper(&start_key),
                hex::encode_upper(&end_key),
            );
        }
        let info = StalePeerInfo {
            region_id,
            end_key: end_key.to_owned(),
            timeout,
        };
        self.ranges.insert(start_key.to_owned(), info);
    }

    /// Gets all timeout ranges info.
    pub fn timeout_ranges<'a>(
        &'a self,
        now: time::Instant,
    ) -> impl Iterator<Item = (u64, Vec<u8>, Vec<u8>)> + 'a {
        self.ranges
            .iter()
            .filter(move |&(_, info)| info.timeout <= now)
            .map(|(start_key, info)| (info.region_id, start_key.clone(), info.end_key.clone()))
    }

    pub fn len(&self) -> usize {
        self.ranges.len()
    }
}

#[derive(Clone)]
struct SnapContext<R> {
    engines: Engines,
    batch_size: usize,
    mgr: SnapManager,
    use_delete_range: bool,
    clean_stale_peer_delay: Duration,
    pending_delete_ranges: PendingDeleteRanges,
    coprocessor_host: CoprocessorHost,
    router: R,
}

impl<R: CasualRouter<RocksEngine>> SnapContext<R> {
    /// Generates the snapshot of the Region.
    fn generate_snap(
        &self,
        region_id: u64,
        raft_snap: RocksSnapshot,
        kv_snap: RocksSnapshot,
        notifier: SyncSender<RaftSnapshot>,
    ) -> Result<()> {
        // do we need to check leader here?
        let snap = box_try!(store::do_snapshot::<RocksEngine>(
            self.mgr.clone(),
            raft_snap,
            kv_snap,
            region_id
        ));
        // Only enable the fail point when the region id is equal to 1, which is
        // the id of bootstrapped region in tests.
        fail_point!("region_gen_snap", region_id == 1, |_| Ok(()));
        if let Err(e) = notifier.try_send(snap) {
            info!(
                "failed to notify snap result, leadership may have changed, ignore error";
                "region_id" => region_id,
                "err" => %e,
            );
        }
        // The error can be ignored as snapshot will be sent in next heartbeat in the end.
        let _ = self
            .router
            .send(region_id, CasualMessage::SnapshotGenerated);
        Ok(())
    }

    /// Handles the task of generating snapshot of the Region. It calls `generate_snap` to do the actual work.
    fn handle_gen(
        &self,
        region_id: u64,
        raft_snap: RocksSnapshot,
        kv_snap: RocksSnapshot,
        notifier: SyncSender<RaftSnapshot>,
    ) {
        SNAP_COUNTER_VEC
            .with_label_values(&["generate", "all"])
            .inc();
        let gen_histogram = SNAP_HISTOGRAM.with_label_values(&["generate"]);
        let timer = gen_histogram.start_coarse_timer();

        if let Err(e) = self.generate_snap(region_id, raft_snap, kv_snap, notifier) {
            error!("failed to generate snap!!!"; "region_id" => region_id, "err" => %e);
            return;
        }

        SNAP_COUNTER_VEC
            .with_label_values(&["generate", "success"])
            .inc();
        timer.observe_duration();
    }

    /// Applies snapshot data of the Region.
    fn apply_snap(&mut self, region_id: u64, abort: Arc<AtomicUsize>) -> Result<()> {
        info!("begin apply snap data"; "region_id" => region_id);
        fail_point!("region_apply_snap", |_| { Ok(()) });
        check_abort(&abort)?;
        let region_key = keys::region_state_key(region_id);
        let mut region_state: RegionLocalState =
            match box_try!(self.engines.kv.c().get_msg_cf(CF_RAFT, &region_key)) {
                Some(state) => state,
                None => {
                    return Err(box_err!(
                        "failed to get region_state from {}",
                        hex::encode_upper(&region_key)
                    ));
                }
            };

        // clear up origin data.
        let region = region_state.get_region().clone();
        let start_key = keys::enc_start_key(&region);
        let end_key = keys::enc_end_key(&region);
        check_abort(&abort)?;
        self.cleanup_overlap_ranges(&start_key, &end_key);
        box_try!(self.engines.kv.c().delete_all_in_range(
            &start_key,
            &end_key,
            self.use_delete_range
        ));
        check_abort(&abort)?;
        fail_point!("apply_snap_cleanup_range");

        let state_key = keys::apply_state_key(region_id);
        let apply_state: RaftApplyState =
            match box_try!(self.engines.kv.c().get_msg_cf(CF_RAFT, &state_key)) {
                Some(state) => state,
                None => {
                    return Err(box_err!(
                        "failed to get raftstate from {}",
                        hex::encode_upper(&state_key)
                    ));
                }
            };
        let term = apply_state.get_truncated_state().get_term();
        let idx = apply_state.get_truncated_state().get_index();
        let snap_key = SnapKey::new(region_id, term, idx);
        self.mgr.register(snap_key.clone(), SnapEntry::Applying);
        defer!({
            self.mgr.deregister(&snap_key, &SnapEntry::Applying);
        });
        let mut s = box_try!(self.mgr.get_snapshot_for_applying_to_engine(&snap_key));
        if !s.exists() {
            return Err(box_err!("missing snapshot file {}", s.path()));
        }
        check_abort(&abort)?;
        let timer = Instant::now();
        let options = ApplyOptions {
            db: self.engines.kv.c().clone(),
            region,
            abort: Arc::clone(&abort),
            write_batch_size: self.batch_size,
            coprocessor_host: self.coprocessor_host.clone(),
        };
        s.apply(options)?;

        let wb = self.engines.kv.c().write_batch();
        region_state.set_state(PeerState::Normal);
        box_try!(wb.put_msg_cf(CF_RAFT, &region_key, &region_state));
        box_try!(wb.delete_cf(CF_RAFT, &keys::snapshot_raft_state_key(region_id)));
        self.engines.kv.c().write(&wb).unwrap_or_else(|e| {
            panic!("{} failed to save apply_snap result: {:?}", region_id, e);
        });
        info!(
            "apply new data";
            "region_id" => region_id,
            "time_takes" => ?timer.elapsed(),
        );
        Ok(())
    }

    /// Tries to apply the snapshot of the specified Region. It calls `apply_snap` to do the actual work.
    fn handle_apply(&mut self, region_id: u64, status: Arc<AtomicUsize>) {
        status.compare_and_swap(JOB_STATUS_PENDING, JOB_STATUS_RUNNING, Ordering::SeqCst);
        SNAP_COUNTER_VEC.with_label_values(&["apply", "all"]).inc();
        let apply_histogram = SNAP_HISTOGRAM.with_label_values(&["apply"]);
        let timer = apply_histogram.start_coarse_timer();

        match self.apply_snap(region_id, Arc::clone(&status)) {
            Ok(()) => {
                status.swap(JOB_STATUS_FINISHED, Ordering::SeqCst);
                SNAP_COUNTER_VEC
                    .with_label_values(&["apply", "success"])
                    .inc();
            }
            Err(Error::Abort) => {
                warn!("applying snapshot is aborted"; "region_id" => region_id);
                assert_eq!(
                    status.swap(JOB_STATUS_CANCELLED, Ordering::SeqCst),
                    JOB_STATUS_CANCELLING
                );
                SNAP_COUNTER_VEC
                    .with_label_values(&["apply", "abort"])
                    .inc();
            }
            Err(e) => {
                error!("failed to apply snap!!!"; "err" => %e);
                status.swap(JOB_STATUS_FAILED, Ordering::SeqCst);
                SNAP_COUNTER_VEC.with_label_values(&["apply", "fail"]).inc();
            }
        }

        timer.observe_duration();
    }

    /// Cleans up the data within the range.
    fn cleanup_range(
        &self,
        region_id: u64,
        start_key: &[u8],
        end_key: &[u8],
        use_delete_files: bool,
    ) {
        if use_delete_files {
            if let Err(e) = self
                .engines
                .kv
                .c()
                .delete_all_files_in_range(start_key, end_key)
            {
                error!(
                    "failed to delete files in range";
                    "region_id" => region_id,
                    "start_key" => log_wrappers::Key(start_key),
                    "end_key" => log_wrappers::Key(end_key),
                    "err" => %e,
                );
                return;
            }
        }
        if let Err(e) =
            self.engines
                .kv
                .c()
                .delete_all_in_range(start_key, end_key, self.use_delete_range)
        {
            error!(
                "failed to delete data in range";
                "region_id" => region_id,
                "start_key" => log_wrappers::Key(start_key),
                "end_key" => log_wrappers::Key(end_key),
                "err" => %e,
            );
        } else {
            info!(
                "succeed in deleting data in range";
                "region_id" => region_id,
                "start_key" => log_wrappers::Key(start_key),
                "end_key" => log_wrappers::Key(end_key),
            );
        }
    }

    /// Gets the overlapping ranges and cleans them up.
    fn cleanup_overlap_ranges(&mut self, start_key: &[u8], end_key: &[u8]) {
        let overlap_ranges = self
            .pending_delete_ranges
            .drain_overlap_ranges(start_key, end_key);
        let use_delete_files = false;
        for (region_id, s_key, e_key) in overlap_ranges {
            self.cleanup_range(region_id, &s_key, &e_key, use_delete_files);
        }
    }

    /// Inserts a new pending range, and it will be cleaned up with some delay.
    fn insert_pending_delete_range(
        &mut self,
        region_id: u64,
        start_key: &[u8],
        end_key: &[u8],
    ) -> bool {
        if self.clean_stale_peer_delay.as_secs() == 0 {
            return false;
        }

        self.cleanup_overlap_ranges(start_key, end_key);

        info!(
            "register deleting data in range";
            "region_id" => region_id,
            "start_key" => log_wrappers::Key(start_key),
            "end_key" => log_wrappers::Key(end_key),
        );
        let timeout = time::Instant::now() + self.clean_stale_peer_delay;
        self.pending_delete_ranges
            .insert(region_id, start_key, end_key, timeout);
        true
    }

    /// Cleans up timeouted ranges.
    fn clean_timeout_ranges(&mut self) {
        STALE_PEER_PENDING_DELETE_RANGE_GAUGE.set(self.pending_delete_ranges.len() as f64);

        let now = time::Instant::now();
        let mut cleaned_range_keys = vec![];
        {
            let use_delete_files = true;
            for (region_id, start_key, end_key) in self.pending_delete_ranges.timeout_ranges(now) {
                self.cleanup_range(
                    region_id,
                    start_key.as_slice(),
                    end_key.as_slice(),
                    use_delete_files,
                );
                cleaned_range_keys.push(start_key);
                let elapsed = now.elapsed();
                if elapsed >= CLEANUP_MAX_DURATION {
                    let len = cleaned_range_keys.len();
                    let elapsed = elapsed.as_millis() as f64 / 1000f64;
                    info!("clean timeout ranges, now backoff"; "key_count" => len, "time_takes" => elapsed);
                    break;
                }
            }
        }
        for key in cleaned_range_keys {
            assert!(
                self.pending_delete_ranges.remove(&key).is_some(),
                "cleanup pending_delete_ranges {} should exist",
                hex::encode_upper(&key)
            );
        }
    }

    /// Checks the number of files at level 0 to avoid write stall after ingesting sst.
    /// Returns true if the ingestion causes write stall.
    fn ingest_maybe_stall(&self) -> bool {
        for cf in SNAPSHOT_CFS {
            // no need to check lock cf
            if plain_file_used(cf) {
                continue;
            }
            if rocks::util::ingest_maybe_slowdown_writes(&self.engines.kv, cf) {
                return true;
            }
        }
        false
    }
}

pub struct Runner<R> {
    pool: ThreadPool<TaskCell>,
    ctx: SnapContext<R>,
    // we may delay some apply tasks if level 0 files to write stall threshold,
    // pending_applies records all delayed apply task, and will check again later
    pending_applies: VecDeque<Task>,
}

impl<R: CasualRouter<RocksEngine>> Runner<R> {
    pub fn new(
        engines: Engines,
        mgr: SnapManager,
        batch_size: usize,
        use_delete_range: bool,
        clean_stale_peer_delay: Duration,
        coprocessor_host: CoprocessorHost,
        router: R,
    ) -> Runner<R> {
        Runner {
            pool: Builder::new(thd_name!("snap-generator"))
                .max_thread_count(GENERATE_POOL_SIZE)
                .build_future_pool(),

            ctx: SnapContext {
                engines,
                mgr,
                batch_size,
                use_delete_range,
                clean_stale_peer_delay,
                pending_delete_ranges: PendingDeleteRanges::default(),
                coprocessor_host,
                router,
            },
            pending_applies: VecDeque::new(),
        }
    }

    pub fn new_timer(&self) -> Timer<Event> {
        let mut timer = Timer::new(2);
        timer.add_task(
            Duration::from_millis(PENDING_APPLY_CHECK_INTERVAL),
            Event::CheckApply,
        );
        timer.add_task(
            Duration::from_millis(STALE_PEER_CHECK_INTERVAL),
            Event::CheckStalePeer,
        );
        timer
    }

    /// Tries to apply pending tasks if there is some.
    fn handle_pending_applies(&mut self) {
        fail_point!("apply_pending_snapshot", |_| {});
        while !self.pending_applies.is_empty() {
            // should not handle too many applies than the number of files that can be ingested.
            // check level 0 every time because we can not make sure how does the number of level 0 files change.
            if self.ctx.ingest_maybe_stall() {
                break;
            }
            if let Some(Task::Apply { region_id, status }) = self.pending_applies.pop_front() {
                self.ctx.handle_apply(region_id, status);
            }
        }
    }
}

impl<R> Runnable<Task> for Runner<R>
where
    R: CasualRouter<RocksEngine> + Send + Clone + 'static,
{
    fn run(&mut self, task: Task) {
        match task {
            Task::Gen {
                region_id,
                raft_snap,
                kv_snap,
                notifier,
            } => {
                // It is safe for now to handle generating and applying snapshot concurrently,
                // but it may not when merge is implemented.
                let ctx = self.ctx.clone();

                self.pool.spawn(async move {
                    ctx.handle_gen(region_id, raft_snap, kv_snap, notifier);
                });
            }
            task @ Task::Apply { .. } => {
                // to makes sure appling snapshots in order.
                self.pending_applies.push_back(task);
                self.handle_pending_applies();
                if !self.pending_applies.is_empty() {
                    // delay the apply and retry later
                    SNAP_COUNTER_VEC
                        .with_label_values(&["apply", "delay"])
                        .inc();
                }
            }
            Task::Destroy {
                region_id,
                start_key,
                end_key,
            } => {
                // try to delay the range deletion because
                // there might be a coprocessor request related to this range
                if !self
                    .ctx
                    .insert_pending_delete_range(region_id, &start_key, &end_key)
                {
                    self.ctx.cleanup_range(
                        region_id, &start_key, &end_key, false, /* use_delete_files */
                    );
                }
            }
        }
    }

    fn shutdown(&mut self) {
        self.pool.shutdown();
    }
}

/// Region related timeout event
pub enum Event {
    CheckStalePeer,
    CheckApply,
}

impl<R> RunnableWithTimer<Task, Event> for Runner<R>
where
    R: CasualRouter<RocksEngine> + Send + Clone + 'static,
{
    fn on_timeout(&mut self, timer: &mut Timer<Event>, event: Event) {
        match event {
            Event::CheckApply => {
                self.handle_pending_applies();
                timer.add_task(
                    Duration::from_millis(PENDING_APPLY_CHECK_INTERVAL),
                    Event::CheckApply,
                );
            }
            Event::CheckStalePeer => {
                self.ctx.clean_timeout_ranges();
                timer.add_task(
                    Duration::from_millis(STALE_PEER_CHECK_INTERVAL),
                    Event::CheckStalePeer,
                );
            }
        }
    }
}

#[cfg(test)]
mod tests {
    use std::io;
    use std::sync::atomic::AtomicUsize;
    use std::sync::{mpsc, Arc};
    use std::thread;
    use std::time::Duration;

    use crate::coprocessor::CoprocessorHost;
    use crate::store::peer_storage::JOB_STATUS_PENDING;
    use crate::store::snap::tests::get_test_db_for_regions;
    use crate::store::worker::RegionRunner;
    use crate::store::{CasualMessage, SnapKey, SnapManager};
    use engine::rocks;
    use engine::rocks::{ColumnFamilyOptions, Writable};
    use engine::Engines;
    use engine_rocks::{Compat, RocksSnapshot};
<<<<<<< HEAD
    use engine_traits::{Mutable, WriteBatchExt};
=======
    use engine_traits::{Mutable, Peekable, WriteBatchExt};
>>>>>>> 8de1886c
    use engine_traits::{CF_DEFAULT, CF_RAFT};
    use kvproto::raft_serverpb::{PeerState, RegionLocalState};
    use tempfile::Builder;
    use tikv_util::time;
    use tikv_util::timer::Timer;
    use tikv_util::worker::Worker;

    use super::Event;
    use super::PendingDeleteRanges;
    use super::Task;

    fn insert_range(
        pending_delete_ranges: &mut PendingDeleteRanges,
        id: u64,
        s: &str,
        e: &str,
        timeout: time::Instant,
    ) {
        pending_delete_ranges.insert(id, s.as_bytes(), e.as_bytes(), timeout);
    }

    #[test]
    fn test_pending_delete_ranges() {
        let mut pending_delete_ranges = PendingDeleteRanges::default();
        let delay = Duration::from_millis(100);
        let id = 0;

        let timeout = time::Instant::now() + delay;
        insert_range(&mut pending_delete_ranges, id, "a", "c", timeout);
        insert_range(&mut pending_delete_ranges, id, "m", "n", timeout);
        insert_range(&mut pending_delete_ranges, id, "x", "z", timeout);
        insert_range(&mut pending_delete_ranges, id + 1, "f", "i", timeout);
        insert_range(&mut pending_delete_ranges, id + 1, "p", "t", timeout);
        assert_eq!(pending_delete_ranges.len(), 5);

        thread::sleep(delay / 2);

        //  a____c    f____i    m____n    p____t    x____z
        //              g___________________q
        // when we want to insert [g, q), we first extract overlap ranges,
        // which are [f, i), [m, n), [p, t)
        let timeout = time::Instant::now() + delay;
        let overlap_ranges =
            pending_delete_ranges.drain_overlap_ranges(&b"g".to_vec(), &b"q".to_vec());
        assert_eq!(
            overlap_ranges,
            [
                (id + 1, b"f".to_vec(), b"i".to_vec()),
                (id, b"m".to_vec(), b"n".to_vec()),
                (id + 1, b"p".to_vec(), b"t".to_vec()),
            ]
        );
        assert_eq!(pending_delete_ranges.len(), 2);
        insert_range(&mut pending_delete_ranges, id + 2, "g", "q", timeout);
        assert_eq!(pending_delete_ranges.len(), 3);

        thread::sleep(delay / 2);

        // at t1, [a, c) and [x, z) will timeout
        let now = time::Instant::now();
        let ranges: Vec<_> = pending_delete_ranges.timeout_ranges(now).collect();
        assert_eq!(
            ranges,
            [
                (id, b"a".to_vec(), b"c".to_vec()),
                (id, b"x".to_vec(), b"z".to_vec()),
            ]
        );
        for (_, start_key, _) in ranges {
            pending_delete_ranges.remove(&start_key);
        }
        assert_eq!(pending_delete_ranges.len(), 1);

        thread::sleep(delay / 2);

        // at t2, [g, q) will timeout
        let now = time::Instant::now();
        let ranges: Vec<_> = pending_delete_ranges.timeout_ranges(now).collect();
        assert_eq!(ranges, [(id + 2, b"g".to_vec(), b"q".to_vec())]);
        for (_, start_key, _) in ranges {
            pending_delete_ranges.remove(&start_key);
        }
        assert_eq!(pending_delete_ranges.len(), 0);
    }

    #[test]
    fn test_pending_applies() {
        let temp_dir = Builder::new()
            .prefix("test_pending_applies")
            .tempdir()
            .unwrap();
        let mut cf_opts = ColumnFamilyOptions::new();
        cf_opts.set_level_zero_slowdown_writes_trigger(5);
        cf_opts.set_disable_auto_compactions(true);
        let kv_cfs_opts = vec![
            rocks::util::CFOptions::new("default", cf_opts.clone()),
            rocks::util::CFOptions::new("write", cf_opts.clone()),
            rocks::util::CFOptions::new("lock", cf_opts.clone()),
            rocks::util::CFOptions::new("raft", cf_opts.clone()),
        ];
        let raft_cfs_opt = rocks::util::CFOptions::new(CF_DEFAULT, cf_opts);
        let engine = get_test_db_for_regions(
            &temp_dir,
            None,
            Some(raft_cfs_opt),
            None,
            Some(kv_cfs_opts),
            &[1, 2, 3, 4, 5, 6],
        )
        .unwrap();

        for cf_name in engine.kv.cf_names() {
            let cf = engine.kv.cf_handle(cf_name).unwrap();
            for i in 0..6 {
                engine.kv.put_cf(cf, &[i], &[i]).unwrap();
                engine.kv.put_cf(cf, &[i + 1], &[i + 1]).unwrap();
                engine.kv.flush_cf(cf, true).unwrap();
                // check level 0 files
                assert_eq!(
                    rocks::util::get_cf_num_files_at_level(&engine.kv, cf, 0).unwrap(),
                    u64::from(i) + 1
                );
            }
        }

        let shared_block_cache = false;
        let engines = Engines::new(
            Arc::clone(&engine.kv),
            Arc::clone(&engine.kv),
            shared_block_cache,
        );
        let snap_dir = Builder::new().prefix("snap_dir").tempdir().unwrap();
        let mgr = SnapManager::new(snap_dir.path().to_str().unwrap(), None);
        let mut worker = Worker::new("snap-manager");
        let sched = worker.scheduler();
        let (router, receiver) = mpsc::sync_channel(1);
        let runner = RegionRunner::new(
            engines.clone(),
            mgr,
            0,
            true,
            Duration::from_secs(0),
            CoprocessorHost::default(),
            router,
        );
        let mut timer = Timer::new(1);
        timer.add_task(Duration::from_millis(100), Event::CheckApply);
        worker.start_with_timer(runner, timer).unwrap();

        let gen_and_apply_snap = |id: u64| {
            // construct snapshot
            let (tx, rx) = mpsc::sync_channel(1);
            sched
                .schedule(Task::Gen {
                    region_id: id,
                    raft_snap: RocksSnapshot::new(engines.raft.clone()),
                    kv_snap: RocksSnapshot::new(engines.kv.clone()),
                    notifier: tx,
                })
                .unwrap();
            let s1 = rx.recv().unwrap();
            match receiver.recv() {
                Ok((region_id, CasualMessage::SnapshotGenerated)) => {
                    assert_eq!(region_id, id);
                }
                msg => panic!("expected SnapshotGenerated, but got {:?}", msg),
            }
            let data = s1.get_data();
            let key = SnapKey::from_snap(&s1).unwrap();
            let mgr = SnapManager::new(snap_dir.path().to_str().unwrap(), None);
            let mut s2 = mgr.get_snapshot_for_sending(&key).unwrap();
            let mut s3 = mgr.get_snapshot_for_receiving(&key, &data[..]).unwrap();
            io::copy(&mut s2, &mut s3).unwrap();
            s3.save().unwrap();

            // set applying state
            let wb = engine.kv.c().write_batch();
            let region_key = keys::region_state_key(id);
            let mut region_state = engine
                .kv
                .c()
                .get_msg_cf::<RegionLocalState>(CF_RAFT, &region_key)
                .unwrap()
                .unwrap();
            region_state.set_state(PeerState::Applying);
            wb.put_msg_cf(CF_RAFT, &region_key, &region_state).unwrap();
            engine.kv.c().write(&wb).unwrap();

            // apply snapshot
            let status = Arc::new(AtomicUsize::new(JOB_STATUS_PENDING));
            sched
                .schedule(Task::Apply {
                    region_id: id,
                    status,
                })
                .unwrap();
        };
        let wait_apply_finish = |id: u64| {
            let region_key = keys::region_state_key(id);
            loop {
                thread::sleep(Duration::from_millis(100));
                if engine
                    .kv
                    .c()
                    .get_msg_cf::<RegionLocalState>(CF_RAFT, &region_key)
                    .unwrap()
                    .unwrap()
                    .get_state()
                    == PeerState::Normal
                {
                    break;
                }
            }
        };
        let cf = engine.kv.cf_handle(CF_DEFAULT).unwrap();

        // snapshot will not ingest cause already write stall
        gen_and_apply_snap(1);
        assert_eq!(
            rocks::util::get_cf_num_files_at_level(&engine.kv, cf, 0).unwrap(),
            6
        );

        // compact all files to the bottomest level
        rocks::util::compact_files_in_range(&engine.kv, None, None, None).unwrap();
        assert_eq!(
            rocks::util::get_cf_num_files_at_level(&engine.kv, cf, 0).unwrap(),
            0
        );

        wait_apply_finish(1);

        // the pending apply task should be finished and snapshots are ingested.
        // note that when ingest sst, it may flush memtable if overlap,
        // so here will two level 0 files.
        assert_eq!(
            rocks::util::get_cf_num_files_at_level(&engine.kv, cf, 0).unwrap(),
            2
        );

        // no write stall, ingest without delay
        gen_and_apply_snap(2);
        wait_apply_finish(2);
        assert_eq!(
            rocks::util::get_cf_num_files_at_level(&engine.kv, cf, 0).unwrap(),
            4
        );

        // snapshot will not ingest cause it may cause write stall
        gen_and_apply_snap(3);
        assert_eq!(
            rocks::util::get_cf_num_files_at_level(&engine.kv, cf, 0).unwrap(),
            4
        );
        gen_and_apply_snap(4);
        assert_eq!(
            rocks::util::get_cf_num_files_at_level(&engine.kv, cf, 0).unwrap(),
            4
        );
        gen_and_apply_snap(5);
        assert_eq!(
            rocks::util::get_cf_num_files_at_level(&engine.kv, cf, 0).unwrap(),
            4
        );

        // compact all files to the bottomest level
        rocks::util::compact_files_in_range(&engine.kv, None, None, None).unwrap();
        assert_eq!(
            rocks::util::get_cf_num_files_at_level(&engine.kv, cf, 0).unwrap(),
            0
        );

        // make sure have checked pending applies
        wait_apply_finish(4);

        // before two pending apply tasks should be finished and snapshots are ingested
        // and one still in pending.
        assert_eq!(
            rocks::util::get_cf_num_files_at_level(&engine.kv, cf, 0).unwrap(),
            4
        );

        // make sure have checked pending applies
        rocks::util::compact_files_in_range(&engine.kv, None, None, None).unwrap();
        assert_eq!(
            rocks::util::get_cf_num_files_at_level(&engine.kv, cf, 0).unwrap(),
            0
        );
        wait_apply_finish(5);

        // the last one pending task finished
        assert_eq!(
            rocks::util::get_cf_num_files_at_level(&engine.kv, cf, 0).unwrap(),
            2
        );
    }
}<|MERGE_RESOLUTION|>--- conflicted
+++ resolved
@@ -10,17 +10,10 @@
 use std::u64;
 
 use engine::rocks;
-<<<<<<< HEAD
-use engine::{Engines, Peekable};
-use engine_rocks::{Compat, RocksEngine, RocksSnapshot};
-use engine_traits::CF_RAFT;
-use engine_traits::{MiscExt, Mutable, WriteBatchExt};
-=======
 use engine::Engines;
 use engine_rocks::{Compat, RocksEngine, RocksSnapshot};
 use engine_traits::CF_RAFT;
 use engine_traits::{MiscExt, Mutable, Peekable, WriteBatchExt};
->>>>>>> 8de1886c
 use kvproto::raft_serverpb::{PeerState, RaftApplyState, RegionLocalState};
 use raft::eraftpb::Snapshot as RaftSnapshot;
 
@@ -698,11 +691,7 @@
     use engine::rocks::{ColumnFamilyOptions, Writable};
     use engine::Engines;
     use engine_rocks::{Compat, RocksSnapshot};
-<<<<<<< HEAD
-    use engine_traits::{Mutable, WriteBatchExt};
-=======
     use engine_traits::{Mutable, Peekable, WriteBatchExt};
->>>>>>> 8de1886c
     use engine_traits::{CF_DEFAULT, CF_RAFT};
     use kvproto::raft_serverpb::{PeerState, RegionLocalState};
     use tempfile::Builder;
