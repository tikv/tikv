// Copyright 2016 TiKV Project Authors. Licensed under Apache-2.0.

use std::{
    collections::{
        BTreeMap,
        Bound::{Excluded, Included, Unbounded},
        VecDeque,
    },
    fmt::{self, Display, Formatter},
    sync::{
        atomic::{AtomicBool, AtomicUsize, Ordering},
        mpsc::SyncSender,
        Arc,
    },
    time::Duration,
    u64,
};

use engine_traits::{DeleteStrategy, KvEngine, Mutable, Range, WriteBatch, CF_LOCK, CF_RAFT};
use fail::fail_point;
use file_system::{IOType, WithIOType};
use kvproto::raft_serverpb::{PeerState, RaftApplyState, RegionLocalState};
use raft::eraftpb::Snapshot as RaftSnapshot;
use tikv_util::{
    box_err, box_try, defer, error, info, thd_name,
    time::Instant,
    warn,
    worker::{Runnable, RunnableWithTimer},
};
use yatp::{
    pool::{Builder, ThreadPool},
    task::future::TaskCell,
};

use super::metrics::*;
use crate::{
    coprocessor::CoprocessorHost,
    store::{
        self, check_abort,
        peer_storage::{
            JOB_STATUS_CANCELLED, JOB_STATUS_CANCELLING, JOB_STATUS_FAILED, JOB_STATUS_FINISHED,
            JOB_STATUS_PENDING, JOB_STATUS_RUNNING,
        },
        snap::{plain_file_used, Error, Result, SNAPSHOT_CFS},
        transport::CasualRouter,
        ApplyOptions, CasualMessage, SnapEntry, SnapKey, SnapManager,
    },
};

// used to periodically check whether we should delete a stale peer's range in region runner

#[cfg(test)]
pub const STALE_PEER_CHECK_TICK: usize = 1; // 1000 milliseconds

#[cfg(not(test))]
pub const STALE_PEER_CHECK_TICK: usize = 10; // 10000 milliseconds

// used to periodically check whether schedule pending applies in region runner
#[cfg(not(test))]
pub const PENDING_APPLY_CHECK_INTERVAL: u64 = 1_000; // 1000 milliseconds
#[cfg(test)]
pub const PENDING_APPLY_CHECK_INTERVAL: u64 = 200; // 200 milliseconds

const CLEANUP_MAX_REGION_COUNT: usize = 64;

/// Region related task
#[derive(Debug)]
pub enum Task<S> {
    Gen {
        region_id: u64,
        last_applied_index_term: u64,
        last_applied_state: RaftApplyState,
        kv_snap: S,
        canceled: Arc<AtomicBool>,
        notifier: SyncSender<RaftSnapshot>,
        for_balance: bool,
    },
    Apply {
        region_id: u64,
        status: Arc<AtomicUsize>,
    },
    /// Destroy data between [start_key, end_key).
    ///
    /// The deletion may and may not succeed.
    Destroy {
        region_id: u64,
        start_key: Vec<u8>,
        end_key: Vec<u8>,
    },
}

impl<S> Task<S> {
    pub fn destroy(region_id: u64, start_key: Vec<u8>, end_key: Vec<u8>) -> Task<S> {
        Task::Destroy {
            region_id,
            start_key,
            end_key,
        }
    }
}

impl<S> Display for Task<S> {
    fn fmt(&self, f: &mut Formatter<'_>) -> fmt::Result {
        match *self {
            Task::Gen { region_id, .. } => write!(f, "Snap gen for {}", region_id),
            Task::Apply { region_id, .. } => write!(f, "Snap apply for {}", region_id),
            Task::Destroy {
                region_id,
                ref start_key,
                ref end_key,
            } => write!(
                f,
                "Destroy {} [{}, {})",
                region_id,
                log_wrappers::Value::key(start_key),
                log_wrappers::Value::key(end_key)
            ),
        }
    }
}

#[derive(Clone)]
struct StalePeerInfo {
    // the start_key is stored as a key in PendingDeleteRanges
    // below are stored as a value in PendingDeleteRanges
    pub region_id: u64,
    pub end_key: Vec<u8>,
    // Once the oldest snapshot sequence exceeds this, it ensures that no one is
    // reading on this peer anymore. So we can safely call `delete_files_in_range`
    // , which may break the consistency of snapshot, of this peer range.
    pub stale_sequence: u64,
}

/// A structure records all ranges to be deleted with some delay.
/// The delay is because there may be some coprocessor requests related to these ranges.
#[derive(Clone, Default)]
struct PendingDeleteRanges {
    ranges: BTreeMap<Vec<u8>, StalePeerInfo>, // start_key -> StalePeerInfo
}

impl PendingDeleteRanges {
    /// Finds ranges that overlap with [start_key, end_key).
    fn find_overlap_ranges(
        &self,
        start_key: &[u8],
        end_key: &[u8],
    ) -> Vec<(u64, Vec<u8>, Vec<u8>, u64)> {
        let mut ranges = Vec::new();
        // find the first range that may overlap with [start_key, end_key)
        let sub_range = self.ranges.range((Unbounded, Excluded(start_key.to_vec())));
        if let Some((s_key, peer_info)) = sub_range.last() {
            if peer_info.end_key > start_key.to_vec() {
                ranges.push((
                    peer_info.region_id,
                    s_key.clone(),
                    peer_info.end_key.clone(),
                    peer_info.stale_sequence,
                ));
            }
        }

        // find the rest ranges that overlap with [start_key, end_key)
        for (s_key, peer_info) in self
            .ranges
            .range((Included(start_key.to_vec()), Excluded(end_key.to_vec())))
        {
            ranges.push((
                peer_info.region_id,
                s_key.clone(),
                peer_info.end_key.clone(),
                peer_info.stale_sequence,
            ));
        }
        ranges
    }

    /// Gets ranges that overlap with [start_key, end_key).
    pub fn drain_overlap_ranges(
        &mut self,
        start_key: &[u8],
        end_key: &[u8],
    ) -> Vec<(u64, Vec<u8>, Vec<u8>, u64)> {
        let ranges = self.find_overlap_ranges(start_key, end_key);

        for &(_, ref s_key, ..) in &ranges {
            self.ranges.remove(s_key).unwrap();
        }
        ranges
    }

    /// Removes and returns the peer info with the `start_key`.
    fn remove(&mut self, start_key: &[u8]) -> Option<(u64, Vec<u8>, Vec<u8>)> {
        self.ranges
            .remove(start_key)
            .map(|peer_info| (peer_info.region_id, start_key.to_owned(), peer_info.end_key))
    }

    /// Inserts a new range waiting to be deleted.
    ///
    /// Before an insert is called, it must call drain_overlap_ranges to clean the overlapping range.
    fn insert(&mut self, region_id: u64, start_key: &[u8], end_key: &[u8], stale_sequence: u64) {
        if !self.find_overlap_ranges(start_key, end_key).is_empty() {
            panic!(
                "[region {}] register deleting data in [{}, {}) failed due to overlap",
                region_id,
                log_wrappers::Value::key(start_key),
                log_wrappers::Value::key(end_key),
            );
        }
        let info = StalePeerInfo {
            region_id,
            end_key: end_key.to_owned(),
            stale_sequence,
        };
        self.ranges.insert(start_key.to_owned(), info);
    }

    /// Gets all stale ranges info.
    pub fn stale_ranges(&self, oldest_sequence: u64) -> impl Iterator<Item = (u64, &[u8], &[u8])> {
        self.ranges
            .iter()
            .filter(move |&(_, info)| info.stale_sequence < oldest_sequence)
            .map(|(start_key, info)| {
                (
                    info.region_id,
                    start_key.as_slice(),
                    info.end_key.as_slice(),
                )
            })
    }

    pub fn len(&self) -> usize {
        self.ranges.len()
    }
}

#[derive(Clone)]
struct SnapContext<EK, R>
where
    EK: KvEngine,
{
    engine: EK,
    batch_size: usize,
    mgr: SnapManager,
    use_delete_range: bool,
    pending_delete_ranges: PendingDeleteRanges,
    coprocessor_host: CoprocessorHost<EK>,
    router: R,
}

impl<EK, R> SnapContext<EK, R>
where
    EK: KvEngine,
    R: CasualRouter<EK>,
{
    /// Generates the snapshot of the Region.
    fn generate_snap(
        &self,
        region_id: u64,
        last_applied_index_term: u64,
        last_applied_state: RaftApplyState,
        kv_snap: EK::Snapshot,
        notifier: SyncSender<RaftSnapshot>,
        for_balance: bool,
    ) -> Result<()> {
        // do we need to check leader here?
        let snap = box_try!(store::do_snapshot::<EK>(
            self.mgr.clone(),
            &self.engine,
            kv_snap,
            region_id,
            last_applied_index_term,
            last_applied_state,
            for_balance,
        ));
        // Only enable the fail point when the region id is equal to 1, which is
        // the id of bootstrapped region in tests.
        fail_point!("region_gen_snap", region_id == 1, |_| Ok(()));
        if let Err(e) = notifier.try_send(snap) {
            info!(
                "failed to notify snap result, leadership may have changed, ignore error";
                "region_id" => region_id,
                "err" => %e,
            );
        }
        // The error can be ignored as snapshot will be sent in next heartbeat in the end.
        let _ = self
            .router
            .send(region_id, CasualMessage::SnapshotGenerated);
        Ok(())
    }

    /// Handles the task of generating snapshot of the Region. It calls `generate_snap` to do the actual work.
    fn handle_gen(
        &self,
        region_id: u64,
        last_applied_index_term: u64,
        last_applied_state: RaftApplyState,
        kv_snap: EK::Snapshot,
        canceled: Arc<AtomicBool>,
        notifier: SyncSender<RaftSnapshot>,
        for_balance: bool,
    ) {
        fail_point!("before_region_gen_snap", |_| ());
        SNAP_COUNTER.generate.all.inc();
        if canceled.load(Ordering::Relaxed) {
            info!("generate snap is canceled"; "region_id" => region_id);
            return;
        }

        let start = Instant::now();
        let _io_type_guard = WithIOType::new(if for_balance {
            IOType::LoadBalance
        } else {
            IOType::Replication
        });

        if let Err(e) = self.generate_snap(
            region_id,
            last_applied_index_term,
            last_applied_state,
            kv_snap,
            notifier,
            for_balance,
        ) {
            error!(%e; "failed to generate snap!!!"; "region_id" => region_id,);
            return;
        }

        SNAP_COUNTER.generate.success.inc();
        SNAP_HISTOGRAM
            .generate
            .observe(start.saturating_elapsed_secs());
    }

    /// Applies snapshot data of the Region.
    fn apply_snap(&mut self, region_id: u64, abort: Arc<AtomicUsize>) -> Result<()> {
        info!("begin apply snap data"; "region_id" => region_id);
        fail_point!("region_apply_snap", |_| { Ok(()) });
        check_abort(&abort)?;
        let region_key = keys::region_state_key(region_id);
        let mut region_state: RegionLocalState =
            match box_try!(self.engine.get_msg_cf(CF_RAFT, &region_key)) {
                Some(state) => state,
                None => {
                    return Err(box_err!(
                        "failed to get region_state from {}",
                        log_wrappers::Value::key(&region_key)
                    ));
                }
            };

        // clear up origin data.
        let region = region_state.get_region().clone();
        let start_key = keys::enc_start_key(&region);
        let end_key = keys::enc_end_key(&region);
        check_abort(&abort)?;
        let overlap_ranges = self
            .pending_delete_ranges
            .drain_overlap_ranges(&start_key, &end_key);
        if !overlap_ranges.is_empty() {
            CLEAN_COUNTER_VEC
                .with_label_values(&["overlap-with-apply"])
                .inc();
            self.cleanup_overlap_regions(overlap_ranges)?;
        }
        self.delete_all_in_range(&[Range::new(&start_key, &end_key)])?;
        check_abort(&abort)?;
        fail_point!("apply_snap_cleanup_range");

        let state_key = keys::apply_state_key(region_id);
        let apply_state: RaftApplyState =
            match box_try!(self.engine.get_msg_cf(CF_RAFT, &state_key)) {
                Some(state) => state,
                None => {
                    return Err(box_err!(
                        "failed to get raftstate from {}",
                        log_wrappers::Value::key(&state_key)
                    ));
                }
            };
        let term = apply_state.get_truncated_state().get_term();
        let idx = apply_state.get_truncated_state().get_index();
        let snap_key = SnapKey::new(region_id, term, idx);
        self.mgr.register(snap_key.clone(), SnapEntry::Applying);
        defer!({
            self.mgr.deregister(&snap_key, &SnapEntry::Applying);
        });
        let mut s = box_try!(self.mgr.get_snapshot_for_applying(&snap_key));
        if !s.exists() {
            return Err(box_err!("missing snapshot file {}", s.path()));
        }
        check_abort(&abort)?;
        let timer = Instant::now();
        let options = ApplyOptions {
            db: self.engine.clone(),
            region,
            abort: Arc::clone(&abort),
            write_batch_size: self.batch_size,
            coprocessor_host: self.coprocessor_host.clone(),
        };
        s.apply(options)?;

        let mut wb = self.engine.write_batch();
        region_state.set_state(PeerState::Normal);
        box_try!(wb.put_msg_cf(CF_RAFT, &region_key, &region_state));
        box_try!(wb.delete_cf(CF_RAFT, &keys::snapshot_raft_state_key(region_id)));
        wb.write().unwrap_or_else(|e| {
            panic!("{} failed to save apply_snap result: {:?}", region_id, e);
        });
        info!(
            "apply new data";
            "region_id" => region_id,
            "time_takes" => ?timer.saturating_elapsed(),
        );
        Ok(())
    }

    /// Tries to apply the snapshot of the specified Region. It calls `apply_snap` to do the actual work.
    fn handle_apply(&mut self, region_id: u64, status: Arc<AtomicUsize>) {
        let _ = status.compare_exchange(
            JOB_STATUS_PENDING,
            JOB_STATUS_RUNNING,
            Ordering::SeqCst,
            Ordering::SeqCst,
        );
        SNAP_COUNTER.apply.all.inc();
        // let apply_histogram = SNAP_HISTOGRAM.with_label_values(&["apply"]);
        // let timer = apply_histogram.start_coarse_timer();
        let start = Instant::now();

        match self.apply_snap(region_id, Arc::clone(&status)) {
            Ok(()) => {
                status.swap(JOB_STATUS_FINISHED, Ordering::SeqCst);
                SNAP_COUNTER.apply.success.inc();
            }
            Err(Error::Abort) => {
                warn!("applying snapshot is aborted"; "region_id" => region_id);
                assert_eq!(
                    status.swap(JOB_STATUS_CANCELLED, Ordering::SeqCst),
                    JOB_STATUS_CANCELLING
                );
                SNAP_COUNTER.apply.abort.inc();
            }
            Err(e) => {
                error!(%e; "failed to apply snap!!!");
                status.swap(JOB_STATUS_FAILED, Ordering::SeqCst);
                SNAP_COUNTER.apply.fail.inc();
            }
        }

        SNAP_HISTOGRAM
            .apply
            .observe(start.saturating_elapsed_secs());
        let _ = self.router.send(region_id, CasualMessage::SnapshotApplied);
    }

    /// Cleans up the data within the range.
    fn cleanup_range(&self, ranges: &[Range<'_>]) -> Result<()> {
        self.engine
            .delete_all_in_range(DeleteStrategy::DeleteFiles, ranges)
            .unwrap_or_else(|e| {
                error!("failed to delete files in range"; "err" => %e);
            });
        self.delete_all_in_range(ranges)?;
        self.engine
            .delete_all_in_range(DeleteStrategy::DeleteBlobs, ranges)
            .unwrap_or_else(|e| {
                error!("failed to delete files in range"; "err" => %e);
            });
        Ok(())
    }

    /// Gets the overlapping ranges and cleans them up.
    fn cleanup_overlap_regions(
        &mut self,
        overlap_ranges: Vec<(u64, Vec<u8>, Vec<u8>, u64)>,
    ) -> Result<()> {
        let oldest_sequence = self
            .engine
            .get_oldest_snapshot_sequence_number()
            .unwrap_or(u64::MAX);
        let mut ranges = Vec::with_capacity(overlap_ranges.len());
        let mut df_ranges = Vec::with_capacity(overlap_ranges.len());
        for (region_id, start_key, end_key, stale_sequence) in overlap_ranges.iter() {
            // `DeleteFiles` may break current rocksdb snapshots consistency,
            // so do not use it unless we can make sure there is no reader of the destroyed peer anymore.
            if *stale_sequence < oldest_sequence {
                df_ranges.push(Range::new(start_key, end_key));
            } else {
                SNAP_COUNTER_VEC
                    .with_label_values(&["overlap", "not_delete_files"])
                    .inc();
            }
            info!("delete data in range because of overlap"; "region_id" => region_id,
                  "start_key" => log_wrappers::Value::key(start_key),
                  "end_key" => log_wrappers::Value::key(end_key));
            ranges.push(Range::new(start_key, end_key));
        }
        self.engine
            .delete_all_in_range(DeleteStrategy::DeleteFiles, &df_ranges)
            .unwrap_or_else(|e| {
                error!("failed to delete files in range"; "err" => %e);
            });

        self.delete_all_in_range(&ranges)
    }

    /// Inserts a new pending range, and it will be cleaned up with some delay.
    fn insert_pending_delete_range(&mut self, region_id: u64, start_key: &[u8], end_key: &[u8]) {
        let overlap_ranges = self
            .pending_delete_ranges
            .drain_overlap_ranges(start_key, end_key);
        if !overlap_ranges.is_empty() {
            CLEAN_COUNTER_VEC
                .with_label_values(&["overlap-with-destroy"])
                .inc();
            if let Err(e) = self.cleanup_overlap_regions(overlap_ranges) {
                warn!("cleanup_overlap_ranges failed";
                    "region_id" => region_id,
                    "start_key" => log_wrappers::Value::key(start_key),
                    "end_key" => log_wrappers::Value::key(end_key),
                    "err" => %e,
                );
            }
        }
        info!("register deleting data in range";
            "region_id" => region_id,
            "start_key" => log_wrappers::Value::key(start_key),
            "end_key" => log_wrappers::Value::key(end_key),
        );
        let seq = self.engine.get_latest_sequence_number();
        self.pending_delete_ranges
            .insert(region_id, start_key, end_key, seq);
    }

    /// Cleans up stale ranges.
    fn clean_stale_ranges(&mut self) {
        STALE_PEER_PENDING_DELETE_RANGE_GAUGE.set(self.pending_delete_ranges.len() as f64);
        if self.ingest_maybe_stall() {
            return;
        }
        let oldest_sequence = self
            .engine
            .get_oldest_snapshot_sequence_number()
            .unwrap_or(u64::MAX);
        let mut cleanup_ranges: Vec<(u64, Vec<u8>, Vec<u8>)> = self
            .pending_delete_ranges
            .stale_ranges(oldest_sequence)
            .map(|(region_id, s, e)| (region_id, s.to_vec(), e.to_vec()))
            .collect();
        if cleanup_ranges.is_empty() {
            return;
        }
        CLEAN_COUNTER_VEC.with_label_values(&["destroy"]).inc_by(1);
        cleanup_ranges.sort_by(|a, b| a.1.cmp(&b.1));
        while cleanup_ranges.len() > CLEANUP_MAX_REGION_COUNT {
            cleanup_ranges.pop();
        }
        let ranges: Vec<Range<'_>> = cleanup_ranges
            .iter()
            .map(|(region_id, start, end)| {
                info!("delete data in range because of stale"; "region_id" => region_id,
                  "start_key" => log_wrappers::Value::key(start),
                  "end_key" => log_wrappers::Value::key(end));
                Range::new(start, end)
            })
            .collect();
        if let Err(e) = self.cleanup_range(&ranges) {
            error!("failed to cleanup stale range"; "err" => %e);
            return;
        }
        for (_, key, _) in cleanup_ranges {
            assert!(
                self.pending_delete_ranges.remove(&key).is_some(),
                "cleanup pending_delete_ranges {} should exist",
                log_wrappers::Value::key(&key)
            );
        }
    }

    /// Checks the number of files at level 0 to avoid write stall after ingesting sst.
    /// Returns true if the ingestion causes write stall.
    fn ingest_maybe_stall(&self) -> bool {
        for cf in SNAPSHOT_CFS {
            // no need to check lock cf
            if plain_file_used(cf) {
                continue;
            }
            if self.engine.ingest_maybe_slowdown_writes(cf).expect("cf") {
                return true;
            }
        }
        false
    }

    fn delete_all_in_range(&self, ranges: &[Range<'_>]) -> Result<()> {
        for cf in self.engine.cf_names() {
            // CF_LOCK usually contains fewer keys than other CFs, so we delete them by key.
            let strategy = if cf == CF_LOCK {
                DeleteStrategy::DeleteByKey
            } else if self.use_delete_range {
                DeleteStrategy::DeleteByRange
            } else {
                DeleteStrategy::DeleteByWriter {
                    sst_path: self.mgr.get_temp_path_for_ingest(),
                }
            };
            box_try!(self.engine.delete_ranges_cf(cf, strategy, ranges));
        }

        Ok(())
    }
}

pub struct Runner<EK, R>
where
    EK: KvEngine,
{
    pool: ThreadPool<TaskCell>,
    ctx: SnapContext<EK, R>,
    // we may delay some apply tasks if level 0 files to write stall threshold,
    // pending_applies records all delayed apply task, and will check again later
    pending_applies: VecDeque<Task<EK::Snapshot>>,
    clean_stale_tick: usize,
    clean_stale_check_interval: Duration,
}

impl<EK, R> Runner<EK, R>
where
    EK: KvEngine,
    R: CasualRouter<EK>,
{
    pub fn new(
        engine: EK,
        mgr: SnapManager,
        batch_size: usize,
        use_delete_range: bool,
        snap_generator_pool_size: usize,
        coprocessor_host: CoprocessorHost<EK>,
        router: R,
    ) -> Runner<EK, R> {
        Runner {
            pool: Builder::new(thd_name!("snap-generator"))
                .max_thread_count(snap_generator_pool_size)
                .build_future_pool(),
            ctx: SnapContext {
                engine,
                mgr,
                batch_size,
                use_delete_range,
                pending_delete_ranges: PendingDeleteRanges::default(),
                coprocessor_host,
                router,
            },
            pending_applies: VecDeque::new(),
            clean_stale_tick: 0,
            clean_stale_check_interval: Duration::from_millis(PENDING_APPLY_CHECK_INTERVAL),
        }
    }

    /// Tries to apply pending tasks if there is some.
    fn handle_pending_applies(&mut self) {
        fail_point!("apply_pending_snapshot", |_| {});
        while !self.pending_applies.is_empty() {
            // should not handle too many applies than the number of files that can be ingested.
            // check level 0 every time because we can not make sure how does the number of level 0 files change.
            if self.ctx.ingest_maybe_stall() {
                break;
            }
            if let Some(Task::Apply { region_id, status }) = self.pending_applies.pop_front() {
                self.ctx.handle_apply(region_id, status);
            }
        }
    }
}

impl<EK, R> Runnable for Runner<EK, R>
where
    EK: KvEngine,
    R: CasualRouter<EK> + Send + Clone + 'static,
{
    type Task = Task<EK::Snapshot>;

    fn run(&mut self, task: Task<EK::Snapshot>) {
        match task {
            Task::Gen {
                region_id,
                last_applied_index_term,
                last_applied_state,
                kv_snap,
                canceled,
                notifier,
                for_balance,
            } => {
                // It is safe for now to handle generating and applying snapshot concurrently,
                // but it may not when merge is implemented.
                let ctx = self.ctx.clone();

                self.pool.spawn(async move {
                    tikv_alloc::add_thread_memory_accessor();
                    ctx.handle_gen(
                        region_id,
                        last_applied_index_term,
                        last_applied_state,
                        kv_snap,
                        canceled,
                        notifier,
                        for_balance,
                    );
                    tikv_alloc::remove_thread_memory_accessor();
                });
            }
            task @ Task::Apply { .. } => {
                fail_point!("on_region_worker_apply", true, |_| {});
                // to makes sure applying snapshots in order.
                self.pending_applies.push_back(task);
                self.handle_pending_applies();
                if !self.pending_applies.is_empty() {
                    // delay the apply and retry later
                    SNAP_COUNTER.apply.delay.inc()
                }
            }
            Task::Destroy {
                region_id,
                start_key,
                end_key,
            } => {
                fail_point!("on_region_worker_destroy", true, |_| {});
                // try to delay the range deletion because
                // there might be a coprocessor request related to this range
                self.ctx
                    .insert_pending_delete_range(region_id, &start_key, &end_key);
                self.ctx.clean_stale_ranges();
            }
        }
    }

    fn shutdown(&mut self) {
        self.pool.shutdown();
    }
}

impl<EK, R> RunnableWithTimer for Runner<EK, R>
where
    EK: KvEngine,
    R: CasualRouter<EK> + Send + Clone + 'static,
{
    fn on_timeout(&mut self) {
        self.handle_pending_applies();
        self.clean_stale_tick += 1;
        if self.clean_stale_tick >= STALE_PEER_CHECK_TICK {
            self.ctx.clean_stale_ranges();
            self.clean_stale_tick = 0;
        }
    }

    fn get_interval(&self) -> Duration {
        self.clean_stale_check_interval
    }
}

#[cfg(test)]
mod tests {
    use std::{
        io,
        sync::{atomic::AtomicUsize, mpsc, Arc},
        thread,
        time::Duration,
    };

    use engine_test::{
        ctor::{CFOptions, ColumnFamilyOptions},
        kv::{KvTestEngine, KvTestSnapshot},
    };
    use engine_traits::{
<<<<<<< HEAD
        CompactExt, FlowControlFactorsExt, KvEngine, MiscExt, Mutable, Peekable,
        RaftEngineReadOnly, SyncMutable, WriteBatch, WriteBatchExt,
=======
        CompactExt, FlowControlFactorsExt, KvEngine, MiscExt, Mutable, Peekable, SyncMutable,
        WriteBatch, WriteBatchExt, CF_DEFAULT, CF_RAFT,
>>>>>>> aaf47d0c
    };
    use keys::data_key;
    use kvproto::raft_serverpb::{PeerState, RaftApplyState, RegionLocalState};
    use tempfile::Builder;
    use tikv_util::worker::{LazyWorker, Worker};

    use super::*;
    use crate::{
        coprocessor::CoprocessorHost,
        store::{
            peer_storage::JOB_STATUS_PENDING, snap::tests::get_test_db_for_regions,
            worker::RegionRunner, CasualMessage, SnapKey, SnapManager,
        },
    };

    fn insert_range(
        pending_delete_ranges: &mut PendingDeleteRanges,
        id: u64,
        s: &str,
        e: &str,
        stale_sequence: u64,
    ) {
        pending_delete_ranges.insert(id, s.as_bytes(), e.as_bytes(), stale_sequence);
    }

    #[test]
    #[allow(clippy::string_lit_as_bytes)]
    fn test_pending_delete_ranges() {
        let mut pending_delete_ranges = PendingDeleteRanges::default();
        let id = 0;

        let timeout1 = 10;
        insert_range(&mut pending_delete_ranges, id, "a", "c", timeout1);
        insert_range(&mut pending_delete_ranges, id, "m", "n", timeout1);
        insert_range(&mut pending_delete_ranges, id, "x", "z", timeout1);
        insert_range(&mut pending_delete_ranges, id + 1, "f", "i", timeout1);
        insert_range(&mut pending_delete_ranges, id + 1, "p", "t", timeout1);
        assert_eq!(pending_delete_ranges.len(), 5);

        //  a____c    f____i    m____n    p____t    x____z
        //              g___________________q
        // when we want to insert [g, q), we first extract overlap ranges,
        // which are [f, i), [m, n), [p, t)
        let timeout2 = 12;
        let overlap_ranges = pending_delete_ranges.drain_overlap_ranges(b"g", b"q");
        assert_eq!(
            overlap_ranges,
            [
                (id + 1, b"f".to_vec(), b"i".to_vec(), timeout1),
                (id, b"m".to_vec(), b"n".to_vec(), timeout1),
                (id + 1, b"p".to_vec(), b"t".to_vec(), timeout1),
            ]
        );
        assert_eq!(pending_delete_ranges.len(), 2);
        insert_range(&mut pending_delete_ranges, id + 2, "g", "q", timeout2);
        assert_eq!(pending_delete_ranges.len(), 3);

        // at t1, [a, c) and [x, z) will timeout
        {
            let now = 11;
            let ranges: Vec<_> = pending_delete_ranges.stale_ranges(now).collect();
            assert_eq!(
                ranges,
                [
                    (id, "a".as_bytes(), "c".as_bytes()),
                    (id, "x".as_bytes(), "z".as_bytes()),
                ]
            );
            for start_key in ranges
                .into_iter()
                .map(|(_, start, _)| start.to_vec())
                .collect::<Vec<Vec<u8>>>()
            {
                pending_delete_ranges.remove(&start_key);
            }
            assert_eq!(pending_delete_ranges.len(), 1);
        }

        // at t2, [g, q) will timeout
        {
            let now = 14;
            let ranges: Vec<_> = pending_delete_ranges.stale_ranges(now).collect();
            assert_eq!(ranges, [(id + 2, "g".as_bytes(), "q".as_bytes())]);
            for start_key in ranges
                .into_iter()
                .map(|(_, start, _)| start.to_vec())
                .collect::<Vec<Vec<u8>>>()
            {
                pending_delete_ranges.remove(&start_key);
            }
            assert_eq!(pending_delete_ranges.len(), 0);
        }
    }

    #[test]
    fn test_stale_peer() {
        let temp_dir = Builder::new().prefix("test_stale_peer").tempdir().unwrap();
        let engine = get_test_db_for_regions(&temp_dir, None, None, None, &[1]).unwrap();

        let snap_dir = Builder::new().prefix("snap_dir").tempdir().unwrap();
        let mgr = SnapManager::new(snap_dir.path().to_str().unwrap());
        let bg_worker = Worker::new("region-worker");
        let mut worker: LazyWorker<Task<KvTestSnapshot>> = bg_worker.lazy_build("region-worker");
        let sched = worker.scheduler();
        let (router, _) = mpsc::sync_channel(11);
        let mut runner = RegionRunner::new(
            engine.kv.clone(),
            mgr,
            0,
            false,
            2,
            CoprocessorHost::<KvTestEngine>::default(),
            router,
        );
        runner.clean_stale_check_interval = Duration::from_millis(100);

        let mut ranges = vec![];
        for i in 0..10 {
            let mut key = b"k0".to_vec();
            key.extend_from_slice(i.to_string().as_bytes());
            engine.kv.put(&key, b"v1").unwrap();
            ranges.push(key);
        }
        engine.kv.put(b"k1", b"v1").unwrap();
        let snap = engine.kv.snapshot();
        engine.kv.put(b"k2", b"v2").unwrap();

        sched
            .schedule(Task::Destroy {
                region_id: 1,
                start_key: b"k1".to_vec(),
                end_key: b"k2".to_vec(),
            })
            .unwrap();
        for i in 0..9 {
            sched
                .schedule(Task::Destroy {
                    region_id: i as u64 + 2,
                    start_key: ranges[i].clone(),
                    end_key: ranges[i + 1].clone(),
                })
                .unwrap();
        }
        worker.start_with_timer(runner);
        thread::sleep(Duration::from_millis(20));
        drop(snap);
        thread::sleep(Duration::from_millis(200));
        assert!(engine.kv.get_value(b"k1").unwrap().is_none());
        assert_eq!(engine.kv.get_value(b"k2").unwrap().unwrap(), b"v2");
        for i in 0..9 {
            assert!(engine.kv.get_value(&ranges[i]).unwrap().is_none());
        }
    }

    #[test]
    fn test_pending_applies() {
        let temp_dir = Builder::new()
            .prefix("test_pending_applies")
            .tempdir()
            .unwrap();

        let mut cf_opts = ColumnFamilyOptions::new();
        cf_opts.set_level_zero_slowdown_writes_trigger(5);
        cf_opts.set_disable_auto_compactions(true);
        let kv_cfs_opts = vec![
            CFOptions::new("default", cf_opts.clone()),
            CFOptions::new("write", cf_opts.clone()),
            CFOptions::new("lock", cf_opts.clone()),
            CFOptions::new("raft", cf_opts.clone()),
        ];
        let engine = get_test_db_for_regions(
            &temp_dir,
            None,
            None,
            Some(kv_cfs_opts),
            &[1, 2, 3, 4, 5, 6, 7],
        )
        .unwrap();

        for cf_name in &["default", "write", "lock"] {
            for i in 0..7 {
                engine
                    .kv
                    .put_cf(cf_name, &data_key(i.to_string().as_bytes()), &[i])
                    .unwrap();
                engine
                    .kv
                    .put_cf(cf_name, &data_key((i + 1).to_string().as_bytes()), &[i + 1])
                    .unwrap();
                engine.kv.flush_cf(cf_name, true).unwrap();
                // check level 0 files
                assert_eq!(
                    engine
                        .kv
                        .get_cf_num_files_at_level(cf_name, 0)
                        .unwrap()
                        .unwrap(),
                    u64::from(i) + 1
                );
            }
        }

        let snap_dir = Builder::new().prefix("snap_dir").tempdir().unwrap();
        let mgr = SnapManager::new(snap_dir.path().to_str().unwrap());
        let bg_worker = Worker::new("snap-manager");
        let mut worker = bg_worker.lazy_build("snap-manager");
        let sched = worker.scheduler();
        let (router, receiver) = mpsc::sync_channel(1);
        let runner = RegionRunner::new(
            engine.kv.clone(),
            mgr,
            0,
            true,
            2,
            CoprocessorHost::<KvTestEngine>::default(),
            router,
        );
        worker.start_with_timer(runner);

        let gen_and_apply_snap = |id: u64| {
            // construct snapshot
            let (tx, rx) = mpsc::sync_channel(1);
            let apply_state: RaftApplyState = engine
                .kv
                .get_msg_cf(CF_RAFT, &keys::apply_state_key(id))
                .unwrap()
                .unwrap();
            let idx = apply_state.get_applied_index();
            let entry = engine.raft.get_entry(id, idx).unwrap().unwrap();
            sched
                .schedule(Task::Gen {
                    region_id: id,
                    kv_snap: engine.kv.snapshot(),
                    last_applied_index_term: entry.get_term(),
                    last_applied_state: apply_state,
                    canceled: Arc::new(AtomicBool::new(false)),
                    notifier: tx,
                    for_balance: false,
                })
                .unwrap();
            let s1 = rx.recv().unwrap();
            match receiver.recv() {
                Ok((region_id, CasualMessage::SnapshotGenerated)) => {
                    assert_eq!(region_id, id);
                }
                msg => panic!("expected SnapshotGenerated, but got {:?}", msg),
            }
            let data = s1.get_data();
            let key = SnapKey::from_snap(&s1).unwrap();
            let mgr = SnapManager::new(snap_dir.path().to_str().unwrap());
            let mut s2 = mgr.get_snapshot_for_sending(&key).unwrap();
            let mut s3 = mgr.get_snapshot_for_receiving(&key, data).unwrap();
            io::copy(&mut s2, &mut s3).unwrap();
            s3.save().unwrap();

            // set applying state
            let mut wb = engine.kv.write_batch();
            let region_key = keys::region_state_key(id);
            let mut region_state = engine
                .kv
                .get_msg_cf::<RegionLocalState>(CF_RAFT, &region_key)
                .unwrap()
                .unwrap();
            region_state.set_state(PeerState::Applying);
            wb.put_msg_cf(CF_RAFT, &region_key, &region_state).unwrap();
            wb.write().unwrap();

            // apply snapshot
            let status = Arc::new(AtomicUsize::new(JOB_STATUS_PENDING));
            sched
                .schedule(Task::Apply {
                    region_id: id,
                    status,
                })
                .unwrap();
        };
        let destroy_region = |id: u64| {
            let start_key = data_key(id.to_string().as_bytes());
            let end_key = data_key((id + 1).to_string().as_bytes());
            // destroy region
            sched
                .schedule(Task::Destroy {
                    region_id: id,
                    start_key,
                    end_key,
                })
                .unwrap();
        };

        let check_region_exist = |id: u64| -> bool {
            let key = data_key(id.to_string().as_bytes());
            let v = engine.kv.get_value(&key).unwrap();
            v.is_some()
        };

        let wait_apply_finish = |ids: &[u64]| {
            for id in ids {
                match receiver.recv_timeout(Duration::from_secs(5)) {
                    Ok((region_id, CasualMessage::SnapshotApplied)) => {
                        assert_eq!(region_id, *id);
                    }
                    msg => panic!("expected {} SnapshotApplied, but got {:?}", id, msg),
                }
                let region_key = keys::region_state_key(*id);
                assert_eq!(
                    engine
                        .kv
                        .get_msg_cf::<RegionLocalState>(CF_RAFT, &region_key)
                        .unwrap()
                        .unwrap()
                        .get_state(),
                    PeerState::Normal
                )
            }
        };

        // snapshot will not ingest cause already write stall
        gen_and_apply_snap(1);
        assert_eq!(
            engine
                .kv
                .get_cf_num_files_at_level(CF_DEFAULT, 0)
                .unwrap()
                .unwrap(),
            7
        );

        // compact all files to the bottomest level
        engine.kv.compact_files_in_range(None, None, None).unwrap();
        assert_eq!(
            engine
                .kv
                .get_cf_num_files_at_level(CF_DEFAULT, 0)
                .unwrap()
                .unwrap(),
            0
        );

        wait_apply_finish(&[1]);

        // the pending apply task should be finished and snapshots are ingested.
        // note that when ingest sst, it may flush memtable if overlap,
        // so here will two level 0 files.
        assert_eq!(
            engine
                .kv
                .get_cf_num_files_at_level(CF_DEFAULT, 0)
                .unwrap()
                .unwrap(),
            2
        );

        // no write stall, ingest without delay
        gen_and_apply_snap(2);
        wait_apply_finish(&[2]);
        assert_eq!(
            engine
                .kv
                .get_cf_num_files_at_level(CF_DEFAULT, 0)
                .unwrap()
                .unwrap(),
            4
        );

        // snapshot will not ingest cause it may cause write stall
        gen_and_apply_snap(3);
        assert_eq!(
            engine
                .kv
                .get_cf_num_files_at_level(CF_DEFAULT, 0)
                .unwrap()
                .unwrap(),
            4
        );
        gen_and_apply_snap(4);
        assert_eq!(
            engine
                .kv
                .get_cf_num_files_at_level(CF_DEFAULT, 0)
                .unwrap()
                .unwrap(),
            4
        );
        gen_and_apply_snap(5);
        destroy_region(6);
        thread::sleep(Duration::from_millis(PENDING_APPLY_CHECK_INTERVAL * 2));
        assert!(check_region_exist(6));
        assert_eq!(
            engine
                .kv
                .get_cf_num_files_at_level(CF_DEFAULT, 0)
                .unwrap()
                .unwrap(),
            4
        );

        // compact all files to the bottomest level
        engine.kv.compact_files_in_range(None, None, None).unwrap();
        assert_eq!(
            engine
                .kv
                .get_cf_num_files_at_level(CF_DEFAULT, 0)
                .unwrap()
                .unwrap(),
            0
        );

        // make sure have checked pending applies
        wait_apply_finish(&[3, 4]);

        // before two pending apply tasks should be finished and snapshots are ingested
        // and one still in pending.
        assert_eq!(
            engine
                .kv
                .get_cf_num_files_at_level(CF_DEFAULT, 0)
                .unwrap()
                .unwrap(),
            4
        );

        // make sure have checked pending applies
        engine.kv.compact_files_in_range(None, None, None).unwrap();
        assert_eq!(
            engine
                .kv
                .get_cf_num_files_at_level(CF_DEFAULT, 0)
                .unwrap()
                .unwrap(),
            0
        );
        wait_apply_finish(&[5]);

        // the last one pending task finished
        assert_eq!(
            engine
                .kv
                .get_cf_num_files_at_level(CF_DEFAULT, 0)
                .unwrap()
                .unwrap(),
            2
        );
        thread::sleep(Duration::from_millis(PENDING_APPLY_CHECK_INTERVAL * 2));
        assert!(!check_region_exist(6));
    }
}<|MERGE_RESOLUTION|>--- conflicted
+++ resolved
@@ -774,13 +774,8 @@
         kv::{KvTestEngine, KvTestSnapshot},
     };
     use engine_traits::{
-<<<<<<< HEAD
         CompactExt, FlowControlFactorsExt, KvEngine, MiscExt, Mutable, Peekable,
-        RaftEngineReadOnly, SyncMutable, WriteBatch, WriteBatchExt,
-=======
-        CompactExt, FlowControlFactorsExt, KvEngine, MiscExt, Mutable, Peekable, SyncMutable,
-        WriteBatch, WriteBatchExt, CF_DEFAULT, CF_RAFT,
->>>>>>> aaf47d0c
+        RaftEngineReadOnly, SyncMutable, WriteBatch, WriteBatchExt, CF_DEFAULT,
     };
     use keys::data_key;
     use kvproto::raft_serverpb::{PeerState, RaftApplyState, RegionLocalState};
