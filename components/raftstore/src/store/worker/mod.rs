--- conflicted
+++ resolved
@@ -17,38 +17,16 @@
 mod split_config;
 mod split_controller;
 
-<<<<<<< HEAD
-pub use self::check_leader::{Runner as CheckLeaderRunner, Task as CheckLeaderTask};
-pub use self::cleanup::{Runner as CleanupRunner, Task as CleanupTask};
-pub use self::cleanup_sst::{Runner as CleanupSstRunner, Task as CleanupSstTask};
-pub use self::compact::{Runner as CompactRunner, Task as CompactTask};
-pub use self::consistency_check::{Runner as ConsistencyCheckRunner, Task as ConsistencyCheckTask};
-pub use self::pd::{
-    new_change_peer_v2_request, FlowStatistics, FlowStatsReporter, HeartbeatTask,
-    Runner as PdRunner, Task as PdTask,
-};
-pub use self::query_stats::QueryStats;
-pub use self::raftlog_fetch::{Runner as RaftlogFetchRunner, Task as RaftlogFetchTask};
-pub use self::raftlog_gc::{Runner as RaftlogGcRunner, Task as RaftlogGcTask};
-pub use self::read::{LocalReader, Progress as ReadProgress, ReadDelegate, ReadExecutor, TrackVer};
-pub use self::refresh_config::{
-    BatchComponent as RaftStoreBatchComponent, Runner as RefreshConfigRunner,
-    Task as RefreshConfigTask,
-};
-pub use self::region::{Runner as RegionRunner, Task as RegionTask};
-pub use self::split_check::{
-    Bucket, BucketRange, KeyEntry, Runner as SplitCheckRunner, Task as SplitCheckTask,
-};
-pub use self::split_config::{SplitConfig, SplitConfigManager};
-pub use self::split_controller::{AutoSplitController, ReadStats, WriteStats};
-=======
 pub use self::{
     check_leader::{Runner as CheckLeaderRunner, Task as CheckLeaderTask},
     cleanup::{Runner as CleanupRunner, Task as CleanupTask},
     cleanup_sst::{Runner as CleanupSstRunner, Task as CleanupSstTask},
     compact::{Runner as CompactRunner, Task as CompactTask},
     consistency_check::{Runner as ConsistencyCheckRunner, Task as ConsistencyCheckTask},
-    pd::{FlowStatistics, FlowStatsReporter, HeartbeatTask, Runner as PdRunner, Task as PdTask},
+    pd::{
+        new_change_peer_v2_request, FlowStatistics, FlowStatsReporter, HeartbeatTask,
+        Runner as PdRunner, Task as PdTask,
+    },
     query_stats::QueryStats,
     raftlog_fetch::{Runner as RaftlogFetchRunner, Task as RaftlogFetchTask},
     raftlog_gc::{Runner as RaftlogGcRunner, Task as RaftlogGcTask},
@@ -63,5 +41,4 @@
     },
     split_config::{SplitConfig, SplitConfigManager},
     split_controller::{AutoSplitController, ReadStats, WriteStats},
-};
->>>>>>> aaf47d0c
+};