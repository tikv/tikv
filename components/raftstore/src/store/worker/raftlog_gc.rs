--- conflicted
+++ resolved
@@ -4,16 +4,8 @@
 use std::fmt::{self, Display, Formatter};
 use std::sync::mpsc::Sender;
 
-<<<<<<< HEAD
-use engine::Iterable;
-use engine::DB;
-use engine_rocks::Compat;
 use engine_traits::MAX_DELETE_BATCH_SIZE;
-use engine_traits::{Mutable, WriteBatch, WriteBatchExt};
-=======
-use engine::util::MAX_DELETE_BATCH_SIZE;
 use engine_traits::{KvEngine, Mutable, WriteBatch};
->>>>>>> 83cbf524
 use tikv_util::worker::Runnable;
 
 pub struct Task<E: KvEngine> {
@@ -137,7 +129,7 @@
     use super::*;
     use engine::rocks::util::new_engine;
     use engine_rocks::RocksEngine;
-    use engine_traits::{KvEngine, CF_DEFAULT};
+    use engine_traits::{KvEngine, WriteBatchExt, CF_DEFAULT};
     use std::sync::{mpsc, Arc};
     use std::time::Duration;
     use tempfile::Builder;
