// Copyright 2019 TiKV Project Authors. Licensed under Apache-2.0.

use std::fmt::{self, Display, Formatter};

<<<<<<< HEAD
use super::cleanup_snapshot::{Runner as GcSnapshotRunner, Task as GcSnapshotTask};
use super::cleanup_sst::{Runner as CleanupSSTRunner, Task as CleanupSSTTask};
use super::compact::{Runner as CompactRunner, Task as CompactTask};

use crate::store::StoreRouter;
use engine_traits::{KvEngine, RaftEngine};
=======
use engine_traits::KvEngine;
>>>>>>> d0ff0f3f
use pd_client::PdClient;
use tikv_util::worker::Runnable;

use super::{
    cleanup_sst::{Runner as CleanupSstRunner, Task as CleanupSstTask},
    compact::{Runner as CompactRunner, Task as CompactTask},
};
use crate::store::StoreRouter;

pub enum Task {
    Compact(CompactTask),
<<<<<<< HEAD
    CleanupSST(CleanupSSTTask),
    GcSnapshot(GcSnapshotTask),
=======
    CleanupSst(CleanupSstTask),
>>>>>>> d0ff0f3f
}

impl Display for Task {
    fn fmt(&self, f: &mut Formatter<'_>) -> fmt::Result {
        match self {
            Task::Compact(ref t) => t.fmt(f),
<<<<<<< HEAD
            Task::CleanupSST(ref t) => t.fmt(f),
            Task::GcSnapshot(ref t) => t.fmt(f),
=======
            Task::CleanupSst(ref t) => t.fmt(f),
>>>>>>> d0ff0f3f
        }
    }
}

pub struct Runner<E, R, C, S>
where
    E: KvEngine,
    R: RaftEngine,
    S: StoreRouter<E>,
{
    compact: CompactRunner<E>,
<<<<<<< HEAD
    cleanup_sst: CleanupSSTRunner<E, C, S>,
    gc_snapshot: GcSnapshotRunner<E, R>,
=======
    cleanup_sst: CleanupSstRunner<E, C, S>,
>>>>>>> d0ff0f3f
}

impl<E, R, C, S> Runner<E, R, C, S>
where
    E: KvEngine,
    R: RaftEngine,
    C: PdClient,
    S: StoreRouter<E>,
{
    pub fn new(
        compact: CompactRunner<E>,
<<<<<<< HEAD
        cleanup_sst: CleanupSSTRunner<E, C, S>,
        gc_snapshot: GcSnapshotRunner<E, R>,
    ) -> Runner<E, R, C, S> {
=======
        cleanup_sst: CleanupSstRunner<E, C, S>,
    ) -> Runner<E, C, S> {
>>>>>>> d0ff0f3f
        Runner {
            compact,
            cleanup_sst,
            gc_snapshot,
        }
    }
}

impl<E, R, C, S> Runnable for Runner<E, R, C, S>
where
    E: KvEngine,
    R: RaftEngine,
    C: PdClient,
    S: StoreRouter<E>,
{
    type Task = Task;

    fn run(&mut self, task: Task) {
        match task {
            Task::Compact(t) => self.compact.run(t),
<<<<<<< HEAD
            Task::CleanupSST(t) => self.cleanup_sst.run(t),
            Task::GcSnapshot(t) => self.gc_snapshot.run(t),
=======
            Task::CleanupSst(t) => self.cleanup_sst.run(t),
>>>>>>> d0ff0f3f
        }
    }
}<|MERGE_RESOLUTION|>--- conflicted
+++ resolved
@@ -2,20 +2,12 @@
 
 use std::fmt::{self, Display, Formatter};
 
-<<<<<<< HEAD
-use super::cleanup_snapshot::{Runner as GcSnapshotRunner, Task as GcSnapshotTask};
-use super::cleanup_sst::{Runner as CleanupSSTRunner, Task as CleanupSSTTask};
-use super::compact::{Runner as CompactRunner, Task as CompactTask};
-
-use crate::store::StoreRouter;
 use engine_traits::{KvEngine, RaftEngine};
-=======
-use engine_traits::KvEngine;
->>>>>>> d0ff0f3f
 use pd_client::PdClient;
 use tikv_util::worker::Runnable;
 
 use super::{
+    cleanup_snapshot::{Runner as GcSnapshotRunner, Task as GcSnapshotTask},
     cleanup_sst::{Runner as CleanupSstRunner, Task as CleanupSstTask},
     compact::{Runner as CompactRunner, Task as CompactTask},
 };
@@ -23,24 +15,16 @@
 
 pub enum Task {
     Compact(CompactTask),
-<<<<<<< HEAD
-    CleanupSST(CleanupSSTTask),
+    CleanupSst(CleanupSstTask),
     GcSnapshot(GcSnapshotTask),
-=======
-    CleanupSst(CleanupSstTask),
->>>>>>> d0ff0f3f
 }
 
 impl Display for Task {
     fn fmt(&self, f: &mut Formatter<'_>) -> fmt::Result {
         match self {
             Task::Compact(ref t) => t.fmt(f),
-<<<<<<< HEAD
-            Task::CleanupSST(ref t) => t.fmt(f),
+            Task::CleanupSst(ref t) => t.fmt(f),
             Task::GcSnapshot(ref t) => t.fmt(f),
-=======
-            Task::CleanupSst(ref t) => t.fmt(f),
->>>>>>> d0ff0f3f
         }
     }
 }
@@ -52,12 +36,8 @@
     S: StoreRouter<E>,
 {
     compact: CompactRunner<E>,
-<<<<<<< HEAD
-    cleanup_sst: CleanupSSTRunner<E, C, S>,
+    cleanup_sst: CleanupSstRunner<E, C, S>,
     gc_snapshot: GcSnapshotRunner<E, R>,
-=======
-    cleanup_sst: CleanupSstRunner<E, C, S>,
->>>>>>> d0ff0f3f
 }
 
 impl<E, R, C, S> Runner<E, R, C, S>
@@ -69,14 +49,9 @@
 {
     pub fn new(
         compact: CompactRunner<E>,
-<<<<<<< HEAD
-        cleanup_sst: CleanupSSTRunner<E, C, S>,
+        cleanup_sst: CleanupSstRunner<E, C, S>,
         gc_snapshot: GcSnapshotRunner<E, R>,
     ) -> Runner<E, R, C, S> {
-=======
-        cleanup_sst: CleanupSstRunner<E, C, S>,
-    ) -> Runner<E, C, S> {
->>>>>>> d0ff0f3f
         Runner {
             compact,
             cleanup_sst,
@@ -97,12 +72,8 @@
     fn run(&mut self, task: Task) {
         match task {
             Task::Compact(t) => self.compact.run(t),
-<<<<<<< HEAD
-            Task::CleanupSST(t) => self.cleanup_sst.run(t),
+            Task::CleanupSst(t) => self.cleanup_sst.run(t),
             Task::GcSnapshot(t) => self.gc_snapshot.run(t),
-=======
-            Task::CleanupSst(t) => self.cleanup_sst.run(t),
->>>>>>> d0ff0f3f
         }
     }
 }