--- conflicted
+++ resolved
@@ -21,13 +21,8 @@
 use crate::errors::RAFTSTORE_IS_BUSY;
 use crate::store::util::{self, LeaseState, RegionReadProgress, RemoteLease};
 use crate::store::{
-<<<<<<< HEAD
     cmd_resp, Callback, CasualMessage, CasualRouter, Peer, ProposalRouter, RaftCommand,
-    ReadResponse, RegionSnapshot, RequestInspector, RequestPolicy,
-=======
-    cmd_resp, Callback, Peer, ProposalRouter, RaftCommand, ReadResponse, RegionSnapshot,
-    RequestInspector, RequestPolicy, TxnExt,
->>>>>>> 9db01d1e
+    ReadResponse, RegionSnapshot, RequestInspector, RequestPolicy, TxnExt,
 };
 use crate::Error;
 use crate::Result;
@@ -605,7 +600,14 @@
                             self.redirect(RaftCommand::new(req, cb));
                             return;
                         }
-                        self.execute(&req, &delegate.region, None, read_id)
+                        let response = self.execute(&req, &delegate.region, None, read_id);
+                        // Try renew lease in advance
+                        delegate.maybe_renew_lease_advance(
+                            &self.router,
+                            snapshot_ts,
+                            &mut self.metrics,
+                        );
+                        response
                     }
                     // Replica can serve stale read if and only if its `safe_ts` >= `read_ts`
                     RequestPolicy::StaleRead => {
@@ -631,25 +633,11 @@
                         self.metrics.local_executed_stale_read_requests += 1;
                         response
                     }
-<<<<<<< HEAD
-                    response.txn_extra_op = delegate.txn_extra_op.load();
-                    cb.invoke_read(response);
-                    // Try renew lease in advance
-                    delegate.maybe_renew_lease_advance(
-                        &self.router,
-                        snapshot_ts,
-                        &mut self.metrics,
-                    );
-                } else {
-                    // Forward to raftstore.
-                    self.redirect(RaftCommand::new(req, cb));
-=======
                     _ => unreachable!(),
                 };
                 cmd_resp::bind_term(&mut response.response, delegate.term);
                 if let Some(snap) = response.snapshot.as_mut() {
                     snap.txn_ext = Some(delegate.txn_ext.clone());
->>>>>>> 9db01d1e
                 }
                 response.txn_extra_op = delegate.txn_extra_op.load();
                 cb.invoke_read(response);
@@ -878,6 +866,7 @@
     use std::sync::mpsc::*;
     use std::thread;
 
+    use crossbeam::channel::TrySendError;
     use kvproto::raft_cmdpb::*;
     use tempfile::{Builder, TempDir};
     use time::Duration;
@@ -921,7 +910,7 @@
         fn send(
             &self,
             cmd: RaftCommand<KvTestSnapshot>,
-        ) -> std::result::Result<(), crossbeam::TrySendError<RaftCommand<KvTestSnapshot>>> {
+        ) -> std::result::Result<(), TrySendError<RaftCommand<KvTestSnapshot>>> {
             ProposalRouter::send(&self.p_router, cmd)
         }
     }
