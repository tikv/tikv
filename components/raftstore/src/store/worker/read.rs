--- conflicted
+++ resolved
@@ -149,12 +149,7 @@
     tag: String,
     pub txn_extra_op: Arc<AtomicCell<TxnExtraOp>>,
     max_ts_sync_status: Arc<AtomicU64>,
-<<<<<<< HEAD
     read_progress: Arc<RegionReadProgress>,
-=======
-    // TODO: `safe_ts` serve as a placehodler, should remove it later
-    pub safe_ts: Arc<AtomicU64>,
->>>>>>> d05d8ae3
 
     // `track_ver` used to keep the local `ReadDelegate` in `LocalReader`
     // up-to-date with the global `ReadDelegate` stored at `StoreMeta`
@@ -226,11 +221,7 @@
             tag: format!("[region {}] {}", region_id, peer_id),
             txn_extra_op: peer.txn_extra_op.clone(),
             max_ts_sync_status: peer.max_ts_sync_status.clone(),
-<<<<<<< HEAD
             read_progress: peer.read_progress.clone(),
-=======
-            safe_ts: Arc::clone(&peer.safe_ts),
->>>>>>> d05d8ae3
             track_ver: TrackVer::new(),
         }
     }
@@ -282,7 +273,7 @@
         read_ts: u64,
         metrics: &mut ReadMetrics,
     ) -> std::result::Result<(), ReadResponse<S>> {
-        let safe_ts = self.safe_ts.load(Ordering::Acquire);
+        let safe_ts = self.read_progress.safe_ts();
         if safe_ts >= read_ts {
             return Ok(());
         }
@@ -925,7 +916,7 @@
         region1.set_region_epoch(epoch13.clone());
         let term6 = 6;
         let mut lease = Lease::new(Duration::seconds(1)); // 1s is long enough.
-        let safe_ts = Arc::new(AtomicU64::new(1));
+        let read_progress = Arc::new(RegionReadProgress::new(1, 1));
 
         let mut cmd = RaftCmdRequest::default();
         let mut header = RaftRequestHeader::default();
@@ -960,11 +951,7 @@
                 last_valid_ts: Timespec::new(0, 0),
                 txn_extra_op: Arc::new(AtomicCell::new(TxnExtraOp::default())),
                 max_ts_sync_status: Arc::new(AtomicU64::new(0)),
-<<<<<<< HEAD
-                read_progress: Arc::new(RegionReadProgress::new(0, 0)),
-=======
-                safe_ts: Arc::clone(&safe_ts),
->>>>>>> d05d8ae3
+                read_progress: read_progress.clone(),
                 track_ver: TrackVer::new(),
             };
             meta.readers.insert(1, read_delegate);
@@ -1144,7 +1131,8 @@
 
         // Stale read
         assert_eq!(reader.metrics.rejected_by_safe_timestamp, 0);
-        assert_eq!(safe_ts.load(Ordering::Relaxed), 1);
+        read_progress.update_safe_ts(1, 1);
+        assert_eq!(read_progress.safe_ts(), 1);
 
         let data = {
             let mut d = [0u8; 8];
@@ -1165,7 +1153,8 @@
         must_not_redirect(&mut reader, &rx, task);
         assert_eq!(reader.metrics.rejected_by_safe_timestamp, 1);
 
-        safe_ts.store(2, Ordering::SeqCst);
+        read_progress.update_safe_ts(1, 2);
+        assert_eq!(read_progress.safe_ts(), 2);
         let task = RaftCommand::<KvTestSnapshot>::new(cmd, Callback::Read(Box::new(move |_| {})));
         must_not_redirect(&mut reader, &rx, task);
         assert_eq!(reader.metrics.rejected_by_safe_timestamp, 1);
@@ -1204,11 +1193,7 @@
                 txn_extra_op: Arc::new(AtomicCell::new(TxnExtraOp::default())),
                 max_ts_sync_status: Arc::new(AtomicU64::new(0)),
                 track_ver: TrackVer::new(),
-<<<<<<< HEAD
                 read_progress: Arc::new(RegionReadProgress::new(0, 0)),
-=======
-                safe_ts: Arc::new(AtomicU64::new(0)),
->>>>>>> d05d8ae3
             };
             meta.readers.insert(1, read_delegate);
         }
