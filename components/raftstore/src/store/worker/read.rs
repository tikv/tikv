// Copyright 2018 TiKV Project Authors. Licensed under Apache-2.0.

// #[PerformanceCriticalPath]
use std::{
    cell::Cell,
    fmt::{self, Display, Formatter},
    ops::Deref,
    sync::{
        atomic::{self, AtomicU64, Ordering},
        Arc, Mutex,
    },
};

use crossbeam::{atomic::AtomicCell, channel::TrySendError};
use engine_traits::{KvEngine, Peekable, RaftEngine};
use fail::fail_point;
use kvproto::{
    errorpb,
    kvrpcpb::ExtraOp as TxnExtraOp,
    metapb::{self, Region},
    raft_cmdpb::{CmdType, RaftCmdRequest, RaftCmdResponse, ReadIndexResponse, Request, Response},
};
use pd_client::BucketMeta;
use tikv_util::{
    codec::number::decode_u64,
    debug, error,
    lru::LruCache,
    time::{monotonic_raw_now, ThreadReadId},
};
use time::Timespec;

use super::metrics::*;
use crate::{
    errors::RAFTSTORE_IS_BUSY,
    store::{
        cmd_resp,
        fsm::store::StoreMeta,
        util::{self, LeaseState, RegionReadProgress, RemoteLease},
        Callback, CasualMessage, CasualRouter, Peer, ProposalRouter, RaftCommand, ReadCallback,
        ReadResponse, RegionSnapshot, RequestInspector, RequestPolicy, TxnExt,
    },
    Error, Result,
};

/// #[RaftstoreCommon]
pub trait ReadExecutor {
    type Tablet: KvEngine;

    fn get_tablet(&mut self) -> &Self::Tablet;

    /// Get the snapshot fo the tablet.
    ///
    /// If the tablet is not ready, `None` is returned.
    /// Currently, only multi-rocksdb version may return `None`.
    fn get_snapshot(
        &mut self,
        read_context: &Option<LocalReadContext<'_, Self::Tablet>>,
    ) -> Arc<<Self::Tablet as KvEngine>::Snapshot>;

    fn get_value(
        &mut self,
        req: &Request,
        region: &metapb::Region,
        read_context: &Option<LocalReadContext<'_, Self::Tablet>>,
    ) -> Result<Response> {
        let key = req.get_get().get_key();
        // region key range has no data prefix, so we must use origin key to check.
        util::check_key_in_region(key, region)?;

        let mut resp = Response::default();
        let snapshot = self.get_snapshot(read_context);
        let res = if !req.get_get().get_cf().is_empty() {
            let cf = req.get_get().get_cf();
            snapshot
                .get_value_cf(cf, &keys::data_key(key))
                .unwrap_or_else(|e| {
                    panic!(
                        "[region {}] failed to get {} with cf {}: {:?}",
                        region.get_id(),
                        log_wrappers::Value::key(key),
                        cf,
                        e
                    )
                })
        } else {
            snapshot
                .get_value(&keys::data_key(key))
                .unwrap_or_else(|e| {
                    panic!(
                        "[region {}] failed to get {}: {:?}",
                        region.get_id(),
                        log_wrappers::Value::key(key),
                        e
                    )
                })
        };
        if let Some(res) = res {
            resp.mut_get().set_value(res.to_vec());
        }

        Ok(resp)
    }

    fn execute(
        &mut self,
        msg: &RaftCmdRequest,
        region: &Arc<metapb::Region>,
        read_index: Option<u64>,
        local_read_ctx: Option<LocalReadContext<'_, Self::Tablet>>,
    ) -> ReadResponse<<Self::Tablet as KvEngine>::Snapshot> {
        let requests = msg.get_requests();
        let mut response = ReadResponse {
            response: RaftCmdResponse::default(),
            snapshot: None,
            txn_extra_op: TxnExtraOp::Noop,
        };
        let mut responses = Vec::with_capacity(requests.len());
        for req in requests {
            let cmd_type = req.get_cmd_type();
            let mut resp = match cmd_type {
                CmdType::Get => match self.get_value(req, region.as_ref(), &local_read_ctx) {
                    Ok(resp) => resp,
                    Err(e) => {
                        error!(?e;
                            "failed to execute get command";
                            "region_id" => region.get_id(),
                        );
                        response.response = cmd_resp::new_error(e);
                        return response;
                    }
                },
                CmdType::Snap => {
                    let snapshot = RegionSnapshot::from_snapshot(
                        self.get_snapshot(&local_read_ctx),
                        region.clone(),
                    );
                    response.snapshot = Some(snapshot);
                    Response::default()
                }
                CmdType::ReadIndex => {
                    let mut resp = Response::default();
                    if let Some(read_index) = read_index {
                        let mut res = ReadIndexResponse::default();
                        res.set_read_index(read_index);
                        resp.set_read_index(res);
                    } else {
                        panic!("[region {}] can not get readindex", region.get_id());
                    }
                    resp
                }
                CmdType::Prewrite
                | CmdType::Put
                | CmdType::Delete
                | CmdType::DeleteRange
                | CmdType::IngestSst
                | CmdType::Invalid => unreachable!(),
            };
            resp.set_cmd_type(cmd_type);
            responses.push(resp);
        }
        response.response.set_responses(responses.into());
        response
    }
}

/// CachedReadDelegate is a wrapper the ReadDelegate and kv_engine. LocalReader
/// dispatch local read requests to ReadDeleage according to the region_id where
/// ReadDelegate needs kv_engine to read data or fetch snapshot.
pub struct CachedReadDelegate<E>
where
    E: KvEngine,
{
    delegate: Arc<ReadDelegate>,
    kv_engine: E,
}

impl<E> Deref for CachedReadDelegate<E>
where
    E: KvEngine,
{
    type Target = ReadDelegate;

    fn deref(&self) -> &Self::Target {
        self.delegate.as_ref()
    }
}

impl<E> Clone for CachedReadDelegate<E>
where
    E: KvEngine,
{
    fn clone(&self) -> Self {
        CachedReadDelegate {
            delegate: Arc::clone(&self.delegate),
            kv_engine: self.kv_engine.clone(),
        }
    }
}

pub struct LocalReadContext<'a, E>
where
    E: KvEngine,
{
    read_id: Option<ThreadReadId>,
    snap_cache: &'a mut SnapCache<E>,
}

impl<'a, E> LocalReadContext<'a, E>
where
    E: KvEngine,
{
    fn new(snap_cache: &'a mut SnapCache<E>, read_id: Option<ThreadReadId>) -> Self {
        Self {
            snap_cache,
            read_id,
        }
    }

    /// Update the snapshot in the `snap_cache` if the read_id is None or does
    /// not match.
    fn maybe_update_snapshot(&mut self, engine: &E, delegate_last_valid_ts: Timespec) -> bool {
        // When the read_id is None, it means the `snap_cache` has been cleared
        // before and the `cached_read_id` of it is None because only a consecutive
        // requests will have the same cache and the cache will be cleared after the
        // last request of the batch.
        if self.read_id.is_some() {
            if self.snap_cache.cached_read_id == self.read_id
                && self.read_id.as_ref().unwrap().create_time >= delegate_last_valid_ts
            {
                // Cache hit
                return false;
            }

            self.snap_cache.cached_read_id = self.read_id.clone();
        }

        self.snap_cache.snapshot = Some(Arc::new(engine.snapshot()));

        // Ensures the snapshot is acquired before getting the time
        atomic::fence(atomic::Ordering::Release);
        self.snap_cache.cached_snapshot_ts = monotonic_raw_now();

        true
    }

    // Note: must be called after `maybe_update_snapshot`
    fn snapshot_ts(&self) -> Timespec {
        self.snap_cache.cached_snapshot_ts
    }

    // Note: must be called after `maybe_update_snapshot`
    fn snapshot(&self) -> Option<Arc<E::Snapshot>> {
        self.snap_cache.snapshot.clone()
    }
}

impl Drop for ReadDelegate {
    fn drop(&mut self) {
        // call `inc` to notify the source `ReadDelegate` is dropped
        self.track_ver.inc();
    }
}

/// #[RaftstoreCommon]
pub trait ReadExecutorProvider: Send + Clone + 'static {
    type Executor: ReadExecutor;
    type StoreMeta;

    fn store_id(&self) -> Option<u64>;

    /// get the ReadDelegate with region_id and the number of delegates in the
    /// StoreMeta
    fn get_executor_and_len(&self, region_id: u64) -> (usize, Option<Self::Executor>);

    fn store_meta(&self) -> &Self::StoreMeta;
}

#[derive(Clone)]
pub struct StoreMetaDelegate<E>
where
    E: KvEngine,
{
    store_meta: Arc<Mutex<StoreMeta>>,
    kv_engine: E,
}

impl<E> StoreMetaDelegate<E>
where
    E: KvEngine,
{
    pub fn new(store_meta: Arc<Mutex<StoreMeta>>, kv_engine: E) -> Self {
        StoreMetaDelegate {
            store_meta,
            kv_engine,
        }
    }
}

impl<E> ReadExecutorProvider for StoreMetaDelegate<E>
where
    E: KvEngine,
{
    type Executor = CachedReadDelegate<E>;
    type StoreMeta = Arc<Mutex<StoreMeta>>;

    fn store_id(&self) -> Option<u64> {
        self.store_meta.as_ref().lock().unwrap().store_id
    }

    /// get the ReadDelegate with region_id and the number of delegates in the
    /// StoreMeta
    fn get_executor_and_len(&self, region_id: u64) -> (usize, Option<Self::Executor>) {
        let meta = self.store_meta.as_ref().lock().unwrap();
        let reader = meta.readers.get(&region_id).cloned();
        if let Some(reader) = reader {
            return (
                meta.readers.len(),
                Some(CachedReadDelegate {
                    delegate: Arc::new(reader),
                    kv_engine: self.kv_engine.clone(),
                }),
            );
        }
        (meta.readers.len(), None)
    }

    fn store_meta(&self) -> &Self::StoreMeta {
        &self.store_meta
    }
}

/// #[RaftstoreCommon]
#[derive(Debug)]
pub struct TrackVer {
    version: Arc<AtomicU64>,
    local_ver: u64,
    // source set to `true` means the `TrackVer` is created by `TrackVer::new` instead
    // of `TrackVer::clone`, more specific, only the `ReadDelegate` created by `ReadDelegate::new`
    // will have source `TrackVer` and be able to increase `TrackVer::version`, because these
    // `ReadDelegate` are store at `StoreMeta` and only them will invoke `ReadDelegate::update`
    source: bool,
}

impl TrackVer {
    pub fn new() -> TrackVer {
        TrackVer {
            version: Arc::new(AtomicU64::from(0)),
            local_ver: 0,
            source: true,
        }
    }

    // Take `&mut self` to prevent calling `inc` and `clone` at the same time
    pub fn inc(&mut self) {
        // Only the source `TrackVer` can increase version
        if self.source {
            self.version.fetch_add(1, Ordering::Relaxed);
        }
    }

    pub fn any_new(&self) -> bool {
        self.version.load(Ordering::Relaxed) > self.local_ver
    }
}

impl Default for TrackVer {
    fn default() -> Self {
        Self::new()
    }
}

impl Clone for TrackVer {
    fn clone(&self) -> Self {
        TrackVer {
            version: Arc::clone(&self.version),
            local_ver: self.version.load(Ordering::Relaxed),
            source: false,
        }
    }
}

/// #[RaftstoreCommon]: A read only delegate of `Peer`.
#[derive(Clone, Debug)]
pub struct ReadDelegate {
    pub region: Arc<metapb::Region>,
    pub peer_id: u64,
    pub term: u64,
    pub applied_term: u64,
    pub leader_lease: Option<RemoteLease>,
    pub last_valid_ts: Timespec,

    pub tag: String,
    pub bucket_meta: Option<Arc<BucketMeta>>,
    pub txn_extra_op: Arc<AtomicCell<TxnExtraOp>>,
    pub txn_ext: Arc<TxnExt>,
    pub read_progress: Arc<RegionReadProgress>,
    pub pending_remove: bool,

    // `track_ver` used to keep the local `ReadDelegate` in `LocalReader`
    // up-to-date with the global `ReadDelegate` stored at `StoreMeta`
    pub track_ver: TrackVer,
}

impl ReadDelegate {
    pub fn from_peer<EK: KvEngine, ER: RaftEngine>(peer: &Peer<EK, ER>) -> Self {
        let region = peer.region().clone();
        let region_id = region.get_id();
        let peer_id = peer.peer.get_id();
        ReadDelegate {
            region: Arc::new(region),
            peer_id,
            term: peer.term(),
            applied_term: peer.get_store().applied_term(),
            leader_lease: None,
            last_valid_ts: Timespec::new(0, 0),
            tag: format!("[region {}] {}", region_id, peer_id),
            txn_extra_op: peer.txn_extra_op.clone(),
            txn_ext: peer.txn_ext.clone(),
            read_progress: peer.read_progress.clone(),
            pending_remove: false,
            bucket_meta: peer.region_buckets.as_ref().map(|b| b.meta.clone()),
            track_ver: TrackVer::new(),
        }
    }

    pub fn new(
        peer_id: u64,
        term: u64,
        region: Region,
        applied_term: u64,
        txn_extra_op: Arc<AtomicCell<TxnExtraOp>>,
        txn_ext: Arc<TxnExt>,
        read_progress: Arc<RegionReadProgress>,
        bucket_meta: Option<Arc<BucketMeta>>,
    ) -> Self {
        let region_id = region.id;
        ReadDelegate {
            region: Arc::new(region),
            peer_id,
            term,
            applied_term,
            leader_lease: None,
            last_valid_ts: Timespec::new(0, 0),
            tag: format!("[region {}] {}", region_id, peer_id),
            txn_extra_op,
            txn_ext,
            read_progress,
            pending_remove: false,
            bucket_meta,
            track_ver: TrackVer::new(),
        }
    }

    pub fn fresh_valid_ts(&mut self) {
        self.last_valid_ts = monotonic_raw_now();
    }

    pub fn mark_pending_remove(&mut self) {
        self.pending_remove = true;
        self.track_ver.inc();
    }

    pub fn update(&mut self, progress: Progress) {
        self.fresh_valid_ts();
        self.track_ver.inc();
        match progress {
            Progress::Region(region) => {
                self.region = Arc::new(region);
            }
            Progress::Term(term) => {
                self.term = term;
            }
            Progress::AppliedTerm(applied_term) => {
                self.applied_term = applied_term;
            }
            Progress::LeaderLease(leader_lease) => {
                self.leader_lease = Some(leader_lease);
            }
            Progress::RegionBuckets(bucket_meta) => {
                self.bucket_meta = Some(bucket_meta);
            }
        }
    }

    pub fn need_renew_lease(&self, ts: Timespec) -> bool {
        self.leader_lease
            .as_ref()
            .map(|lease| lease.need_renew(ts))
            .unwrap_or(false)
    }

    // If the remote lease will be expired in near future send message
    // to `raftstore` to renew it
    pub fn maybe_renew_lease_advance<EK: KvEngine>(
        &self,
        router: &dyn CasualRouter<EK>,
        ts: Timespec,
    ) {
        if !self.need_renew_lease(ts) {
            return;
        }

        TLS_LOCAL_READ_METRICS.with(|m| m.borrow_mut().renew_lease_advance.inc());
        let region_id = self.region.get_id();
        if let Err(e) = router.send(region_id, CasualMessage::RenewLease) {
            debug!(
                "failed to send renew lease message";
                "region" => region_id,
                "error" => ?e
            )
        }
    }

    pub fn is_in_leader_lease(&self, ts: Timespec) -> bool {
        fail_point!("perform_read_local", |_| true);

        if let Some(ref lease) = self.leader_lease {
            let term = lease.term();
            if term == self.term {
                if lease.inspect(Some(ts)) == LeaseState::Valid {
                    fail_point!("after_pass_lease_check");
                    return true;
                } else {
                    TLS_LOCAL_READ_METRICS
                        .with(|m| m.borrow_mut().reject_reason.lease_expire.inc());
                    debug!("rejected by lease expire"; "tag" => &self.tag);
                }
            } else {
                TLS_LOCAL_READ_METRICS.with(|m| m.borrow_mut().reject_reason.term_mismatch.inc());
                debug!("rejected by term mismatch"; "tag" => &self.tag);
            }
        }

        false
    }

    pub fn check_stale_read_safe(&self, read_ts: u64) -> std::result::Result<(), RaftCmdResponse> {
        let safe_ts = self.read_progress.safe_ts();
        if safe_ts >= read_ts {
            return Ok(());
        }
        debug!(
            "reject stale read by safe ts";
            "tag" => &self.tag,
            "safe ts" => safe_ts,
            "read ts" => read_ts
        );
        TLS_LOCAL_READ_METRICS.with(|m| m.borrow_mut().reject_reason.safe_ts.inc());
        let mut response = cmd_resp::new_error(Error::DataIsNotReady {
            region_id: self.region.get_id(),
            peer_id: self.peer_id,
            safe_ts,
        });
        cmd_resp::bind_term(&mut response, self.term);
        Err(response)
    }

    /// Used in some external tests.
    pub fn mock(region_id: u64) -> Self {
        let mut region: metapb::Region = Default::default();
        region.set_id(region_id);
        let read_progress = Arc::new(RegionReadProgress::new(&region, 0, 0, "mock".to_owned()));
        ReadDelegate {
            region: Arc::new(region),
            peer_id: 1,
            term: 1,
            applied_term: 1,
            leader_lease: None,
            last_valid_ts: Timespec::new(0, 0),
            tag: format!("[region {}] {}", region_id, 1),
            txn_extra_op: Default::default(),
            txn_ext: Default::default(),
            read_progress,
            pending_remove: false,
            track_ver: TrackVer::new(),
            bucket_meta: None,
        }
    }
}

impl Display for ReadDelegate {
    fn fmt(&self, f: &mut Formatter<'_>) -> fmt::Result {
        write!(
            f,
            "ReadDelegate for region {}, \
             leader {} at term {}, applied_term {}, has lease {}",
            self.region.get_id(),
            self.peer_id,
            self.term,
            self.applied_term,
            self.leader_lease.is_some(),
        )
    }
}

/// #[RaftstoreCommon]
#[derive(Debug)]
pub enum Progress {
    Region(metapb::Region),
    Term(u64),
    AppliedTerm(u64),
    LeaderLease(RemoteLease),
    RegionBuckets(Arc<BucketMeta>),
}

impl Progress {
    pub fn region(region: metapb::Region) -> Progress {
        Progress::Region(region)
    }

    pub fn term(term: u64) -> Progress {
        Progress::Term(term)
    }

    pub fn applied_term(applied_term: u64) -> Progress {
        Progress::AppliedTerm(applied_term)
    }

    pub fn leader_lease(lease: RemoteLease) -> Progress {
        Progress::LeaderLease(lease)
    }

    pub fn region_buckets(bucket_meta: Arc<BucketMeta>) -> Progress {
        Progress::RegionBuckets(bucket_meta)
    }
}

struct SnapCache<E>
where
    E: KvEngine,
{
    cached_read_id: Option<ThreadReadId>,
    snapshot: Option<Arc<E::Snapshot>>,
    cached_snapshot_ts: Timespec,
}

impl<E> SnapCache<E>
where
    E: KvEngine,
{
    fn new() -> Self {
        SnapCache {
            cached_read_id: None,
            snapshot: None,
            cached_snapshot_ts: Timespec::new(0, 0),
        }
    }

    fn clear(&mut self) {
        self.cached_read_id.take();
        self.snapshot.take();
    }
}

impl<E> Clone for SnapCache<E>
where
    E: KvEngine,
{
    fn clone(&self) -> Self {
        Self {
            cached_read_id: self.cached_read_id.clone(),
            snapshot: self.snapshot.clone(),
            cached_snapshot_ts: self.cached_snapshot_ts,
        }
    }
}

/// #[RaftstoreCommon]: LocalReader is an entry point where local read requests are dipatch to the
/// relevant regions by LocalReader so that these requests can be handled by the
/// relevant ReadDelegate respectively.
pub struct LocalReaderCore<D, S>
where
    D: ReadExecutor + Deref<Target = ReadDelegate>,
    S: ReadExecutorProvider<Executor = D>,
{
    pub store_id: Cell<Option<u64>>,
    store_meta: S,
    pub delegates: LruCache<u64, D>,
}

impl<D, S> LocalReaderCore<D, S>
where
    D: ReadExecutor + Deref<Target = ReadDelegate> + Clone,
    S: ReadExecutorProvider<Executor = D>,
{
    pub fn new(store_meta: S) -> Self {
        LocalReaderCore {
            store_meta,
            store_id: Cell::new(None),
            delegates: LruCache::with_capacity_and_sample(0, 7),
        }
    }

    pub fn store_meta(&self) -> &S::StoreMeta {
        self.store_meta.store_meta()
    }

    // Ideally `get_delegate` should return `Option<&ReadDelegate>`, but if so the
    // lifetime of the returned `&ReadDelegate` will bind to `self`, and make it
    // impossible to use `&mut self` while the `&ReadDelegate` is alive, a better
    // choice is use `Rc` but `LocalReader: Send` will be violated, which is
    // required by `LocalReadRouter: Send`, use `Arc` will introduce extra cost but
    // make the logic clear
    pub fn get_delegate(&mut self, region_id: u64) -> Option<D> {
        let rd = match self.delegates.get(&region_id) {
            // The local `ReadDelegate` is up to date
            Some(d) if !d.track_ver.any_new() => Some(d.clone()),
            _ => {
                debug!("update local read delegate"; "region_id" => region_id);
                TLS_LOCAL_READ_METRICS.with(|m| m.borrow_mut().reject_reason.cache_miss.inc());

                let (meta_len, meta_reader) = { self.store_meta.get_executor_and_len(region_id) };

                // Remove the stale delegate
                self.delegates.remove(&region_id);
                self.delegates.resize(meta_len);
                match meta_reader {
                    Some(reader) => {
                        self.delegates.insert(region_id, reader.clone());
                        Some(reader)
                    }
                    None => None,
                }
            }
        };
        // Return `None` if the read delegate is pending remove
        rd.filter(|r| !r.pending_remove)
    }

    pub fn validate_request(&mut self, req: &RaftCmdRequest) -> Result<Option<D>> {
        // Check store id.
        if self.store_id.get().is_none() {
            let store_id = self.store_meta.store_id();
            self.store_id.set(store_id);
        }
        let store_id = self.store_id.get().unwrap();

        if let Err(e) = util::check_store_id(req, store_id) {
            TLS_LOCAL_READ_METRICS.with(|m| m.borrow_mut().reject_reason.store_id_mismatch.inc());
            debug!("rejected by store id not match"; "err" => %e);
            return Err(e);
        }

        // Check region id.
        let region_id = req.get_header().get_region_id();
        let delegate = match self.get_delegate(region_id) {
            Some(d) => d,
            None => {
                TLS_LOCAL_READ_METRICS.with(|m| m.borrow_mut().reject_reason.no_region.inc());
                debug!("rejected by no region"; "region_id" => region_id);
                return Ok(None);
            }
        };

        fail_point!("localreader_on_find_delegate");

        // Check peer id.
        if let Err(e) = util::check_peer_id(req, delegate.peer_id) {
            TLS_LOCAL_READ_METRICS.with(|m| m.borrow_mut().reject_reason.peer_id_mismatch.inc());
            return Err(e);
        }

        // Check term.
        if let Err(e) = util::check_term(req, delegate.term) {
            debug!(
                "check term";
                "delegate_term" => delegate.term,
                "header_term" => req.get_header().get_term(),
            );
            TLS_LOCAL_READ_METRICS.with(|m| m.borrow_mut().reject_reason.term_mismatch.inc());
            return Err(e);
        }

        // Check region epoch.
        if util::check_region_epoch(req, &delegate.region, false).is_err() {
            TLS_LOCAL_READ_METRICS.with(|m| m.borrow_mut().reject_reason.epoch.inc());
            // Stale epoch, redirect it to raftstore to get the latest region.
            debug!("rejected by epoch not match"; "tag" => &delegate.tag);
            return Ok(None);
        }

        Ok(Some(delegate))
    }
}

impl<D, S> Clone for LocalReaderCore<D, S>
where
    D: ReadExecutor + Deref<Target = ReadDelegate>,
    S: ReadExecutorProvider<Executor = D>,
{
    fn clone(&self) -> Self {
        LocalReaderCore {
            store_meta: self.store_meta.clone(),
            store_id: self.store_id.clone(),
            delegates: LruCache::with_capacity_and_sample(0, 7),
        }
    }
}

pub struct LocalReader<E, C>
where
    E: KvEngine,
    C: ProposalRouter<E::Snapshot> + CasualRouter<E>,
{
    local_reader: LocalReaderCore<CachedReadDelegate<E>, StoreMetaDelegate<E>>,
    kv_engine: E,
    snap_cache: SnapCache<E>,
    // A channel to raftstore.
    router: C,
}

impl<E, C> LocalReader<E, C>
where
    E: KvEngine,
    C: ProposalRouter<E::Snapshot> + CasualRouter<E>,
{
    pub fn new(kv_engine: E, store_meta: StoreMetaDelegate<E>, router: C) -> Self {
        Self {
            local_reader: LocalReaderCore::new(store_meta),
            kv_engine,
            snap_cache: SnapCache::new(),
            router,
        }
    }

    pub fn pre_propose_raft_command(
        &mut self,
        req: &RaftCmdRequest,
    ) -> Result<Option<(CachedReadDelegate<E>, RequestPolicy)>> {
        if let Some(delegate) = self.local_reader.validate_request(req)? {
            let mut inspector = Inspector {
                delegate: &delegate,
            };
            match inspector.inspect(req) {
                Ok(RequestPolicy::ReadLocal) => Ok(Some((delegate, RequestPolicy::ReadLocal))),
                Ok(RequestPolicy::StaleRead) => Ok(Some((delegate, RequestPolicy::StaleRead))),
                // It can not handle other policies.
                Ok(_) => Ok(None),
                Err(e) => Err(e),
            }
        } else {
            Ok(None)
        }
    }

    fn redirect(&mut self, mut cmd: RaftCommand<E::Snapshot>) {
        debug!("localreader redirects command"; "command" => ?cmd);
        let region_id = cmd.request.get_header().get_region_id();
        let mut err = errorpb::Error::default();
        match ProposalRouter::send(&self.router, cmd) {
            Ok(()) => return,
            Err(TrySendError::Full(c)) => {
                TLS_LOCAL_READ_METRICS.with(|m| m.borrow_mut().reject_reason.channel_full.inc());
                err.set_message(RAFTSTORE_IS_BUSY.to_owned());
                err.mut_server_is_busy()
                    .set_reason(RAFTSTORE_IS_BUSY.to_owned());
                cmd = c;
            }
            Err(TrySendError::Disconnected(c)) => {
                TLS_LOCAL_READ_METRICS.with(|m| m.borrow_mut().reject_reason.no_region.inc());
                err.set_message(format!("region {} is missing", region_id));
                err.mut_region_not_found().set_region_id(region_id);
                cmd = c;
            }
        }

        let mut resp = RaftCmdResponse::default();
        resp.mut_header().set_error(err);
        let read_resp = ReadResponse {
            response: resp,
            snapshot: None,
            txn_extra_op: TxnExtraOp::Noop,
        };

        cmd.callback.set_result(read_resp);
    }

    pub fn propose_raft_command(
        &mut self,
        read_id: Option<ThreadReadId>,
        req: RaftCmdRequest,
        cb: Callback<E::Snapshot>,
    ) {
        match self.pre_propose_raft_command(&req) {
            Ok(Some((mut delegate, policy))) => {
                let snap_updated;
                let last_valid_ts = delegate.last_valid_ts;
                let mut response = match policy {
                    // Leader can read local if and only if it is in lease.
                    RequestPolicy::ReadLocal => {
                        let mut local_read_ctx =
                            LocalReadContext::new(&mut self.snap_cache, read_id);

                        snap_updated = local_read_ctx
                            .maybe_update_snapshot(delegate.get_tablet(), last_valid_ts);

                        let snapshot_ts = local_read_ctx.snapshot_ts();
                        if !delegate.is_in_leader_lease(snapshot_ts) {
                            fail_point!("localreader_before_redirect", |_| {});
                            // Forward to raftstore.
                            self.redirect(RaftCommand::new(req, cb));
                            return;
                        }

                        let region = Arc::clone(&delegate.region);
                        let response = delegate.execute(&req, &region, None, Some(local_read_ctx));

                        // Try renew lease in advance
                        delegate.maybe_renew_lease_advance(&self.router, snapshot_ts);
                        response
                    }
                    // Replica can serve stale read if and only if its `safe_ts` >= `read_ts`
                    RequestPolicy::StaleRead => {
                        let read_ts = decode_u64(&mut req.get_header().get_flag_data()).unwrap();
                        if let Err(resp) = delegate.check_stale_read_safe(read_ts) {
                            cb.set_result(ReadResponse {
                                response: resp,
                                snapshot: None,
                                txn_extra_op: TxnExtraOp::Noop,
                            });
                            return;
                        }

                        let mut local_read_ctx =
                            LocalReadContext::new(&mut self.snap_cache, read_id);
                        snap_updated = local_read_ctx
                            .maybe_update_snapshot(delegate.get_tablet(), last_valid_ts);

                        let region = Arc::clone(&delegate.region);
                        // Getting the snapshot
                        let response = delegate.execute(&req, &region, None, Some(local_read_ctx));

                        // Double check in case `safe_ts` change after the first check and before
                        // getting snapshot
                        if let Err(resp) = delegate.check_stale_read_safe(read_ts) {
                            cb.set_result(ReadResponse {
                                response: resp,
                                snapshot: None,
                                txn_extra_op: TxnExtraOp::Noop,
                            });
                            return;
                        }
                        TLS_LOCAL_READ_METRICS
                            .with(|m| m.borrow_mut().local_executed_stale_read_requests.inc());
                        response
                    }
                    _ => unreachable!(),
                };

                TLS_LOCAL_READ_METRICS.with(|m| m.borrow_mut().local_executed_requests.inc());
                if !snap_updated {
                    TLS_LOCAL_READ_METRICS
                        .with(|m| m.borrow_mut().local_executed_snapshot_cache_hit.inc());
                }

                cmd_resp::bind_term(&mut response.response, delegate.term);
                if let Some(snap) = response.snapshot.as_mut() {
                    snap.txn_ext = Some(delegate.txn_ext.clone());
                    snap.bucket_meta = delegate.bucket_meta.clone();
                }
                response.txn_extra_op = delegate.txn_extra_op.load();
                cb.set_result(response);
            }
            // Forward to raftstore.
            Ok(None) => self.redirect(RaftCommand::new(req, cb)),
            Err(e) => {
                let mut response = cmd_resp::new_error(e);
                if let Some(delegate) = self
                    .local_reader
                    .delegates
                    .get(&req.get_header().get_region_id())
                {
                    cmd_resp::bind_term(&mut response, delegate.term);
                }
                cb.set_result(ReadResponse {
                    response,
                    snapshot: None,
                    txn_extra_op: TxnExtraOp::Noop,
                });
            }
        }
    }

    /// If read requests are received at the same RPC request, we can create one
    /// snapshot for all of them and check whether the time when the snapshot
    /// was created is in lease. We use ThreadReadId to figure out whether this
    /// RaftCommand comes from the same RPC request with the last RaftCommand
    /// which left a snapshot cached in LocalReader. ThreadReadId is composed by
    /// thread_id and a thread_local incremental sequence.
    #[inline]
    pub fn read(
        &mut self,
        read_id: Option<ThreadReadId>,
        req: RaftCmdRequest,
        cb: Callback<E::Snapshot>,
    ) {
        self.propose_raft_command(read_id, req, cb);
        maybe_tls_local_read_metrics_flush();
    }

    pub fn release_snapshot_cache(&mut self) {
        self.snap_cache.clear();
    }
}

impl<E, C> Clone for LocalReader<E, C>
where
    E: KvEngine,
    C: ProposalRouter<E::Snapshot> + CasualRouter<E> + Clone,
{
    fn clone(&self) -> Self {
        Self {
            local_reader: self.local_reader.clone(),
            kv_engine: self.kv_engine.clone(),
            snap_cache: self.snap_cache.clone(),
            router: self.router.clone(),
        }
    }
}

impl<E> ReadExecutor for CachedReadDelegate<E>
where
    E: KvEngine,
{
    type Tablet = E;

    fn get_tablet(&mut self) -> &E {
        &self.kv_engine
    }

    fn get_snapshot(&mut self, read_context: &Option<LocalReadContext<'_, E>>) -> Arc<E::Snapshot> {
        read_context.as_ref().unwrap().snapshot().unwrap()
    }
}

/// #[RaftstoreCommon]
struct Inspector<'r> {
    delegate: &'r ReadDelegate,
}

impl<'r> RequestInspector for Inspector<'r> {
    fn has_applied_to_current_term(&mut self) -> bool {
        if self.delegate.applied_term == self.delegate.term {
            true
        } else {
            debug!(
                "rejected by term check";
                "tag" => &self.delegate.tag,
                "applied_term" => self.delegate.applied_term,
                "delegate_term" => ?self.delegate.term,
            );

            // only for metric.
            TLS_LOCAL_READ_METRICS.with(|m| m.borrow_mut().reject_reason.applied_term.inc());
            false
        }
    }

    fn inspect_lease(&mut self) -> LeaseState {
        // TODO: disable localreader if we did not enable raft's check_quorum.
        if self.delegate.leader_lease.is_some() {
            // We skip lease check, because it is postponed until `handle_read`.
            LeaseState::Valid
        } else {
            debug!("rejected by leader lease"; "tag" => &self.delegate.tag);
            TLS_LOCAL_READ_METRICS.with(|m| m.borrow_mut().reject_reason.no_lease.inc());
            LeaseState::Expired
        }
    }
}

#[cfg(test)]
mod tests {
    use std::{ops::Add, sync::mpsc::*, thread};

    use crossbeam::channel::TrySendError;
    use engine_test::kv::{KvTestEngine, KvTestSnapshot};
<<<<<<< HEAD
    use engine_traits::{MiscExt, Peekable, SyncMutable, ALL_CFS};
    use kvproto::raft_cmdpb::*;
=======
    use engine_traits::{Peekable, SyncMutable, ALL_CFS};
    use kvproto::{metapb::RegionEpoch, raft_cmdpb::*};
>>>>>>> 11a340c3
    use tempfile::{Builder, TempDir};
    use tikv_util::{codec::number::NumberEncoder, time::monotonic_raw_now};
    use time::Duration;
    use txn_types::WriteBatchFlags;

    use super::*;
    use crate::store::{util::Lease, Callback};

    struct MockRouter {
        p_router: SyncSender<RaftCommand<KvTestSnapshot>>,
        c_router: SyncSender<(u64, CasualMessage<KvTestEngine>)>,
    }

    impl MockRouter {
        #[allow(clippy::type_complexity)]
        fn new() -> (
            MockRouter,
            Receiver<RaftCommand<KvTestSnapshot>>,
            Receiver<(u64, CasualMessage<KvTestEngine>)>,
        ) {
            let (p_ch, p_rx) = sync_channel(1);
            let (c_ch, c_rx) = sync_channel(1);
            (
                MockRouter {
                    p_router: p_ch,
                    c_router: c_ch,
                },
                p_rx,
                c_rx,
            )
        }
    }

    impl ProposalRouter<KvTestSnapshot> for MockRouter {
        fn send(
            &self,
            cmd: RaftCommand<KvTestSnapshot>,
        ) -> std::result::Result<(), TrySendError<RaftCommand<KvTestSnapshot>>> {
            ProposalRouter::send(&self.p_router, cmd)
        }
    }

    impl CasualRouter<KvTestEngine> for MockRouter {
        fn send(&self, region_id: u64, msg: CasualMessage<KvTestEngine>) -> Result<()> {
            CasualRouter::send(&self.c_router, region_id, msg)
        }
    }

    #[allow(clippy::type_complexity)]
    fn new_reader(
        path: &str,
        store_id: u64,
        store_meta: Arc<Mutex<StoreMeta>>,
    ) -> (
        TempDir,
        LocalReader<KvTestEngine, MockRouter>,
        Receiver<RaftCommand<KvTestSnapshot>>,
    ) {
        let path = Builder::new().prefix(path).tempdir().unwrap();
        let db = engine_test::kv::new_engine(path.path().to_str().unwrap(), ALL_CFS).unwrap();
        let (ch, rx, _) = MockRouter::new();
        let mut reader = LocalReader::new(db.clone(), StoreMetaDelegate::new(store_meta, db), ch);
        reader.local_reader.store_id = Cell::new(Some(store_id));
        (path, reader, rx)
    }

    fn new_peers(store_id: u64, pr_ids: Vec<u64>) -> Vec<metapb::Peer> {
        pr_ids
            .into_iter()
            .map(|id| {
                let mut pr = metapb::Peer::default();
                pr.set_store_id(store_id);
                pr.set_id(id);
                pr
            })
            .collect()
    }

    fn must_redirect(
        reader: &mut LocalReader<KvTestEngine, MockRouter>,
        rx: &Receiver<RaftCommand<KvTestSnapshot>>,
        cmd: RaftCmdRequest,
    ) {
        reader.propose_raft_command(
            None,
            cmd.clone(),
            Callback::read(Box::new(|resp| {
                panic!("unexpected invoke, {:?}", resp);
            })),
        );
        assert_eq!(
            rx.recv_timeout(Duration::seconds(5).to_std().unwrap())
                .unwrap()
                .request,
            cmd
        );
    }

    fn must_not_redirect(
        reader: &mut LocalReader<KvTestEngine, MockRouter>,
        rx: &Receiver<RaftCommand<KvTestSnapshot>>,
        task: RaftCommand<KvTestSnapshot>,
    ) {
        must_not_redirect_with_read_id(reader, rx, task, None);
    }

    fn must_not_redirect_with_read_id(
        reader: &mut LocalReader<KvTestEngine, MockRouter>,
        rx: &Receiver<RaftCommand<KvTestSnapshot>>,
        task: RaftCommand<KvTestSnapshot>,
        read_id: Option<ThreadReadId>,
    ) {
        reader.propose_raft_command(read_id, task.request, task.callback);
        assert_eq!(rx.try_recv().unwrap_err(), TryRecvError::Empty);
    }

    #[test]
    fn test_read() {
        let store_id = 2;
        let store_meta = Arc::new(Mutex::new(StoreMeta::new(0)));
        let (_tmp, mut reader, rx) = new_reader("test-local-reader", store_id, store_meta.clone());

        // region: 1,
        // peers: 2, 3, 4,
        // leader:2,
        // from "" to "",
        // epoch 1, 1,
        // term 6.
        let mut region1 = metapb::Region::default();
        region1.set_id(1);
        let prs = new_peers(store_id, vec![2, 3, 4]);
        region1.set_peers(prs.clone().into());
        let epoch13 = {
            let mut ep = metapb::RegionEpoch::default();
            ep.set_conf_ver(1);
            ep.set_version(3);
            ep
        };
        let leader2 = prs[0].clone();
        region1.set_region_epoch(epoch13.clone());
        let term6 = 6;
        let mut lease = Lease::new(Duration::seconds(1), Duration::milliseconds(250)); // 1s is long enough.
        let read_progress = Arc::new(RegionReadProgress::new(&region1, 1, 1, "".to_owned()));

        let mut cmd = RaftCmdRequest::default();
        let mut header = RaftRequestHeader::default();
        header.set_region_id(1);
        header.set_peer(leader2.clone());
        header.set_region_epoch(epoch13.clone());
        header.set_term(term6);
        cmd.set_header(header);
        let mut req = Request::default();
        req.set_cmd_type(CmdType::Snap);
        cmd.set_requests(vec![req].into());

        // The region is not register yet.
        must_redirect(&mut reader, &rx, cmd.clone());
        assert_eq!(
            TLS_LOCAL_READ_METRICS.with(|m| m.borrow().reject_reason.no_region.get()),
            1
        );
        assert_eq!(
            TLS_LOCAL_READ_METRICS.with(|m| m.borrow().reject_reason.cache_miss.get()),
            1
        );
        assert!(reader.local_reader.delegates.get(&1).is_none());

        // Register region 1
        lease.renew(monotonic_raw_now());
        let remote = lease.maybe_new_remote_lease(term6).unwrap();
        // But the applied_term is stale.
        {
            let mut meta = store_meta.lock().unwrap();
            let read_delegate = ReadDelegate {
                tag: String::new(),
                region: Arc::new(region1.clone()),
                peer_id: leader2.get_id(),
                term: term6,
                applied_term: term6 - 1,
                leader_lease: Some(remote),
                last_valid_ts: Timespec::new(0, 0),
                txn_extra_op: Arc::new(AtomicCell::new(TxnExtraOp::default())),
                txn_ext: Arc::new(TxnExt::default()),
                read_progress: read_progress.clone(),
                pending_remove: false,
                track_ver: TrackVer::new(),
                bucket_meta: None,
            };
            meta.readers.insert(1, read_delegate);
        }

        // The applied_term is stale
        must_redirect(&mut reader, &rx, cmd.clone());
        assert_eq!(
            TLS_LOCAL_READ_METRICS.with(|m| m.borrow().reject_reason.cache_miss.get()),
            2
        );
        assert_eq!(
            TLS_LOCAL_READ_METRICS.with(|m| m.borrow().reject_reason.applied_term.get()),
            1
        );

        // Make the applied_term matches current term.
        let pg = Progress::applied_term(term6);
        {
            let mut meta = store_meta.lock().unwrap();
            meta.readers.get_mut(&1).unwrap().update(pg);
        }
        let task =
            RaftCommand::<KvTestSnapshot>::new(cmd.clone(), Callback::read(Box::new(move |_| {})));
        must_not_redirect(&mut reader, &rx, task);
        assert_eq!(
            TLS_LOCAL_READ_METRICS.with(|m| m.borrow().reject_reason.cache_miss.get()),
            3
        );

        // Let's read.
        let task = RaftCommand::<KvTestSnapshot>::new(
            cmd.clone(),
            Callback::read(Box::new(move |resp: ReadResponse<KvTestSnapshot>| {
                let snap = resp.snapshot.unwrap();
                assert_eq!(snap.get_region(), &region1);
            })),
        );
        must_not_redirect(&mut reader, &rx, task);

        // Wait for expiration.
        thread::sleep(Duration::seconds(1).to_std().unwrap());
        must_redirect(&mut reader, &rx, cmd.clone());
        assert_eq!(
            TLS_LOCAL_READ_METRICS.with(|m| m.borrow().reject_reason.lease_expire.get()),
            1
        );

        // Renew lease.
        lease.renew(monotonic_raw_now());

        // Store id mismatch.
        let mut cmd_store_id = cmd.clone();
        cmd_store_id
            .mut_header()
            .mut_peer()
            .set_store_id(store_id + 1);
        reader.propose_raft_command(
            None,
            cmd_store_id,
            Callback::read(Box::new(move |resp: ReadResponse<KvTestSnapshot>| {
                let err = resp.response.get_header().get_error();
                assert!(err.has_store_not_match());
                assert!(resp.snapshot.is_none());
            })),
        );
        assert_eq!(
            TLS_LOCAL_READ_METRICS.with(|m| m.borrow().reject_reason.store_id_mismatch.get()),
            1
        );
        assert_eq!(
            TLS_LOCAL_READ_METRICS.with(|m| m.borrow().reject_reason.cache_miss.get()),
            3
        );

        // metapb::Peer id mismatch.
        let mut cmd_peer_id = cmd.clone();
        cmd_peer_id
            .mut_header()
            .mut_peer()
            .set_id(leader2.get_id() + 1);
        reader.propose_raft_command(
            None,
            cmd_peer_id,
            Callback::read(Box::new(move |resp: ReadResponse<KvTestSnapshot>| {
                assert!(
                    resp.response.get_header().has_error(),
                    "{:?}",
                    resp.response
                );
                assert!(resp.snapshot.is_none());
            })),
        );
        assert_eq!(
            TLS_LOCAL_READ_METRICS.with(|m| m.borrow().reject_reason.peer_id_mismatch.get()),
            1
        );

        // Read quorum.
        let mut cmd_read_quorum = cmd.clone();
        cmd_read_quorum.mut_header().set_read_quorum(true);
        must_redirect(&mut reader, &rx, cmd_read_quorum);

        // Term mismatch.
        let mut cmd_term = cmd.clone();
        cmd_term.mut_header().set_term(term6 - 2);
        reader.propose_raft_command(
            None,
            cmd_term,
            Callback::read(Box::new(move |resp: ReadResponse<KvTestSnapshot>| {
                let err = resp.response.get_header().get_error();
                assert!(err.has_stale_command(), "{:?}", resp);
                assert!(resp.snapshot.is_none());
            })),
        );
        assert_eq!(
            TLS_LOCAL_READ_METRICS.with(|m| m.borrow().reject_reason.term_mismatch.get()),
            1
        );

        // Stale epoch.
        let mut epoch12 = epoch13;
        epoch12.set_version(2);
        let mut cmd_epoch = cmd.clone();
        cmd_epoch.mut_header().set_region_epoch(epoch12);
        must_redirect(&mut reader, &rx, cmd_epoch);
        assert_eq!(
            TLS_LOCAL_READ_METRICS.with(|m| m.borrow().reject_reason.epoch.get()),
            1
        );

        // Expire lease manually, and it can not be renewed.
        let previous_lease_rejection =
            TLS_LOCAL_READ_METRICS.with(|m| m.borrow().reject_reason.lease_expire.get());
        lease.expire();
        lease.renew(monotonic_raw_now());
        must_redirect(&mut reader, &rx, cmd.clone());
        assert_eq!(
            TLS_LOCAL_READ_METRICS.with(|m| m.borrow().reject_reason.lease_expire.get()),
            previous_lease_rejection + 1
        );

        // Channel full.
        reader.propose_raft_command(None, cmd.clone(), Callback::None);
        reader.propose_raft_command(
            None,
            cmd.clone(),
            Callback::read(Box::new(move |resp: ReadResponse<KvTestSnapshot>| {
                let err = resp.response.get_header().get_error();
                assert!(err.has_server_is_busy(), "{:?}", resp);
                assert!(resp.snapshot.is_none());
            })),
        );
        rx.try_recv().unwrap();
        assert_eq!(rx.try_recv().unwrap_err(), TryRecvError::Empty);
        assert_eq!(
            TLS_LOCAL_READ_METRICS.with(|m| m.borrow().reject_reason.channel_full.get()),
            1
        );

        // Reject by term mismatch in lease.
        let previous_term_rejection =
            TLS_LOCAL_READ_METRICS.with(|m| m.borrow().reject_reason.term_mismatch.get());
        let mut cmd9 = cmd.clone();
        cmd9.mut_header().set_term(term6 + 3);
        {
            let mut meta = store_meta.lock().unwrap();
            meta.readers
                .get_mut(&1)
                .unwrap()
                .update(Progress::term(term6 + 3));
            meta.readers
                .get_mut(&1)
                .unwrap()
                .update(Progress::applied_term(term6 + 3));
        }
        reader.propose_raft_command(
            None,
            cmd9.clone(),
            Callback::read(Box::new(|resp| {
                panic!("unexpected invoke, {:?}", resp);
            })),
        );
        assert_eq!(
            rx.recv_timeout(Duration::seconds(5).to_std().unwrap())
                .unwrap()
                .request,
            cmd9
        );
        assert_eq!(
            TLS_LOCAL_READ_METRICS.with(|m| m.borrow().reject_reason.term_mismatch.get()),
            previous_term_rejection + 1
        );
        assert_eq!(
            TLS_LOCAL_READ_METRICS.with(|m| m.borrow().reject_reason.cache_miss.get()),
            4
        );

        // Stale local ReadDelegate
        cmd.mut_header().set_term(term6 + 3);
        lease.expire_remote_lease();
        let remote_lease = lease.maybe_new_remote_lease(term6 + 3).unwrap();
        let pg = Progress::leader_lease(remote_lease);
        {
            let mut meta = store_meta.lock().unwrap();
            meta.readers.get_mut(&1).unwrap().update(pg);
        }
        let task =
            RaftCommand::<KvTestSnapshot>::new(cmd.clone(), Callback::read(Box::new(move |_| {})));
        must_not_redirect(&mut reader, &rx, task);
        assert_eq!(
            TLS_LOCAL_READ_METRICS.with(|m| m.borrow().reject_reason.cache_miss.get()),
            5
        );

        // Stale read
        assert_eq!(
            TLS_LOCAL_READ_METRICS.with(|m| m.borrow().reject_reason.safe_ts.get()),
            0
        );
        read_progress.update_safe_ts(1, 1);
        assert_eq!(read_progress.safe_ts(), 1);

        let data = {
            let mut d = [0u8; 8];
            (&mut d[..]).encode_u64(2).unwrap();
            d
        };
        cmd.mut_header()
            .set_flags(WriteBatchFlags::STALE_READ.bits());
        cmd.mut_header().set_flag_data(data.into());
        let task = RaftCommand::<KvTestSnapshot>::new(
            cmd.clone(),
            Callback::read(Box::new(move |resp: ReadResponse<KvTestSnapshot>| {
                let err = resp.response.get_header().get_error();
                assert!(err.has_data_is_not_ready());
                assert!(resp.snapshot.is_none());
            })),
        );
        must_not_redirect(&mut reader, &rx, task);
        assert_eq!(
            TLS_LOCAL_READ_METRICS.with(|m| m.borrow().reject_reason.safe_ts.get()),
            1
        );

        read_progress.update_safe_ts(1, 2);
        assert_eq!(read_progress.safe_ts(), 2);
        let task = RaftCommand::<KvTestSnapshot>::new(cmd, Callback::read(Box::new(move |_| {})));
        must_not_redirect(&mut reader, &rx, task);
        assert_eq!(
            TLS_LOCAL_READ_METRICS.with(|m| m.borrow().reject_reason.safe_ts.get()),
            1
        );

        // Remove invalid delegate
        let reader_clone = store_meta.lock().unwrap().readers.get(&1).unwrap().clone();
        assert!(reader.local_reader.get_delegate(1).is_some());

        // dropping the non-source `reader` will not make other readers invalid
        drop(reader_clone);
        assert!(reader.local_reader.get_delegate(1).is_some());

        // drop the source `reader`
        store_meta.lock().unwrap().readers.remove(&1).unwrap();
        // the invalid delegate should be removed
        assert!(reader.local_reader.get_delegate(1).is_none());
    }

    #[test]
    fn test_read_delegate_cache_update() {
        let store_id = 2;
        let store_meta = Arc::new(Mutex::new(StoreMeta::new(0)));
        let (_tmp, mut reader, _) = new_reader("test-local-reader", store_id, store_meta.clone());
        let mut region = metapb::Region::default();
        region.set_id(1);
        {
            let mut meta = store_meta.lock().unwrap();
            let read_delegate = ReadDelegate {
                tag: String::new(),
                region: Arc::new(region.clone()),
                peer_id: 1,
                term: 1,
                applied_term: 1,
                leader_lease: None,
                last_valid_ts: Timespec::new(0, 0),
                txn_extra_op: Arc::new(AtomicCell::new(TxnExtraOp::default())),
                txn_ext: Arc::new(TxnExt::default()),
                track_ver: TrackVer::new(),
                read_progress: Arc::new(RegionReadProgress::new(&region, 0, 0, "".to_owned())),
                pending_remove: false,
                bucket_meta: None,
            };
            meta.readers.insert(1, read_delegate);
        }

        let d = reader.local_reader.get_delegate(1).unwrap();
        assert_eq!(&*d.region, &region);
        assert_eq!(d.term, 1);
        assert_eq!(d.applied_term, 1);
        assert!(d.leader_lease.is_none());
        drop(d);

        {
            region.mut_region_epoch().set_version(10);
            let mut meta = store_meta.lock().unwrap();
            meta.readers
                .get_mut(&1)
                .unwrap()
                .update(Progress::region(region.clone()));
        }
        assert_eq!(
            &*reader.local_reader.get_delegate(1).unwrap().region,
            &region
        );

        {
            let mut meta = store_meta.lock().unwrap();
            meta.readers.get_mut(&1).unwrap().update(Progress::term(2));
        }
        assert_eq!(reader.local_reader.get_delegate(1).unwrap().term, 2);

        {
            let mut meta = store_meta.lock().unwrap();
            meta.readers
                .get_mut(&1)
                .unwrap()
                .update(Progress::applied_term(2));
        }
        assert_eq!(reader.local_reader.get_delegate(1).unwrap().applied_term, 2);

        {
            let mut lease = Lease::new(Duration::seconds(1), Duration::milliseconds(250)); // 1s is long enough.
            let remote = lease.maybe_new_remote_lease(3).unwrap();
            let pg = Progress::leader_lease(remote);
            let mut meta = store_meta.lock().unwrap();
            meta.readers.get_mut(&1).unwrap().update(pg);
        }
        let d = reader.local_reader.get_delegate(1).unwrap();
        assert_eq!(d.leader_lease.clone().unwrap().term(), 3);
    }

    #[test]
    fn test_read_executor_provider() {
        let path = Builder::new()
            .prefix("test-local-reader")
            .tempdir()
            .unwrap();
        let kv_engine =
            engine_test::kv::new_engine(path.path().to_str().unwrap(), ALL_CFS).unwrap();
        let store_meta =
            StoreMetaDelegate::new(Arc::new(Mutex::new(StoreMeta::new(0))), kv_engine.clone());

        {
            let mut meta = store_meta.store_meta.as_ref().lock().unwrap();

            // Create read_delegate with region id 1
            let read_delegate = ReadDelegate::mock(1);
            meta.readers.insert(1, read_delegate);

            // Create read_delegate with region id 1
            let read_delegate = ReadDelegate::mock(2);
            meta.readers.insert(2, read_delegate);
        }

        let (len, delegate) = store_meta.get_executor_and_len(1);
        assert_eq!(2, len);
        let mut delegate = delegate.unwrap();
        assert_eq!(1, delegate.region.id);
        let tablet = delegate.get_tablet();
<<<<<<< HEAD
        assert_eq!(kv_engine.path(), tablet.path());
        let snapshot = delegate.get_snapshot(read_id_copy.clone(), &mut read_context);
        assert_eq!(
            b"val1".to_vec(),
            *snapshot.get_value(b"a1").unwrap().unwrap()
        );
=======
        assert_eq!(kv_engine.as_inner().path(), tablet.as_inner().path());
>>>>>>> 11a340c3

        let (len, delegate) = store_meta.get_executor_and_len(2);
        assert_eq!(2, len);
        let mut delegate = delegate.unwrap();
        assert_eq!(2, delegate.region.id);
        let tablet = delegate.get_tablet();
<<<<<<< HEAD
        assert_eq!(kv_engine.path(), tablet.path());
        let snapshot = delegate.get_snapshot(read_id_copy, &mut read_context);
        assert_eq!(
            b"val1".to_vec(),
            *snapshot.get_value(b"a1").unwrap().unwrap()
        );

        assert!(snap_cache.as_ref().is_some());
        assert_eq!(
            TLS_LOCAL_READ_METRICS.with(|m| m.borrow().local_executed_requests.get()),
            2
        );
        assert_eq!(
            TLS_LOCAL_READ_METRICS.with(|m| m.borrow().local_executed_snapshot_cache_hit.get()),
            1
        );
=======
        assert_eq!(kv_engine.as_inner().path(), tablet.as_inner().path());
>>>>>>> 11a340c3
    }

    fn prepare_read_delegate(
        store_id: u64,
        region_id: u64,
        term: u64,
        pr_ids: Vec<u64>,
        region_epoch: RegionEpoch,
        store_meta: Arc<Mutex<StoreMeta>>,
    ) {
        let mut region = metapb::Region::default();
        region.set_id(region_id);
        let prs = new_peers(store_id, pr_ids);
        region.set_peers(prs.clone().into());

        let leader = prs[0].clone();
        region.set_region_epoch(region_epoch);
        let mut lease = Lease::new(Duration::seconds(1), Duration::milliseconds(250)); // 1s is long enough.
        let read_progress = Arc::new(RegionReadProgress::new(&region, 1, 1, "".to_owned()));

        // Register region
        lease.renew(monotonic_raw_now());
        let remote = lease.maybe_new_remote_lease(term).unwrap();
        // But the applied_term is stale.
        {
            let mut meta = store_meta.lock().unwrap();
            let read_delegate = ReadDelegate {
                tag: String::new(),
                region: Arc::new(region.clone()),
                peer_id: leader.get_id(),
                term,
                applied_term: term,
                leader_lease: Some(remote),
                last_valid_ts: Timespec::new(0, 0),
                txn_extra_op: Arc::new(AtomicCell::new(TxnExtraOp::default())),
                txn_ext: Arc::new(TxnExt::default()),
                read_progress,
                pending_remove: false,
                track_ver: TrackVer::new(),
                bucket_meta: None,
            };
            meta.readers.insert(region_id, read_delegate);
        }
    }

    #[test]
    fn test_snap_across_regions() {
        let store_id = 2;
        let store_meta = Arc::new(Mutex::new(StoreMeta::new(0)));
        let (_tmp, mut reader, rx) = new_reader("test-local-reader", store_id, store_meta.clone());

        let epoch13 = {
            let mut ep = metapb::RegionEpoch::default();
            ep.set_conf_ver(1);
            ep.set_version(3);
            ep
        };
        let term6 = 6;

        // Register region1
        let pr_ids1 = vec![2, 3, 4];
        let prs1 = new_peers(store_id, pr_ids1.clone());
        prepare_read_delegate(
            store_id,
            1,
            term6,
            pr_ids1,
            epoch13.clone(),
            store_meta.clone(),
        );
        let leader1 = prs1[0].clone();

        // Register region2
        let pr_ids2 = vec![22, 33, 44];
        let prs2 = new_peers(store_id, pr_ids2.clone());
        prepare_read_delegate(store_id, 2, term6, pr_ids2, epoch13.clone(), store_meta);
        let leader2 = prs2[0].clone();

        let mut cmd = RaftCmdRequest::default();
        let mut header = RaftRequestHeader::default();
        header.set_region_id(1);
        header.set_peer(leader1);
        header.set_region_epoch(epoch13.clone());
        header.set_term(term6);
        cmd.set_header(header);
        let mut req = Request::default();
        req.set_cmd_type(CmdType::Snap);
        cmd.set_requests(vec![req].into());

        let (snap_tx, snap_rx) = channel();
        let task = RaftCommand::<KvTestSnapshot>::new(
            cmd.clone(),
            Callback::read(Box::new(move |resp: ReadResponse<KvTestSnapshot>| {
                snap_tx.send(resp.snapshot.unwrap()).unwrap();
            })),
        );

        // First request will not hit cache
        let read_id = Some(ThreadReadId::new());
        must_not_redirect_with_read_id(&mut reader, &rx, task, read_id.clone());
        let snap1 = snap_rx.recv().unwrap();

        let mut header = RaftRequestHeader::default();
        header.set_region_id(2);
        header.set_peer(leader2);
        header.set_region_epoch(epoch13);
        header.set_term(term6);
        cmd.set_header(header);
        let (snap_tx, snap_rx) = channel();
        let task = RaftCommand::<KvTestSnapshot>::new(
            cmd.clone(),
            Callback::read(Box::new(move |resp: ReadResponse<KvTestSnapshot>| {
                snap_tx.send(resp.snapshot.unwrap()).unwrap();
            })),
        );
        must_not_redirect_with_read_id(&mut reader, &rx, task, read_id);
        let snap2 = snap_rx.recv().unwrap();
        assert!(std::ptr::eq(snap1.get_snapshot(), snap2.get_snapshot()));

        // If we use a new read id, the cache will be miss and a new snapshot will be
        // generated
        let read_id = Some(ThreadReadId::new());
        let (snap_tx, snap_rx) = channel();
        let task = RaftCommand::<KvTestSnapshot>::new(
            cmd.clone(),
            Callback::read(Box::new(move |resp: ReadResponse<KvTestSnapshot>| {
                snap_tx.send(resp.snapshot.unwrap()).unwrap();
            })),
        );
        must_not_redirect_with_read_id(&mut reader, &rx, task, read_id);
        let snap2 = snap_rx.recv().unwrap();
        assert!(!std::ptr::eq(snap1.get_snapshot(), snap2.get_snapshot()));
    }

    fn create_engine(path: &str) -> KvTestEngine {
        let path = Builder::new().prefix(path).tempdir().unwrap();
        engine_test::kv::new_engine(path.path().to_str().unwrap(), ALL_CFS).unwrap()
    }

    #[test]
    fn test_snap_cache_context() {
        let db = create_engine("test_snap_cache_context");
        let mut snap_cache = SnapCache::new();
        let mut read_context = LocalReadContext::new(&mut snap_cache, None);

        // Have not inited the snap cache
        assert!(read_context.snapshot().is_none());

        db.put(b"a1", b"val1").unwrap();

        let compare_ts = monotonic_raw_now();
        // Case 1: snap_cache_context.read_id is None
        assert!(read_context.maybe_update_snapshot(&db, Timespec::new(0, 0)));
        assert!(read_context.snapshot_ts() > compare_ts);
        assert_eq!(
            read_context
                .snapshot()
                .unwrap()
                .get_value(b"a1")
                .unwrap()
                .unwrap(),
            b"val1"
        );

        // snap_cache_context is *not* created with read_id, so calling
        // `maybe_update_snapshot` again will update the snapshot
        let compare_ts = monotonic_raw_now();
        assert!(read_context.maybe_update_snapshot(&db, Timespec::new(0, 0)));
        assert!(read_context.snapshot_ts() > compare_ts);

        let read_id = ThreadReadId::new();
        let read_id_clone = read_id.clone();
        let mut read_context = LocalReadContext::new(&mut snap_cache, Some(read_id));

        let compare_ts = monotonic_raw_now();
        // Case 2: snap_cache_context.read_id is not None but not equals to the
        // snap_cache.cached_read_id
        assert!(read_context.maybe_update_snapshot(&db, Timespec::new(0, 0)));
        assert!(read_context.snapshot_ts() > compare_ts);
        let snap_ts = read_context.snapshot_ts();
        assert_eq!(
            read_context
                .snapshot()
                .unwrap()
                .get_value(b"a1")
                .unwrap()
                .unwrap(),
            b"val1"
        );

        let db2 = create_engine("test_snap_cache_context2");
        // snap_cache_context is created with read_id, so calling
        // `maybe_update_snapshot` again will *not* update the snapshot
        // Case 3: snap_cache_context.read_id is not None and equals to the
        // snap_cache.cached_read_id
        assert!(!read_context.maybe_update_snapshot(&db2, Timespec::new(0, 0)));
        assert_eq!(read_context.snapshot_ts(), snap_ts);
        assert_eq!(
            read_context
                .snapshot()
                .unwrap()
                .get_value(b"a1")
                .unwrap()
                .unwrap(),
            b"val1"
        );

        // Case 4: delegate.last_valid_ts is larger than create_time of read_id
        let mut last_valid_ts = read_id_clone.create_time;
        last_valid_ts = last_valid_ts.add(Duration::nanoseconds(1));
        assert!(read_context.maybe_update_snapshot(&db2, last_valid_ts));
        assert!(read_context.snapshot_ts() > snap_ts);
        assert!(
            read_context
                .snapshot()
                .unwrap()
                .get_value(b"a1")
                .unwrap()
                .is_none(),
        );
    }
}<|MERGE_RESOLUTION|>--- conflicted
+++ resolved
@@ -1075,13 +1075,8 @@
 
     use crossbeam::channel::TrySendError;
     use engine_test::kv::{KvTestEngine, KvTestSnapshot};
-<<<<<<< HEAD
     use engine_traits::{MiscExt, Peekable, SyncMutable, ALL_CFS};
-    use kvproto::raft_cmdpb::*;
-=======
-    use engine_traits::{Peekable, SyncMutable, ALL_CFS};
     use kvproto::{metapb::RegionEpoch, raft_cmdpb::*};
->>>>>>> 11a340c3
     use tempfile::{Builder, TempDir};
     use tikv_util::{codec::number::NumberEncoder, time::monotonic_raw_now};
     use time::Duration;
@@ -1637,42 +1632,14 @@
         let mut delegate = delegate.unwrap();
         assert_eq!(1, delegate.region.id);
         let tablet = delegate.get_tablet();
-<<<<<<< HEAD
         assert_eq!(kv_engine.path(), tablet.path());
-        let snapshot = delegate.get_snapshot(read_id_copy.clone(), &mut read_context);
-        assert_eq!(
-            b"val1".to_vec(),
-            *snapshot.get_value(b"a1").unwrap().unwrap()
-        );
-=======
-        assert_eq!(kv_engine.as_inner().path(), tablet.as_inner().path());
->>>>>>> 11a340c3
 
         let (len, delegate) = store_meta.get_executor_and_len(2);
         assert_eq!(2, len);
         let mut delegate = delegate.unwrap();
         assert_eq!(2, delegate.region.id);
         let tablet = delegate.get_tablet();
-<<<<<<< HEAD
         assert_eq!(kv_engine.path(), tablet.path());
-        let snapshot = delegate.get_snapshot(read_id_copy, &mut read_context);
-        assert_eq!(
-            b"val1".to_vec(),
-            *snapshot.get_value(b"a1").unwrap().unwrap()
-        );
-
-        assert!(snap_cache.as_ref().is_some());
-        assert_eq!(
-            TLS_LOCAL_READ_METRICS.with(|m| m.borrow().local_executed_requests.get()),
-            2
-        );
-        assert_eq!(
-            TLS_LOCAL_READ_METRICS.with(|m| m.borrow().local_executed_snapshot_cache_hit.get()),
-            1
-        );
-=======
-        assert_eq!(kv_engine.as_inner().path(), tablet.as_inner().path());
->>>>>>> 11a340c3
     }
 
     fn prepare_read_delegate(
