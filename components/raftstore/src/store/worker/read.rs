// Copyright 2018 TiKV Project Authors. Licensed under Apache-2.0.

// #[PerformanceCriticalPath]
use std::{
    cell::Cell,
    fmt::{self, Display, Formatter},
    ops::Deref,
    sync::{
        atomic::{self, AtomicU64, Ordering},
        Arc, Mutex,
    },
};

use crossbeam::{atomic::AtomicCell, channel::TrySendError};
use engine_traits::{CacheRange, KvEngine, Peekable, RaftEngine, SnapshotContext};
use fail::fail_point;
use kvproto::{
    errorpb,
    kvrpcpb::ExtraOp as TxnExtraOp,
    metapb::{self, Region},
    raft_cmdpb::{CmdType, RaftCmdRequest, RaftCmdResponse, ReadIndexResponse, Request, Response},
};
use pd_client::BucketMeta;
use tikv_util::{
    codec::number::decode_u64,
    debug, error,
    lru::LruCache,
    store::find_peer_by_id,
    time::{monotonic_raw_now, ThreadReadId},
};
use time::Timespec;
use tracker::GLOBAL_TRACKERS;
use txn_types::{TimeStamp, WriteBatchFlags};

use super::metrics::*;
use crate::{
    errors::RAFTSTORE_IS_BUSY,
    store::{
        cmd_resp,
        fsm::store::StoreMeta,
        util::{self, LeaseState, RegionReadProgress, RemoteLease},
        Callback, CasualMessage, CasualRouter, Peer, ProposalRouter, RaftCommand, ReadCallback,
        ReadResponse, RegionSnapshot, RequestInspector, RequestPolicy, TxnExt,
    },
    Error, Result,
};

/// #[RaftstoreCommon]
pub trait ReadExecutor {
    type Tablet: KvEngine;

    fn get_tablet(&mut self) -> &Self::Tablet;

    /// Get the snapshot fo the tablet.
    ///
    /// If the tablet is not ready, `None` is returned.
    /// Currently, only multi-rocksdb version may return `None`.
    fn get_snapshot(
        &mut self,
        snap_ctx: Option<SnapshotContext>,
        read_context: &Option<LocalReadContext<'_, Self::Tablet>>,
    ) -> Arc<<Self::Tablet as KvEngine>::Snapshot>;

    fn get_value(
        &mut self,
        req: &Request,
        region: &metapb::Region,
        snap_ctx: Option<SnapshotContext>,
        read_context: &Option<LocalReadContext<'_, Self::Tablet>>,
    ) -> Result<Response> {
        let key = req.get_get().get_key();
        // region key range has no data prefix, so we must use origin key to check.
        util::check_key_in_region(key, region)?;

        let mut resp = Response::default();
        let snapshot = self.get_snapshot(snap_ctx, read_context);
        let res = if !req.get_get().get_cf().is_empty() {
            let cf = req.get_get().get_cf();
            snapshot
                .get_value_cf(cf, &keys::data_key(key))
                .unwrap_or_else(|e| {
                    panic!(
                        "[region {}] failed to get {} with cf {}: {:?}",
                        region.get_id(),
                        log_wrappers::Value::key(key),
                        cf,
                        e
                    )
                })
        } else {
            snapshot
                .get_value(&keys::data_key(key))
                .unwrap_or_else(|e| {
                    panic!(
                        "[region {}] failed to get {}: {:?}",
                        region.get_id(),
                        log_wrappers::Value::key(key),
                        e
                    )
                })
        };
        if let Some(res) = res {
            resp.mut_get().set_value(res.to_vec());
        }

        Ok(resp)
    }

    fn execute(
        &mut self,
        msg: &RaftCmdRequest,
        region: &Arc<metapb::Region>,
        read_index: Option<u64>,
        snap_ctx: Option<SnapshotContext>,
        local_read_ctx: Option<LocalReadContext<'_, Self::Tablet>>,
    ) -> ReadResponse<<Self::Tablet as KvEngine>::Snapshot> {
        let requests = msg.get_requests();
        let mut response = ReadResponse {
            response: RaftCmdResponse::default(),
            snapshot: None,
            txn_extra_op: TxnExtraOp::Noop,
        };
        let mut responses = Vec::with_capacity(requests.len());
        for req in requests {
            let cmd_type = req.get_cmd_type();
            let mut resp = match cmd_type {
                CmdType::Get => {
                    match self.get_value(req, region.as_ref(), snap_ctx.clone(), &local_read_ctx) {
                        Ok(resp) => resp,
                        Err(e) => {
                            error!(?e;
                                "failed to execute get command";
                                "region_id" => region.get_id(),
                            );
                            response.response = cmd_resp::new_error(e);
                            return response;
                        }
                    }
                }
                CmdType::Snap => {
                    let snapshot = RegionSnapshot::from_snapshot(
                        self.get_snapshot(snap_ctx.clone(), &local_read_ctx),
                        region.clone(),
                    );
                    response.snapshot = Some(snapshot);
                    Response::default()
                }
                CmdType::ReadIndex => {
                    let mut resp = Response::default();
                    if let Some(read_index) = read_index {
                        let mut res = ReadIndexResponse::default();
                        res.set_read_index(read_index);
                        resp.set_read_index(res);
                    } else {
                        panic!("[region {}] can not get readindex", region.get_id());
                    }
                    resp
                }
                CmdType::Prewrite
                | CmdType::Put
                | CmdType::Delete
                | CmdType::DeleteRange
                | CmdType::IngestSst
                | CmdType::Invalid => unreachable!(),
            };
            resp.set_cmd_type(cmd_type);
            responses.push(resp);
        }
        response.response.set_responses(responses.into());
        response
    }
}

/// CachedReadDelegate is a wrapper the ReadDelegate and kv_engine. LocalReader
/// dispatch local read requests to ReadDeleage according to the region_id where
/// ReadDelegate needs kv_engine to read data or fetch snapshot.
pub struct CachedReadDelegate<E>
where
    E: KvEngine,
{
    delegate: Arc<ReadDelegate>,
    kv_engine: E,
}

impl<E> Deref for CachedReadDelegate<E>
where
    E: KvEngine,
{
    type Target = ReadDelegate;

    fn deref(&self) -> &Self::Target {
        self.delegate.as_ref()
    }
}

impl<E> Clone for CachedReadDelegate<E>
where
    E: KvEngine,
{
    fn clone(&self) -> Self {
        CachedReadDelegate {
            delegate: Arc::clone(&self.delegate),
            kv_engine: self.kv_engine.clone(),
        }
    }
}

pub struct LocalReadContext<'a, E>
where
    E: KvEngine,
{
    read_id: Option<ThreadReadId>,
    snap_cache: &'a mut SnapCache<E>,

    // Used when read_id is not set, duplicated definition to avoid cache invalidation in case
    // stale read and local read are mixed in one batch.
    snapshot: Option<Arc<E::Snapshot>>,
    snapshot_ts: Option<Timespec>,
}

impl<'a, E> LocalReadContext<'a, E>
where
    E: KvEngine,
{
    fn new(snap_cache: &'a mut SnapCache<E>, read_id: Option<ThreadReadId>) -> Self {
        Self {
            snap_cache,
            read_id,
            snapshot: None,
            snapshot_ts: None,
        }
    }

    // Update the snapshot in the `snap_cache` if the read_id is None or does
    // not match.
    // snap_ctx is used (if not None) to acquire the snapshot of the relevant region
    // from region cache engine
    fn maybe_update_snapshot(
        &mut self,
        engine: &E,
        snap_ctx: Option<SnapshotContext>,
        delegate_last_valid_ts: Timespec,
    ) -> bool {
        // When the read_id is None, it means the `snap_cache` has been cleared
        // before and the `cached_read_id` of it is None because only a consecutive
        // requests will have the same cache and the cache will be cleared after the
        // last request of the batch.
        if self.read_id.is_some() {
            if self.snap_cache.cached_read_id == self.read_id
                && self.read_id.as_ref().unwrap().create_time >= delegate_last_valid_ts
            {
                // Cache hit
                return false;
            }

            self.snap_cache.cached_read_id = self.read_id.clone();
            self.snap_cache.snapshot = Some(Arc::new(engine.snapshot(snap_ctx)));

            // Ensures the snapshot is acquired before getting the time
            atomic::fence(atomic::Ordering::Release);
            self.snap_cache.cached_snapshot_ts = monotonic_raw_now();
        } else {
            // read_id being None means the snapshot acquired will only be used in this
            // request
            self.snapshot = Some(Arc::new(engine.snapshot(snap_ctx)));

            // Ensures the snapshot is acquired before getting the time
            atomic::fence(atomic::Ordering::Release);
            self.snapshot_ts = Some(monotonic_raw_now());
        }

        true
    }

    fn snapshot_ts(&self) -> Option<Timespec> {
        if self.read_id.is_some() {
            Some(self.snap_cache.cached_snapshot_ts)
        } else {
            self.snapshot_ts
        }
    }

    // Note: must be called after `maybe_update_snapshot`
    fn snapshot(&self) -> Option<Arc<E::Snapshot>> {
        // read_id being some means we go through cache
        if self.read_id.is_some() {
            self.snap_cache.snapshot.clone()
        } else {
            self.snapshot.clone()
        }
    }
}

impl Drop for ReadDelegate {
    fn drop(&mut self) {
        // call `inc` to notify the source `ReadDelegate` is dropped
        self.track_ver.inc();
    }
}

/// #[RaftstoreCommon]
pub trait ReadExecutorProvider: Send + Clone + 'static {
    type Executor;
    type StoreMeta;

    fn store_id(&self) -> Option<u64>;

    /// get the ReadDelegate with region_id and the number of delegates in the
    /// StoreMeta
    fn get_executor_and_len(&self, region_id: u64) -> (usize, Option<Self::Executor>);
}

#[derive(Clone)]
pub struct StoreMetaDelegate<E>
where
    E: KvEngine,
{
    store_meta: Arc<Mutex<StoreMeta>>,
    kv_engine: E,
}

impl<E> StoreMetaDelegate<E>
where
    E: KvEngine,
{
    pub fn new(store_meta: Arc<Mutex<StoreMeta>>, kv_engine: E) -> Self {
        StoreMetaDelegate {
            store_meta,
            kv_engine,
        }
    }
}

impl<E> ReadExecutorProvider for StoreMetaDelegate<E>
where
    E: KvEngine,
{
    type Executor = CachedReadDelegate<E>;
    type StoreMeta = Arc<Mutex<StoreMeta>>;

    fn store_id(&self) -> Option<u64> {
        self.store_meta.as_ref().lock().unwrap().store_id
    }

    /// get the ReadDelegate with region_id and the number of delegates in the
    /// StoreMeta
    fn get_executor_and_len(&self, region_id: u64) -> (usize, Option<Self::Executor>) {
        let meta = self.store_meta.as_ref().lock().unwrap();
        let reader = meta.readers.get(&region_id).cloned();
        if let Some(reader) = reader {
            return (
                meta.readers.len(),
                Some(CachedReadDelegate {
                    delegate: Arc::new(reader),
                    kv_engine: self.kv_engine.clone(),
                }),
            );
        }
        (meta.readers.len(), None)
    }
}

/// #[RaftstoreCommon]
#[derive(Debug)]
pub struct TrackVer {
    version: Arc<AtomicU64>,
    local_ver: u64,
    // source set to `true` means the `TrackVer` is created by `TrackVer::new` instead
    // of `TrackVer::clone`, more specific, only the `ReadDelegate` created by `ReadDelegate::new`
    // will have source `TrackVer` and be able to increase `TrackVer::version`, because these
    // `ReadDelegate` are store at `StoreMeta` and only them will invoke `ReadDelegate::update`
    source: bool,
}

impl TrackVer {
    pub fn new() -> TrackVer {
        TrackVer {
            version: Arc::new(AtomicU64::from(0)),
            local_ver: 0,
            source: true,
        }
    }

    // Take `&mut self` to prevent calling `inc` and `clone` at the same time
    pub fn inc(&mut self) {
        // Only the source `TrackVer` can increase version
        if self.source {
            self.version.fetch_add(1, Ordering::Relaxed);
        }
    }

    pub fn any_new(&self) -> bool {
        self.version.load(Ordering::Relaxed) > self.local_ver
    }
}

impl Default for TrackVer {
    fn default() -> Self {
        Self::new()
    }
}

impl Clone for TrackVer {
    fn clone(&self) -> Self {
        TrackVer {
            version: Arc::clone(&self.version),
            local_ver: self.version.load(Ordering::Relaxed),
            source: false,
        }
    }
}

/// #[RaftstoreCommon]: A read only delegate of `Peer`.
#[derive(Clone, Debug)]
pub struct ReadDelegate {
    pub region: Arc<metapb::Region>,
    pub peer_id: u64,
    pub term: u64,
    pub applied_term: u64,
    pub leader_lease: Option<RemoteLease>,
    pub last_valid_ts: Timespec,

    pub tag: String,
    pub bucket_meta: Option<Arc<BucketMeta>>,
    pub txn_extra_op: Arc<AtomicCell<TxnExtraOp>>,
    pub txn_ext: Arc<TxnExt>,
    pub read_progress: Arc<RegionReadProgress>,
    pub pending_remove: bool,
    /// Indicates whether the peer is waiting data. See more in `Peer`.
    pub wait_data: bool,

    // `track_ver` used to keep the local `ReadDelegate` in `LocalReader`
    // up-to-date with the global `ReadDelegate` stored at `StoreMeta`
    pub track_ver: TrackVer,
}

impl ReadDelegate {
    pub fn from_peer<EK: KvEngine, ER: RaftEngine>(peer: &Peer<EK, ER>) -> Self {
        let region = peer.region().clone();
        let region_id = region.get_id();
        let peer_id = peer.peer.get_id();
        ReadDelegate {
            region: Arc::new(region),
            peer_id,
            term: peer.term(),
            applied_term: peer.get_store().applied_term(),
            leader_lease: None,
            last_valid_ts: Timespec::new(0, 0),
            tag: format!("[region {}] {}", region_id, peer_id),
            txn_extra_op: peer.txn_extra_op.clone(),
            txn_ext: peer.txn_ext.clone(),
            read_progress: peer.read_progress.clone(),
            pending_remove: false,
            wait_data: false,
            bucket_meta: peer
                .region_buckets_info()
                .bucket_stat()
                .map(|b| b.meta.clone()),
            track_ver: TrackVer::new(),
        }
    }

    pub fn new(
        peer_id: u64,
        term: u64,
        region: Region,
        applied_term: u64,
        txn_extra_op: Arc<AtomicCell<TxnExtraOp>>,
        txn_ext: Arc<TxnExt>,
        read_progress: Arc<RegionReadProgress>,
        bucket_meta: Option<Arc<BucketMeta>>,
    ) -> Self {
        let region_id = region.id;
        ReadDelegate {
            region: Arc::new(region),
            peer_id,
            term,
            applied_term,
            leader_lease: None,
            last_valid_ts: Timespec::new(0, 0),
            tag: format!("[region {}] {}", region_id, peer_id),
            txn_extra_op,
            txn_ext,
            read_progress,
            pending_remove: false,
            wait_data: false,
            bucket_meta,
            track_ver: TrackVer::new(),
        }
    }

    pub fn fresh_valid_ts(&mut self) {
        self.last_valid_ts = monotonic_raw_now();
    }

    pub fn mark_pending_remove(&mut self) {
        self.pending_remove = true;
        self.track_ver.inc();
    }

    pub fn update(&mut self, progress: Progress) {
        self.fresh_valid_ts();
        self.track_ver.inc();
        match progress {
            Progress::Region(region) => {
                self.region = Arc::new(region);
            }
            Progress::Term(term) => {
                self.term = term;
            }
            Progress::AppliedTerm(applied_term) => {
                self.applied_term = applied_term;
            }
            Progress::LeaderLease(leader_lease) => {
                self.leader_lease = leader_lease;
            }
            Progress::RegionBuckets(bucket_meta) => {
                if let Some(meta) = &self.bucket_meta {
                    if meta.version >= bucket_meta.version {
                        return;
                    }
                }
                self.bucket_meta = Some(bucket_meta);
            }
            Progress::WaitData(wait_data) => {
                self.wait_data = wait_data;
            }
        }
    }

    pub fn need_renew_lease(&self, ts: Timespec) -> bool {
        self.leader_lease
            .as_ref()
            .map(|lease| lease.need_renew(ts))
            .unwrap_or(false)
    }

    // If the remote lease will be expired in near future send message
    // to `raftstore` to renew it
    pub fn maybe_renew_lease_advance<EK: KvEngine>(
        &self,
        router: &dyn CasualRouter<EK>,
        ts: Timespec,
    ) {
        if !self.need_renew_lease(ts) {
            return;
        }

        TLS_LOCAL_READ_METRICS.with(|m| m.borrow_mut().renew_lease_advance.inc());
        let region_id = self.region.get_id();
        if let Err(e) = router.send(region_id, CasualMessage::RenewLease) {
            debug!(
                "failed to send renew lease message";
                "region" => region_id,
                "error" => ?e
            )
        }
    }

    pub fn is_in_leader_lease(&self, ts: Timespec) -> bool {
        fail_point!("perform_read_local", |_| true);

        if let Some(ref lease) = self.leader_lease {
            let term = lease.term();
            if term == self.term {
                if lease.inspect(Some(ts)) == LeaseState::Valid {
                    fail_point!("after_pass_lease_check");
                    return true;
                } else {
                    TLS_LOCAL_READ_METRICS
                        .with(|m| m.borrow_mut().reject_reason.lease_expire.inc());
                    debug!("rejected by lease expire"; "tag" => &self.tag);
                }
            } else {
                TLS_LOCAL_READ_METRICS.with(|m| m.borrow_mut().reject_reason.term_mismatch.inc());
                debug!("rejected by term mismatch"; "tag" => &self.tag);
            }
        }

        false
    }

    pub fn check_stale_read_safe(&self, read_ts: u64) -> std::result::Result<(), RaftCmdResponse> {
        let safe_ts = self.read_progress.safe_ts();
        fail_point!("skip_check_stale_read_safe", |_| Ok(()));
        if safe_ts >= read_ts {
            return Ok(());
        }
        // Advancing resolved ts may be expensive, only notify if read_ts - safe_ts >
        // 200ms.
        if TimeStamp::from(read_ts).physical() > TimeStamp::from(safe_ts).physical() + 200 {
            self.read_progress.notify_advance_resolved_ts();
        }
        debug!(
            "reject stale read by safe ts";
            "safe_ts" => safe_ts,
            "read_ts" => read_ts,
            "region_id" => self.region.get_id(),
            "peer_id" => self.peer_id,
        );
        TLS_LOCAL_READ_METRICS.with(|m| m.borrow_mut().reject_reason.safe_ts.inc());
        let mut response = cmd_resp::new_error(Error::DataIsNotReady {
            region_id: self.region.get_id(),
            peer_id: self.peer_id,
            safe_ts,
        });
        cmd_resp::bind_term(&mut response, self.term);
        Err(response)
    }

    /// Used in some external tests.
    pub fn mock(region_id: u64) -> Self {
        let mut region: metapb::Region = Default::default();
        region.set_id(region_id);
        let read_progress = Arc::new(RegionReadProgress::new(&region, 0, 0, 1));
        ReadDelegate {
            region: Arc::new(region),
            peer_id: 1,
            term: 1,
            applied_term: 1,
            leader_lease: None,
            last_valid_ts: Timespec::new(0, 0),
            tag: format!("[region {}] {}", region_id, 1),
            txn_extra_op: Default::default(),
            txn_ext: Default::default(),
            read_progress,
            pending_remove: false,
            wait_data: false,
            track_ver: TrackVer::new(),
            bucket_meta: None,
        }
    }
}

impl Display for ReadDelegate {
    fn fmt(&self, f: &mut Formatter<'_>) -> fmt::Result {
        write!(
            f,
            "ReadDelegate for region {}, \
             leader {} at term {}, applied_term {}, has lease {}",
            self.region.get_id(),
            self.peer_id,
            self.term,
            self.applied_term,
            self.leader_lease.is_some(),
        )
    }
}

/// #[RaftstoreCommon]
#[derive(Debug)]
pub enum Progress {
    Region(metapb::Region),
    Term(u64),
    AppliedTerm(u64),
    LeaderLease(Option<RemoteLease>),
    RegionBuckets(Arc<BucketMeta>),
    WaitData(bool),
}

impl Progress {
    pub fn region(region: metapb::Region) -> Progress {
        Progress::Region(region)
    }

    pub fn term(term: u64) -> Progress {
        Progress::Term(term)
    }

    pub fn applied_term(applied_term: u64) -> Progress {
        Progress::AppliedTerm(applied_term)
    }

    pub fn set_leader_lease(lease: RemoteLease) -> Progress {
        Progress::LeaderLease(Some(lease))
    }

    pub fn unset_leader_lease() -> Progress {
        Progress::LeaderLease(None)
    }

    pub fn region_buckets(bucket_meta: Arc<BucketMeta>) -> Progress {
        Progress::RegionBuckets(bucket_meta)
    }

    pub fn wait_data(wait_data: bool) -> Progress {
        Progress::WaitData(wait_data)
    }
}

struct SnapCache<E>
where
    E: KvEngine,
{
    cached_read_id: Option<ThreadReadId>,
    snapshot: Option<Arc<E::Snapshot>>,
    cached_snapshot_ts: Timespec,
}

impl<E> SnapCache<E>
where
    E: KvEngine,
{
    fn new() -> Self {
        SnapCache {
            cached_read_id: None,
            snapshot: None,
            cached_snapshot_ts: Timespec::new(0, 0),
        }
    }

    fn clear(&mut self) {
        self.cached_read_id.take();
        self.snapshot.take();
    }
}

impl<E> Clone for SnapCache<E>
where
    E: KvEngine,
{
    fn clone(&self) -> Self {
        Self {
            cached_read_id: self.cached_read_id.clone(),
            snapshot: self.snapshot.clone(),
            cached_snapshot_ts: self.cached_snapshot_ts,
        }
    }
}

/// #[RaftstoreCommon]: LocalReader is an entry point where local read requests are dipatch to the
/// relevant regions by LocalReader so that these requests can be handled by the
/// relevant ReadDelegate respectively.
pub struct LocalReaderCore<D, S> {
    pub store_id: Cell<Option<u64>>,
    store_meta: S,
    pub delegates: LruCache<u64, D>,
}

impl<D, S> LocalReaderCore<D, S>
where
    D: Deref<Target = ReadDelegate> + Clone,
    S: ReadExecutorProvider<Executor = D>,
{
    pub fn new(store_meta: S) -> Self {
        LocalReaderCore {
            store_meta,
            store_id: Cell::new(None),
            delegates: LruCache::with_capacity_and_sample(0, 7),
        }
    }

    pub fn store_meta(&self) -> &S {
        &self.store_meta
    }

    // Ideally `get_delegate` should return `Option<&ReadDelegate>`, but if so the
    // lifetime of the returned `&ReadDelegate` will bind to `self`, and make it
    // impossible to use `&mut self` while the `&ReadDelegate` is alive, a better
    // choice is use `Rc` but `LocalReader: Send` will be violated, which is
    // required by `LocalReadRouter: Send`, use `Arc` will introduce extra cost but
    // make the logic clear
    pub fn get_delegate(&mut self, region_id: u64) -> Option<D> {
        let rd = match self.delegates.get(&region_id) {
            // The local `ReadDelegate` is up to date
            Some(d) if !d.track_ver.any_new() => Some(d.clone()),
            _ => {
                debug!("update local read delegate"; "region_id" => region_id);
                TLS_LOCAL_READ_METRICS.with(|m| m.borrow_mut().reject_reason.cache_miss.inc());

                let (meta_len, meta_reader) = { self.store_meta.get_executor_and_len(region_id) };

                // Remove the stale delegate
                self.delegates.remove(&region_id);
                self.delegates.resize(meta_len);
                match meta_reader {
                    Some(reader) => {
                        self.delegates.insert(region_id, reader.clone());
                        Some(reader)
                    }
                    None => None,
                }
            }
        };
        // Return `None` if the read delegate is pending remove
        rd.filter(|r| !r.pending_remove)
    }

    pub fn validate_request(&mut self, req: &RaftCmdRequest) -> Result<Option<D>> {
        // Check store id.
        if self.store_id.get().is_none() {
            let store_id = self.store_meta.store_id();
            self.store_id.set(store_id);
        }
        let store_id = self.store_id.get().unwrap();

        if let Err(e) = util::check_store_id(req.get_header(), store_id) {
            TLS_LOCAL_READ_METRICS.with(|m| m.borrow_mut().reject_reason.store_id_mismatch.inc());
            debug!("rejected by store id not match"; "err" => %e);
            return Err(e);
        }

        // Check region id.
        let region_id = req.get_header().get_region_id();
        let delegate = match self.get_delegate(region_id) {
            Some(d) => d,
            None => {
                TLS_LOCAL_READ_METRICS.with(|m| m.borrow_mut().reject_reason.no_region.inc());
                debug!("rejected by no region"; "region_id" => region_id);
                return Ok(None);
            }
        };

        fail_point!("localreader_on_find_delegate");

        // Check peer id.
        if let Err(e) = util::check_peer_id(req.get_header(), delegate.peer_id) {
            TLS_LOCAL_READ_METRICS.with(|m| m.borrow_mut().reject_reason.peer_id_mismatch.inc());
            return Err(e);
        }

        // Check term.
        if let Err(e) = util::check_term(req.get_header(), delegate.term) {
            debug!(
                "check term";
                "delegate_term" => delegate.term,
                "header_term" => req.get_header().get_term(),
                "tag" => &delegate.tag,
            );
            TLS_LOCAL_READ_METRICS.with(|m| m.borrow_mut().reject_reason.term_mismatch.inc());
            return Err(e);
        }

        // Check region epoch.
        if util::check_req_region_epoch(req, &delegate.region, false).is_err() {
            TLS_LOCAL_READ_METRICS.with(|m| m.borrow_mut().reject_reason.epoch.inc());
            // Stale epoch, redirect it to raftstore to get the latest region.
            debug!("rejected by epoch not match"; "tag" => &delegate.tag);
            return Ok(None);
        }

        match find_peer_by_id(&delegate.region, delegate.peer_id) {
            // Check witness
            Some(peer) => {
                if peer.is_witness {
                    TLS_LOCAL_READ_METRICS.with(|m| m.borrow_mut().reject_reason.witness.inc());
                    return Err(Error::IsWitness(region_id));
                }
            }
            // This (rarely) happen in witness disabled clusters while the conf change applied but
            // region not removed. We shouldn't return `IsWitness` here because our client back off
            // for a long time while encountering that.
            None => {
                TLS_LOCAL_READ_METRICS.with(|m| m.borrow_mut().reject_reason.no_region.inc());
                return Err(Error::RegionNotFound(region_id));
            }
        }

        // Check non-witness hasn't finish applying snapshot yet.
        if delegate.wait_data {
            TLS_LOCAL_READ_METRICS.with(|m| m.borrow_mut().reject_reason.wait_data.inc());
            return Err(Error::IsWitness(region_id));
        }

        // Check whether the region is in the flashback state and the local read could
        // be performed.
        let is_in_flashback = delegate.region.is_in_flashback;
        let flashback_start_ts = delegate.region.flashback_start_ts;
        let header = req.get_header();
        let admin_type = req.admin_request.as_ref().map(|req| req.get_cmd_type());
        if let Err(e) = util::check_flashback_state(
            is_in_flashback,
            flashback_start_ts,
            header,
            admin_type,
            region_id,
            true,
        ) {
            debug!("rejected by flashback state";
                "error" => ?e,
                "is_in_flashback" => is_in_flashback,
                "tag" => &delegate.tag);
            match e {
                Error::FlashbackNotPrepared(_) => {
                    TLS_LOCAL_READ_METRICS
                        .with(|m| m.borrow_mut().reject_reason.flashback_not_prepared.inc());
                }
                Error::FlashbackInProgress(..) => {
                    TLS_LOCAL_READ_METRICS
                        .with(|m| m.borrow_mut().reject_reason.flashback_in_progress.inc());
                }
                _ => unreachable!("{:?}", e),
            };
            return Err(e);
        }

        Ok(Some(delegate))
    }
}

impl<D, S> Clone for LocalReaderCore<D, S>
where
    S: Clone,
{
    fn clone(&self) -> Self {
        LocalReaderCore {
            store_meta: self.store_meta.clone(),
            store_id: self.store_id.clone(),
            delegates: LruCache::with_capacity_and_sample(0, 7),
        }
    }
}

pub struct LocalReader<E, C>
where
    E: KvEngine,
    C: ProposalRouter<E::Snapshot> + CasualRouter<E>,
{
    local_reader: LocalReaderCore<CachedReadDelegate<E>, StoreMetaDelegate<E>>,
    kv_engine: E,
    snap_cache: SnapCache<E>,
    // A channel to raftstore.
    router: C,
}

impl<E, C> LocalReader<E, C>
where
    E: KvEngine,
    C: ProposalRouter<E::Snapshot> + CasualRouter<E>,
{
    pub fn new(kv_engine: E, store_meta: StoreMetaDelegate<E>, router: C) -> Self {
        Self {
            local_reader: LocalReaderCore::new(store_meta),
            kv_engine,
            snap_cache: SnapCache::new(),
            router,
        }
    }

    pub fn pre_propose_raft_command(
        &mut self,
        req: &RaftCmdRequest,
    ) -> Result<Option<(CachedReadDelegate<E>, RequestPolicy)>> {
        if let Some(delegate) = self.local_reader.validate_request(req)? {
            let mut inspector = Inspector {
                delegate: &delegate,
            };
            match inspector.inspect(req) {
                Ok(RequestPolicy::ReadLocal) => Ok(Some((delegate, RequestPolicy::ReadLocal))),
                Ok(RequestPolicy::StaleRead) => Ok(Some((delegate, RequestPolicy::StaleRead))),
                // It can not handle other policies.
                Ok(_) => Ok(None),
                Err(e) => Err(e),
            }
        } else {
            Ok(None)
        }
    }

    fn redirect(&mut self, mut cmd: RaftCommand<E::Snapshot>) {
        debug!("localreader redirects command"; "command" => ?cmd);
        let region_id = cmd.request.get_header().get_region_id();
        let mut err = errorpb::Error::default();
        match ProposalRouter::send(&self.router, cmd) {
            Ok(()) => return,
            Err(TrySendError::Full(c)) => {
                TLS_LOCAL_READ_METRICS.with(|m| m.borrow_mut().reject_reason.channel_full.inc());
                err.set_message(RAFTSTORE_IS_BUSY.to_owned());
                err.mut_server_is_busy()
                    .set_reason(RAFTSTORE_IS_BUSY.to_owned());
                cmd = c;
            }
            Err(TrySendError::Disconnected(c)) => {
                TLS_LOCAL_READ_METRICS.with(|m| m.borrow_mut().reject_reason.no_region.inc());
                err.set_message(format!("region {} is missing", region_id));
                err.mut_region_not_found().set_region_id(region_id);
                cmd = c;
            }
        }

        let mut resp = RaftCmdResponse::default();
        resp.mut_header().set_error(err);
        let read_resp = ReadResponse {
            response: resp,
            snapshot: None,
            txn_extra_op: TxnExtraOp::Noop,
        };

        cmd.callback.set_result(read_resp);
    }

    /// Try to handle the read request using local read, if the leader is valid
    /// the read response is returned, otherwise None is returned.
    fn try_local_leader_read(
        &mut self,
        req: &RaftCmdRequest,
        delegate: &mut CachedReadDelegate<E>,
        snap_ctx: Option<SnapshotContext>,
        read_id: Option<ThreadReadId>,
        snap_updated: &mut bool,
        last_valid_ts: Timespec,
    ) -> Option<ReadResponse<E::Snapshot>> {
        let mut local_read_ctx = LocalReadContext::new(&mut self.snap_cache, read_id);

        (*snap_updated) = local_read_ctx.maybe_update_snapshot(
            delegate.get_tablet(),
            snap_ctx.clone(),
            last_valid_ts,
        );

        let snapshot_ts = local_read_ctx.snapshot_ts().unwrap();
        if !delegate.is_in_leader_lease(snapshot_ts) {
            return None;
        }

        let region = Arc::clone(&delegate.region);
        let mut response = delegate.execute(req, &region, None, snap_ctx, Some(local_read_ctx));
        if let Some(snap) = response.snapshot.as_mut() {
            snap.bucket_meta = delegate.bucket_meta.clone();
        }
        // Try renew lease in advance
        delegate.maybe_renew_lease_advance(&self.router, snapshot_ts);
        Some(response)
    }

    /// Try to handle the stale read request, if the read_ts < safe_ts the read
    /// response is returned, otherwise the raft command response with
    /// `DataIsNotReady` error is returned.
    fn try_local_stale_read(
        &mut self,
        req: &RaftCmdRequest,
        delegate: &mut CachedReadDelegate<E>,
        snap_updated: &mut bool,
        last_valid_ts: Timespec,
    ) -> std::result::Result<ReadResponse<E::Snapshot>, RaftCmdResponse> {
        let read_ts = decode_u64(&mut req.get_header().get_flag_data()).unwrap();
        delegate.check_stale_read_safe(read_ts)?;

        // Stale read does not use cache, so we pass None for read_id
        let mut local_read_ctx = LocalReadContext::new(&mut self.snap_cache, None);
        (*snap_updated) =
            local_read_ctx.maybe_update_snapshot(delegate.get_tablet(), None, last_valid_ts);

        let region = Arc::clone(&delegate.region);
        // Getting the snapshot
        let mut response = delegate.execute(req, &region, None, None, Some(local_read_ctx));
        if let Some(snap) = response.snapshot.as_mut() {
            snap.bucket_meta = delegate.bucket_meta.clone();
        }
        // Double check in case `safe_ts` change after the first check and before
        // getting snapshot
        delegate.check_stale_read_safe(read_ts)?;

        TLS_LOCAL_READ_METRICS.with(|m| m.borrow_mut().local_executed_stale_read_requests.inc());
        Ok(response)
    }

    pub fn propose_raft_command(
        &mut self,
        mut snap_ctx: Option<SnapshotContext>,
        read_id: Option<ThreadReadId>,
        mut req: RaftCmdRequest,
        cb: Callback<E::Snapshot>,
    ) {
        match self.pre_propose_raft_command(&req) {
            Ok(Some((mut delegate, policy))) => {
                if let Some(ref mut ctx) = snap_ctx {
                    ctx.set_range(CacheRange::from_region(&delegate.region))
                }

                let mut snap_updated = false;
                let last_valid_ts = delegate.last_valid_ts;
                let mut response = match policy {
                    // Leader can read local if and only if it is in lease.
                    RequestPolicy::ReadLocal => {
                        if let Some(read_resp) = self.try_local_leader_read(
                            &req,
                            &mut delegate,
                            snap_ctx,
                            read_id,
                            &mut snap_updated,
                            last_valid_ts,
                        ) {
                            read_resp
                        } else {
                            fail_point!("localreader_before_redirect", |_| {});
                            // Forward to raftstore.
                            self.redirect(RaftCommand::new(req, cb));
                            return;
                        }
                    }
                    // Replica can serve stale read if and only if its `safe_ts` >= `read_ts`
                    RequestPolicy::StaleRead => {
                        match self.try_local_stale_read(
                            &req,
                            &mut delegate,
                            &mut snap_updated,
                            last_valid_ts,
                        ) {
                            Ok(read_resp) => read_resp,
                            Err(err_resp) => {
                                // It's safe to change the header of the `RaftCmdRequest`, as it
                                // would not affect the `SnapCtx` used in upper layer like.
                                let unset_stale_flag = req.get_header().get_flags()
                                    & (!WriteBatchFlags::STALE_READ.bits());
                                req.mut_header().set_flags(unset_stale_flag);
                                let mut inspector = Inspector {
                                    delegate: &delegate,
                                };
                                // The read request could be handled using snapshot read if the
                                // local peer is a valid leader.
                                let allow_fallback_leader_read = inspector
                                    .inspect(&req)
                                    .map_or(false, |r| r == RequestPolicy::ReadLocal);
                                if !allow_fallback_leader_read {
                                    cb.set_result(ReadResponse {
                                        response: err_resp,
                                        snapshot: None,
                                        txn_extra_op: TxnExtraOp::Noop,
                                    });
                                    return;
                                }
                                if let Some(read_resp) = self.try_local_leader_read(
                                    &req,
                                    &mut delegate,
                                    None,
                                    None,
                                    &mut snap_updated,
                                    last_valid_ts,
                                ) {
                                    TLS_LOCAL_READ_METRICS.with(|m| {
                                        m.borrow_mut()
                                            .local_executed_stale_read_fallback_success_requests
                                            .inc()
                                    });
                                    read_resp
                                } else {
                                    TLS_LOCAL_READ_METRICS.with(|m| {
                                        m.borrow_mut()
                                            .local_executed_stale_read_fallback_failure_requests
                                            .inc()
                                    });
                                    cb.set_result(ReadResponse {
                                        response: err_resp,
                                        snapshot: None,
                                        txn_extra_op: TxnExtraOp::Noop,
                                    });
                                    return;
                                }
                            }
                        }
                    }
                    _ => unreachable!(),
                };

                cb.read_tracker().map(|tracker| {
                    GLOBAL_TRACKERS.with_tracker(tracker, |t| {
                        t.metrics.local_read = true;
                    })
                });

                TLS_LOCAL_READ_METRICS.with(|m| m.borrow_mut().local_executed_requests.inc());
                if !snap_updated {
                    TLS_LOCAL_READ_METRICS
                        .with(|m| m.borrow_mut().local_executed_snapshot_cache_hit.inc());
                }

                cmd_resp::bind_term(&mut response.response, delegate.term);
                if let Some(snap) = response.snapshot.as_mut() {
                    snap.txn_ext = Some(delegate.txn_ext.clone());
                    snap.bucket_meta = delegate.bucket_meta.clone();
                }
                response.txn_extra_op = delegate.txn_extra_op.load();
                cb.set_result(response);
            }
            // Forward to raftstore.
            Ok(None) => self.redirect(RaftCommand::new(req, cb)),
            Err(e) => {
                let mut response = cmd_resp::new_error(e);
                if let Some(delegate) = self
                    .local_reader
                    .delegates
                    .get(&req.get_header().get_region_id())
                {
                    cmd_resp::bind_term(&mut response, delegate.term);
                }
                cb.set_result(ReadResponse {
                    response,
                    snapshot: None,
                    txn_extra_op: TxnExtraOp::Noop,
                });
            }
        }
    }

    /// If read requests are received at the same RPC request, we can create one
    /// snapshot for all of them and check whether the time when the snapshot
    /// was created is in lease. We use ThreadReadId to figure out whether this
    /// RaftCommand comes from the same RPC request with the last RaftCommand
    /// which left a snapshot cached in LocalReader. ThreadReadId is composed by
    /// thread_id and a thread_local incremental sequence.
    #[inline]
    pub fn read(
        &mut self,
        snap_ctx: Option<SnapshotContext>,
        read_id: Option<ThreadReadId>,
        req: RaftCmdRequest,
        cb: Callback<E::Snapshot>,
    ) {
        self.propose_raft_command(snap_ctx, read_id, req, cb);
        maybe_tls_local_read_metrics_flush();
    }

    pub fn release_snapshot_cache(&mut self) {
        self.snap_cache.clear();
    }
}

impl<E, C> Clone for LocalReader<E, C>
where
    E: KvEngine,
    C: ProposalRouter<E::Snapshot> + CasualRouter<E> + Clone,
{
    fn clone(&self) -> Self {
        Self {
            local_reader: self.local_reader.clone(),
            kv_engine: self.kv_engine.clone(),
            snap_cache: self.snap_cache.clone(),
            router: self.router.clone(),
        }
    }
}

impl<E> ReadExecutor for CachedReadDelegate<E>
where
    E: KvEngine,
{
    type Tablet = E;

    fn get_tablet(&mut self) -> &E {
        &self.kv_engine
    }

    fn get_snapshot(
        &mut self,
        _: Option<SnapshotContext>,
        read_context: &Option<LocalReadContext<'_, E>>,
    ) -> Arc<E::Snapshot> {
        read_context.as_ref().unwrap().snapshot().unwrap()
    }
}

/// #[RaftstoreCommon]
struct Inspector<'r> {
    delegate: &'r ReadDelegate,
}

impl<'r> RequestInspector for Inspector<'r> {
    fn has_applied_to_current_term(&mut self) -> bool {
        if self.delegate.applied_term == self.delegate.term {
            true
        } else {
            debug!(
                "rejected by term check";
                "tag" => &self.delegate.tag,
                "applied_term" => self.delegate.applied_term,
                "delegate_term" => ?self.delegate.term,
            );

            // only for metric.
            TLS_LOCAL_READ_METRICS.with(|m| m.borrow_mut().reject_reason.applied_term.inc());
            false
        }
    }

    fn inspect_lease(&mut self) -> LeaseState {
        // TODO: disable localreader if we did not enable raft's check_quorum.
        if self.delegate.leader_lease.is_some() {
            // We skip lease check, because it is postponed until `handle_read`.
            LeaseState::Valid
        } else {
            debug!("rejected by leader lease"; "tag" => &self.delegate.tag);
            TLS_LOCAL_READ_METRICS.with(|m| m.borrow_mut().reject_reason.no_lease.inc());
            LeaseState::Expired
        }
    }
}

#[cfg(test)]
mod tests {
    use std::{ops::Add, sync::mpsc::*, thread};

    use crossbeam::channel::TrySendError;
    use engine_test::kv::{KvTestEngine, KvTestSnapshot};
    use engine_traits::{CacheRange, MiscExt, Peekable, SyncMutable, ALL_CFS};
    use hybrid_engine::{HybridEngine, HybridEngineSnapshot};
    use keys::DATA_PREFIX;
    use kvproto::{metapb::RegionEpoch, raft_cmdpb::*};
    use region_cache_memory_engine::{EngineConfig, RangeCacheMemoryEngine};
    use tempfile::{Builder, TempDir};
    use tikv_util::{codec::number::NumberEncoder, time::monotonic_raw_now};
    use time::Duration;
    use txn_types::WriteBatchFlags;

    use super::*;
    use crate::store::{util::Lease, Callback};

    struct MockRouter {
        p_router: SyncSender<RaftCommand<KvTestSnapshot>>,
        c_router: SyncSender<(u64, CasualMessage<KvTestEngine>)>,
    }

    impl MockRouter {
        #[allow(clippy::type_complexity)]
        fn new() -> (
            MockRouter,
            Receiver<RaftCommand<KvTestSnapshot>>,
            Receiver<(u64, CasualMessage<KvTestEngine>)>,
        ) {
            let (p_ch, p_rx) = sync_channel(1);
            let (c_ch, c_rx) = sync_channel(1);
            (
                MockRouter {
                    p_router: p_ch,
                    c_router: c_ch,
                },
                p_rx,
                c_rx,
            )
        }
    }

    impl ProposalRouter<KvTestSnapshot> for MockRouter {
        fn send(
            &self,
            cmd: RaftCommand<KvTestSnapshot>,
        ) -> std::result::Result<(), TrySendError<RaftCommand<KvTestSnapshot>>> {
            ProposalRouter::send(&self.p_router, cmd)
        }
    }

    impl CasualRouter<KvTestEngine> for MockRouter {
        fn send(&self, region_id: u64, msg: CasualMessage<KvTestEngine>) -> Result<()> {
            CasualRouter::send(&self.c_router, region_id, msg)
        }
    }

    #[allow(clippy::type_complexity)]
    fn new_reader(
        path: &str,
        store_id: u64,
        store_meta: Arc<Mutex<StoreMeta>>,
    ) -> (
        TempDir,
        LocalReader<KvTestEngine, MockRouter>,
        Receiver<RaftCommand<KvTestSnapshot>>,
    ) {
        let path = Builder::new().prefix(path).tempdir().unwrap();
        let db = engine_test::kv::new_engine(path.path().to_str().unwrap(), ALL_CFS).unwrap();
        let (ch, rx, _) = MockRouter::new();
        let mut reader = LocalReader::new(db.clone(), StoreMetaDelegate::new(store_meta, db), ch);
        reader.local_reader.store_id = Cell::new(Some(store_id));
        (path, reader, rx)
    }

    fn new_peers(store_id: u64, pr_ids: Vec<u64>) -> Vec<metapb::Peer> {
        pr_ids
            .into_iter()
            .map(|id| {
                let mut pr = metapb::Peer::default();
                pr.set_store_id(store_id);
                pr.set_id(id);
                pr
            })
            .collect()
    }

    fn must_redirect(
        reader: &mut LocalReader<KvTestEngine, MockRouter>,
        rx: &Receiver<RaftCommand<KvTestSnapshot>>,
        cmd: RaftCmdRequest,
    ) {
        reader.propose_raft_command(
            None,
            None,
            cmd.clone(),
            Callback::read(Box::new(|resp| {
                panic!("unexpected invoke, {:?}", resp);
            })),
        );
        assert_eq!(
            rx.recv_timeout(Duration::seconds(5).to_std().unwrap())
                .unwrap()
                .request,
            cmd
        );
    }

    fn must_not_redirect(
        reader: &mut LocalReader<KvTestEngine, MockRouter>,
        rx: &Receiver<RaftCommand<KvTestSnapshot>>,
        task: RaftCommand<KvTestSnapshot>,
    ) {
        must_not_redirect_with_read_id(reader, rx, task, None);
    }

    fn must_not_redirect_with_read_id(
        reader: &mut LocalReader<KvTestEngine, MockRouter>,
        rx: &Receiver<RaftCommand<KvTestSnapshot>>,
        task: RaftCommand<KvTestSnapshot>,
        read_id: Option<ThreadReadId>,
    ) {
        reader.propose_raft_command(None, read_id, task.request, task.callback);
        assert_eq!(rx.try_recv().unwrap_err(), TryRecvError::Empty);
    }

    #[test]
    fn test_read() {
        let store_id = 2;
        let store_meta = Arc::new(Mutex::new(StoreMeta::new(0)));
        let (_tmp, mut reader, rx) = new_reader("test-local-reader", store_id, store_meta.clone());

        // region: 1,
        // peers: 2, 3, 4,
        // leader:2,
        // from "" to "",
        // epoch 1, 1,
        // term 6.
        let mut region1 = metapb::Region::default();
        region1.set_id(1);
        let prs = new_peers(store_id, vec![2, 3, 4]);
        region1.set_peers(prs.clone().into());
        let epoch13 = {
            let mut ep = metapb::RegionEpoch::default();
            ep.set_conf_ver(1);
            ep.set_version(3);
            ep
        };
        let leader2 = prs[0].clone();
        region1.set_region_epoch(epoch13.clone());
        let term6 = 6;
        let mut lease = Lease::new(Duration::seconds(1), Duration::milliseconds(250)); // 1s is long enough.
        let read_progress = Arc::new(RegionReadProgress::new(&region1, 1, 1, 1));

        let mut cmd = RaftCmdRequest::default();
        let mut header = RaftRequestHeader::default();
        header.set_region_id(1);
        header.set_peer(leader2.clone());
        header.set_region_epoch(epoch13.clone());
        header.set_term(term6);
        cmd.set_header(header);
        let mut req = Request::default();
        req.set_cmd_type(CmdType::Snap);
        cmd.set_requests(vec![req].into());

        // The region is not register yet.
        must_redirect(&mut reader, &rx, cmd.clone());
        assert_eq!(
            TLS_LOCAL_READ_METRICS.with(|m| m.borrow().reject_reason.no_region.get()),
            1
        );
        assert_eq!(
            TLS_LOCAL_READ_METRICS.with(|m| m.borrow().reject_reason.cache_miss.get()),
            1
        );
        assert!(reader.local_reader.delegates.get(&1).is_none());

        // Register region 1
        lease.renew(monotonic_raw_now());
        let remote = lease.maybe_new_remote_lease(term6).unwrap();
        // But the applied_term is stale.
        {
            let mut meta = store_meta.lock().unwrap();
            let read_delegate = ReadDelegate {
                tag: String::new(),
                region: Arc::new(region1.clone()),
                peer_id: leader2.get_id(),
                term: term6,
                applied_term: term6 - 1,
                leader_lease: Some(remote),
                last_valid_ts: Timespec::new(0, 0),
                txn_extra_op: Arc::new(AtomicCell::new(TxnExtraOp::default())),
                txn_ext: Arc::new(TxnExt::default()),
                read_progress: read_progress.clone(),
                pending_remove: false,
                wait_data: false,
                track_ver: TrackVer::new(),
                bucket_meta: None,
            };
            meta.readers.insert(1, read_delegate);
        }

        // The applied_term is stale
        must_redirect(&mut reader, &rx, cmd.clone());
        assert_eq!(
            TLS_LOCAL_READ_METRICS.with(|m| m.borrow().reject_reason.cache_miss.get()),
            2
        );
        assert_eq!(
            TLS_LOCAL_READ_METRICS.with(|m| m.borrow().reject_reason.applied_term.get()),
            1
        );

        // Make the applied_term matches current term.
        let pg = Progress::applied_term(term6);
        {
            let mut meta = store_meta.lock().unwrap();
            meta.readers.get_mut(&1).unwrap().update(pg);
        }
        let task =
            RaftCommand::<KvTestSnapshot>::new(cmd.clone(), Callback::read(Box::new(move |_| {})));
        must_not_redirect(&mut reader, &rx, task);
        assert_eq!(
            TLS_LOCAL_READ_METRICS.with(|m| m.borrow().reject_reason.cache_miss.get()),
            3
        );

        // Let's read.
        let task = RaftCommand::<KvTestSnapshot>::new(
            cmd.clone(),
            Callback::read(Box::new(move |resp: ReadResponse<KvTestSnapshot>| {
                let snap = resp.snapshot.unwrap();
                assert_eq!(snap.get_region(), &region1);
            })),
        );
        must_not_redirect(&mut reader, &rx, task);

        // Wait for expiration.
        thread::sleep(Duration::seconds(1).to_std().unwrap());
        must_redirect(&mut reader, &rx, cmd.clone());
        assert_eq!(
            TLS_LOCAL_READ_METRICS.with(|m| m.borrow().reject_reason.lease_expire.get()),
            1
        );

        // Renew lease.
        lease.renew(monotonic_raw_now());

        // Store id mismatch.
        let mut cmd_store_id = cmd.clone();
        cmd_store_id
            .mut_header()
            .mut_peer()
            .set_store_id(store_id + 1);
        reader.propose_raft_command(
            None,
            None,
            cmd_store_id,
            Callback::read(Box::new(move |resp: ReadResponse<KvTestSnapshot>| {
                let err = resp.response.get_header().get_error();
                assert!(err.has_store_not_match());
                assert!(resp.snapshot.is_none());
            })),
        );
        assert_eq!(
            TLS_LOCAL_READ_METRICS.with(|m| m.borrow().reject_reason.store_id_mismatch.get()),
            1
        );
        assert_eq!(
            TLS_LOCAL_READ_METRICS.with(|m| m.borrow().reject_reason.cache_miss.get()),
            3
        );

        // metapb::Peer id mismatch.
        let mut cmd_peer_id = cmd.clone();
        cmd_peer_id
            .mut_header()
            .mut_peer()
            .set_id(leader2.get_id() + 1);
        reader.propose_raft_command(
            None,
            None,
            cmd_peer_id,
            Callback::read(Box::new(move |resp: ReadResponse<KvTestSnapshot>| {
                assert!(
                    resp.response.get_header().has_error(),
                    "{:?}",
                    resp.response
                );
                assert!(resp.snapshot.is_none());
            })),
        );
        assert_eq!(
            TLS_LOCAL_READ_METRICS.with(|m| m.borrow().reject_reason.peer_id_mismatch.get()),
            1
        );

        // Read quorum.
        let mut cmd_read_quorum = cmd.clone();
        cmd_read_quorum.mut_header().set_read_quorum(true);
        must_redirect(&mut reader, &rx, cmd_read_quorum);

        // Term mismatch.
        let mut cmd_term = cmd.clone();
        cmd_term.mut_header().set_term(term6 - 2);
        reader.propose_raft_command(
            None,
            None,
            cmd_term,
            Callback::read(Box::new(move |resp: ReadResponse<KvTestSnapshot>| {
                let err = resp.response.get_header().get_error();
                assert!(err.has_stale_command(), "{:?}", resp);
                assert!(resp.snapshot.is_none());
            })),
        );
        assert_eq!(
            TLS_LOCAL_READ_METRICS.with(|m| m.borrow().reject_reason.term_mismatch.get()),
            1
        );

        // Stale epoch.
        let mut epoch12 = epoch13;
        epoch12.set_version(2);
        let mut cmd_epoch = cmd.clone();
        cmd_epoch.mut_header().set_region_epoch(epoch12);
        must_redirect(&mut reader, &rx, cmd_epoch);
        assert_eq!(
            TLS_LOCAL_READ_METRICS.with(|m| m.borrow().reject_reason.epoch.get()),
            1
        );

        // Expire lease manually, and it can not be renewed.
        let previous_lease_rejection =
            TLS_LOCAL_READ_METRICS.with(|m| m.borrow().reject_reason.lease_expire.get());
        lease.expire();
        lease.renew(monotonic_raw_now());
        must_redirect(&mut reader, &rx, cmd.clone());
        assert_eq!(
            TLS_LOCAL_READ_METRICS.with(|m| m.borrow().reject_reason.lease_expire.get()),
            previous_lease_rejection + 1
        );

        // Channel full.
        reader.propose_raft_command(None, None, cmd.clone(), Callback::None);
        reader.propose_raft_command(
            None,
            None,
            cmd.clone(),
            Callback::read(Box::new(move |resp: ReadResponse<KvTestSnapshot>| {
                let err = resp.response.get_header().get_error();
                assert!(err.has_server_is_busy(), "{:?}", resp);
                assert!(resp.snapshot.is_none());
            })),
        );
        rx.try_recv().unwrap();
        assert_eq!(rx.try_recv().unwrap_err(), TryRecvError::Empty);
        assert_eq!(
            TLS_LOCAL_READ_METRICS.with(|m| m.borrow().reject_reason.channel_full.get()),
            1
        );

        // Reject by term mismatch in lease.
        let previous_term_rejection =
            TLS_LOCAL_READ_METRICS.with(|m| m.borrow().reject_reason.term_mismatch.get());
        let mut cmd9 = cmd.clone();
        cmd9.mut_header().set_term(term6 + 3);
        {
            let mut meta = store_meta.lock().unwrap();
            meta.readers
                .get_mut(&1)
                .unwrap()
                .update(Progress::term(term6 + 3));
            meta.readers
                .get_mut(&1)
                .unwrap()
                .update(Progress::applied_term(term6 + 3));
        }
        reader.propose_raft_command(
            None,
            None,
            cmd9.clone(),
            Callback::read(Box::new(|resp| {
                panic!("unexpected invoke, {:?}", resp);
            })),
        );
        assert_eq!(
            rx.recv_timeout(Duration::seconds(5).to_std().unwrap())
                .unwrap()
                .request,
            cmd9
        );
        assert_eq!(
            TLS_LOCAL_READ_METRICS.with(|m| m.borrow().reject_reason.term_mismatch.get()),
            previous_term_rejection + 1
        );
        assert_eq!(
            TLS_LOCAL_READ_METRICS.with(|m| m.borrow().reject_reason.cache_miss.get()),
            4
        );

        // Stale local ReadDelegate
        cmd.mut_header().set_term(term6 + 3);
        lease.expire_remote_lease();
        let remote_lease = lease.maybe_new_remote_lease(term6 + 3).unwrap();
        let pg = Progress::set_leader_lease(remote_lease);
        {
            let mut meta = store_meta.lock().unwrap();
            meta.readers.get_mut(&1).unwrap().update(pg);
        }
        let task =
            RaftCommand::<KvTestSnapshot>::new(cmd.clone(), Callback::read(Box::new(move |_| {})));
        must_not_redirect(&mut reader, &rx, task);
        assert_eq!(
            TLS_LOCAL_READ_METRICS.with(|m| m.borrow().reject_reason.cache_miss.get()),
            5
        );

        // Stale read
        assert_eq!(
            TLS_LOCAL_READ_METRICS.with(|m| m.borrow().reject_reason.safe_ts.get()),
            0
        );
        read_progress.update_safe_ts(1, 1);
        assert_eq!(read_progress.safe_ts(), 1);

        // Expire lease manually to avoid local retry on leader peer.
        lease.expire();
        let data = {
            let mut d = [0u8; 8];
            (&mut d[..]).encode_u64(2).unwrap();
            d
        };
        cmd.mut_header()
            .set_flags(WriteBatchFlags::STALE_READ.bits());
        cmd.mut_header().set_flag_data(data.into());
        let task = RaftCommand::<KvTestSnapshot>::new(
            cmd.clone(),
            Callback::read(Box::new(move |resp: ReadResponse<KvTestSnapshot>| {
                let err = resp.response.get_header().get_error();
                assert!(err.has_data_is_not_ready());
                assert!(resp.snapshot.is_none());
            })),
        );
        must_not_redirect(&mut reader, &rx, task);
        assert_eq!(
            TLS_LOCAL_READ_METRICS.with(|m| m.borrow().reject_reason.safe_ts.get()),
            1
        );

        read_progress.update_safe_ts(1, 2);
        assert_eq!(read_progress.safe_ts(), 2);
        let task = RaftCommand::<KvTestSnapshot>::new(cmd, Callback::read(Box::new(move |_| {})));
        must_not_redirect(&mut reader, &rx, task);
        assert_eq!(
            TLS_LOCAL_READ_METRICS.with(|m| m.borrow().reject_reason.safe_ts.get()),
            1
        );

        // Remove invalid delegate
        let reader_clone = store_meta.lock().unwrap().readers.get(&1).unwrap().clone();
        assert!(reader.local_reader.get_delegate(1).is_some());

        // dropping the non-source `reader` will not make other readers invalid
        drop(reader_clone);
        assert!(reader.local_reader.get_delegate(1).is_some());

        // drop the source `reader`
        store_meta.lock().unwrap().readers.remove(&1).unwrap();
        // the invalid delegate should be removed
        assert!(reader.local_reader.get_delegate(1).is_none());
    }

    #[test]
    fn test_read_delegate_cache_update() {
        let store_id = 2;
        let store_meta = Arc::new(Mutex::new(StoreMeta::new(0)));
        let (_tmp, mut reader, _) = new_reader("test-local-reader", store_id, store_meta.clone());
        let mut region = metapb::Region::default();
        region.set_id(1);
        {
            let mut meta = store_meta.lock().unwrap();
            let read_delegate = ReadDelegate {
                tag: String::new(),
                region: Arc::new(region.clone()),
                peer_id: 1,
                term: 1,
                applied_term: 1,
                leader_lease: None,
                last_valid_ts: Timespec::new(0, 0),
                txn_extra_op: Arc::new(AtomicCell::new(TxnExtraOp::default())),
                txn_ext: Arc::new(TxnExt::default()),
                track_ver: TrackVer::new(),
                read_progress: Arc::new(RegionReadProgress::new(&region, 0, 0, 1)),
                pending_remove: false,
                wait_data: false,
                bucket_meta: None,
            };
            meta.readers.insert(1, read_delegate);
        }

        let d = reader.local_reader.get_delegate(1).unwrap();
        assert_eq!(&*d.region, &region);
        assert_eq!(d.term, 1);
        assert_eq!(d.applied_term, 1);
        assert!(d.leader_lease.is_none());
        drop(d);

        {
            region.mut_region_epoch().set_version(10);
            let mut meta = store_meta.lock().unwrap();
            meta.readers
                .get_mut(&1)
                .unwrap()
                .update(Progress::region(region.clone()));
        }
        assert_eq!(
            &*reader.local_reader.get_delegate(1).unwrap().region,
            &region
        );

        {
            let mut meta = store_meta.lock().unwrap();
            meta.readers.get_mut(&1).unwrap().update(Progress::term(2));
        }
        assert_eq!(reader.local_reader.get_delegate(1).unwrap().term, 2);

        {
            let mut meta = store_meta.lock().unwrap();
            meta.readers
                .get_mut(&1)
                .unwrap()
                .update(Progress::applied_term(2));
        }
        assert_eq!(reader.local_reader.get_delegate(1).unwrap().applied_term, 2);

        {
            let mut lease = Lease::new(Duration::seconds(1), Duration::milliseconds(250)); // 1s is long enough.
            let remote = lease.maybe_new_remote_lease(3).unwrap();
            let pg = Progress::set_leader_lease(remote);
            let mut meta = store_meta.lock().unwrap();
            meta.readers.get_mut(&1).unwrap().update(pg);
        }
        let d = reader.local_reader.get_delegate(1).unwrap();
        assert_eq!(d.leader_lease.clone().unwrap().term(), 3);
    }

    #[test]
    fn test_read_executor_provider() {
        let path = Builder::new()
            .prefix("test-local-reader")
            .tempdir()
            .unwrap();
        let kv_engine =
            engine_test::kv::new_engine(path.path().to_str().unwrap(), ALL_CFS).unwrap();
        let store_meta =
            StoreMetaDelegate::new(Arc::new(Mutex::new(StoreMeta::new(0))), kv_engine.clone());

        {
            let mut meta = store_meta.store_meta.as_ref().lock().unwrap();

            // Create read_delegate with region id 1
            let read_delegate = ReadDelegate::mock(1);
            meta.readers.insert(1, read_delegate);

            // Create read_delegate with region id 1
            let read_delegate = ReadDelegate::mock(2);
            meta.readers.insert(2, read_delegate);
        }

        let (len, delegate) = store_meta.get_executor_and_len(1);
        assert_eq!(2, len);
        let mut delegate = delegate.unwrap();
        assert_eq!(1, delegate.region.id);
        let tablet = delegate.get_tablet();
        assert_eq!(kv_engine.path(), tablet.path());

        let (len, delegate) = store_meta.get_executor_and_len(2);
        assert_eq!(2, len);
        let mut delegate = delegate.unwrap();
        assert_eq!(2, delegate.region.id);
        let tablet = delegate.get_tablet();
        assert_eq!(kv_engine.path(), tablet.path());
    }

    fn prepare_read_delegate_with_lease(
        store_id: u64,
        region_id: u64,
        term: u64,
        pr_ids: Vec<u64>,
        region_epoch: RegionEpoch,
        store_meta: Arc<Mutex<StoreMeta>>,
        max_lease: Duration,
    ) {
        let mut region = metapb::Region::default();
        region.set_id(region_id);
        let prs = new_peers(store_id, pr_ids);
        region.set_peers(prs.clone().into());

        let leader = prs[0].clone();
        region.set_region_epoch(region_epoch);
        let mut lease = Lease::new(max_lease, Duration::milliseconds(250)); // 1s is long enough.
        let read_progress = Arc::new(RegionReadProgress::new(&region, 1, 1, 1));

        // Register region
        lease.renew(monotonic_raw_now());
        let remote = lease.maybe_new_remote_lease(term).unwrap();
        // But the applied_term is stale.
        {
            let mut meta = store_meta.lock().unwrap();
            let read_delegate = ReadDelegate {
                tag: String::new(),
                region: Arc::new(region.clone()),
                peer_id: leader.get_id(),
                term,
                applied_term: term,
                leader_lease: Some(remote),
                last_valid_ts: Timespec::new(0, 0),
                txn_extra_op: Arc::new(AtomicCell::new(TxnExtraOp::default())),
                txn_ext: Arc::new(TxnExt::default()),
                read_progress,
                pending_remove: false,
                wait_data: false,
                track_ver: TrackVer::new(),
                bucket_meta: None,
            };
            meta.readers.insert(region_id, read_delegate);
        }
    }

    fn prepare_read_delegate(
        store_id: u64,
        region_id: u64,
        term: u64,
        pr_ids: Vec<u64>,
        region_epoch: RegionEpoch,
        store_meta: Arc<Mutex<StoreMeta>>,
    ) {
        prepare_read_delegate_with_lease(
            store_id,
            region_id,
            term,
            pr_ids,
            region_epoch,
            store_meta,
            Duration::seconds(1),
        )
    }

    #[test]
    fn test_snap_across_regions() {
        let store_id = 2;
        let store_meta = Arc::new(Mutex::new(StoreMeta::new(0)));
        let (_tmp, mut reader, rx) = new_reader("test-local-reader", store_id, store_meta.clone());

        let epoch13 = {
            let mut ep = metapb::RegionEpoch::default();
            ep.set_conf_ver(1);
            ep.set_version(3);
            ep
        };
        let term6 = 6;

        // Register region1
        let pr_ids1 = vec![2, 3, 4];
        let prs1 = new_peers(store_id, pr_ids1.clone());
        prepare_read_delegate(
            store_id,
            1,
            term6,
            pr_ids1,
            epoch13.clone(),
            store_meta.clone(),
        );
        let leader1 = prs1[0].clone();

        // Register region2
        let pr_ids2 = vec![22, 33, 44];
        let prs2 = new_peers(store_id, pr_ids2.clone());
        prepare_read_delegate(store_id, 2, term6, pr_ids2, epoch13.clone(), store_meta);
        let leader2 = prs2[0].clone();

        let mut cmd = RaftCmdRequest::default();
        let mut header = RaftRequestHeader::default();
        header.set_region_id(1);
        header.set_peer(leader1);
        header.set_region_epoch(epoch13.clone());
        header.set_term(term6);
        cmd.set_header(header);
        let mut req = Request::default();
        req.set_cmd_type(CmdType::Snap);
        cmd.set_requests(vec![req].into());

        let (snap_tx, snap_rx) = channel();
        let task = RaftCommand::<KvTestSnapshot>::new(
            cmd.clone(),
            Callback::read(Box::new(move |resp: ReadResponse<KvTestSnapshot>| {
                snap_tx.send(resp.snapshot.unwrap()).unwrap();
            })),
        );

        // First request will not hit cache
        let read_id = Some(ThreadReadId::new());
        must_not_redirect_with_read_id(&mut reader, &rx, task, read_id.clone());
        let snap1 = snap_rx.recv().unwrap();

        let mut header = RaftRequestHeader::default();
        header.set_region_id(2);
        header.set_peer(leader2);
        header.set_region_epoch(epoch13);
        header.set_term(term6);
        cmd.set_header(header);
        let (snap_tx, snap_rx) = channel();
        let task = RaftCommand::<KvTestSnapshot>::new(
            cmd.clone(),
            Callback::read(Box::new(move |resp: ReadResponse<KvTestSnapshot>| {
                snap_tx.send(resp.snapshot.unwrap()).unwrap();
            })),
        );
        must_not_redirect_with_read_id(&mut reader, &rx, task, read_id);
        let snap2 = snap_rx.recv().unwrap();
        assert!(std::ptr::eq(snap1.get_snapshot(), snap2.get_snapshot()));

        // If we use a new read id, the cache will be miss and a new snapshot will be
        // generated
        let read_id = Some(ThreadReadId::new());
        let (snap_tx, snap_rx) = channel();
        let task = RaftCommand::<KvTestSnapshot>::new(
            cmd.clone(),
            Callback::read(Box::new(move |resp: ReadResponse<KvTestSnapshot>| {
                snap_tx.send(resp.snapshot.unwrap()).unwrap();
            })),
        );
        must_not_redirect_with_read_id(&mut reader, &rx, task, read_id);
        let snap2 = snap_rx.recv().unwrap();
        assert!(!std::ptr::eq(snap1.get_snapshot(), snap2.get_snapshot()));
    }

    fn create_engine(path: &str) -> KvTestEngine {
        let path = Builder::new().prefix(path).tempdir().unwrap();
        engine_test::kv::new_engine(path.path().to_str().unwrap(), ALL_CFS).unwrap()
    }

    #[test]
    fn test_snap_cache_context() {
        let db = create_engine("test_snap_cache_context");
        let mut snap_cache = SnapCache::new();
        let mut read_context = LocalReadContext::new(&mut snap_cache, None);

        assert!(read_context.snapshot().is_none());
        assert!(read_context.snapshot_ts().is_none());

        db.put(b"a1", b"val1").unwrap();

        let compare_ts = monotonic_raw_now();
        // Case 1: snap_cache_context.read_id is None
        assert!(read_context.maybe_update_snapshot(&db, None, Timespec::new(0, 0)));
        assert!(read_context.snapshot_ts().unwrap() > compare_ts);
        assert_eq!(
            read_context
                .snapshot()
                .unwrap()
                .get_value(b"a1")
                .unwrap()
                .unwrap(),
            b"val1"
        );

        // snap_cache_context is *not* created with read_id, so calling
        // `maybe_update_snapshot` again will update the snapshot
        let compare_ts = monotonic_raw_now();
        assert!(read_context.maybe_update_snapshot(&db, None, Timespec::new(0, 0)));
        assert!(read_context.snapshot_ts().unwrap() > compare_ts);

        let read_id = ThreadReadId::new();
        let read_id_clone = read_id.clone();
        let mut read_context = LocalReadContext::new(&mut snap_cache, Some(read_id));

        let compare_ts = monotonic_raw_now();
        // Case 2: snap_cache_context.read_id is not None but not equals to the
        // snap_cache.cached_read_id
        assert!(read_context.maybe_update_snapshot(&db, None, Timespec::new(0, 0)));
        assert!(read_context.snapshot_ts().unwrap() > compare_ts);
        let snap_ts = read_context.snapshot_ts().unwrap();
        assert_eq!(
            read_context
                .snapshot()
                .unwrap()
                .get_value(b"a1")
                .unwrap()
                .unwrap(),
            b"val1"
        );

        let db2 = create_engine("test_snap_cache_context2");
        // snap_cache_context is created with read_id, so calling
        // `maybe_update_snapshot` again will *not* update the snapshot
        // Case 3: snap_cache_context.read_id is not None and equals to the
        // snap_cache.cached_read_id
        assert!(!read_context.maybe_update_snapshot(&db2, None, Timespec::new(0, 0)));
        assert_eq!(read_context.snapshot_ts().unwrap(), snap_ts);
        assert_eq!(
            read_context
                .snapshot()
                .unwrap()
                .get_value(b"a1")
                .unwrap()
                .unwrap(),
            b"val1"
        );

        // Case 4: delegate.last_valid_ts is larger than create_time of read_id
        let mut last_valid_ts = read_id_clone.create_time;
        last_valid_ts = last_valid_ts.add(Duration::nanoseconds(1));
        assert!(read_context.maybe_update_snapshot(&db2, None, last_valid_ts));
        assert!(read_context.snapshot_ts().unwrap() > snap_ts);
        assert!(
            read_context
                .snapshot()
                .unwrap()
                .get_value(b"a1")
                .unwrap()
                .is_none(),
        );
    }

    #[test]
    fn test_snap_release_for_not_using_cache() {
        let store_id = 2;
        let store_meta = Arc::new(Mutex::new(StoreMeta::new(0)));
        let (_tmp, mut reader, rx) = new_reader("test-local-reader", store_id, store_meta.clone());
        reader.kv_engine.put(b"key", b"value").unwrap();

        let epoch13 = {
            let mut ep = metapb::RegionEpoch::default();
            ep.set_conf_ver(1);
            ep.set_version(3);
            ep
        };
        let term6 = 6;

        // Register region1
        let pr_ids1 = vec![2, 3, 4];
        let prs1 = new_peers(store_id, pr_ids1.clone());
        prepare_read_delegate(store_id, 1, term6, pr_ids1, epoch13.clone(), store_meta);
        let leader1 = prs1[0].clone();

        // Local read
        let mut cmd = RaftCmdRequest::default();
        let mut header = RaftRequestHeader::default();
        header.set_region_id(1);
        header.set_peer(leader1);
        header.set_region_epoch(epoch13);
        header.set_term(term6);
        cmd.set_header(header.clone());
        let mut req = Request::default();
        req.set_cmd_type(CmdType::Snap);
        cmd.set_requests(vec![req].into());

        // using cache and release
        let read_id = ThreadReadId::new();
        let task = RaftCommand::<KvTestSnapshot>::new(
            cmd.clone(),
            Callback::read(Box::new(move |_: ReadResponse<KvTestSnapshot>| {})),
        );
        must_not_redirect_with_read_id(&mut reader, &rx, task, Some(read_id));
        assert!(
            reader
                .kv_engine
                .get_oldest_snapshot_sequence_number()
                .is_some()
        );
        reader.release_snapshot_cache();
        assert!(
            reader
                .kv_engine
                .get_oldest_snapshot_sequence_number()
                .is_none()
        );

        let task = RaftCommand::<KvTestSnapshot>::new(
            cmd.clone(),
            Callback::read(Box::new(move |_: ReadResponse<KvTestSnapshot>| {})),
        );

        // not use cache
        must_not_redirect_with_read_id(&mut reader, &rx, task, None);
        assert!(
            reader
                .kv_engine
                .get_oldest_snapshot_sequence_number()
                .is_none()
        );

        // Stale read
        let mut data = [0u8; 8];
        (&mut data[..]).encode_u64(0).unwrap();
        header.set_flags(header.get_flags() | WriteBatchFlags::STALE_READ.bits());
        header.set_flag_data(data.into());

        cmd.set_header(header);
        let task = RaftCommand::<KvTestSnapshot>::new(
            cmd,
            Callback::read(Box::new(move |_: ReadResponse<KvTestSnapshot>| {})),
        );
        let read_id = ThreadReadId::new();
        must_not_redirect_with_read_id(&mut reader, &rx, task, Some(read_id));
        // Stale read will not use snap cache
        assert!(reader.snap_cache.snapshot.is_none());
        assert!(
            reader
                .kv_engine
                .get_oldest_snapshot_sequence_number()
                .is_none()
        );
    }

    #[test]
    fn test_stale_read_notify() {
        let store_id = 2;
        let store_meta = Arc::new(Mutex::new(StoreMeta::new(0)));
        let (_tmp, mut reader, rx) = new_reader("test-local-reader", store_id, store_meta.clone());
        reader.kv_engine.put(b"key", b"value").unwrap();

        let epoch13 = {
            let mut ep = metapb::RegionEpoch::default();
            ep.set_conf_ver(1);
            ep.set_version(3);
            ep
        };
        let term6 = 6;

        // Register region1
        let pr_ids1 = vec![2, 3, 4];
        let prs1 = new_peers(store_id, pr_ids1.clone());
        prepare_read_delegate(
            store_id,
            1,
            term6,
            pr_ids1,
            epoch13.clone(),
            store_meta.clone(),
        );
        let leader1 = prs1[0].clone();

        // Local read
        let mut cmd = RaftCmdRequest::default();
        let mut header = RaftRequestHeader::default();
        header.set_region_id(1);
        header.set_peer(leader1);
        header.set_region_epoch(epoch13);
        header.set_term(term6);
        header.set_flags(header.get_flags() | WriteBatchFlags::STALE_READ.bits());
        cmd.set_header(header.clone());
        let mut req = Request::default();
        req.set_cmd_type(CmdType::Snap);
        cmd.set_requests(vec![req].into());

        // A peer can serve read_ts < safe_ts.
        let safe_ts = TimeStamp::compose(2, 0);
        {
            let mut meta = store_meta.lock().unwrap();
            let delegate = meta.readers.get_mut(&1).unwrap();
            delegate
                .read_progress
                .update_safe_ts(1, safe_ts.into_inner());
            assert_eq!(delegate.read_progress.safe_ts(), safe_ts.into_inner());
        }
        let read_ts_1 = TimeStamp::compose(1, 0);
        let mut data = [0u8; 8];
        (&mut data[..]).encode_u64(read_ts_1.into_inner()).unwrap();
        header.set_flag_data(data.into());
        cmd.set_header(header.clone());
        let (snap_tx, snap_rx) = channel();
        let task = RaftCommand::<KvTestSnapshot>::new(
            cmd.clone(),
            Callback::read(Box::new(move |resp: ReadResponse<KvTestSnapshot>| {
                snap_tx.send(resp).unwrap();
            })),
        );
        must_not_redirect(&mut reader, &rx, task);
        snap_rx.recv().unwrap().snapshot.unwrap();

        // A peer has to notify advancing resolved ts if read_ts >= safe_ts.
        let notify = Arc::new(tokio::sync::Notify::new());
        {
            let mut meta = store_meta.lock().unwrap();
            let delegate = meta.readers.get_mut(&1).unwrap();
            delegate
                .read_progress
                .update_advance_resolved_ts_notify(notify.clone());
        }
        // 201ms larger than safe_ts.
        let read_ts_2 = TimeStamp::compose(safe_ts.physical() + 201, 0);
        let mut data = [0u8; 8];
        (&mut data[..]).encode_u64(read_ts_2.into_inner()).unwrap();
        header.set_flag_data(data.into());
        cmd.set_header(header.clone());
        let task = RaftCommand::<KvTestSnapshot>::new(
            cmd.clone(),
            Callback::read(Box::new(move |_: ReadResponse<KvTestSnapshot>| {})),
        );
        let (notify_tx, notify_rx) = channel();
        let (wait_spawn_tx, wait_spawn_rx) = channel();
        let runtime = tokio::runtime::Runtime::new().unwrap();
        let _ = runtime.spawn(async move {
            wait_spawn_tx.send(()).unwrap();
            notify.notified().await;
            notify_tx.send(()).unwrap();
        });
        wait_spawn_rx.recv().unwrap();
        thread::sleep(std::time::Duration::from_millis(500)); // Prevent lost notify.
        must_not_redirect(&mut reader, &rx, task);
        notify_rx.recv().unwrap();
    }

    #[test]
    fn test_stale_read_local_leader_fallback() {
        let store_id = 2;
        let store_meta = Arc::new(Mutex::new(StoreMeta::new(0)));
        let (_tmp, mut reader, rx) = new_reader(
            "test-stale-local-leader-fallback",
            store_id,
            store_meta.clone(),
        );
        reader.kv_engine.put(b"key", b"value").unwrap();

        let epoch13 = {
            let mut ep = metapb::RegionEpoch::default();
            ep.set_conf_ver(1);
            ep.set_version(3);
            ep
        };
        let term6 = 6;

        // Register region1.
        let pr_ids1 = vec![2, 3, 4];
        let prs1 = new_peers(store_id, pr_ids1.clone());
        // Ensure the leader lease is long enough so the fallback would work.
        prepare_read_delegate_with_lease(
            store_id,
            1,
            term6,
            pr_ids1.clone(),
            epoch13.clone(),
            store_meta.clone(),
            Duration::seconds(10),
        );
        let leader1 = prs1[0].clone();

        // Local read.
        let mut cmd = RaftCmdRequest::default();
        let mut header = RaftRequestHeader::default();
        header.set_region_id(1);
        header.set_peer(leader1);
        header.set_region_epoch(epoch13.clone());
        header.set_term(term6);
        header.set_flags(header.get_flags() | WriteBatchFlags::STALE_READ.bits());
        cmd.set_header(header.clone());
        let mut req = Request::default();
        req.set_cmd_type(CmdType::Snap);
        cmd.set_requests(vec![req].into());

        // A peer can serve read_ts < safe_ts.
        let safe_ts = TimeStamp::compose(2, 0);
        {
            let mut meta = store_meta.lock().unwrap();
            let delegate = meta.readers.get_mut(&1).unwrap();
            delegate
                .read_progress
                .update_safe_ts(1, safe_ts.into_inner());
            assert_eq!(delegate.read_progress.safe_ts(), safe_ts.into_inner());
        }
        let read_ts_1 = TimeStamp::compose(1, 0);
        let mut data = [0u8; 8];
        (&mut data[..]).encode_u64(read_ts_1.into_inner()).unwrap();
        header.set_flag_data(data.into());
        cmd.set_header(header.clone());
        let (snap_tx, snap_rx) = channel();
        let task = RaftCommand::<KvTestSnapshot>::new(
            cmd.clone(),
            Callback::read(Box::new(move |resp: ReadResponse<KvTestSnapshot>| {
                snap_tx.send(resp).unwrap();
            })),
        );
        must_not_redirect(&mut reader, &rx, task);
        snap_rx.recv().unwrap().snapshot.unwrap();

        // When read_ts > safe_ts, the leader peer could still serve if its lease is
        // valid.
        let read_ts_2 = TimeStamp::compose(safe_ts.physical() + 201, 0);
        let mut data = [0u8; 8];
        (&mut data[..]).encode_u64(read_ts_2.into_inner()).unwrap();
        header.set_flag_data(data.into());
        cmd.set_header(header.clone());
        let (snap_tx, snap_rx) = channel();
        let task = RaftCommand::<KvTestSnapshot>::new(
            cmd.clone(),
            Callback::read(Box::new(move |resp: ReadResponse<KvTestSnapshot>| {
                snap_tx.send(resp).unwrap();
            })),
        );
        must_not_redirect(&mut reader, &rx, task);
        snap_rx.recv().unwrap().snapshot.unwrap();

        // The fallback would not happen if the lease is not valid.
        prepare_read_delegate_with_lease(
            store_id,
            1,
            term6,
            pr_ids1,
            epoch13,
            store_meta,
            Duration::milliseconds(1),
        );
        thread::sleep(std::time::Duration::from_millis(50));
        let (snap_tx, snap_rx) = channel();
        let task2 = RaftCommand::<KvTestSnapshot>::new(
            cmd.clone(),
            Callback::read(Box::new(move |resp: ReadResponse<KvTestSnapshot>| {
                snap_tx.send(resp).unwrap();
            })),
        );
        must_not_redirect(&mut reader, &rx, task2);
        assert!(
            snap_rx
                .recv()
                .unwrap()
                .response
                .get_header()
                .get_error()
                .has_data_is_not_ready()
        );
    }

    type HybridTestEnigne = HybridEngine<KvTestEngine, RangeCacheMemoryEngine>;
    type HybridEngineTestSnapshot = HybridEngineSnapshot<KvTestEngine, RangeCacheMemoryEngine>;

    struct HybridEngineMockRouter {
        p_router: SyncSender<RaftCommand<HybridEngineTestSnapshot>>,
        c_router: SyncSender<(u64, CasualMessage<HybridTestEnigne>)>,
    }

    impl HybridEngineMockRouter {
        #[allow(clippy::type_complexity)]
        fn new() -> (
            HybridEngineMockRouter,
            Receiver<RaftCommand<HybridEngineTestSnapshot>>,
            Receiver<(u64, CasualMessage<HybridTestEnigne>)>,
        ) {
            let (p_ch, p_rx) = sync_channel(1);
            let (c_ch, c_rx) = sync_channel(1);
            (
                HybridEngineMockRouter {
                    p_router: p_ch,
                    c_router: c_ch,
                },
                p_rx,
                c_rx,
            )
        }
    }

    impl ProposalRouter<HybridEngineTestSnapshot> for HybridEngineMockRouter {
        fn send(
            &self,
            cmd: RaftCommand<HybridEngineTestSnapshot>,
        ) -> std::result::Result<(), TrySendError<RaftCommand<HybridEngineTestSnapshot>>> {
            ProposalRouter::send(&self.p_router, cmd)
        }
    }

    impl CasualRouter<HybridTestEnigne> for HybridEngineMockRouter {
        fn send(&self, region_id: u64, msg: CasualMessage<HybridTestEnigne>) -> Result<()> {
            CasualRouter::send(&self.c_router, region_id, msg)
        }
    }

    #[allow(clippy::type_complexity)]
    fn new_hybrid_engine_reader(
        path: &str,
        store_id: u64,
        store_meta: Arc<Mutex<StoreMeta>>,
        engine_config: EngineConfig,
    ) -> (
        TempDir,
        LocalReader<HybridTestEnigne, HybridEngineMockRouter>,
        Receiver<RaftCommand<HybridEngineTestSnapshot>>,
        RangeCacheMemoryEngine,
    ) {
        let path = Builder::new().prefix(path).tempdir().unwrap();
        let disk_engine =
            engine_test::kv::new_engine(path.path().to_str().unwrap(), ALL_CFS).unwrap();
        let (ch, rx, _) = HybridEngineMockRouter::new();
<<<<<<< HEAD
        let memory_engine = RangeCacheMemoryEngine::new(Arc::default(), engine_config);
=======
        let memory_engine = RangeCacheMemoryEngine::new(gc_interval);
>>>>>>> 07c35346
        let engine = HybridEngine::new(disk_engine, memory_engine.clone());
        let mut reader = LocalReader::new(
            engine.clone(),
            StoreMetaDelegate::new(store_meta, engine),
            ch,
        );
        reader.local_reader.store_id = Cell::new(Some(store_id));
        (path, reader, rx, memory_engine)
    }

    fn get_snapshot(
        snap_ctx: Option<SnapshotContext>,
        reader: &mut LocalReader<HybridTestEnigne, HybridEngineMockRouter>,
        request: RaftCmdRequest,
        rx: &Receiver<RaftCommand<HybridEngineTestSnapshot>>,
    ) -> Arc<HybridEngineTestSnapshot> {
        let (sender, receiver) = channel();
        reader.propose_raft_command(
            snap_ctx,
            None,
            request,
            Callback::read(Box::new(move |snap| {
                sender.send(snap).unwrap();
            })),
        );
        // no direct is expected
        assert_eq!(rx.try_recv().unwrap_err(), TryRecvError::Empty);
        receiver.recv().unwrap().snapshot.unwrap().snap()
    }

    #[test]
    fn test_hybrid_engine_read() {
        let store_id = 2;
        let store_meta = Arc::new(Mutex::new(StoreMeta::new(0)));
        let (_tmp, mut reader, rx, memory_engine) = new_hybrid_engine_reader(
            "test-local-hybrid-engine-reader",
            store_id,
            store_meta.clone(),
            EngineConfig::config_for_test(),
        );

        // set up region so we can acquire snapshot from local reader
        let mut region1 = metapb::Region::default();
        region1.set_id(1);
        let prs = new_peers(store_id, vec![2, 3, 4]);
        region1.set_peers(prs.clone().into());
        let epoch13 = {
            let mut ep = metapb::RegionEpoch::default();
            ep.set_conf_ver(1);
            ep.set_version(3);
            ep
        };
        let leader2 = prs[0].clone();
        region1.set_region_epoch(epoch13.clone());
        let range = CacheRange::from_region(&region1);
        memory_engine.new_range(range.clone());
        {
            let mut core = memory_engine.core().write();
            core.mut_range_manager().set_range_readable(&range, true);
            core.mut_range_manager().set_safe_point(&range, 1);
        }
        let kv = (&[DATA_PREFIX, b'a'], b"b");
        reader.kv_engine.put(kv.0, kv.1).unwrap();
        let term6 = 6;
        let mut lease = Lease::new(Duration::seconds(1), Duration::milliseconds(250)); // 1s is long enough.
        let read_progress = Arc::new(RegionReadProgress::new(&region1, 1, 1, 1));

        lease.renew(monotonic_raw_now());
        let remote = lease.maybe_new_remote_lease(term6).unwrap();
        {
            let mut meta = store_meta.lock().unwrap();
            let read_delegate = ReadDelegate {
                tag: String::new(),
                region: Arc::new(region1.clone()),
                peer_id: leader2.get_id(),
                term: term6,
                applied_term: term6,
                leader_lease: Some(remote),
                last_valid_ts: Timespec::new(0, 0),
                txn_extra_op: Arc::new(AtomicCell::new(TxnExtraOp::default())),
                txn_ext: Arc::new(TxnExt::default()),
                read_progress,
                pending_remove: false,
                wait_data: false,
                track_ver: TrackVer::new(),
                bucket_meta: None,
            };
            meta.readers.insert(1, read_delegate);
        }

        let mut cmd = RaftCmdRequest::default();
        let mut header = RaftRequestHeader::default();
        header.set_region_id(1);
        header.set_peer(leader2);
        header.set_region_epoch(epoch13);
        header.set_term(term6);
        cmd.set_header(header);
        let mut req = Request::default();
        req.set_cmd_type(CmdType::Snap);
        cmd.set_requests(vec![req].into());

        let s = get_snapshot(None, &mut reader, cmd.clone(), &rx);
        assert!(!s.region_cache_snapshot_available());

        {
            let mut core = memory_engine.core().write();
            core.mut_range_manager().set_range_readable(&range, true);
            core.mut_range_manager().set_safe_point(&range, 10);
        }

        let mut snap_ctx = SnapshotContext {
            read_ts: 15,
            range: None,
        };

        let s = get_snapshot(Some(snap_ctx.clone()), &mut reader, cmd.clone(), &rx);
        assert!(s.region_cache_snapshot_available());
        assert_eq!(s.get_value(kv.0).unwrap().unwrap(), kv.1);

        {
            let mut core = memory_engine.core().write();
            core.mut_range_manager().set_range_readable(&range, false);
        }
        let s = get_snapshot(Some(snap_ctx.clone()), &mut reader, cmd.clone(), &rx);
        assert!(!s.region_cache_snapshot_available());

        {
            let mut core = memory_engine.core().write();
            core.mut_range_manager().set_range_readable(&range, true);
        }
        snap_ctx.read_ts = 5;
        assert!(!s.region_cache_snapshot_available());
    }
}<|MERGE_RESOLUTION|>--- conflicted
+++ resolved
@@ -2481,11 +2481,7 @@
         let disk_engine =
             engine_test::kv::new_engine(path.path().to_str().unwrap(), ALL_CFS).unwrap();
         let (ch, rx, _) = HybridEngineMockRouter::new();
-<<<<<<< HEAD
-        let memory_engine = RangeCacheMemoryEngine::new(Arc::default(), engine_config);
-=======
-        let memory_engine = RangeCacheMemoryEngine::new(gc_interval);
->>>>>>> 07c35346
+        let memory_engine = RangeCacheMemoryEngine::new(engine_config);
         let engine = HybridEngine::new(disk_engine, memory_engine.clone());
         let mut reader = LocalReader::new(
             engine.clone(),
