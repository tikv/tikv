--- conflicted
+++ resolved
@@ -553,30 +553,7 @@
                         if id.create_time <= delegate.last_valid_ts {
                             id.create_time = monotonic_raw_now();
                         }
-<<<<<<< HEAD
-                        None => monotonic_raw_now(),
-                    };
-                    if delegate.is_in_leader_lease(snapshot_ts, &mut self.metrics) {
-                        // Cache snapshot_time for remaining requests in the same batch.
-                        let mut response = self.execute(&req, &delegate.region, None, read_id);
-                        // Leader can read local if and only if it is in lease.
-                        cmd_resp::bind_term(&mut response.response, delegate.term);
-                        if let Some(snap) = response.snapshot.as_mut() {
-                            snap.max_ts_sync_status = Some(delegate.max_ts_sync_status.clone());
-                        }
-                        response.txn_extra_op = delegate.txn_extra_op.load();
-                        cb.invoke_read(response);
-
-                        delegate.maybe_renew_lease_advance(
-                            &self.router,
-                            snapshot_ts,
-                            &mut self.metrics,
-                        );
-                        self.delegates.insert(region_id, Some(delegate));
-                        return;
-=======
                         id.create_time
->>>>>>> 424096d6
                     }
                     None => monotonic_raw_now(),
                 };
@@ -590,6 +567,12 @@
                     }
                     response.txn_extra_op = delegate.txn_extra_op.load();
                     cb.invoke_read(response);
+                    // Try renew lease in advance
+                    delegate.maybe_renew_lease_advance(
+                        &self.router,
+                        snapshot_ts,
+                        &mut self.metrics,
+                    );
                 } else {
                     // Forward to raftstore.
                     self.redirect(RaftCommand::new(req, cb));
