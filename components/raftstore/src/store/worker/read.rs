// Copyright 2018 TiKV Project Authors. Licensed under Apache-2.0.

// #[PerformanceCriticalPath]
use std::{
    cell::Cell,
    fmt::{self, Display, Formatter},
    ops::Deref,
    sync::{
        atomic::{self, AtomicU64, Ordering},
        Arc, Mutex,
    },
};

use crossbeam::{atomic::AtomicCell, channel::TrySendError};
use engine_traits::{CacheRange, KvEngine, Peekable, RaftEngine, SnapshotContext};
use fail::fail_point;
use kvproto::{
    errorpb,
    kvrpcpb::ExtraOp as TxnExtraOp,
    metapb::{self, Region},
    raft_cmdpb::{CmdType, RaftCmdRequest, RaftCmdResponse, ReadIndexResponse, Request, Response},
};
use pd_client::BucketMeta;
use tikv_util::{
    codec::number::decode_u64,
    debug, error,
    lru::LruCache,
    store::find_peer_by_id,
    time::{monotonic_raw_now, ThreadReadId},
};
use time::Timespec;
use tracker::GLOBAL_TRACKERS;
use txn_types::{TimeStamp, WriteBatchFlags};

use super::metrics::*;
use crate::{
    errors::RAFTSTORE_IS_BUSY,
    store::{
        cmd_resp,
        fsm::store::StoreMeta,
        util::{self, LeaseState, RegionReadProgress, RemoteLease},
        Callback, CasualMessage, CasualRouter, Peer, ProposalRouter, RaftCommand, ReadCallback,
        ReadResponse, RegionSnapshot, RequestInspector, RequestPolicy, TxnExt,
    },
    Error, Result,
};

/// #[RaftstoreCommon]
pub trait ReadExecutor {
    type Tablet: KvEngine;

    fn get_tablet(&mut self) -> &Self::Tablet;

    /// Get the snapshot fo the tablet.
    ///
    /// If the tablet is not ready, `None` is returned.
    /// Currently, only multi-rocksdb version may return `None`.
    fn get_snapshot(
        &mut self,
        snap_ctx: Option<SnapshotContext>,
        read_context: &Option<LocalReadContext<'_, Self::Tablet>>,
    ) -> Arc<<Self::Tablet as KvEngine>::Snapshot>;

    fn get_value(
        &mut self,
        req: &Request,
        region: &metapb::Region,
        snap_ctx: Option<SnapshotContext>,
        read_context: &Option<LocalReadContext<'_, Self::Tablet>>,
    ) -> Result<Response> {
        let key = req.get_get().get_key();
        // region key range has no data prefix, so we must use origin key to check.
        util::check_key_in_region(key, region)?;

        let mut resp = Response::default();
        let snapshot = self.get_snapshot(snap_ctx, read_context);
        let res = if !req.get_get().get_cf().is_empty() {
            let cf = req.get_get().get_cf();
            snapshot
                .get_value_cf(cf, &keys::data_key(key))
                .unwrap_or_else(|e| {
                    panic!(
                        "[region {}] failed to get {} with cf {}: {:?}",
                        region.get_id(),
                        log_wrappers::Value::key(key),
                        cf,
                        e
                    )
                })
        } else {
            snapshot
                .get_value(&keys::data_key(key))
                .unwrap_or_else(|e| {
                    panic!(
                        "[region {}] failed to get {}: {:?}",
                        region.get_id(),
                        log_wrappers::Value::key(key),
                        e
                    )
                })
        };
        if let Some(res) = res {
            resp.mut_get().set_value(res.to_vec());
        }

        Ok(resp)
    }

    fn execute(
        &mut self,
        msg: &RaftCmdRequest,
        region: &Arc<metapb::Region>,
        read_index: Option<u64>,
        snap_ctx: Option<SnapshotContext>,
        local_read_ctx: Option<LocalReadContext<'_, Self::Tablet>>,
    ) -> ReadResponse<<Self::Tablet as KvEngine>::Snapshot> {
        let requests = msg.get_requests();
        let mut response = ReadResponse {
            response: RaftCmdResponse::default(),
            snapshot: None,
            txn_extra_op: TxnExtraOp::Noop,
        };
        let mut responses = Vec::with_capacity(requests.len());
        for req in requests {
            let cmd_type = req.get_cmd_type();
            let mut resp = match cmd_type {
                CmdType::Get => {
                    match self.get_value(req, region.as_ref(), snap_ctx.clone(), &local_read_ctx) {
                        Ok(resp) => resp,
                        Err(e) => {
                            error!(?e;
                                "failed to execute get command";
                                "region_id" => region.get_id(),
                            );
                            response.response = cmd_resp::new_error(e);
                            return response;
                        }
                    }
                }
                CmdType::Snap => {
                    let snapshot = RegionSnapshot::from_snapshot(
                        self.get_snapshot(snap_ctx.clone(), &local_read_ctx),
                        region.clone(),
                    );
                    response.snapshot = Some(snapshot);
                    Response::default()
                }
                CmdType::ReadIndex => {
                    let mut resp = Response::default();
                    if let Some(read_index) = read_index {
                        let mut res = ReadIndexResponse::default();
                        res.set_read_index(read_index);
                        resp.set_read_index(res);
                    } else {
                        panic!("[region {}] can not get readindex", region.get_id());
                    }
                    resp
                }
                CmdType::Prewrite
                | CmdType::Put
                | CmdType::Delete
                | CmdType::DeleteRange
                | CmdType::IngestSst
                | CmdType::Invalid => unreachable!(),
            };
            resp.set_cmd_type(cmd_type);
            responses.push(resp);
        }
        response.response.set_responses(responses.into());
        response
    }
}

/// CachedReadDelegate is a wrapper the ReadDelegate and kv_engine. LocalReader
/// dispatch local read requests to ReadDeleage according to the region_id where
/// ReadDelegate needs kv_engine to read data or fetch snapshot.
pub struct CachedReadDelegate<E>
where
    E: KvEngine,
{
    delegate: Arc<ReadDelegate>,
    kv_engine: E,
}

impl<E> Deref for CachedReadDelegate<E>
where
    E: KvEngine,
{
    type Target = ReadDelegate;

    fn deref(&self) -> &Self::Target {
        self.delegate.as_ref()
    }
}

impl<E> Clone for CachedReadDelegate<E>
where
    E: KvEngine,
{
    fn clone(&self) -> Self {
        CachedReadDelegate {
            delegate: Arc::clone(&self.delegate),
            kv_engine: self.kv_engine.clone(),
        }
    }
}

pub struct LocalReadContext<'a, E>
where
    E: KvEngine,
{
    read_id: Option<ThreadReadId>,
    snap_cache: &'a mut SnapCache<E>,

    // Used when read_id is not set, duplicated definition to avoid cache invalidation in case
    // stale read and local read are mixed in one batch.
    snapshot: Option<Arc<E::Snapshot>>,
    snapshot_ts: Option<Timespec>,
}

impl<'a, E> LocalReadContext<'a, E>
where
    E: KvEngine,
{
    fn new(snap_cache: &'a mut SnapCache<E>, read_id: Option<ThreadReadId>) -> Self {
        Self {
            snap_cache,
            read_id,
            snapshot: None,
            snapshot_ts: None,
        }
    }

    // Update the snapshot in the `snap_cache` if the read_id is None or does
    // not match.
    // snap_ctx is used (if not None) to acquire the snapshot of the relevant region
    // from region cache engine
    fn maybe_update_snapshot(
        &mut self,
        engine: &E,
        snap_ctx: Option<SnapshotContext>,
        delegate_last_valid_ts: Timespec,
    ) -> bool {
        // When the read_id is None, it means the `snap_cache` has been cleared
        // before and the `cached_read_id` of it is None because only a consecutive
        // requests will have the same cache and the cache will be cleared after the
        // last request of the batch.
        if self.read_id.is_some() {
            if snap_ctx.is_none()
                && self.snap_cache.cached_read_id == self.read_id
                && self.read_id.as_ref().unwrap().create_time >= delegate_last_valid_ts
            {
                // Cache hit
                return false;
            }

            self.snap_cache.cached_read_id = self.read_id.clone();
            self.snap_cache.snapshot = Some(Arc::new(engine.snapshot(snap_ctx)));

            // Ensures the snapshot is acquired before getting the time
            atomic::fence(atomic::Ordering::Release);
            self.snap_cache.cached_snapshot_ts = monotonic_raw_now();
        } else {
            // read_id being None means the snapshot acquired will only be used in this
            // request
            self.snapshot = Some(Arc::new(engine.snapshot(snap_ctx)));

            // Ensures the snapshot is acquired before getting the time
            atomic::fence(atomic::Ordering::Release);
            self.snapshot_ts = Some(monotonic_raw_now());
        }

        true
    }

    fn snapshot_ts(&self) -> Option<Timespec> {
        if self.read_id.is_some() {
            Some(self.snap_cache.cached_snapshot_ts)
        } else {
            self.snapshot_ts
        }
    }

    // Note: must be called after `maybe_update_snapshot`
    fn snapshot(&self) -> Option<Arc<E::Snapshot>> {
        // read_id being some means we go through cache
        if self.read_id.is_some() {
            self.snap_cache.snapshot.clone()
        } else {
            self.snapshot.clone()
        }
    }
}

impl Drop for ReadDelegate {
    fn drop(&mut self) {
        // call `inc` to notify the source `ReadDelegate` is dropped
        self.track_ver.inc();
    }
}

/// #[RaftstoreCommon]
pub trait ReadExecutorProvider: Send + Clone + 'static {
    type Executor;
    type StoreMeta;

    fn store_id(&self) -> Option<u64>;

    /// get the ReadDelegate with region_id and the number of delegates in the
    /// StoreMeta
    fn get_executor_and_len(&self, region_id: u64) -> (usize, Option<Self::Executor>);
}

#[derive(Clone)]
pub struct StoreMetaDelegate<E>
where
    E: KvEngine,
{
    store_meta: Arc<Mutex<StoreMeta>>,
    kv_engine: E,
}

impl<E> StoreMetaDelegate<E>
where
    E: KvEngine,
{
    pub fn new(store_meta: Arc<Mutex<StoreMeta>>, kv_engine: E) -> Self {
        StoreMetaDelegate {
            store_meta,
            kv_engine,
        }
    }
}

impl<E> ReadExecutorProvider for StoreMetaDelegate<E>
where
    E: KvEngine,
{
    type Executor = CachedReadDelegate<E>;
    type StoreMeta = Arc<Mutex<StoreMeta>>;

    fn store_id(&self) -> Option<u64> {
        self.store_meta.as_ref().lock().unwrap().store_id
    }

    /// get the ReadDelegate with region_id and the number of delegates in the
    /// StoreMeta
    fn get_executor_and_len(&self, region_id: u64) -> (usize, Option<Self::Executor>) {
        let meta = self.store_meta.as_ref().lock().unwrap();
        let reader = meta.readers.get(&region_id).cloned();
        if let Some(reader) = reader {
            return (
                meta.readers.len(),
                Some(CachedReadDelegate {
                    delegate: Arc::new(reader),
                    kv_engine: self.kv_engine.clone(),
                }),
            );
        }
        (meta.readers.len(), None)
    }
}

/// #[RaftstoreCommon]
#[derive(Debug)]
pub struct TrackVer {
    version: Arc<AtomicU64>,
    local_ver: u64,
    // source set to `true` means the `TrackVer` is created by `TrackVer::new` instead
    // of `TrackVer::clone`, more specific, only the `ReadDelegate` created by `ReadDelegate::new`
    // will have source `TrackVer` and be able to increase `TrackVer::version`, because these
    // `ReadDelegate` are store at `StoreMeta` and only them will invoke `ReadDelegate::update`
    source: bool,
}

impl TrackVer {
    pub fn new() -> TrackVer {
        TrackVer {
            version: Arc::new(AtomicU64::from(0)),
            local_ver: 0,
            source: true,
        }
    }

    // Take `&mut self` to prevent calling `inc` and `clone` at the same time
    pub fn inc(&mut self) {
        // Only the source `TrackVer` can increase version
        if self.source {
            self.version.fetch_add(1, Ordering::Relaxed);
        }
    }

    pub fn any_new(&self) -> bool {
        self.version.load(Ordering::Relaxed) > self.local_ver
    }
}

impl Default for TrackVer {
    fn default() -> Self {
        Self::new()
    }
}

impl Clone for TrackVer {
    fn clone(&self) -> Self {
        TrackVer {
            version: Arc::clone(&self.version),
            local_ver: self.version.load(Ordering::Relaxed),
            source: false,
        }
    }
}

/// #[RaftstoreCommon]: A read only delegate of `Peer`.
#[derive(Clone, Debug)]
pub struct ReadDelegate {
    pub region: Arc<metapb::Region>,
    pub peer_id: u64,
    pub term: u64,
    pub applied_term: u64,
    pub leader_lease: Option<RemoteLease>,
    pub last_valid_ts: Timespec,

    pub tag: String,
    pub bucket_meta: Option<Arc<BucketMeta>>,
    pub txn_extra_op: Arc<AtomicCell<TxnExtraOp>>,
    pub txn_ext: Arc<TxnExt>,
    pub read_progress: Arc<RegionReadProgress>,
    pub pending_remove: bool,
    /// Indicates whether the peer is waiting data. See more in `Peer`.
    pub wait_data: bool,

    // `track_ver` used to keep the local `ReadDelegate` in `LocalReader`
    // up-to-date with the global `ReadDelegate` stored at `StoreMeta`
    pub track_ver: TrackVer,
}

impl ReadDelegate {
    pub fn from_peer<EK: KvEngine, ER: RaftEngine>(peer: &Peer<EK, ER>) -> Self {
        let region = peer.region().clone();
        let region_id = region.get_id();
        let peer_id = peer.peer.get_id();
        ReadDelegate {
            region: Arc::new(region),
            peer_id,
            term: peer.term(),
            applied_term: peer.get_store().applied_term(),
            leader_lease: None,
            last_valid_ts: Timespec::new(0, 0),
            tag: format!("[region {}] {}", region_id, peer_id),
            txn_extra_op: peer.txn_extra_op.clone(),
            txn_ext: peer.txn_ext.clone(),
            read_progress: peer.read_progress.clone(),
            pending_remove: false,
            wait_data: false,
            bucket_meta: peer
                .region_buckets_info()
                .bucket_stat()
                .map(|b| b.meta.clone()),
            track_ver: TrackVer::new(),
        }
    }

    pub fn new(
        peer_id: u64,
        term: u64,
        region: Region,
        applied_term: u64,
        txn_extra_op: Arc<AtomicCell<TxnExtraOp>>,
        txn_ext: Arc<TxnExt>,
        read_progress: Arc<RegionReadProgress>,
        bucket_meta: Option<Arc<BucketMeta>>,
    ) -> Self {
        let region_id = region.id;
        ReadDelegate {
            region: Arc::new(region),
            peer_id,
            term,
            applied_term,
            leader_lease: None,
            last_valid_ts: Timespec::new(0, 0),
            tag: format!("[region {}] {}", region_id, peer_id),
            txn_extra_op,
            txn_ext,
            read_progress,
            pending_remove: false,
            wait_data: false,
            bucket_meta,
            track_ver: TrackVer::new(),
        }
    }

    pub fn fresh_valid_ts(&mut self) {
        self.last_valid_ts = monotonic_raw_now();
    }

    pub fn mark_pending_remove(&mut self) {
        self.pending_remove = true;
        self.track_ver.inc();
    }

    pub fn update(&mut self, progress: Progress) {
        self.fresh_valid_ts();
        self.track_ver.inc();
        match progress {
            Progress::Region(region) => {
                self.region = Arc::new(region);
            }
            Progress::Term(term) => {
                self.term = term;
            }
            Progress::AppliedTerm(applied_term) => {
                self.applied_term = applied_term;
            }
            Progress::LeaderLease(leader_lease) => {
                self.leader_lease = leader_lease;
            }
            Progress::RegionBuckets(bucket_meta) => {
                if let Some(meta) = &self.bucket_meta {
                    if meta.version >= bucket_meta.version {
                        return;
                    }
                }
                self.bucket_meta = Some(bucket_meta);
            }
            Progress::WaitData(wait_data) => {
                self.wait_data = wait_data;
            }
        }
    }

    pub fn need_renew_lease(&self, ts: Timespec) -> bool {
        self.leader_lease
            .as_ref()
            .map(|lease| lease.need_renew(ts))
            .unwrap_or(false)
    }

    // If the remote lease will be expired in near future send message
    // to `raftstore` to renew it
    pub fn maybe_renew_lease_advance<EK: KvEngine>(
        &self,
        router: &dyn CasualRouter<EK>,
        ts: Timespec,
    ) {
        if !self.need_renew_lease(ts) {
            return;
        }

        TLS_LOCAL_READ_METRICS.with(|m| m.borrow_mut().renew_lease_advance.inc());
        let region_id = self.region.get_id();
        if let Err(e) = router.send(region_id, CasualMessage::RenewLease) {
            debug!(
                "failed to send renew lease message";
                "region" => region_id,
                "error" => ?e
            )
        }
    }

    pub fn is_in_leader_lease(&self, ts: Timespec) -> bool {
        fail_point!("perform_read_local", |_| true);

        if let Some(ref lease) = self.leader_lease {
            let term = lease.term();
            if term == self.term {
                if lease.inspect(Some(ts)) == LeaseState::Valid {
                    fail_point!("after_pass_lease_check");
                    return true;
                } else {
                    TLS_LOCAL_READ_METRICS
                        .with(|m| m.borrow_mut().reject_reason.lease_expire.inc());
                    debug!("rejected by lease expire"; "tag" => &self.tag);
                }
            } else {
                TLS_LOCAL_READ_METRICS.with(|m| m.borrow_mut().reject_reason.term_mismatch.inc());
                debug!("rejected by term mismatch"; "tag" => &self.tag);
            }
        }

        false
    }

    pub fn check_stale_read_safe(&self, read_ts: u64) -> std::result::Result<(), RaftCmdResponse> {
        let safe_ts = self.read_progress.safe_ts();
        fail_point!("skip_check_stale_read_safe", |_| Ok(()));
        if safe_ts >= read_ts {
            return Ok(());
        }
        // Advancing resolved ts may be expensive, only notify if read_ts - safe_ts >
        // 200ms.
        if TimeStamp::from(read_ts).physical() > TimeStamp::from(safe_ts).physical() + 200 {
            self.read_progress.notify_advance_resolved_ts();
        }
        debug!(
            "reject stale read by safe ts";
            "safe_ts" => safe_ts,
            "read_ts" => read_ts,
            "region_id" => self.region.get_id(),
            "peer_id" => self.peer_id,
        );
        TLS_LOCAL_READ_METRICS.with(|m| m.borrow_mut().reject_reason.safe_ts.inc());
        let mut response = cmd_resp::new_error(Error::DataIsNotReady {
            region_id: self.region.get_id(),
            peer_id: self.peer_id,
            safe_ts,
        });
        cmd_resp::bind_term(&mut response, self.term);
        Err(response)
    }

    /// Used in some external tests.
    pub fn mock(region_id: u64) -> Self {
        let mut region: metapb::Region = Default::default();
        region.set_id(region_id);
        let read_progress = Arc::new(RegionReadProgress::new(&region, 0, 0, 1));
        ReadDelegate {
            region: Arc::new(region),
            peer_id: 1,
            term: 1,
            applied_term: 1,
            leader_lease: None,
            last_valid_ts: Timespec::new(0, 0),
            tag: format!("[region {}] {}", region_id, 1),
            txn_extra_op: Default::default(),
            txn_ext: Default::default(),
            read_progress,
            pending_remove: false,
            wait_data: false,
            track_ver: TrackVer::new(),
            bucket_meta: None,
        }
    }
}

impl Display for ReadDelegate {
    fn fmt(&self, f: &mut Formatter<'_>) -> fmt::Result {
        write!(
            f,
            "ReadDelegate for region {}, \
             leader {} at term {}, applied_term {}, has lease {}",
            self.region.get_id(),
            self.peer_id,
            self.term,
            self.applied_term,
            self.leader_lease.is_some(),
        )
    }
}

/// #[RaftstoreCommon]
#[derive(Debug)]
pub enum Progress {
    Region(metapb::Region),
    Term(u64),
    AppliedTerm(u64),
    LeaderLease(Option<RemoteLease>),
    RegionBuckets(Arc<BucketMeta>),
    WaitData(bool),
}

impl Progress {
    pub fn region(region: metapb::Region) -> Progress {
        Progress::Region(region)
    }

    pub fn term(term: u64) -> Progress {
        Progress::Term(term)
    }

    pub fn applied_term(applied_term: u64) -> Progress {
        Progress::AppliedTerm(applied_term)
    }

    pub fn set_leader_lease(lease: RemoteLease) -> Progress {
        Progress::LeaderLease(Some(lease))
    }

    pub fn unset_leader_lease() -> Progress {
        Progress::LeaderLease(None)
    }

    pub fn region_buckets(bucket_meta: Arc<BucketMeta>) -> Progress {
        Progress::RegionBuckets(bucket_meta)
    }

    pub fn wait_data(wait_data: bool) -> Progress {
        Progress::WaitData(wait_data)
    }
}

struct SnapCache<E>
where
    E: KvEngine,
{
    cached_read_id: Option<ThreadReadId>,
    snapshot: Option<Arc<E::Snapshot>>,
    cached_snapshot_ts: Timespec,
}

impl<E> SnapCache<E>
where
    E: KvEngine,
{
    fn new() -> Self {
        SnapCache {
            cached_read_id: None,
            snapshot: None,
            cached_snapshot_ts: Timespec::new(0, 0),
        }
    }

    fn clear(&mut self) {
        self.cached_read_id.take();
        self.snapshot.take();
    }
}

impl<E> Clone for SnapCache<E>
where
    E: KvEngine,
{
    fn clone(&self) -> Self {
        Self {
            cached_read_id: self.cached_read_id.clone(),
            snapshot: self.snapshot.clone(),
            cached_snapshot_ts: self.cached_snapshot_ts,
        }
    }
}

/// #[RaftstoreCommon]: LocalReader is an entry point where local read requests are dipatch to the
/// relevant regions by LocalReader so that these requests can be handled by the
/// relevant ReadDelegate respectively.
pub struct LocalReaderCore<D, S> {
    pub store_id: Cell<Option<u64>>,
    store_meta: S,
    pub delegates: LruCache<u64, D>,
}

impl<D, S> LocalReaderCore<D, S>
where
    D: Deref<Target = ReadDelegate> + Clone,
    S: ReadExecutorProvider<Executor = D>,
{
    pub fn new(store_meta: S) -> Self {
        LocalReaderCore {
            store_meta,
            store_id: Cell::new(None),
            delegates: LruCache::with_capacity_and_sample(0, 7),
        }
    }

    pub fn store_meta(&self) -> &S {
        &self.store_meta
    }

    // Ideally `get_delegate` should return `Option<&ReadDelegate>`, but if so the
    // lifetime of the returned `&ReadDelegate` will bind to `self`, and make it
    // impossible to use `&mut self` while the `&ReadDelegate` is alive, a better
    // choice is use `Rc` but `LocalReader: Send` will be violated, which is
    // required by `LocalReadRouter: Send`, use `Arc` will introduce extra cost but
    // make the logic clear
    pub fn get_delegate(&mut self, region_id: u64) -> Option<D> {
        let rd = match self.delegates.get(&region_id) {
            // The local `ReadDelegate` is up to date
            Some(d) if !d.track_ver.any_new() => Some(d.clone()),
            _ => {
                debug!("update local read delegate"; "region_id" => region_id);
                TLS_LOCAL_READ_METRICS.with(|m| m.borrow_mut().reject_reason.cache_miss.inc());

                let (meta_len, meta_reader) = { self.store_meta.get_executor_and_len(region_id) };

                // Remove the stale delegate
                self.delegates.remove(&region_id);
                self.delegates.resize(meta_len);
                match meta_reader {
                    Some(reader) => {
                        self.delegates.insert(region_id, reader.clone());
                        Some(reader)
                    }
                    None => None,
                }
            }
        };
        // Return `None` if the read delegate is pending remove
        rd.filter(|r| !r.pending_remove)
    }

    pub fn validate_request(&mut self, req: &RaftCmdRequest) -> Result<Option<D>> {
        // Check store id.
        if self.store_id.get().is_none() {
            let store_id = self.store_meta.store_id();
            self.store_id.set(store_id);
        }
        let store_id = self.store_id.get().unwrap();

        if let Err(e) = util::check_store_id(req.get_header(), store_id) {
            TLS_LOCAL_READ_METRICS.with(|m| m.borrow_mut().reject_reason.store_id_mismatch.inc());
            debug!("rejected by store id not match"; "err" => %e);
            return Err(e);
        }

        // Check region id.
        let region_id = req.get_header().get_region_id();
        let delegate = match self.get_delegate(region_id) {
            Some(d) => d,
            None => {
                TLS_LOCAL_READ_METRICS.with(|m| m.borrow_mut().reject_reason.no_region.inc());
                debug!("rejected by no region"; "region_id" => region_id);
                return Ok(None);
            }
        };

        fail_point!("localreader_on_find_delegate");

        // Check peer id.
        if let Err(e) = util::check_peer_id(req.get_header(), delegate.peer_id) {
            TLS_LOCAL_READ_METRICS.with(|m| m.borrow_mut().reject_reason.peer_id_mismatch.inc());
            return Err(e);
        }

        // Check term.
        if let Err(e) = util::check_term(req.get_header(), delegate.term) {
            debug!(
                "check term";
                "delegate_term" => delegate.term,
                "header_term" => req.get_header().get_term(),
                "tag" => &delegate.tag,
            );
            TLS_LOCAL_READ_METRICS.with(|m| m.borrow_mut().reject_reason.term_mismatch.inc());
            return Err(e);
        }

        // Check region epoch.
        if util::check_req_region_epoch(req, &delegate.region, false).is_err() {
            TLS_LOCAL_READ_METRICS.with(|m| m.borrow_mut().reject_reason.epoch.inc());
            // Stale epoch, redirect it to raftstore to get the latest region.
            debug!("rejected by epoch not match"; "tag" => &delegate.tag);
            return Ok(None);
        }

        match find_peer_by_id(&delegate.region, delegate.peer_id) {
            // Check witness
            Some(peer) => {
                if peer.is_witness {
                    TLS_LOCAL_READ_METRICS.with(|m| m.borrow_mut().reject_reason.witness.inc());
                    return Err(Error::IsWitness(region_id));
                }
            }
            // This (rarely) happen in witness disabled clusters while the conf change applied but
            // region not removed. We shouldn't return `IsWitness` here because our client back off
            // for a long time while encountering that.
            None => {
                TLS_LOCAL_READ_METRICS.with(|m| m.borrow_mut().reject_reason.no_region.inc());
                return Err(Error::RegionNotFound(region_id));
            }
        }

        // Check non-witness hasn't finish applying snapshot yet.
        if delegate.wait_data {
            TLS_LOCAL_READ_METRICS.with(|m| m.borrow_mut().reject_reason.wait_data.inc());
            return Err(Error::IsWitness(region_id));
        }

        // Check whether the region is in the flashback state and the local read could
        // be performed.
        let is_in_flashback = delegate.region.is_in_flashback;
        let flashback_start_ts = delegate.region.flashback_start_ts;
        let header = req.get_header();
        let admin_type = req.admin_request.as_ref().map(|req| req.get_cmd_type());
        if let Err(e) = util::check_flashback_state(
            is_in_flashback,
            flashback_start_ts,
            header,
            admin_type,
            region_id,
            true,
        ) {
            debug!("rejected by flashback state";
                "error" => ?e,
                "is_in_flashback" => is_in_flashback,
                "tag" => &delegate.tag);
            match e {
                Error::FlashbackNotPrepared(_) => {
                    TLS_LOCAL_READ_METRICS
                        .with(|m| m.borrow_mut().reject_reason.flashback_not_prepared.inc());
                }
                Error::FlashbackInProgress(..) => {
                    TLS_LOCAL_READ_METRICS
                        .with(|m| m.borrow_mut().reject_reason.flashback_in_progress.inc());
                }
                _ => unreachable!("{:?}", e),
            };
            return Err(e);
        }

        Ok(Some(delegate))
    }
}

impl<D, S> Clone for LocalReaderCore<D, S>
where
    S: Clone,
{
    fn clone(&self) -> Self {
        LocalReaderCore {
            store_meta: self.store_meta.clone(),
            store_id: self.store_id.clone(),
            delegates: LruCache::with_capacity_and_sample(0, 7),
        }
    }
}

pub struct LocalReader<E, C>
where
    E: KvEngine,
    C: ProposalRouter<E::Snapshot> + CasualRouter<E>,
{
    local_reader: LocalReaderCore<CachedReadDelegate<E>, StoreMetaDelegate<E>>,
    kv_engine: E,
    snap_cache: SnapCache<E>,
    // A channel to raftstore.
    router: C,
}

impl<E, C> LocalReader<E, C>
where
    E: KvEngine,
    C: ProposalRouter<E::Snapshot> + CasualRouter<E>,
{
    pub fn new(kv_engine: E, store_meta: StoreMetaDelegate<E>, router: C) -> Self {
        Self {
            local_reader: LocalReaderCore::new(store_meta),
            kv_engine,
            snap_cache: SnapCache::new(),
            router,
        }
    }

    pub fn pre_propose_raft_command(
        &mut self,
        req: &RaftCmdRequest,
    ) -> Result<Option<(CachedReadDelegate<E>, RequestPolicy)>> {
        if let Some(delegate) = self.local_reader.validate_request(req)? {
            let mut inspector = Inspector {
                delegate: &delegate,
            };
            match inspector.inspect(req) {
                Ok(RequestPolicy::ReadLocal) => Ok(Some((delegate, RequestPolicy::ReadLocal))),
                Ok(RequestPolicy::StaleRead) => Ok(Some((delegate, RequestPolicy::StaleRead))),
                // It can not handle other policies.
                Ok(_) => Ok(None),
                Err(e) => Err(e),
            }
        } else {
            Ok(None)
        }
    }

    fn redirect(&mut self, mut cmd: RaftCommand<E::Snapshot>) {
        debug!("localreader redirects command"; "command" => ?cmd);
        let region_id = cmd.request.get_header().get_region_id();
        let mut err = errorpb::Error::default();
        match ProposalRouter::send(&self.router, cmd) {
            Ok(()) => return,
            Err(TrySendError::Full(c)) => {
                TLS_LOCAL_READ_METRICS.with(|m| m.borrow_mut().reject_reason.channel_full.inc());
                err.set_message(RAFTSTORE_IS_BUSY.to_owned());
                err.mut_server_is_busy()
                    .set_reason(RAFTSTORE_IS_BUSY.to_owned());
                cmd = c;
            }
            Err(TrySendError::Disconnected(c)) => {
                TLS_LOCAL_READ_METRICS.with(|m| m.borrow_mut().reject_reason.no_region.inc());
                err.set_message(format!("region {} is missing", region_id));
                err.mut_region_not_found().set_region_id(region_id);
                cmd = c;
            }
        }

        let mut resp = RaftCmdResponse::default();
        resp.mut_header().set_error(err);
        let read_resp = ReadResponse {
            response: resp,
            snapshot: None,
            txn_extra_op: TxnExtraOp::Noop,
        };

        cmd.callback.set_result(read_resp);
    }

    /// Try to handle the read request using local read, if the leader is valid
    /// the read response is returned, otherwise None is returned.
    fn try_local_leader_read(
        &mut self,
        req: &RaftCmdRequest,
        delegate: &mut CachedReadDelegate<E>,
        snap_ctx: Option<SnapshotContext>,
        read_id: Option<ThreadReadId>,
        snap_updated: &mut bool,
        last_valid_ts: Timespec,
    ) -> Option<ReadResponse<E::Snapshot>> {
        let mut local_read_ctx = LocalReadContext::new(&mut self.snap_cache, read_id);

        (*snap_updated) = local_read_ctx.maybe_update_snapshot(
            delegate.get_tablet(),
            snap_ctx.clone(),
            last_valid_ts,
        );

        let snapshot_ts = local_read_ctx.snapshot_ts().unwrap();
        if !delegate.is_in_leader_lease(snapshot_ts) {
            return None;
        }

        let region = Arc::clone(&delegate.region);
        let mut response = delegate.execute(req, &region, None, snap_ctx, Some(local_read_ctx));
        if let Some(snap) = response.snapshot.as_mut() {
            snap.bucket_meta = delegate.bucket_meta.clone();
        }
        // Try renew lease in advance
        delegate.maybe_renew_lease_advance(&self.router, snapshot_ts);
        Some(response)
    }

    /// Try to handle the stale read request, if the read_ts < safe_ts the read
    /// response is returned, otherwise the raft command response with
    /// `DataIsNotReady` error is returned.
    fn try_local_stale_read(
        &mut self,
        req: &RaftCmdRequest,
        delegate: &mut CachedReadDelegate<E>,
        snap_updated: &mut bool,
        last_valid_ts: Timespec,
    ) -> std::result::Result<ReadResponse<E::Snapshot>, RaftCmdResponse> {
        let read_ts = decode_u64(&mut req.get_header().get_flag_data()).unwrap();
        delegate.check_stale_read_safe(read_ts)?;

        // Stale read does not use cache, so we pass None for read_id
        let mut local_read_ctx = LocalReadContext::new(&mut self.snap_cache, None);
        (*snap_updated) =
            local_read_ctx.maybe_update_snapshot(delegate.get_tablet(), None, last_valid_ts);

        let region = Arc::clone(&delegate.region);
        // Getting the snapshot
        let mut response = delegate.execute(req, &region, None, None, Some(local_read_ctx));
        if let Some(snap) = response.snapshot.as_mut() {
            snap.bucket_meta = delegate.bucket_meta.clone();
        }
        // Double check in case `safe_ts` change after the first check and before
        // getting snapshot
        delegate.check_stale_read_safe(read_ts)?;

        TLS_LOCAL_READ_METRICS.with(|m| m.borrow_mut().local_executed_stale_read_requests.inc());
        Ok(response)
    }

    pub fn propose_raft_command(
        &mut self,
        mut snap_ctx: Option<SnapshotContext>,
        read_id: Option<ThreadReadId>,
        mut req: RaftCmdRequest,
        cb: Callback<E::Snapshot>,
    ) {
        match self.pre_propose_raft_command(&req) {
            Ok(Some((mut delegate, policy))) => {
                if let Some(ref mut ctx) = snap_ctx {
                    ctx.set_range(CacheRange::from_region(&delegate.region))
                }

                let mut snap_updated = false;
                let last_valid_ts = delegate.last_valid_ts;
                let mut response = match policy {
                    // Leader can read local if and only if it is in lease.
                    RequestPolicy::ReadLocal => {
                        if let Some(read_resp) = self.try_local_leader_read(
                            &req,
                            &mut delegate,
                            snap_ctx,
                            read_id,
                            &mut snap_updated,
                            last_valid_ts,
                        ) {
                            read_resp
                        } else {
                            fail_point!("localreader_before_redirect", |_| {});
                            // Forward to raftstore.
                            self.redirect(RaftCommand::new(req, cb));
                            return;
                        }
                    }
                    // Replica can serve stale read if and only if its `safe_ts` >= `read_ts`
                    RequestPolicy::StaleRead => {
                        match self.try_local_stale_read(
                            &req,
                            &mut delegate,
                            &mut snap_updated,
                            last_valid_ts,
                        ) {
                            Ok(read_resp) => read_resp,
                            Err(err_resp) => {
                                // It's safe to change the header of the `RaftCmdRequest`, as it
                                // would not affect the `SnapCtx` used in upper layer like.
                                let unset_stale_flag = req.get_header().get_flags()
                                    & (!WriteBatchFlags::STALE_READ.bits());
                                req.mut_header().set_flags(unset_stale_flag);
                                let mut inspector = Inspector {
                                    delegate: &delegate,
                                };
                                // The read request could be handled using snapshot read if the
                                // local peer is a valid leader.
                                let allow_fallback_leader_read = inspector
                                    .inspect(&req)
                                    .map_or(false, |r| r == RequestPolicy::ReadLocal);
                                if !allow_fallback_leader_read {
                                    cb.set_result(ReadResponse {
                                        response: err_resp,
                                        snapshot: None,
                                        txn_extra_op: TxnExtraOp::Noop,
                                    });
                                    return;
                                }
                                if let Some(read_resp) = self.try_local_leader_read(
                                    &req,
                                    &mut delegate,
                                    None,
                                    None,
                                    &mut snap_updated,
                                    last_valid_ts,
                                ) {
                                    TLS_LOCAL_READ_METRICS.with(|m| {
                                        m.borrow_mut()
                                            .local_executed_stale_read_fallback_success_requests
                                            .inc()
                                    });
                                    read_resp
                                } else {
                                    TLS_LOCAL_READ_METRICS.with(|m| {
                                        m.borrow_mut()
                                            .local_executed_stale_read_fallback_failure_requests
                                            .inc()
                                    });
                                    cb.set_result(ReadResponse {
                                        response: err_resp,
                                        snapshot: None,
                                        txn_extra_op: TxnExtraOp::Noop,
                                    });
                                    return;
                                }
                            }
                        }
                    }
                    _ => unreachable!(),
                };

                cb.read_tracker().map(|tracker| {
                    GLOBAL_TRACKERS.with_tracker(tracker, |t| {
                        t.metrics.local_read = true;
                    })
                });

                TLS_LOCAL_READ_METRICS.with(|m| m.borrow_mut().local_executed_requests.inc());
                if !snap_updated {
                    TLS_LOCAL_READ_METRICS
                        .with(|m| m.borrow_mut().local_executed_snapshot_cache_hit.inc());
                }

                cmd_resp::bind_term(&mut response.response, delegate.term);
                if let Some(snap) = response.snapshot.as_mut() {
                    snap.txn_ext = Some(delegate.txn_ext.clone());
                    snap.bucket_meta = delegate.bucket_meta.clone();
                }
                response.txn_extra_op = delegate.txn_extra_op.load();
                cb.set_result(response);
            }
            // Forward to raftstore.
            Ok(None) => self.redirect(RaftCommand::new(req, cb)),
            Err(e) => {
                let mut response = cmd_resp::new_error(e);
                if let Some(delegate) = self
                    .local_reader
                    .delegates
                    .get(&req.get_header().get_region_id())
                {
                    cmd_resp::bind_term(&mut response, delegate.term);
                }
                cb.set_result(ReadResponse {
                    response,
                    snapshot: None,
                    txn_extra_op: TxnExtraOp::Noop,
                });
            }
        }
    }

    /// If read requests are received at the same RPC request, we can create one
    /// snapshot for all of them and check whether the time when the snapshot
    /// was created is in lease. We use ThreadReadId to figure out whether this
    /// RaftCommand comes from the same RPC request with the last RaftCommand
    /// which left a snapshot cached in LocalReader. ThreadReadId is composed by
    /// thread_id and a thread_local incremental sequence.
    #[inline]
    pub fn read(
        &mut self,
        snap_ctx: Option<SnapshotContext>,
        read_id: Option<ThreadReadId>,
        req: RaftCmdRequest,
        cb: Callback<E::Snapshot>,
    ) {
        self.propose_raft_command(snap_ctx, read_id, req, cb);
        maybe_tls_local_read_metrics_flush();
    }

    pub fn release_snapshot_cache(&mut self) {
        self.snap_cache.clear();
    }
}

impl<E, C> Clone for LocalReader<E, C>
where
    E: KvEngine,
    C: ProposalRouter<E::Snapshot> + CasualRouter<E> + Clone,
{
    fn clone(&self) -> Self {
        Self {
            local_reader: self.local_reader.clone(),
            kv_engine: self.kv_engine.clone(),
            snap_cache: self.snap_cache.clone(),
            router: self.router.clone(),
        }
    }
}

impl<E> ReadExecutor for CachedReadDelegate<E>
where
    E: KvEngine,
{
    type Tablet = E;

    fn get_tablet(&mut self) -> &E {
        &self.kv_engine
    }

    fn get_snapshot(
        &mut self,
        _: Option<SnapshotContext>,
        read_context: &Option<LocalReadContext<'_, E>>,
    ) -> Arc<E::Snapshot> {
        read_context.as_ref().unwrap().snapshot().unwrap()
    }
}

/// #[RaftstoreCommon]
struct Inspector<'r> {
    delegate: &'r ReadDelegate,
}

impl<'r> RequestInspector for Inspector<'r> {
    fn has_applied_to_current_term(&mut self) -> bool {
        if self.delegate.applied_term == self.delegate.term {
            true
        } else {
            debug!(
                "rejected by term check";
                "tag" => &self.delegate.tag,
                "applied_term" => self.delegate.applied_term,
                "delegate_term" => ?self.delegate.term,
            );

            // only for metric.
            TLS_LOCAL_READ_METRICS.with(|m| m.borrow_mut().reject_reason.applied_term.inc());
            false
        }
    }

    fn inspect_lease(&mut self) -> LeaseState {
        // TODO: disable localreader if we did not enable raft's check_quorum.
        if self.delegate.leader_lease.is_some() {
            // We skip lease check, because it is postponed until `handle_read`.
            LeaseState::Valid
        } else {
            debug!("rejected by leader lease"; "tag" => &self.delegate.tag);
            TLS_LOCAL_READ_METRICS.with(|m| m.borrow_mut().reject_reason.no_lease.inc());
            LeaseState::Expired
        }
    }
}

#[cfg(test)]
mod tests {
    use std::{ops::Add, sync::mpsc::*, thread};

    use crossbeam::channel::TrySendError;
    use engine_test::kv::{KvTestEngine, KvTestSnapshot};
    use engine_traits::{CacheRange, MiscExt, Peekable, SyncMutable, ALL_CFS};
    use hybrid_engine::{HybridEngine, HybridEngineSnapshot};
    use keys::DATA_PREFIX;
    use kvproto::{metapb::RegionEpoch, raft_cmdpb::*};
    use region_cache_memory_engine::{
<<<<<<< HEAD
        RangeCacheEngineConfig, RangeCacheEngineOptions, RangeCacheMemoryEngine,
=======
        RangeCacheEngineConfig, RangeCacheEngineContext, RangeCacheMemoryEngine,
>>>>>>> 5db0beab
    };
    use tempfile::{Builder, TempDir};
    use tikv_util::{codec::number::NumberEncoder, config::VersionTrack, time::monotonic_raw_now};
    use time::Duration;
    use txn_types::WriteBatchFlags;

    use super::*;
    use crate::store::{util::Lease, Callback};

    struct MockRouter {
        p_router: SyncSender<RaftCommand<KvTestSnapshot>>,
        c_router: SyncSender<(u64, CasualMessage<KvTestEngine>)>,
    }

    impl MockRouter {
        #[allow(clippy::type_complexity)]
        fn new() -> (
            MockRouter,
            Receiver<RaftCommand<KvTestSnapshot>>,
            Receiver<(u64, CasualMessage<KvTestEngine>)>,
        ) {
            let (p_ch, p_rx) = sync_channel(1);
            let (c_ch, c_rx) = sync_channel(1);
            (
                MockRouter {
                    p_router: p_ch,
                    c_router: c_ch,
                },
                p_rx,
                c_rx,
            )
        }
    }

    impl ProposalRouter<KvTestSnapshot> for MockRouter {
        fn send(
            &self,
            cmd: RaftCommand<KvTestSnapshot>,
        ) -> std::result::Result<(), TrySendError<RaftCommand<KvTestSnapshot>>> {
            ProposalRouter::send(&self.p_router, cmd)
        }
    }

    impl CasualRouter<KvTestEngine> for MockRouter {
        fn send(&self, region_id: u64, msg: CasualMessage<KvTestEngine>) -> Result<()> {
            CasualRouter::send(&self.c_router, region_id, msg)
        }
    }

    #[allow(clippy::type_complexity)]
    fn new_reader(
        path: &str,
        store_id: u64,
        store_meta: Arc<Mutex<StoreMeta>>,
    ) -> (
        TempDir,
        LocalReader<KvTestEngine, MockRouter>,
        Receiver<RaftCommand<KvTestSnapshot>>,
    ) {
        let path = Builder::new().prefix(path).tempdir().unwrap();
        let db = engine_test::kv::new_engine(path.path().to_str().unwrap(), ALL_CFS).unwrap();
        let (ch, rx, _) = MockRouter::new();
        let mut reader = LocalReader::new(db.clone(), StoreMetaDelegate::new(store_meta, db), ch);
        reader.local_reader.store_id = Cell::new(Some(store_id));
        (path, reader, rx)
    }

    fn new_peers(store_id: u64, pr_ids: Vec<u64>) -> Vec<metapb::Peer> {
        pr_ids
            .into_iter()
            .map(|id| {
                let mut pr = metapb::Peer::default();
                pr.set_store_id(store_id);
                pr.set_id(id);
                pr
            })
            .collect()
    }

    fn must_redirect(
        reader: &mut LocalReader<KvTestEngine, MockRouter>,
        rx: &Receiver<RaftCommand<KvTestSnapshot>>,
        cmd: RaftCmdRequest,
    ) {
        reader.propose_raft_command(
            None,
            None,
            cmd.clone(),
            Callback::read(Box::new(|resp| {
                panic!("unexpected invoke, {:?}", resp);
            })),
        );
        assert_eq!(
            rx.recv_timeout(Duration::seconds(5).to_std().unwrap())
                .unwrap()
                .request,
            cmd
        );
    }

    fn must_not_redirect(
        reader: &mut LocalReader<KvTestEngine, MockRouter>,
        rx: &Receiver<RaftCommand<KvTestSnapshot>>,
        task: RaftCommand<KvTestSnapshot>,
    ) {
        must_not_redirect_with_read_id(reader, rx, task, None);
    }

    fn must_not_redirect_with_read_id(
        reader: &mut LocalReader<KvTestEngine, MockRouter>,
        rx: &Receiver<RaftCommand<KvTestSnapshot>>,
        task: RaftCommand<KvTestSnapshot>,
        read_id: Option<ThreadReadId>,
    ) {
        reader.propose_raft_command(None, read_id, task.request, task.callback);
        assert_eq!(rx.try_recv().unwrap_err(), TryRecvError::Empty);
    }

    #[test]
    fn test_read() {
        let store_id = 2;
        let store_meta = Arc::new(Mutex::new(StoreMeta::new(0)));
        let (_tmp, mut reader, rx) = new_reader("test-local-reader", store_id, store_meta.clone());

        // region: 1,
        // peers: 2, 3, 4,
        // leader:2,
        // from "" to "",
        // epoch 1, 1,
        // term 6.
        let mut region1 = metapb::Region::default();
        region1.set_id(1);
        let prs = new_peers(store_id, vec![2, 3, 4]);
        region1.set_peers(prs.clone().into());
        let epoch13 = {
            let mut ep = metapb::RegionEpoch::default();
            ep.set_conf_ver(1);
            ep.set_version(3);
            ep
        };
        let leader2 = prs[0].clone();
        region1.set_region_epoch(epoch13.clone());
        let term6 = 6;
        let mut lease = Lease::new(Duration::seconds(1), Duration::milliseconds(250)); // 1s is long enough.
        let read_progress = Arc::new(RegionReadProgress::new(&region1, 1, 1, 1));

        let mut cmd = RaftCmdRequest::default();
        let mut header = RaftRequestHeader::default();
        header.set_region_id(1);
        header.set_peer(leader2.clone());
        header.set_region_epoch(epoch13.clone());
        header.set_term(term6);
        cmd.set_header(header);
        let mut req = Request::default();
        req.set_cmd_type(CmdType::Snap);
        cmd.set_requests(vec![req].into());

        // The region is not register yet.
        must_redirect(&mut reader, &rx, cmd.clone());
        assert_eq!(
            TLS_LOCAL_READ_METRICS.with(|m| m.borrow().reject_reason.no_region.get()),
            1
        );
        assert_eq!(
            TLS_LOCAL_READ_METRICS.with(|m| m.borrow().reject_reason.cache_miss.get()),
            1
        );
        assert!(reader.local_reader.delegates.get(&1).is_none());

        // Register region 1
        lease.renew(monotonic_raw_now());
        let remote = lease.maybe_new_remote_lease(term6).unwrap();
        // But the applied_term is stale.
        {
            let mut meta = store_meta.lock().unwrap();
            let read_delegate = ReadDelegate {
                tag: String::new(),
                region: Arc::new(region1.clone()),
                peer_id: leader2.get_id(),
                term: term6,
                applied_term: term6 - 1,
                leader_lease: Some(remote),
                last_valid_ts: Timespec::new(0, 0),
                txn_extra_op: Arc::new(AtomicCell::new(TxnExtraOp::default())),
                txn_ext: Arc::new(TxnExt::default()),
                read_progress: read_progress.clone(),
                pending_remove: false,
                wait_data: false,
                track_ver: TrackVer::new(),
                bucket_meta: None,
            };
            meta.readers.insert(1, read_delegate);
        }

        // The applied_term is stale
        must_redirect(&mut reader, &rx, cmd.clone());
        assert_eq!(
            TLS_LOCAL_READ_METRICS.with(|m| m.borrow().reject_reason.cache_miss.get()),
            2
        );
        assert_eq!(
            TLS_LOCAL_READ_METRICS.with(|m| m.borrow().reject_reason.applied_term.get()),
            1
        );

        // Make the applied_term matches current term.
        let pg = Progress::applied_term(term6);
        {
            let mut meta = store_meta.lock().unwrap();
            meta.readers.get_mut(&1).unwrap().update(pg);
        }
        let task =
            RaftCommand::<KvTestSnapshot>::new(cmd.clone(), Callback::read(Box::new(move |_| {})));
        must_not_redirect(&mut reader, &rx, task);
        assert_eq!(
            TLS_LOCAL_READ_METRICS.with(|m| m.borrow().reject_reason.cache_miss.get()),
            3
        );

        // Let's read.
        let task = RaftCommand::<KvTestSnapshot>::new(
            cmd.clone(),
            Callback::read(Box::new(move |resp: ReadResponse<KvTestSnapshot>| {
                let snap = resp.snapshot.unwrap();
                assert_eq!(snap.get_region(), &region1);
            })),
        );
        must_not_redirect(&mut reader, &rx, task);

        // Wait for expiration.
        thread::sleep(Duration::seconds(1).to_std().unwrap());
        must_redirect(&mut reader, &rx, cmd.clone());
        assert_eq!(
            TLS_LOCAL_READ_METRICS.with(|m| m.borrow().reject_reason.lease_expire.get()),
            1
        );

        // Renew lease.
        lease.renew(monotonic_raw_now());

        // Store id mismatch.
        let mut cmd_store_id = cmd.clone();
        cmd_store_id
            .mut_header()
            .mut_peer()
            .set_store_id(store_id + 1);
        reader.propose_raft_command(
            None,
            None,
            cmd_store_id,
            Callback::read(Box::new(move |resp: ReadResponse<KvTestSnapshot>| {
                let err = resp.response.get_header().get_error();
                assert!(err.has_store_not_match());
                assert!(resp.snapshot.is_none());
            })),
        );
        assert_eq!(
            TLS_LOCAL_READ_METRICS.with(|m| m.borrow().reject_reason.store_id_mismatch.get()),
            1
        );
        assert_eq!(
            TLS_LOCAL_READ_METRICS.with(|m| m.borrow().reject_reason.cache_miss.get()),
            3
        );

        // metapb::Peer id mismatch.
        let mut cmd_peer_id = cmd.clone();
        cmd_peer_id
            .mut_header()
            .mut_peer()
            .set_id(leader2.get_id() + 1);
        reader.propose_raft_command(
            None,
            None,
            cmd_peer_id,
            Callback::read(Box::new(move |resp: ReadResponse<KvTestSnapshot>| {
                assert!(
                    resp.response.get_header().has_error(),
                    "{:?}",
                    resp.response
                );
                assert!(resp.snapshot.is_none());
            })),
        );
        assert_eq!(
            TLS_LOCAL_READ_METRICS.with(|m| m.borrow().reject_reason.peer_id_mismatch.get()),
            1
        );

        // Read quorum.
        let mut cmd_read_quorum = cmd.clone();
        cmd_read_quorum.mut_header().set_read_quorum(true);
        must_redirect(&mut reader, &rx, cmd_read_quorum);

        // Term mismatch.
        let mut cmd_term = cmd.clone();
        cmd_term.mut_header().set_term(term6 - 2);
        reader.propose_raft_command(
            None,
            None,
            cmd_term,
            Callback::read(Box::new(move |resp: ReadResponse<KvTestSnapshot>| {
                let err = resp.response.get_header().get_error();
                assert!(err.has_stale_command(), "{:?}", resp);
                assert!(resp.snapshot.is_none());
            })),
        );
        assert_eq!(
            TLS_LOCAL_READ_METRICS.with(|m| m.borrow().reject_reason.term_mismatch.get()),
            1
        );

        // Stale epoch.
        let mut epoch12 = epoch13;
        epoch12.set_version(2);
        let mut cmd_epoch = cmd.clone();
        cmd_epoch.mut_header().set_region_epoch(epoch12);
        must_redirect(&mut reader, &rx, cmd_epoch);
        assert_eq!(
            TLS_LOCAL_READ_METRICS.with(|m| m.borrow().reject_reason.epoch.get()),
            1
        );

        // Expire lease manually, and it can not be renewed.
        let previous_lease_rejection =
            TLS_LOCAL_READ_METRICS.with(|m| m.borrow().reject_reason.lease_expire.get());
        lease.expire();
        lease.renew(monotonic_raw_now());
        must_redirect(&mut reader, &rx, cmd.clone());
        assert_eq!(
            TLS_LOCAL_READ_METRICS.with(|m| m.borrow().reject_reason.lease_expire.get()),
            previous_lease_rejection + 1
        );

        // Channel full.
        reader.propose_raft_command(None, None, cmd.clone(), Callback::None);
        reader.propose_raft_command(
            None,
            None,
            cmd.clone(),
            Callback::read(Box::new(move |resp: ReadResponse<KvTestSnapshot>| {
                let err = resp.response.get_header().get_error();
                assert!(err.has_server_is_busy(), "{:?}", resp);
                assert!(resp.snapshot.is_none());
            })),
        );
        rx.try_recv().unwrap();
        assert_eq!(rx.try_recv().unwrap_err(), TryRecvError::Empty);
        assert_eq!(
            TLS_LOCAL_READ_METRICS.with(|m| m.borrow().reject_reason.channel_full.get()),
            1
        );

        // Reject by term mismatch in lease.
        let previous_term_rejection =
            TLS_LOCAL_READ_METRICS.with(|m| m.borrow().reject_reason.term_mismatch.get());
        let mut cmd9 = cmd.clone();
        cmd9.mut_header().set_term(term6 + 3);
        {
            let mut meta = store_meta.lock().unwrap();
            meta.readers
                .get_mut(&1)
                .unwrap()
                .update(Progress::term(term6 + 3));
            meta.readers
                .get_mut(&1)
                .unwrap()
                .update(Progress::applied_term(term6 + 3));
        }
        reader.propose_raft_command(
            None,
            None,
            cmd9.clone(),
            Callback::read(Box::new(|resp| {
                panic!("unexpected invoke, {:?}", resp);
            })),
        );
        assert_eq!(
            rx.recv_timeout(Duration::seconds(5).to_std().unwrap())
                .unwrap()
                .request,
            cmd9
        );
        assert_eq!(
            TLS_LOCAL_READ_METRICS.with(|m| m.borrow().reject_reason.term_mismatch.get()),
            previous_term_rejection + 1
        );
        assert_eq!(
            TLS_LOCAL_READ_METRICS.with(|m| m.borrow().reject_reason.cache_miss.get()),
            4
        );

        // Stale local ReadDelegate
        cmd.mut_header().set_term(term6 + 3);
        lease.expire_remote_lease();
        let remote_lease = lease.maybe_new_remote_lease(term6 + 3).unwrap();
        let pg = Progress::set_leader_lease(remote_lease);
        {
            let mut meta = store_meta.lock().unwrap();
            meta.readers.get_mut(&1).unwrap().update(pg);
        }
        let task =
            RaftCommand::<KvTestSnapshot>::new(cmd.clone(), Callback::read(Box::new(move |_| {})));
        must_not_redirect(&mut reader, &rx, task);
        assert_eq!(
            TLS_LOCAL_READ_METRICS.with(|m| m.borrow().reject_reason.cache_miss.get()),
            5
        );

        // Stale read
        assert_eq!(
            TLS_LOCAL_READ_METRICS.with(|m| m.borrow().reject_reason.safe_ts.get()),
            0
        );
        read_progress.update_safe_ts(1, 1);
        assert_eq!(read_progress.safe_ts(), 1);

        // Expire lease manually to avoid local retry on leader peer.
        lease.expire();
        let data = {
            let mut d = [0u8; 8];
            (&mut d[..]).encode_u64(2).unwrap();
            d
        };
        cmd.mut_header()
            .set_flags(WriteBatchFlags::STALE_READ.bits());
        cmd.mut_header().set_flag_data(data.into());
        let task = RaftCommand::<KvTestSnapshot>::new(
            cmd.clone(),
            Callback::read(Box::new(move |resp: ReadResponse<KvTestSnapshot>| {
                let err = resp.response.get_header().get_error();
                assert!(err.has_data_is_not_ready());
                assert!(resp.snapshot.is_none());
            })),
        );
        must_not_redirect(&mut reader, &rx, task);
        assert_eq!(
            TLS_LOCAL_READ_METRICS.with(|m| m.borrow().reject_reason.safe_ts.get()),
            1
        );

        read_progress.update_safe_ts(1, 2);
        assert_eq!(read_progress.safe_ts(), 2);
        let task = RaftCommand::<KvTestSnapshot>::new(cmd, Callback::read(Box::new(move |_| {})));
        must_not_redirect(&mut reader, &rx, task);
        assert_eq!(
            TLS_LOCAL_READ_METRICS.with(|m| m.borrow().reject_reason.safe_ts.get()),
            1
        );

        // Remove invalid delegate
        let reader_clone = store_meta.lock().unwrap().readers.get(&1).unwrap().clone();
        assert!(reader.local_reader.get_delegate(1).is_some());

        // dropping the non-source `reader` will not make other readers invalid
        drop(reader_clone);
        assert!(reader.local_reader.get_delegate(1).is_some());

        // drop the source `reader`
        store_meta.lock().unwrap().readers.remove(&1).unwrap();
        // the invalid delegate should be removed
        assert!(reader.local_reader.get_delegate(1).is_none());
    }

    #[test]
    fn test_read_delegate_cache_update() {
        let store_id = 2;
        let store_meta = Arc::new(Mutex::new(StoreMeta::new(0)));
        let (_tmp, mut reader, _) = new_reader("test-local-reader", store_id, store_meta.clone());
        let mut region = metapb::Region::default();
        region.set_id(1);
        {
            let mut meta = store_meta.lock().unwrap();
            let read_delegate = ReadDelegate {
                tag: String::new(),
                region: Arc::new(region.clone()),
                peer_id: 1,
                term: 1,
                applied_term: 1,
                leader_lease: None,
                last_valid_ts: Timespec::new(0, 0),
                txn_extra_op: Arc::new(AtomicCell::new(TxnExtraOp::default())),
                txn_ext: Arc::new(TxnExt::default()),
                track_ver: TrackVer::new(),
                read_progress: Arc::new(RegionReadProgress::new(&region, 0, 0, 1)),
                pending_remove: false,
                wait_data: false,
                bucket_meta: None,
            };
            meta.readers.insert(1, read_delegate);
        }

        let d = reader.local_reader.get_delegate(1).unwrap();
        assert_eq!(&*d.region, &region);
        assert_eq!(d.term, 1);
        assert_eq!(d.applied_term, 1);
        assert!(d.leader_lease.is_none());
        drop(d);

        {
            region.mut_region_epoch().set_version(10);
            let mut meta = store_meta.lock().unwrap();
            meta.readers
                .get_mut(&1)
                .unwrap()
                .update(Progress::region(region.clone()));
        }
        assert_eq!(
            &*reader.local_reader.get_delegate(1).unwrap().region,
            &region
        );

        {
            let mut meta = store_meta.lock().unwrap();
            meta.readers.get_mut(&1).unwrap().update(Progress::term(2));
        }
        assert_eq!(reader.local_reader.get_delegate(1).unwrap().term, 2);

        {
            let mut meta = store_meta.lock().unwrap();
            meta.readers
                .get_mut(&1)
                .unwrap()
                .update(Progress::applied_term(2));
        }
        assert_eq!(reader.local_reader.get_delegate(1).unwrap().applied_term, 2);

        {
            let mut lease = Lease::new(Duration::seconds(1), Duration::milliseconds(250)); // 1s is long enough.
            let remote = lease.maybe_new_remote_lease(3).unwrap();
            let pg = Progress::set_leader_lease(remote);
            let mut meta = store_meta.lock().unwrap();
            meta.readers.get_mut(&1).unwrap().update(pg);
        }
        let d = reader.local_reader.get_delegate(1).unwrap();
        assert_eq!(d.leader_lease.clone().unwrap().term(), 3);
    }

    #[test]
    fn test_read_executor_provider() {
        let path = Builder::new()
            .prefix("test-local-reader")
            .tempdir()
            .unwrap();
        let kv_engine =
            engine_test::kv::new_engine(path.path().to_str().unwrap(), ALL_CFS).unwrap();
        let store_meta =
            StoreMetaDelegate::new(Arc::new(Mutex::new(StoreMeta::new(0))), kv_engine.clone());

        {
            let mut meta = store_meta.store_meta.as_ref().lock().unwrap();

            // Create read_delegate with region id 1
            let read_delegate = ReadDelegate::mock(1);
            meta.readers.insert(1, read_delegate);

            // Create read_delegate with region id 1
            let read_delegate = ReadDelegate::mock(2);
            meta.readers.insert(2, read_delegate);
        }

        let (len, delegate) = store_meta.get_executor_and_len(1);
        assert_eq!(2, len);
        let mut delegate = delegate.unwrap();
        assert_eq!(1, delegate.region.id);
        let tablet = delegate.get_tablet();
        assert_eq!(kv_engine.path(), tablet.path());

        let (len, delegate) = store_meta.get_executor_and_len(2);
        assert_eq!(2, len);
        let mut delegate = delegate.unwrap();
        assert_eq!(2, delegate.region.id);
        let tablet = delegate.get_tablet();
        assert_eq!(kv_engine.path(), tablet.path());
    }

    fn prepare_read_delegate_with_lease(
        store_id: u64,
        region_id: u64,
        term: u64,
        pr_ids: Vec<u64>,
        region_epoch: RegionEpoch,
        store_meta: Arc<Mutex<StoreMeta>>,
        max_lease: Duration,
    ) {
        let mut region = metapb::Region::default();
        region.set_id(region_id);
        let prs = new_peers(store_id, pr_ids);
        region.set_peers(prs.clone().into());

        let leader = prs[0].clone();
        region.set_region_epoch(region_epoch);
        let mut lease = Lease::new(max_lease, Duration::milliseconds(250)); // 1s is long enough.
        let read_progress = Arc::new(RegionReadProgress::new(&region, 1, 1, 1));

        // Register region
        lease.renew(monotonic_raw_now());
        let remote = lease.maybe_new_remote_lease(term).unwrap();
        // But the applied_term is stale.
        {
            let mut meta = store_meta.lock().unwrap();
            let read_delegate = ReadDelegate {
                tag: String::new(),
                region: Arc::new(region.clone()),
                peer_id: leader.get_id(),
                term,
                applied_term: term,
                leader_lease: Some(remote),
                last_valid_ts: Timespec::new(0, 0),
                txn_extra_op: Arc::new(AtomicCell::new(TxnExtraOp::default())),
                txn_ext: Arc::new(TxnExt::default()),
                read_progress,
                pending_remove: false,
                wait_data: false,
                track_ver: TrackVer::new(),
                bucket_meta: None,
            };
            meta.readers.insert(region_id, read_delegate);
        }
    }

    fn prepare_read_delegate(
        store_id: u64,
        region_id: u64,
        term: u64,
        pr_ids: Vec<u64>,
        region_epoch: RegionEpoch,
        store_meta: Arc<Mutex<StoreMeta>>,
    ) {
        prepare_read_delegate_with_lease(
            store_id,
            region_id,
            term,
            pr_ids,
            region_epoch,
            store_meta,
            Duration::seconds(1),
        )
    }

    #[test]
    fn test_snap_across_regions() {
        let store_id = 2;
        let store_meta = Arc::new(Mutex::new(StoreMeta::new(0)));
        let (_tmp, mut reader, rx) = new_reader("test-local-reader", store_id, store_meta.clone());

        let epoch13 = {
            let mut ep = metapb::RegionEpoch::default();
            ep.set_conf_ver(1);
            ep.set_version(3);
            ep
        };
        let term6 = 6;

        // Register region1
        let pr_ids1 = vec![2, 3, 4];
        let prs1 = new_peers(store_id, pr_ids1.clone());
        prepare_read_delegate(
            store_id,
            1,
            term6,
            pr_ids1,
            epoch13.clone(),
            store_meta.clone(),
        );
        let leader1 = prs1[0].clone();

        // Register region2
        let pr_ids2 = vec![22, 33, 44];
        let prs2 = new_peers(store_id, pr_ids2.clone());
        prepare_read_delegate(store_id, 2, term6, pr_ids2, epoch13.clone(), store_meta);
        let leader2 = prs2[0].clone();

        let mut cmd = RaftCmdRequest::default();
        let mut header = RaftRequestHeader::default();
        header.set_region_id(1);
        header.set_peer(leader1);
        header.set_region_epoch(epoch13.clone());
        header.set_term(term6);
        cmd.set_header(header);
        let mut req = Request::default();
        req.set_cmd_type(CmdType::Snap);
        cmd.set_requests(vec![req].into());

        let (snap_tx, snap_rx) = channel();
        let task = RaftCommand::<KvTestSnapshot>::new(
            cmd.clone(),
            Callback::read(Box::new(move |resp: ReadResponse<KvTestSnapshot>| {
                snap_tx.send(resp.snapshot.unwrap()).unwrap();
            })),
        );

        // First request will not hit cache
        let read_id = Some(ThreadReadId::new());
        must_not_redirect_with_read_id(&mut reader, &rx, task, read_id.clone());
        let snap1 = snap_rx.recv().unwrap();

        let mut header = RaftRequestHeader::default();
        header.set_region_id(2);
        header.set_peer(leader2);
        header.set_region_epoch(epoch13);
        header.set_term(term6);
        cmd.set_header(header);
        let (snap_tx, snap_rx) = channel();
        let task = RaftCommand::<KvTestSnapshot>::new(
            cmd.clone(),
            Callback::read(Box::new(move |resp: ReadResponse<KvTestSnapshot>| {
                snap_tx.send(resp.snapshot.unwrap()).unwrap();
            })),
        );
        must_not_redirect_with_read_id(&mut reader, &rx, task, read_id);
        let snap2 = snap_rx.recv().unwrap();
        assert!(std::ptr::eq(snap1.get_snapshot(), snap2.get_snapshot()));

        // If we use a new read id, the cache will be miss and a new snapshot will be
        // generated
        let read_id = Some(ThreadReadId::new());
        let (snap_tx, snap_rx) = channel();
        let task = RaftCommand::<KvTestSnapshot>::new(
            cmd.clone(),
            Callback::read(Box::new(move |resp: ReadResponse<KvTestSnapshot>| {
                snap_tx.send(resp.snapshot.unwrap()).unwrap();
            })),
        );
        must_not_redirect_with_read_id(&mut reader, &rx, task, read_id);
        let snap2 = snap_rx.recv().unwrap();
        assert!(!std::ptr::eq(snap1.get_snapshot(), snap2.get_snapshot()));
    }

    fn create_engine(path: &str) -> KvTestEngine {
        let path = Builder::new().prefix(path).tempdir().unwrap();
        engine_test::kv::new_engine(path.path().to_str().unwrap(), ALL_CFS).unwrap()
    }

    #[test]
    fn test_snap_cache_context() {
        let db = create_engine("test_snap_cache_context");
        let mut snap_cache = SnapCache::new();
        let mut read_context = LocalReadContext::new(&mut snap_cache, None);

        assert!(read_context.snapshot().is_none());
        assert!(read_context.snapshot_ts().is_none());

        db.put(b"a1", b"val1").unwrap();

        let compare_ts = monotonic_raw_now();
        // Case 1: snap_cache_context.read_id is None
        assert!(read_context.maybe_update_snapshot(&db, None, Timespec::new(0, 0)));
        assert!(read_context.snapshot_ts().unwrap() > compare_ts);
        assert_eq!(
            read_context
                .snapshot()
                .unwrap()
                .get_value(b"a1")
                .unwrap()
                .unwrap(),
            b"val1"
        );

        // snap_cache_context is *not* created with read_id, so calling
        // `maybe_update_snapshot` again will update the snapshot
        let compare_ts = monotonic_raw_now();
        assert!(read_context.maybe_update_snapshot(&db, None, Timespec::new(0, 0)));
        assert!(read_context.snapshot_ts().unwrap() > compare_ts);

        let read_id = ThreadReadId::new();
        let read_id_clone = read_id.clone();
        let mut read_context = LocalReadContext::new(&mut snap_cache, Some(read_id));

        let compare_ts = monotonic_raw_now();
        // Case 2: snap_cache_context.read_id is not None but not equals to the
        // snap_cache.cached_read_id
        assert!(read_context.maybe_update_snapshot(&db, None, Timespec::new(0, 0)));
        assert!(read_context.snapshot_ts().unwrap() > compare_ts);
        let snap_ts = read_context.snapshot_ts().unwrap();
        assert_eq!(
            read_context
                .snapshot()
                .unwrap()
                .get_value(b"a1")
                .unwrap()
                .unwrap(),
            b"val1"
        );

        let db2 = create_engine("test_snap_cache_context2");
        // snap_cache_context is created with read_id, so calling
        // `maybe_update_snapshot` again will *not* update the snapshot
        // Case 3: snap_cache_context.read_id is not None and equals to the
        // snap_cache.cached_read_id
        assert!(!read_context.maybe_update_snapshot(&db2, None, Timespec::new(0, 0)));
        assert_eq!(read_context.snapshot_ts().unwrap(), snap_ts);
        assert_eq!(
            read_context
                .snapshot()
                .unwrap()
                .get_value(b"a1")
                .unwrap()
                .unwrap(),
            b"val1"
        );

        // Case 4: delegate.last_valid_ts is larger than create_time of read_id
        let mut last_valid_ts = read_id_clone.create_time;
        last_valid_ts = last_valid_ts.add(Duration::nanoseconds(1));
        assert!(read_context.maybe_update_snapshot(&db2, None, last_valid_ts));
        assert!(read_context.snapshot_ts().unwrap() > snap_ts);
        assert!(
            read_context
                .snapshot()
                .unwrap()
                .get_value(b"a1")
                .unwrap()
                .is_none(),
        );
    }

    #[test]
    fn test_snap_release_for_not_using_cache() {
        let store_id = 2;
        let store_meta = Arc::new(Mutex::new(StoreMeta::new(0)));
        let (_tmp, mut reader, rx) = new_reader("test-local-reader", store_id, store_meta.clone());
        reader.kv_engine.put(b"key", b"value").unwrap();

        let epoch13 = {
            let mut ep = metapb::RegionEpoch::default();
            ep.set_conf_ver(1);
            ep.set_version(3);
            ep
        };
        let term6 = 6;

        // Register region1
        let pr_ids1 = vec![2, 3, 4];
        let prs1 = new_peers(store_id, pr_ids1.clone());
        prepare_read_delegate(store_id, 1, term6, pr_ids1, epoch13.clone(), store_meta);
        let leader1 = prs1[0].clone();

        // Local read
        let mut cmd = RaftCmdRequest::default();
        let mut header = RaftRequestHeader::default();
        header.set_region_id(1);
        header.set_peer(leader1);
        header.set_region_epoch(epoch13);
        header.set_term(term6);
        cmd.set_header(header.clone());
        let mut req = Request::default();
        req.set_cmd_type(CmdType::Snap);
        cmd.set_requests(vec![req].into());

        // using cache and release
        let read_id = ThreadReadId::new();
        let task = RaftCommand::<KvTestSnapshot>::new(
            cmd.clone(),
            Callback::read(Box::new(move |_: ReadResponse<KvTestSnapshot>| {})),
        );
        must_not_redirect_with_read_id(&mut reader, &rx, task, Some(read_id));
        assert!(
            reader
                .kv_engine
                .get_oldest_snapshot_sequence_number()
                .is_some()
        );
        reader.release_snapshot_cache();
        assert!(
            reader
                .kv_engine
                .get_oldest_snapshot_sequence_number()
                .is_none()
        );

        let task = RaftCommand::<KvTestSnapshot>::new(
            cmd.clone(),
            Callback::read(Box::new(move |_: ReadResponse<KvTestSnapshot>| {})),
        );

        // not use cache
        must_not_redirect_with_read_id(&mut reader, &rx, task, None);
        assert!(
            reader
                .kv_engine
                .get_oldest_snapshot_sequence_number()
                .is_none()
        );

        // Stale read
        let mut data = [0u8; 8];
        (&mut data[..]).encode_u64(0).unwrap();
        header.set_flags(header.get_flags() | WriteBatchFlags::STALE_READ.bits());
        header.set_flag_data(data.into());

        cmd.set_header(header);
        let task = RaftCommand::<KvTestSnapshot>::new(
            cmd,
            Callback::read(Box::new(move |_: ReadResponse<KvTestSnapshot>| {})),
        );
        let read_id = ThreadReadId::new();
        must_not_redirect_with_read_id(&mut reader, &rx, task, Some(read_id));
        // Stale read will not use snap cache
        assert!(reader.snap_cache.snapshot.is_none());
        assert!(
            reader
                .kv_engine
                .get_oldest_snapshot_sequence_number()
                .is_none()
        );
    }

    #[test]
    fn test_stale_read_notify() {
        let store_id = 2;
        let store_meta = Arc::new(Mutex::new(StoreMeta::new(0)));
        let (_tmp, mut reader, rx) = new_reader("test-local-reader", store_id, store_meta.clone());
        reader.kv_engine.put(b"key", b"value").unwrap();

        let epoch13 = {
            let mut ep = metapb::RegionEpoch::default();
            ep.set_conf_ver(1);
            ep.set_version(3);
            ep
        };
        let term6 = 6;

        // Register region1
        let pr_ids1 = vec![2, 3, 4];
        let prs1 = new_peers(store_id, pr_ids1.clone());
        prepare_read_delegate(
            store_id,
            1,
            term6,
            pr_ids1,
            epoch13.clone(),
            store_meta.clone(),
        );
        let leader1 = prs1[0].clone();

        // Local read
        let mut cmd = RaftCmdRequest::default();
        let mut header = RaftRequestHeader::default();
        header.set_region_id(1);
        header.set_peer(leader1);
        header.set_region_epoch(epoch13);
        header.set_term(term6);
        header.set_flags(header.get_flags() | WriteBatchFlags::STALE_READ.bits());
        cmd.set_header(header.clone());
        let mut req = Request::default();
        req.set_cmd_type(CmdType::Snap);
        cmd.set_requests(vec![req].into());

        // A peer can serve read_ts < safe_ts.
        let safe_ts = TimeStamp::compose(2, 0);
        {
            let mut meta = store_meta.lock().unwrap();
            let delegate = meta.readers.get_mut(&1).unwrap();
            delegate
                .read_progress
                .update_safe_ts(1, safe_ts.into_inner());
            assert_eq!(delegate.read_progress.safe_ts(), safe_ts.into_inner());
        }
        let read_ts_1 = TimeStamp::compose(1, 0);
        let mut data = [0u8; 8];
        (&mut data[..]).encode_u64(read_ts_1.into_inner()).unwrap();
        header.set_flag_data(data.into());
        cmd.set_header(header.clone());
        let (snap_tx, snap_rx) = channel();
        let task = RaftCommand::<KvTestSnapshot>::new(
            cmd.clone(),
            Callback::read(Box::new(move |resp: ReadResponse<KvTestSnapshot>| {
                snap_tx.send(resp).unwrap();
            })),
        );
        must_not_redirect(&mut reader, &rx, task);
        snap_rx.recv().unwrap().snapshot.unwrap();

        // A peer has to notify advancing resolved ts if read_ts >= safe_ts.
        let notify = Arc::new(tokio::sync::Notify::new());
        {
            let mut meta = store_meta.lock().unwrap();
            let delegate = meta.readers.get_mut(&1).unwrap();
            delegate
                .read_progress
                .update_advance_resolved_ts_notify(notify.clone());
        }
        // 201ms larger than safe_ts.
        let read_ts_2 = TimeStamp::compose(safe_ts.physical() + 201, 0);
        let mut data = [0u8; 8];
        (&mut data[..]).encode_u64(read_ts_2.into_inner()).unwrap();
        header.set_flag_data(data.into());
        cmd.set_header(header.clone());
        let task = RaftCommand::<KvTestSnapshot>::new(
            cmd.clone(),
            Callback::read(Box::new(move |_: ReadResponse<KvTestSnapshot>| {})),
        );
        let (notify_tx, notify_rx) = channel();
        let (wait_spawn_tx, wait_spawn_rx) = channel();
        let runtime = tokio::runtime::Runtime::new().unwrap();
        let _ = runtime.spawn(async move {
            wait_spawn_tx.send(()).unwrap();
            notify.notified().await;
            notify_tx.send(()).unwrap();
        });
        wait_spawn_rx.recv().unwrap();
        thread::sleep(std::time::Duration::from_millis(500)); // Prevent lost notify.
        must_not_redirect(&mut reader, &rx, task);
        notify_rx.recv().unwrap();
    }

    #[test]
    fn test_stale_read_local_leader_fallback() {
        let store_id = 2;
        let store_meta = Arc::new(Mutex::new(StoreMeta::new(0)));
        let (_tmp, mut reader, rx) = new_reader(
            "test-stale-local-leader-fallback",
            store_id,
            store_meta.clone(),
        );
        reader.kv_engine.put(b"key", b"value").unwrap();

        let epoch13 = {
            let mut ep = metapb::RegionEpoch::default();
            ep.set_conf_ver(1);
            ep.set_version(3);
            ep
        };
        let term6 = 6;

        // Register region1.
        let pr_ids1 = vec![2, 3, 4];
        let prs1 = new_peers(store_id, pr_ids1.clone());
        // Ensure the leader lease is long enough so the fallback would work.
        prepare_read_delegate_with_lease(
            store_id,
            1,
            term6,
            pr_ids1.clone(),
            epoch13.clone(),
            store_meta.clone(),
            Duration::seconds(10),
        );
        let leader1 = prs1[0].clone();

        // Local read.
        let mut cmd = RaftCmdRequest::default();
        let mut header = RaftRequestHeader::default();
        header.set_region_id(1);
        header.set_peer(leader1);
        header.set_region_epoch(epoch13.clone());
        header.set_term(term6);
        header.set_flags(header.get_flags() | WriteBatchFlags::STALE_READ.bits());
        cmd.set_header(header.clone());
        let mut req = Request::default();
        req.set_cmd_type(CmdType::Snap);
        cmd.set_requests(vec![req].into());

        // A peer can serve read_ts < safe_ts.
        let safe_ts = TimeStamp::compose(2, 0);
        {
            let mut meta = store_meta.lock().unwrap();
            let delegate = meta.readers.get_mut(&1).unwrap();
            delegate
                .read_progress
                .update_safe_ts(1, safe_ts.into_inner());
            assert_eq!(delegate.read_progress.safe_ts(), safe_ts.into_inner());
        }
        let read_ts_1 = TimeStamp::compose(1, 0);
        let mut data = [0u8; 8];
        (&mut data[..]).encode_u64(read_ts_1.into_inner()).unwrap();
        header.set_flag_data(data.into());
        cmd.set_header(header.clone());
        let (snap_tx, snap_rx) = channel();
        let task = RaftCommand::<KvTestSnapshot>::new(
            cmd.clone(),
            Callback::read(Box::new(move |resp: ReadResponse<KvTestSnapshot>| {
                snap_tx.send(resp).unwrap();
            })),
        );
        must_not_redirect(&mut reader, &rx, task);
        snap_rx.recv().unwrap().snapshot.unwrap();

        // When read_ts > safe_ts, the leader peer could still serve if its lease is
        // valid.
        let read_ts_2 = TimeStamp::compose(safe_ts.physical() + 201, 0);
        let mut data = [0u8; 8];
        (&mut data[..]).encode_u64(read_ts_2.into_inner()).unwrap();
        header.set_flag_data(data.into());
        cmd.set_header(header.clone());
        let (snap_tx, snap_rx) = channel();
        let task = RaftCommand::<KvTestSnapshot>::new(
            cmd.clone(),
            Callback::read(Box::new(move |resp: ReadResponse<KvTestSnapshot>| {
                snap_tx.send(resp).unwrap();
            })),
        );
        must_not_redirect(&mut reader, &rx, task);
        snap_rx.recv().unwrap().snapshot.unwrap();

        // The fallback would not happen if the lease is not valid.
        prepare_read_delegate_with_lease(
            store_id,
            1,
            term6,
            pr_ids1,
            epoch13,
            store_meta,
            Duration::milliseconds(1),
        );
        thread::sleep(std::time::Duration::from_millis(50));
        let (snap_tx, snap_rx) = channel();
        let task2 = RaftCommand::<KvTestSnapshot>::new(
            cmd.clone(),
            Callback::read(Box::new(move |resp: ReadResponse<KvTestSnapshot>| {
                snap_tx.send(resp).unwrap();
            })),
        );
        must_not_redirect(&mut reader, &rx, task2);
        assert!(
            snap_rx
                .recv()
                .unwrap()
                .response
                .get_header()
                .get_error()
                .has_data_is_not_ready()
        );
    }

    type HybridTestEnigne = HybridEngine<KvTestEngine, RangeCacheMemoryEngine>;
    type HybridEngineTestSnapshot = HybridEngineSnapshot<KvTestEngine, RangeCacheMemoryEngine>;

    struct HybridEngineMockRouter {
        p_router: SyncSender<RaftCommand<HybridEngineTestSnapshot>>,
        c_router: SyncSender<(u64, CasualMessage<HybridTestEnigne>)>,
    }

    impl HybridEngineMockRouter {
        #[allow(clippy::type_complexity)]
        fn new() -> (
            HybridEngineMockRouter,
            Receiver<RaftCommand<HybridEngineTestSnapshot>>,
            Receiver<(u64, CasualMessage<HybridTestEnigne>)>,
        ) {
            let (p_ch, p_rx) = sync_channel(1);
            let (c_ch, c_rx) = sync_channel(1);
            (
                HybridEngineMockRouter {
                    p_router: p_ch,
                    c_router: c_ch,
                },
                p_rx,
                c_rx,
            )
        }
    }

    impl ProposalRouter<HybridEngineTestSnapshot> for HybridEngineMockRouter {
        fn send(
            &self,
            cmd: RaftCommand<HybridEngineTestSnapshot>,
        ) -> std::result::Result<(), TrySendError<RaftCommand<HybridEngineTestSnapshot>>> {
            ProposalRouter::send(&self.p_router, cmd)
        }
    }

    impl CasualRouter<HybridTestEnigne> for HybridEngineMockRouter {
        fn send(&self, region_id: u64, msg: CasualMessage<HybridTestEnigne>) -> Result<()> {
            CasualRouter::send(&self.c_router, region_id, msg)
        }
    }

    #[allow(clippy::type_complexity)]
    fn new_hybrid_engine_reader(
        path: &str,
        store_id: u64,
        store_meta: Arc<Mutex<StoreMeta>>,
        engine_config: RangeCacheEngineConfig,
    ) -> (
        TempDir,
        LocalReader<HybridTestEnigne, HybridEngineMockRouter>,
        Receiver<RaftCommand<HybridEngineTestSnapshot>>,
        RangeCacheMemoryEngine,
    ) {
        let path = Builder::new().prefix(path).tempdir().unwrap();
        let disk_engine =
            engine_test::kv::new_engine(path.path().to_str().unwrap(), ALL_CFS).unwrap();
        let (ch, rx, _) = HybridEngineMockRouter::new();
        let config = Arc::new(VersionTrack::new(engine_config));
<<<<<<< HEAD
        let memory_engine = RangeCacheMemoryEngine::new(RangeCacheEngineOptions::new(config));
=======
        let memory_engine = RangeCacheMemoryEngine::new(RangeCacheEngineContext::new(config));
>>>>>>> 5db0beab
        let engine = HybridEngine::new(disk_engine, memory_engine.clone());
        let mut reader = LocalReader::new(
            engine.clone(),
            StoreMetaDelegate::new(store_meta, engine),
            ch,
        );
        reader.local_reader.store_id = Cell::new(Some(store_id));
        (path, reader, rx, memory_engine)
    }

    fn get_snapshot(
        snap_ctx: Option<SnapshotContext>,
        reader: &mut LocalReader<HybridTestEnigne, HybridEngineMockRouter>,
        request: RaftCmdRequest,
        rx: &Receiver<RaftCommand<HybridEngineTestSnapshot>>,
    ) -> Arc<HybridEngineTestSnapshot> {
        let (sender, receiver) = channel();
        reader.propose_raft_command(
            snap_ctx,
            None,
            request,
            Callback::read(Box::new(move |snap| {
                sender.send(snap).unwrap();
            })),
        );
        // no direct is expected
        assert_eq!(rx.try_recv().unwrap_err(), TryRecvError::Empty);
        receiver.recv().unwrap().snapshot.unwrap().snap()
    }

    #[test]
    fn test_hybrid_engine_read() {
        let store_id = 2;
        let store_meta = Arc::new(Mutex::new(StoreMeta::new(0)));
        let (_tmp, mut reader, rx, memory_engine) = new_hybrid_engine_reader(
            "test-local-hybrid-engine-reader",
            store_id,
            store_meta.clone(),
            RangeCacheEngineConfig::config_for_test(),
        );

        // set up region so we can acquire snapshot from local reader
        let mut region1 = metapb::Region::default();
        region1.set_id(1);
        let prs = new_peers(store_id, vec![2, 3, 4]);
        region1.set_peers(prs.clone().into());
        let epoch13 = {
            let mut ep = metapb::RegionEpoch::default();
            ep.set_conf_ver(1);
            ep.set_version(3);
            ep
        };
        let leader2 = prs[0].clone();
        region1.set_region_epoch(epoch13.clone());
        let range = CacheRange::from_region(&region1);
        memory_engine.new_range(range.clone());
        {
            let mut core = memory_engine.core().write();
            core.mut_range_manager().set_safe_point(&range, 1);
        }
        let kv = (&[DATA_PREFIX, b'a'], b"b");
        reader.kv_engine.put(kv.0, kv.1).unwrap();
        let term6 = 6;
        let mut lease = Lease::new(Duration::seconds(1), Duration::milliseconds(250)); // 1s is long enough.
        let read_progress = Arc::new(RegionReadProgress::new(&region1, 1, 1, 1));

        lease.renew(monotonic_raw_now());
        let remote = lease.maybe_new_remote_lease(term6).unwrap();
        {
            let mut meta = store_meta.lock().unwrap();
            let read_delegate = ReadDelegate {
                tag: String::new(),
                region: Arc::new(region1.clone()),
                peer_id: leader2.get_id(),
                term: term6,
                applied_term: term6,
                leader_lease: Some(remote),
                last_valid_ts: Timespec::new(0, 0),
                txn_extra_op: Arc::new(AtomicCell::new(TxnExtraOp::default())),
                txn_ext: Arc::new(TxnExt::default()),
                read_progress,
                pending_remove: false,
                wait_data: false,
                track_ver: TrackVer::new(),
                bucket_meta: None,
            };
            meta.readers.insert(1, read_delegate);
        }

        let mut cmd = RaftCmdRequest::default();
        let mut header = RaftRequestHeader::default();
        header.set_region_id(1);
        header.set_peer(leader2);
        header.set_region_epoch(epoch13);
        header.set_term(term6);
        cmd.set_header(header);
        let mut req = Request::default();
        req.set_cmd_type(CmdType::Snap);
        cmd.set_requests(vec![req].into());

        let s = get_snapshot(None, &mut reader, cmd.clone(), &rx);
        assert!(!s.region_cache_snapshot_available());

        {
            let mut core = memory_engine.core().write();
            core.mut_range_manager().set_safe_point(&range, 10);
        }

        let snap_ctx = SnapshotContext {
            read_ts: 15,
            range: None,
        };

        let s = get_snapshot(Some(snap_ctx.clone()), &mut reader, cmd.clone(), &rx);
        assert!(s.region_cache_snapshot_available());
        assert_eq!(s.get_value(kv.0).unwrap().unwrap(), kv.1);
    }
}<|MERGE_RESOLUTION|>--- conflicted
+++ resolved
@@ -1298,11 +1298,7 @@
     use keys::DATA_PREFIX;
     use kvproto::{metapb::RegionEpoch, raft_cmdpb::*};
     use region_cache_memory_engine::{
-<<<<<<< HEAD
-        RangeCacheEngineConfig, RangeCacheEngineOptions, RangeCacheMemoryEngine,
-=======
         RangeCacheEngineConfig, RangeCacheEngineContext, RangeCacheMemoryEngine,
->>>>>>> 5db0beab
     };
     use tempfile::{Builder, TempDir};
     use tikv_util::{codec::number::NumberEncoder, config::VersionTrack, time::monotonic_raw_now};
@@ -2489,11 +2485,7 @@
             engine_test::kv::new_engine(path.path().to_str().unwrap(), ALL_CFS).unwrap();
         let (ch, rx, _) = HybridEngineMockRouter::new();
         let config = Arc::new(VersionTrack::new(engine_config));
-<<<<<<< HEAD
-        let memory_engine = RangeCacheMemoryEngine::new(RangeCacheEngineOptions::new(config));
-=======
         let memory_engine = RangeCacheMemoryEngine::new(RangeCacheEngineContext::new(config));
->>>>>>> 5db0beab
         let engine = HybridEngine::new(disk_engine, memory_engine.clone());
         let mut reader = LocalReader::new(
             engine.clone(),
