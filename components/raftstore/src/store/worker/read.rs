// Copyright 2018 TiKV Project Authors. Licensed under Apache-2.0.

use std::cell::Cell;
use std::fmt::{self, Display, Formatter};
use std::sync::atomic::{AtomicU64, Ordering};
use std::sync::{Arc, Mutex};
use std::time::Duration;

use crossbeam::atomic::AtomicCell;
use crossbeam::TrySendError;
use kvproto::errorpb;
use kvproto::kvrpcpb::ExtraOp as TxnExtraOp;
use kvproto::metapb;
use kvproto::raft_cmdpb::{
    CmdType, RaftCmdRequest, RaftCmdResponse, ReadIndexResponse, Request, Response,
};
use time::Timespec;

use crate::errors::RAFTSTORE_IS_BUSY;
use crate::store::util::{self, LeaseState, RemoteLease};
use crate::store::{
    cmd_resp, Callback, Peer, ProposalRouter, RaftCommand, ReadResponse, RegionSnapshot,
    RequestInspector, RequestPolicy,
};
use crate::Result;

use engine_traits::{KvEngine, RaftEngine};
use tikv_util::lru::LruCache;
use tikv_util::time::monotonic_raw_now;
use tikv_util::time::{Instant, ThreadReadId};

use super::metrics::*;
use crate::store::fsm::store::StoreMeta;

pub trait ReadExecutor<E: KvEngine> {
    fn get_engine(&self) -> &E;
    fn get_snapshot(&mut self, ts: Option<ThreadReadId>) -> Arc<E::Snapshot>;
    fn get_value(&self, req: &Request, region: &metapb::Region) -> Result<Response> {
        let key = req.get_get().get_key();
        // region key range has no data prefix, so we must use origin key to check.
        util::check_key_in_region(key, region)?;

        let engine = self.get_engine();
        let mut resp = Response::default();
        let res = if !req.get_get().get_cf().is_empty() {
            let cf = req.get_get().get_cf();
            engine
                .get_value_cf(cf, &keys::data_key(key))
                .unwrap_or_else(|e| {
                    panic!(
                        "[region {}] failed to get {} with cf {}: {:?}",
                        region.get_id(),
                        log_wrappers::Value::key(key),
                        cf,
                        e
                    )
                })
        } else {
            engine.get_value(&keys::data_key(key)).unwrap_or_else(|e| {
                panic!(
                    "[region {}] failed to get {}: {:?}",
                    region.get_id(),
                    log_wrappers::Value::key(key),
                    e
                )
            })
        };
        if let Some(res) = res {
            resp.mut_get().set_value(res.to_vec());
        }

        Ok(resp)
    }

    fn execute(
        &mut self,
        msg: &RaftCmdRequest,
        region: &Arc<metapb::Region>,
        read_index: Option<u64>,
        mut ts: Option<ThreadReadId>,
    ) -> ReadResponse<E::Snapshot> {
        let requests = msg.get_requests();
        let mut response = ReadResponse {
            response: RaftCmdResponse::default(),
            snapshot: None,
            txn_extra_op: TxnExtraOp::Noop,
        };
        let mut responses = Vec::with_capacity(requests.len());
        for req in requests {
            let cmd_type = req.get_cmd_type();
            let mut resp = match cmd_type {
                CmdType::Get => match self.get_value(req, region.as_ref()) {
                    Ok(resp) => resp,
                    Err(e) => {
                        error!(?e;
                            "failed to execute get command";
                            "region_id" => region.get_id(),
                        );
                        response.response = cmd_resp::new_error(e);
                        return response;
                    }
                },
                CmdType::Snap => {
                    let snapshot =
                        RegionSnapshot::from_snapshot(self.get_snapshot(ts.take()), region.clone());
                    response.snapshot = Some(snapshot);
                    Response::default()
                }
                CmdType::ReadIndex => {
                    let mut resp = Response::default();
                    if let Some(read_index) = read_index {
                        let mut res = ReadIndexResponse::default();
                        res.set_read_index(read_index);
                        resp.set_read_index(res);
                    } else {
                        panic!("[region {}] can not get readindex", region.get_id());
                    }
                    resp
                }
                CmdType::Prewrite
                | CmdType::Put
                | CmdType::Delete
                | CmdType::DeleteRange
                | CmdType::IngestSst
                | CmdType::Invalid => unreachable!(),
            };
            resp.set_cmd_type(cmd_type);
            responses.push(resp);
        }
        response.response.set_responses(responses.into());
        response
    }
}

/// A read only delegate of `Peer`.
#[derive(Clone, Debug)]
pub struct ReadDelegate {
    region: Arc<metapb::Region>,
    peer_id: u64,
    term: u64,
    applied_index_term: u64,
    leader_lease: Option<RemoteLease>,
    last_valid_ts: Timespec,

    tag: String,
    pub txn_extra_op: Arc<AtomicCell<TxnExtraOp>>,
    max_ts_sync_status: Arc<AtomicU64>,
<<<<<<< HEAD
    pub safe_ts: Arc<AtomicU64>,
=======

    // `track_ver` used to keep the local `ReadDelegate` in `LocalReader`
    // up-to-date with the global `ReadDelegate` stored at `StoreMeta`
    track_ver: TrackVer,
}

impl Drop for ReadDelegate {
    fn drop(&mut self) {
        // call `inc` to notify the source `ReadDelegate` is dropped
        self.track_ver.inc();
    }
}

#[derive(Debug)]
struct TrackVer {
    version: Arc<AtomicU64>,
    local_ver: u64,
    // source set to `true` means the `TrackVer` is created by `TrackVer::new` instead
    // of `TrackVer::clone`, more specific, only the `ReadDelegate` created by `ReadDelegate::new`
    // will have source `TrackVer` and be able to increase `TrackVer::version`, because these
    // `ReadDelegate` are store at `StoreMeta` and only them will invoke `ReadDelegate::update`
    source: bool,
}

impl TrackVer {
    fn new() -> TrackVer {
        TrackVer {
            version: Arc::new(AtomicU64::from(0)),
            local_ver: 0,
            source: true,
        }
    }

    // Take `&mut self` to prevent calling `inc` and `clone` at the same time
    fn inc(&mut self) {
        // Only the source `TrackVer` can increase version
        if self.source {
            self.version.fetch_add(1, Ordering::Relaxed);
        }
    }

    fn any_new(&self) -> bool {
        self.version.load(Ordering::Relaxed) > self.local_ver
    }
}

impl Clone for TrackVer {
    fn clone(&self) -> Self {
        TrackVer {
            version: Arc::clone(&self.version),
            local_ver: self.version.load(Ordering::Relaxed),
            source: false,
        }
    }
>>>>>>> dc446310
}

impl ReadDelegate {
    pub fn from_peer<EK: KvEngine, ER: RaftEngine>(peer: &Peer<EK, ER>) -> ReadDelegate {
        let region = peer.region().clone();
        let region_id = region.get_id();
        let peer_id = peer.peer.get_id();
        ReadDelegate {
            region: Arc::new(region),
            peer_id,
            term: peer.term(),
            applied_index_term: peer.get_store().applied_index_term(),
            leader_lease: None,
            last_valid_ts: Timespec::new(0, 0),
            tag: format!("[region {}] {}", region_id, peer_id),
            txn_extra_op: peer.txn_extra_op.clone(),
            max_ts_sync_status: peer.max_ts_sync_status.clone(),
<<<<<<< HEAD
            safe_ts: Arc::clone(&peer.safe_ts),
=======
            track_ver: TrackVer::new(),
>>>>>>> dc446310
        }
    }

    fn fresh_valid_ts(&mut self) {
        self.last_valid_ts = monotonic_raw_now();
    }

    pub fn update(&mut self, progress: Progress) {
        self.fresh_valid_ts();
        self.track_ver.inc();
        match progress {
            Progress::Region(region) => {
                self.region = Arc::new(region);
            }
            Progress::Term(term) => {
                self.term = term;
            }
            Progress::AppliedIndexTerm(applied_index_term) => {
                self.applied_index_term = applied_index_term;
            }
            Progress::LeaderLease(leader_lease) => {
                self.leader_lease = Some(leader_lease);
            }
        }
    }

    fn is_in_leader_lease(&self, ts: Timespec, metrics: &mut ReadMetrics) -> bool {
        if let Some(ref lease) = self.leader_lease {
            let term = lease.term();
            if term == self.term {
                if lease.inspect(Some(ts)) == LeaseState::Valid {
                    return true;
                } else {
                    metrics.rejected_by_lease_expire += 1;
                    debug!("rejected by lease expire"; "tag" => &self.tag);
                }
            } else {
                metrics.rejected_by_term_mismatch += 1;
                debug!("rejected by term mismatch"; "tag" => &self.tag);
            }
        }

        false
    }
}

impl Display for ReadDelegate {
    fn fmt(&self, f: &mut Formatter<'_>) -> fmt::Result {
        write!(
            f,
            "ReadDelegate for region {}, \
             leader {} at term {}, applied_index_term {}, has lease {}",
            self.region.get_id(),
            self.peer_id,
            self.term,
            self.applied_index_term,
            self.leader_lease.is_some(),
        )
    }
}

#[derive(Debug)]
pub enum Progress {
    Region(metapb::Region),
    Term(u64),
    AppliedIndexTerm(u64),
    LeaderLease(RemoteLease),
}

impl Progress {
    pub fn region(region: metapb::Region) -> Progress {
        Progress::Region(region)
    }

    pub fn term(term: u64) -> Progress {
        Progress::Term(term)
    }

    pub fn applied_index_term(applied_index_term: u64) -> Progress {
        Progress::AppliedIndexTerm(applied_index_term)
    }

    pub fn leader_lease(lease: RemoteLease) -> Progress {
        Progress::LeaderLease(lease)
    }
}

pub struct LocalReader<C, E>
where
    C: ProposalRouter<E::Snapshot>,
    E: KvEngine,
{
    store_id: Cell<Option<u64>>,
    store_meta: Arc<Mutex<StoreMeta>>,
    kv_engine: E,
    metrics: ReadMetrics,
    // region id -> ReadDelegate
    // The use of `Arc` here is a workaround, see the comment at `get_delegate`
    delegates: LruCache<u64, Arc<ReadDelegate>>,
    snap_cache: Option<Arc<E::Snapshot>>,
    cache_read_id: ThreadReadId,
    // A channel to raftstore.
    router: C,
}

impl<C, E> ReadExecutor<E> for LocalReader<C, E>
where
    C: ProposalRouter<E::Snapshot>,
    E: KvEngine,
{
    fn get_engine(&self) -> &E {
        &self.kv_engine
    }

    fn get_snapshot(&mut self, create_time: Option<ThreadReadId>) -> Arc<E::Snapshot> {
        self.metrics.local_executed_requests += 1;
        if let Some(ts) = create_time {
            if ts == self.cache_read_id {
                if let Some(snap) = self.snap_cache.as_ref() {
                    self.metrics.local_executed_snapshot_cache_hit += 1;
                    return snap.clone();
                }
            }
            let snap = Arc::new(self.kv_engine.snapshot());
            self.cache_read_id = ts;
            self.snap_cache = Some(snap.clone());
            return snap;
        }
        Arc::new(self.kv_engine.snapshot())
    }
}

impl<C, E> LocalReader<C, E>
where
    C: ProposalRouter<E::Snapshot>,
    E: KvEngine,
{
    pub fn new(kv_engine: E, store_meta: Arc<Mutex<StoreMeta>>, router: C) -> Self {
        let cache_read_id = ThreadReadId::new();
        LocalReader {
            store_meta,
            kv_engine,
            router,
            snap_cache: None,
            cache_read_id,
            store_id: Cell::new(None),
            metrics: Default::default(),
            delegates: LruCache::with_capacity_and_sample(0, 7),
        }
    }

    fn redirect(&mut self, mut cmd: RaftCommand<E::Snapshot>) {
        debug!("localreader redirects command"; "command" => ?cmd);
        let region_id = cmd.request.get_header().get_region_id();
        let mut err = errorpb::Error::default();
        match self.router.send(cmd) {
            Ok(()) => return,
            Err(TrySendError::Full(c)) => {
                self.metrics.rejected_by_channel_full += 1;
                err.set_message(RAFTSTORE_IS_BUSY.to_owned());
                err.mut_server_is_busy()
                    .set_reason(RAFTSTORE_IS_BUSY.to_owned());
                cmd = c;
            }
            Err(TrySendError::Disconnected(c)) => {
                self.metrics.rejected_by_no_region += 1;
                err.set_message(format!("region {} is missing", region_id));
                err.mut_region_not_found().set_region_id(region_id);
                cmd = c;
            }
        }

        let mut resp = RaftCmdResponse::default();
        resp.mut_header().set_error(err);
        let read_resp = ReadResponse {
            response: resp,
            snapshot: None,
            txn_extra_op: TxnExtraOp::Noop,
        };

        cmd.callback.invoke_read(read_resp);
    }

<<<<<<< HEAD
    fn pre_propose_raft_command(
        &mut self,
        req: &RaftCmdRequest,
    ) -> Result<Option<(ReadDelegate, RequestPolicy)>> {
=======
    // Ideally `get_delegate` should return `Option<&ReadDelegate>`, but if so the lifetime of
    // the returned `&ReadDelegate` will bind to `self`, and make it impossible to use `&mut self`
    // while the `&ReadDelegate` is alive, a better choice is use `Rc` but `LocalReader: Send` will be
    // violated, which is required by `LocalReadRouter: Send`, use `Arc` will introduce extra cost but
    // make the logic clear
    fn get_delegate(&mut self, region_id: u64) -> Option<Arc<ReadDelegate>> {
        match self.delegates.get(&region_id) {
            // The local `ReadDelegate` is up to date
            Some(d) if !d.track_ver.any_new() => Some(Arc::clone(d)),
            _ => {
                debug!("update local read delegate"; "region_id" => region_id);
                self.metrics.rejected_by_cache_miss += 1;

                let (meta_len, meta_reader) = {
                    let meta = self.store_meta.lock().unwrap();
                    (
                        meta.readers.len(),
                        meta.readers.get(&region_id).cloned().map(Arc::new),
                    )
                };

                // Remove the stale delegate
                self.delegates.remove(&region_id);
                self.delegates.resize(meta_len);
                match meta_reader {
                    Some(reader) => {
                        self.delegates.insert(region_id, Arc::clone(&reader));
                        Some(reader)
                    }
                    None => None,
                }
            }
        }
    }

    fn pre_propose_raft_command(
        &mut self,
        req: &RaftCmdRequest,
    ) -> Result<Option<Arc<ReadDelegate>>> {
>>>>>>> dc446310
        // Check store id.
        if self.store_id.get().is_none() {
            let store_id = self.store_meta.lock().unwrap().store_id;
            self.store_id.set(store_id);
        }
        let store_id = self.store_id.get().unwrap();

        if let Err(e) = util::check_store_id(req, store_id) {
            self.metrics.rejected_by_store_id_mismatch += 1;
            debug!("rejected by store id not match"; "err" => %e);
            return Err(e);
        }

        // Check region id.
        let region_id = req.get_header().get_region_id();
        let delegate = match self.get_delegate(region_id) {
            Some(d) => d,
            None => {
                self.metrics.rejected_by_no_region += 1;
                debug!("rejected by no region"; "region_id" => region_id);
                return Ok(None);
            }
        };

        fail_point!("localreader_on_find_delegate");

        // Check peer id.
        if let Err(e) = util::check_peer_id(req, delegate.peer_id) {
            self.metrics.rejected_by_peer_id_mismatch += 1;
            return Err(e);
        }

        // Check term.
        if let Err(e) = util::check_term(req, delegate.term) {
            debug!(
                "check term";
                "delegate_term" => delegate.term,
                "header_term" => req.get_header().get_term(),
            );
            self.metrics.rejected_by_term_mismatch += 1;
            return Err(e);
        }

        // Check region epoch.
        if util::check_region_epoch(req, &delegate.region, false).is_err() {
            self.metrics.rejected_by_epoch += 1;
            // Stale epoch, redirect it to raftstore to get the latest region.
            debug!("rejected by epoch not match"; "tag" => &delegate.tag);
            return Ok(None);
        }

        let mut inspector = Inspector {
            delegate: &delegate,
            metrics: &mut self.metrics,
        };
        match inspector.inspect(req) {
            Ok(RequestPolicy::ReadLocal) => Ok(Some((delegate, RequestPolicy::ReadLocal))),
            Ok(RequestPolicy::StaleRead) => Ok(Some((delegate, RequestPolicy::StaleRead))),
            // It can not handle other policies.
            Ok(_) => Ok(None),
            Err(e) => Err(e),
        }
    }

    pub fn propose_raft_command(
        &mut self,
        mut read_id: Option<ThreadReadId>,
        req: RaftCmdRequest,
        cb: Callback<E::Snapshot>,
    ) {
<<<<<<< HEAD
        let region_id = req.get_header().get_region_id();
        loop {
            match self.pre_propose_raft_command(&req) {
                Ok(Some((delegate, policy))) => {
                    match policy {
                        RequestPolicy::ReadLocal => {
                            let snapshot_ts = match read_id.as_mut() {
                                // If this peer became Leader not long ago and just after the cached
                                // snapshot was created, this snapshot can not see all data of the peer.
                                Some(id) => {
                                    if id.create_time <= delegate.last_valid_ts {
                                        id.create_time = monotonic_raw_now();
                                    }
                                    id.create_time
                                }
                                None => monotonic_raw_now(),
                            };
                            if delegate.is_in_leader_lease(snapshot_ts, &mut self.metrics) {
                                // Cache snapshot_time for remaining requests in the same batch.
                                let mut response =
                                    self.execute(&req, &delegate.region, None, read_id);
                                // Leader can read local if and only if it is in lease.
                                cmd_resp::bind_term(&mut response.response, delegate.term);
                                if let Some(snap) = response.snapshot.as_mut() {
                                    snap.max_ts_sync_status =
                                        Some(delegate.max_ts_sync_status.clone());
                                }
                                response.txn_extra_op = delegate.txn_extra_op.load();
                                cb.invoke_read(response);
                                self.delegates.insert(region_id, Some(delegate));
                                return;
                            }
                            break;
                        }
                        RequestPolicy::StaleRead => {
                            let read_ts = req.get_header().get_read_ts();
                            let safe_ts = delegate.safe_ts.load(Ordering::Relaxed);
                            assert!(read_ts > 0);
                            if safe_ts >= read_ts {
                                let mut response =
                                    self.execute(&req, &delegate.region, None, read_id);
                                cmd_resp::bind_term(&mut response.response, delegate.term);
                                if let Some(snap) = response.snapshot.as_mut() {
                                    snap.max_ts_sync_status =
                                        Some(delegate.max_ts_sync_status.clone());
                                }
                                response.txn_extra_op = delegate.txn_extra_op.load();
                                cb.invoke_read(response);
                                self.delegates.insert(region_id, Some(delegate));
                                return;
                            }
                            self.metrics.rejected_by_safe_timestamp += 1;
                            break;
                        }
                        _ => unreachable!(),
                    }
                }
                // It can not handle the request, forwards to raftstore.
                Ok(None) => {
                    if self.delegates.get(&region_id).is_some() {
                        break;
=======
        match self.pre_propose_raft_command(&req) {
            Ok(Some(delegate)) => {
                let snapshot_ts = match read_id.as_mut() {
                    // If this peer became Leader not long ago and just after the cached
                    // snapshot was created, this snapshot can not see all data of the peer.
                    Some(id) => {
                        if id.create_time <= delegate.last_valid_ts {
                            id.create_time = monotonic_raw_now();
                        }
                        id.create_time
>>>>>>> dc446310
                    }
                    None => monotonic_raw_now(),
                };
                // Leader can read local if and only if it is in lease.
                if delegate.is_in_leader_lease(snapshot_ts, &mut self.metrics) {
                    // Cache snapshot_time for remaining requests in the same batch.
                    let mut response = self.execute(&req, &delegate.region, None, read_id);
                    cmd_resp::bind_term(&mut response.response, delegate.term);
                    if let Some(snap) = response.snapshot.as_mut() {
                        snap.max_ts_sync_status = Some(delegate.max_ts_sync_status.clone());
                    }
                    response.txn_extra_op = delegate.txn_extra_op.load();
                    cb.invoke_read(response);
                } else {
                    // Forward to raftstore.
                    self.redirect(RaftCommand::new(req, cb));
                }
            }
            // Forward to raftstore.
            Ok(None) => self.redirect(RaftCommand::new(req, cb)),
            Err(e) => {
                let mut response = cmd_resp::new_error(e);
                if let Some(ref delegate) = self.delegates.get(&req.get_header().get_region_id()) {
                    cmd_resp::bind_term(&mut response, delegate.term);
                }
                cb.invoke_read(ReadResponse {
                    response,
                    snapshot: None,
                    txn_extra_op: TxnExtraOp::Noop,
                });
            }
        }
    }

    /// If read requests are received at the same RPC request, we can create one snapshot for all
    /// of them and check whether the time when the snapshot was created is in lease. We use
    /// ThreadReadId to figure out whether this RaftCommand comes from the same RPC request with
    /// the last RaftCommand which left a snapshot cached in LocalReader. ThreadReadId is composed
    /// by thread_id and a thread_local incremental sequence.
    #[inline]
    pub fn read(
        &mut self,
        read_id: Option<ThreadReadId>,
        req: RaftCmdRequest,
        cb: Callback<E::Snapshot>,
    ) {
        self.propose_raft_command(read_id, req, cb);
        self.metrics.maybe_flush();
    }

    pub fn release_snapshot_cache(&mut self) {
        self.snap_cache.take();
    }
}

impl<C, E> Clone for LocalReader<C, E>
where
    C: ProposalRouter<E::Snapshot> + Clone,
    E: KvEngine,
{
    fn clone(&self) -> Self {
        LocalReader {
            store_meta: self.store_meta.clone(),
            kv_engine: self.kv_engine.clone(),
            router: self.router.clone(),
            store_id: self.store_id.clone(),
            metrics: Default::default(),
            delegates: LruCache::with_capacity_and_sample(0, 7),
            snap_cache: self.snap_cache.clone(),
            cache_read_id: self.cache_read_id.clone(),
        }
    }
}

struct Inspector<'r, 'm> {
    delegate: &'r ReadDelegate,
    metrics: &'m mut ReadMetrics,
}

impl<'r, 'm> RequestInspector for Inspector<'r, 'm> {
    fn has_applied_to_current_term(&mut self) -> bool {
        if self.delegate.applied_index_term == self.delegate.term {
            true
        } else {
            debug!(
                "rejected by term check";
                "tag" => &self.delegate.tag,
                "applied_index_term" => self.delegate.applied_index_term,
                "delegate_term" => ?self.delegate.term,
            );

            // only for metric.
            self.metrics.rejected_by_appiled_term += 1;
            false
        }
    }

    fn inspect_lease(&mut self) -> LeaseState {
        // TODO: disable localreader if we did not enable raft's check_quorum.
        if self.delegate.leader_lease.is_some() {
            // We skip lease check, because it is postponed until `handle_read`.
            LeaseState::Valid
        } else {
            debug!("rejected by leader lease"; "tag" => &self.delegate.tag);
            self.metrics.rejected_by_no_lease += 1;
            LeaseState::Expired
        }
    }
}

const METRICS_FLUSH_INTERVAL: u64 = 15_000; // 15s

#[derive(Clone)]
struct ReadMetrics {
    local_executed_requests: i64,
    local_executed_snapshot_cache_hit: i64,
    // TODO: record rejected_by_read_quorum.
    rejected_by_store_id_mismatch: i64,
    rejected_by_peer_id_mismatch: i64,
    rejected_by_term_mismatch: i64,
    rejected_by_lease_expire: i64,
    rejected_by_no_region: i64,
    rejected_by_no_lease: i64,
    rejected_by_epoch: i64,
    rejected_by_appiled_term: i64,
    rejected_by_channel_full: i64,
    rejected_by_cache_miss: i64,
    rejected_by_safe_timestamp: i64,

    last_flush_time: Instant,
}

impl Default for ReadMetrics {
    fn default() -> ReadMetrics {
        ReadMetrics {
            local_executed_requests: 0,
            local_executed_snapshot_cache_hit: 0,
            rejected_by_store_id_mismatch: 0,
            rejected_by_peer_id_mismatch: 0,
            rejected_by_term_mismatch: 0,
            rejected_by_lease_expire: 0,
            rejected_by_no_region: 0,
            rejected_by_no_lease: 0,
            rejected_by_epoch: 0,
            rejected_by_appiled_term: 0,
            rejected_by_channel_full: 0,
            rejected_by_cache_miss: 0,
            rejected_by_safe_timestamp: 0,
            last_flush_time: Instant::now(),
        }
    }
}

impl ReadMetrics {
    pub fn maybe_flush(&mut self) {
        if self.last_flush_time.elapsed() >= Duration::from_millis(METRICS_FLUSH_INTERVAL) {
            self.flush();
            self.last_flush_time = Instant::now();
        }
    }

    fn flush(&mut self) {
        if self.rejected_by_store_id_mismatch > 0 {
            LOCAL_READ_REJECT
                .store_id_mismatch
                .inc_by(self.rejected_by_store_id_mismatch);
            self.rejected_by_store_id_mismatch = 0;
        }
        if self.rejected_by_peer_id_mismatch > 0 {
            LOCAL_READ_REJECT
                .peer_id_mismatch
                .inc_by(self.rejected_by_peer_id_mismatch);
            self.rejected_by_peer_id_mismatch = 0;
        }
        if self.rejected_by_term_mismatch > 0 {
            LOCAL_READ_REJECT
                .term_mismatch
                .inc_by(self.rejected_by_term_mismatch);
            self.rejected_by_term_mismatch = 0;
        }
        if self.rejected_by_lease_expire > 0 {
            LOCAL_READ_REJECT
                .lease_expire
                .inc_by(self.rejected_by_lease_expire);
            self.rejected_by_lease_expire = 0;
        }
        if self.rejected_by_no_region > 0 {
            LOCAL_READ_REJECT
                .no_region
                .inc_by(self.rejected_by_no_region);
            self.rejected_by_no_region = 0;
        }
        if self.rejected_by_no_lease > 0 {
            LOCAL_READ_REJECT.no_lease.inc_by(self.rejected_by_no_lease);
            self.rejected_by_no_lease = 0;
        }
        if self.rejected_by_epoch > 0 {
            LOCAL_READ_REJECT.epoch.inc_by(self.rejected_by_epoch);
            self.rejected_by_epoch = 0;
        }
        if self.rejected_by_appiled_term > 0 {
            LOCAL_READ_REJECT
                .appiled_term
                .inc_by(self.rejected_by_appiled_term);
            self.rejected_by_appiled_term = 0;
        }
        if self.rejected_by_channel_full > 0 {
            LOCAL_READ_REJECT
                .channel_full
                .inc_by(self.rejected_by_channel_full);
            self.rejected_by_channel_full = 0;
        }
        if self.rejected_by_safe_timestamp > 0 {
            LOCAL_READ_REJECT
                .safe_ts
                .inc_by(self.rejected_by_safe_timestamp);
            self.rejected_by_safe_timestamp = 0;
        }
        if self.local_executed_snapshot_cache_hit > 0 {
            LOCAL_READ_EXECUTED_CACHE_REQUESTS.inc_by(self.local_executed_snapshot_cache_hit);
            self.local_executed_snapshot_cache_hit = 0;
        }
        if self.local_executed_requests > 0 {
            LOCAL_READ_EXECUTED_REQUESTS.inc_by(self.local_executed_requests);
            self.local_executed_requests = 0;
        }
    }
}

#[cfg(test)]
mod tests {
    use std::sync::mpsc::*;
    use std::thread;

    use kvproto::raft_cmdpb::*;
    use tempfile::{Builder, TempDir};
    use time::Duration;

    use crate::store::util::Lease;
    use crate::store::Callback;
    use engine_test::kv::{KvTestEngine, KvTestSnapshot};
    use engine_traits::ALL_CFS;
    use tikv_util::time::monotonic_raw_now;

    use super::*;

    #[allow(clippy::type_complexity)]
    fn new_reader(
        path: &str,
        store_id: u64,
        store_meta: Arc<Mutex<StoreMeta>>,
    ) -> (
        TempDir,
        LocalReader<SyncSender<RaftCommand<KvTestSnapshot>>, KvTestEngine>,
        Receiver<RaftCommand<KvTestSnapshot>>,
    ) {
        let path = Builder::new().prefix(path).tempdir().unwrap();
        let db = engine_test::kv::new_engine(path.path().to_str().unwrap(), None, ALL_CFS, None)
            .unwrap();
        let (ch, rx) = sync_channel(1);
        let mut reader = LocalReader::new(db, store_meta, ch);
        reader.store_id = Cell::new(Some(store_id));
        (path, reader, rx)
    }

    fn new_peers(store_id: u64, pr_ids: Vec<u64>) -> Vec<metapb::Peer> {
        pr_ids
            .into_iter()
            .map(|id| {
                let mut pr = metapb::Peer::default();
                pr.set_store_id(store_id);
                pr.set_id(id);
                pr
            })
            .collect()
    }

    fn must_redirect(
        reader: &mut LocalReader<SyncSender<RaftCommand<KvTestSnapshot>>, KvTestEngine>,
        rx: &Receiver<RaftCommand<KvTestSnapshot>>,
        cmd: RaftCmdRequest,
    ) {
        reader.propose_raft_command(
            None,
            cmd.clone(),
            Callback::Read(Box::new(|resp| {
                panic!("unexpected invoke, {:?}", resp);
            })),
        );
        assert_eq!(
            rx.recv_timeout(Duration::seconds(5).to_std().unwrap())
                .unwrap()
                .request,
            cmd
        );
    }

    fn must_not_redirect(
        reader: &mut LocalReader<SyncSender<RaftCommand<KvTestSnapshot>>, KvTestEngine>,
        rx: &Receiver<RaftCommand<KvTestSnapshot>>,
        task: RaftCommand<KvTestSnapshot>,
    ) {
        reader.propose_raft_command(None, task.request, task.callback);
        assert_eq!(rx.try_recv().unwrap_err(), TryRecvError::Empty);
    }

    #[test]
    fn test_read() {
        let store_id = 2;
        let store_meta = Arc::new(Mutex::new(StoreMeta::new(0)));
        let (_tmp, mut reader, rx) = new_reader("test-local-reader", store_id, store_meta.clone());

        // region: 1,
        // peers: 2, 3, 4,
        // leader:2,
        // from "" to "",
        // epoch 1, 1,
        // term 6.
        let mut region1 = metapb::Region::default();
        region1.set_id(1);
        let prs = new_peers(store_id, vec![2, 3, 4]);
        region1.set_peers(prs.clone().into());
        let epoch13 = {
            let mut ep = metapb::RegionEpoch::default();
            ep.set_conf_ver(1);
            ep.set_version(3);
            ep
        };
        let leader2 = prs[0].clone();
        region1.set_region_epoch(epoch13.clone());
        let term6 = 6;
        let mut lease = Lease::new(Duration::seconds(1)); // 1s is long enough.
        let safe_ts = Arc::new(AtomicU64::new(1));

        let mut cmd = RaftCmdRequest::default();
        let mut header = RaftRequestHeader::default();
        header.set_region_id(1);
        header.set_peer(leader2.clone());
        header.set_region_epoch(epoch13.clone());
        header.set_term(term6);
        cmd.set_header(header);
        let mut req = Request::default();
        req.set_cmd_type(CmdType::Snap);
        cmd.set_requests(vec![req].into());

        // The region is not register yet.
        must_redirect(&mut reader, &rx, cmd.clone());
        assert_eq!(reader.metrics.rejected_by_no_region, 1);
        assert_eq!(reader.metrics.rejected_by_cache_miss, 1);
        assert!(reader.delegates.get(&1).is_none());

        // Register region 1
        lease.renew(monotonic_raw_now());
        let remote = lease.maybe_new_remote_lease(term6).unwrap();
        // But the applied_index_term is stale.
        {
            let mut meta = store_meta.lock().unwrap();
            let read_delegate = ReadDelegate {
                tag: String::new(),
                region: Arc::new(region1.clone()),
                peer_id: leader2.get_id(),
                term: term6,
                applied_index_term: term6 - 1,
                leader_lease: Some(remote),
                last_valid_ts: Timespec::new(0, 0),
                txn_extra_op: Arc::new(AtomicCell::new(TxnExtraOp::default())),
                max_ts_sync_status: Arc::new(AtomicU64::new(0)),
<<<<<<< HEAD
                safe_ts: Arc::clone(&safe_ts),
=======
                track_ver: TrackVer::new(),
>>>>>>> dc446310
            };
            meta.readers.insert(1, read_delegate);
        }

        // The applied_index_term is stale
        must_redirect(&mut reader, &rx, cmd.clone());
        assert_eq!(reader.metrics.rejected_by_cache_miss, 2);
        assert_eq!(reader.metrics.rejected_by_appiled_term, 1);

        // Make the applied_index_term matches current term.
        let pg = Progress::applied_index_term(term6);
        {
            let mut meta = store_meta.lock().unwrap();
            meta.readers.get_mut(&1).unwrap().update(pg);
        }
        let task =
            RaftCommand::<KvTestSnapshot>::new(cmd.clone(), Callback::Read(Box::new(move |_| {})));
        must_not_redirect(&mut reader, &rx, task);
        assert_eq!(reader.metrics.rejected_by_cache_miss, 3);

        // Let's read.
        let region = region1.clone();
        let task = RaftCommand::<KvTestSnapshot>::new(
            cmd.clone(),
            Callback::Read(Box::new(move |resp: ReadResponse<KvTestSnapshot>| {
                let snap = resp.snapshot.unwrap();
                assert_eq!(snap.get_region(), &region);
            })),
        );
        must_not_redirect(&mut reader, &rx, task);

        // Wait for expiration.
        thread::sleep(Duration::seconds(1).to_std().unwrap());
        must_redirect(&mut reader, &rx, cmd.clone());
        assert_eq!(reader.metrics.rejected_by_lease_expire, 1);

        // Renew lease.
        lease.renew(monotonic_raw_now());

        // Store id mismatch.
        let mut cmd_store_id = cmd.clone();
        cmd_store_id
            .mut_header()
            .mut_peer()
            .set_store_id(store_id + 1);
        reader.propose_raft_command(
            None,
            cmd_store_id,
            Callback::Read(Box::new(move |resp: ReadResponse<KvTestSnapshot>| {
                let err = resp.response.get_header().get_error();
                assert!(err.has_store_not_match());
                assert!(resp.snapshot.is_none());
            })),
        );
        assert_eq!(reader.metrics.rejected_by_store_id_mismatch, 1);
        assert_eq!(reader.metrics.rejected_by_cache_miss, 3);

        // metapb::Peer id mismatch.
        let mut cmd_peer_id = cmd.clone();
        cmd_peer_id
            .mut_header()
            .mut_peer()
            .set_id(leader2.get_id() + 1);
        reader.propose_raft_command(
            None,
            cmd_peer_id,
            Callback::Read(Box::new(move |resp: ReadResponse<KvTestSnapshot>| {
                assert!(
                    resp.response.get_header().has_error(),
                    "{:?}",
                    resp.response
                );
                assert!(resp.snapshot.is_none());
            })),
        );
        assert_eq!(reader.metrics.rejected_by_peer_id_mismatch, 1);

        // Read quorum.
        let mut cmd_read_quorum = cmd.clone();
        cmd_read_quorum.mut_header().set_read_quorum(true);
        must_redirect(&mut reader, &rx, cmd_read_quorum);

        // Term mismatch.
        let mut cmd_term = cmd.clone();
        cmd_term.mut_header().set_term(term6 - 2);
        reader.propose_raft_command(
            None,
            cmd_term,
            Callback::Read(Box::new(move |resp: ReadResponse<KvTestSnapshot>| {
                let err = resp.response.get_header().get_error();
                assert!(err.has_stale_command(), "{:?}", resp);
                assert!(resp.snapshot.is_none());
            })),
        );
        assert_eq!(reader.metrics.rejected_by_term_mismatch, 1);

        // Stale epoch.
        let mut epoch12 = epoch13;
        epoch12.set_version(2);
        let mut cmd_epoch = cmd.clone();
        cmd_epoch.mut_header().set_region_epoch(epoch12);
        must_redirect(&mut reader, &rx, cmd_epoch);
        assert_eq!(reader.metrics.rejected_by_epoch, 1);

        // Expire lease manually, and it can not be renewed.
        let previous_lease_rejection = reader.metrics.rejected_by_lease_expire;
        lease.expire();
        lease.renew(monotonic_raw_now());
        must_redirect(&mut reader, &rx, cmd.clone());
        assert_eq!(
            reader.metrics.rejected_by_lease_expire,
            previous_lease_rejection + 1
        );

        // Channel full.
        reader.propose_raft_command(None, cmd.clone(), Callback::None);
        reader.propose_raft_command(
            None,
            cmd.clone(),
            Callback::Read(Box::new(move |resp: ReadResponse<KvTestSnapshot>| {
                let err = resp.response.get_header().get_error();
                assert!(err.has_server_is_busy(), "{:?}", resp);
                assert!(resp.snapshot.is_none());
            })),
        );
        rx.try_recv().unwrap();
        assert_eq!(rx.try_recv().unwrap_err(), TryRecvError::Empty);
        assert_eq!(reader.metrics.rejected_by_channel_full, 1);

        // Reject by term mismatch in lease.
        let previous_term_rejection = reader.metrics.rejected_by_term_mismatch;
        let mut cmd9 = cmd.clone();
        cmd9.mut_header().set_term(term6 + 3);
        {
            let mut meta = store_meta.lock().unwrap();
            meta.readers
                .get_mut(&1)
                .unwrap()
                .update(Progress::term(term6 + 3));
            meta.readers
                .get_mut(&1)
                .unwrap()
                .update(Progress::applied_index_term(term6 + 3));
        }
        reader.propose_raft_command(
            None,
            cmd9.clone(),
            Callback::Read(Box::new(|resp| {
                panic!("unexpected invoke, {:?}", resp);
            })),
        );
        assert_eq!(
            rx.recv_timeout(Duration::seconds(5).to_std().unwrap())
                .unwrap()
                .request,
            cmd9
        );
        assert_eq!(
            reader.metrics.rejected_by_term_mismatch,
            previous_term_rejection + 1,
        );
<<<<<<< HEAD

        // stale read
        assert_eq!(reader.metrics.rejected_by_safe_timestamp, 0);
        assert_eq!(safe_ts.load(Ordering::Relaxed), 1);

        cmd.mut_header().set_read_ts(2);
        must_redirect(&mut reader, &rx, cmd.clone());
        assert_eq!(reader.metrics.rejected_by_safe_timestamp, 1);

        safe_ts.store(2, Ordering::Relaxed);
        let task =
            RaftCommand::<KvTestSnapshot>::new(cmd, Callback::Read(Box::new(move |_| {})));
        must_not_redirect(&mut reader, &rx, task);
        assert_eq!(reader.metrics.rejected_by_safe_timestamp, 1);
=======
        assert_eq!(reader.metrics.rejected_by_cache_miss, 4);

        // Stale local ReadDelegate
        cmd.mut_header().mut_region_epoch().set_version(4);
        region1.mut_region_epoch().set_version(4);
        let pg = Progress::region(region1);
        {
            let mut meta = store_meta.lock().unwrap();
            meta.readers.get_mut(&1).unwrap().update(pg);
        }
        let task = RaftCommand::<KvTestSnapshot>::new(cmd, Callback::Read(Box::new(move |_| {})));
        must_not_redirect(&mut reader, &rx, task);
        assert_eq!(reader.metrics.rejected_by_cache_miss, 5);

        let reader_clone = store_meta.lock().unwrap().readers.get(&1).unwrap().clone();
        assert!(reader.get_delegate(1).is_some());

        // dropping the non-source `reader` will not make other readers invalid
        drop(reader_clone);
        assert!(reader.get_delegate(1).is_some());

        // drop the source `reader`
        store_meta.lock().unwrap().readers.remove(&1).unwrap();
        // the invalid delegate should be removed
        assert!(reader.get_delegate(1).is_none());
    }

    #[test]
    fn test_read_delegate_cache_update() {
        let store_id = 2;
        let store_meta = Arc::new(Mutex::new(StoreMeta::new(0)));
        let (_tmp, mut reader, _) = new_reader("test-local-reader", store_id, store_meta.clone());
        let mut region = metapb::Region::default();
        region.set_id(1);
        {
            let mut meta = store_meta.lock().unwrap();
            let read_delegate = ReadDelegate {
                tag: String::new(),
                region: Arc::new(region.clone()),
                peer_id: 1,
                term: 1,
                applied_index_term: 1,
                leader_lease: None,
                last_valid_ts: Timespec::new(0, 0),
                txn_extra_op: Arc::new(AtomicCell::new(TxnExtraOp::default())),
                max_ts_sync_status: Arc::new(AtomicU64::new(0)),
                track_ver: TrackVer::new(),
            };
            meta.readers.insert(1, read_delegate);
        }

        let d = reader.get_delegate(1).unwrap();
        assert_eq!(&*d.region, &region);
        assert_eq!(d.term, 1);
        assert_eq!(d.applied_index_term, 1);
        assert!(d.leader_lease.is_none());
        drop(d);

        {
            region.mut_region_epoch().set_version(10);
            let mut meta = store_meta.lock().unwrap();
            meta.readers
                .get_mut(&1)
                .unwrap()
                .update(Progress::region(region.clone()));
        }
        assert_eq!(&*reader.get_delegate(1).unwrap().region, &region);

        {
            let mut meta = store_meta.lock().unwrap();
            meta.readers.get_mut(&1).unwrap().update(Progress::term(2));
        }
        assert_eq!(reader.get_delegate(1).unwrap().term, 2);

        {
            let mut meta = store_meta.lock().unwrap();
            meta.readers
                .get_mut(&1)
                .unwrap()
                .update(Progress::applied_index_term(2));
        }
        assert_eq!(reader.get_delegate(1).unwrap().applied_index_term, 2);

        {
            let mut lease = Lease::new(Duration::seconds(1)); // 1s is long enough.
            let remote = lease.maybe_new_remote_lease(3).unwrap();
            let pg = Progress::leader_lease(remote);
            let mut meta = store_meta.lock().unwrap();
            meta.readers.get_mut(&1).unwrap().update(pg);
        }
        let d = reader.get_delegate(1).unwrap();
        assert_eq!(d.leader_lease.clone().unwrap().term(), 3);
>>>>>>> dc446310
    }
}<|MERGE_RESOLUTION|>--- conflicted
+++ resolved
@@ -145,9 +145,7 @@
     tag: String,
     pub txn_extra_op: Arc<AtomicCell<TxnExtraOp>>,
     max_ts_sync_status: Arc<AtomicU64>,
-<<<<<<< HEAD
     pub safe_ts: Arc<AtomicU64>,
-=======
 
     // `track_ver` used to keep the local `ReadDelegate` in `LocalReader`
     // up-to-date with the global `ReadDelegate` stored at `StoreMeta`
@@ -202,7 +200,6 @@
             source: false,
         }
     }
->>>>>>> dc446310
 }
 
 impl ReadDelegate {
@@ -220,11 +217,8 @@
             tag: format!("[region {}] {}", region_id, peer_id),
             txn_extra_op: peer.txn_extra_op.clone(),
             max_ts_sync_status: peer.max_ts_sync_status.clone(),
-<<<<<<< HEAD
             safe_ts: Arc::clone(&peer.safe_ts),
-=======
             track_ver: TrackVer::new(),
->>>>>>> dc446310
         }
     }
 
@@ -408,12 +402,6 @@
         cmd.callback.invoke_read(read_resp);
     }
 
-<<<<<<< HEAD
-    fn pre_propose_raft_command(
-        &mut self,
-        req: &RaftCmdRequest,
-    ) -> Result<Option<(ReadDelegate, RequestPolicy)>> {
-=======
     // Ideally `get_delegate` should return `Option<&ReadDelegate>`, but if so the lifetime of
     // the returned `&ReadDelegate` will bind to `self`, and make it impossible to use `&mut self`
     // while the `&ReadDelegate` is alive, a better choice is use `Rc` but `LocalReader: Send` will be
@@ -452,8 +440,7 @@
     fn pre_propose_raft_command(
         &mut self,
         req: &RaftCmdRequest,
-    ) -> Result<Option<Arc<ReadDelegate>>> {
->>>>>>> dc446310
+    ) -> Result<Option<(Arc<ReadDelegate>, RequestPolicy)>> {
         // Check store id.
         if self.store_id.get().is_none() {
             let store_id = self.store_meta.lock().unwrap().store_id;
@@ -524,97 +511,47 @@
         req: RaftCmdRequest,
         cb: Callback<E::Snapshot>,
     ) {
-<<<<<<< HEAD
-        let region_id = req.get_header().get_region_id();
-        loop {
-            match self.pre_propose_raft_command(&req) {
-                Ok(Some((delegate, policy))) => {
-                    match policy {
-                        RequestPolicy::ReadLocal => {
-                            let snapshot_ts = match read_id.as_mut() {
-                                // If this peer became Leader not long ago and just after the cached
-                                // snapshot was created, this snapshot can not see all data of the peer.
-                                Some(id) => {
-                                    if id.create_time <= delegate.last_valid_ts {
-                                        id.create_time = monotonic_raw_now();
-                                    }
-                                    id.create_time
+        match self.pre_propose_raft_command(&req) {
+            Ok(Some((delegate, policy))) => {
+                match policy {
+                    // Leader can read local if and only if it is in lease.
+                    RequestPolicy::ReadLocal => {
+                        let snapshot_ts = match read_id.as_mut() {
+                            // If this peer became Leader not long ago and just after the cached
+                            // snapshot was created, this snapshot can not see all data of the peer.
+                            Some(id) => {
+                                if id.create_time <= delegate.last_valid_ts {
+                                    id.create_time = monotonic_raw_now();
                                 }
-                                None => monotonic_raw_now(),
-                            };
-                            if delegate.is_in_leader_lease(snapshot_ts, &mut self.metrics) {
-                                // Cache snapshot_time for remaining requests in the same batch.
-                                let mut response =
-                                    self.execute(&req, &delegate.region, None, read_id);
-                                // Leader can read local if and only if it is in lease.
-                                cmd_resp::bind_term(&mut response.response, delegate.term);
-                                if let Some(snap) = response.snapshot.as_mut() {
-                                    snap.max_ts_sync_status =
-                                        Some(delegate.max_ts_sync_status.clone());
-                                }
-                                response.txn_extra_op = delegate.txn_extra_op.load();
-                                cb.invoke_read(response);
-                                self.delegates.insert(region_id, Some(delegate));
-                                return;
+                                id.create_time
                             }
-                            break;
+                            None => monotonic_raw_now(),
+                        };
+                        if !delegate.is_in_leader_lease(snapshot_ts, &mut self.metrics) {
+                            // Forward to raftstore.
+                            self.redirect(RaftCommand::new(req, cb));
+                            return;
                         }
-                        RequestPolicy::StaleRead => {
-                            let read_ts = req.get_header().get_read_ts();
-                            let safe_ts = delegate.safe_ts.load(Ordering::Relaxed);
-                            assert!(read_ts > 0);
-                            if safe_ts >= read_ts {
-                                let mut response =
-                                    self.execute(&req, &delegate.region, None, read_id);
-                                cmd_resp::bind_term(&mut response.response, delegate.term);
-                                if let Some(snap) = response.snapshot.as_mut() {
-                                    snap.max_ts_sync_status =
-                                        Some(delegate.max_ts_sync_status.clone());
-                                }
-                                response.txn_extra_op = delegate.txn_extra_op.load();
-                                cb.invoke_read(response);
-                                self.delegates.insert(region_id, Some(delegate));
-                                return;
-                            }
+                    }
+                    // Replica can serve stale read if and only if its `safe_ts` >= `read_ts`
+                    RequestPolicy::StaleRead => {
+                        let read_ts = req.get_header().get_read_ts();
+                        let safe_ts = delegate.safe_ts.load(Ordering::Relaxed);
+                        assert!(read_ts > 0);
+                        if safe_ts < read_ts {
                             self.metrics.rejected_by_safe_timestamp += 1;
-                            break;
+                            return;
                         }
-                        _ => unreachable!(),
                     }
+                    _ => unreachable!(),
                 }
-                // It can not handle the request, forwards to raftstore.
-                Ok(None) => {
-                    if self.delegates.get(&region_id).is_some() {
-                        break;
-=======
-        match self.pre_propose_raft_command(&req) {
-            Ok(Some(delegate)) => {
-                let snapshot_ts = match read_id.as_mut() {
-                    // If this peer became Leader not long ago and just after the cached
-                    // snapshot was created, this snapshot can not see all data of the peer.
-                    Some(id) => {
-                        if id.create_time <= delegate.last_valid_ts {
-                            id.create_time = monotonic_raw_now();
-                        }
-                        id.create_time
->>>>>>> dc446310
-                    }
-                    None => monotonic_raw_now(),
-                };
-                // Leader can read local if and only if it is in lease.
-                if delegate.is_in_leader_lease(snapshot_ts, &mut self.metrics) {
-                    // Cache snapshot_time for remaining requests in the same batch.
-                    let mut response = self.execute(&req, &delegate.region, None, read_id);
-                    cmd_resp::bind_term(&mut response.response, delegate.term);
-                    if let Some(snap) = response.snapshot.as_mut() {
-                        snap.max_ts_sync_status = Some(delegate.max_ts_sync_status.clone());
-                    }
-                    response.txn_extra_op = delegate.txn_extra_op.load();
-                    cb.invoke_read(response);
-                } else {
-                    // Forward to raftstore.
-                    self.redirect(RaftCommand::new(req, cb));
+                let mut response = self.execute(&req, &delegate.region, None, read_id);
+                cmd_resp::bind_term(&mut response.response, delegate.term);
+                if let Some(snap) = response.snapshot.as_mut() {
+                    snap.max_ts_sync_status = Some(delegate.max_ts_sync_status.clone());
                 }
+                response.txn_extra_op = delegate.txn_extra_op.load();
+                cb.invoke_read(response);
             }
             // Forward to raftstore.
             Ok(None) => self.redirect(RaftCommand::new(req, cb)),
@@ -965,11 +902,8 @@
                 last_valid_ts: Timespec::new(0, 0),
                 txn_extra_op: Arc::new(AtomicCell::new(TxnExtraOp::default())),
                 max_ts_sync_status: Arc::new(AtomicU64::new(0)),
-<<<<<<< HEAD
                 safe_ts: Arc::clone(&safe_ts),
-=======
                 track_ver: TrackVer::new(),
->>>>>>> dc446310
             };
             meta.readers.insert(1, read_delegate);
         }
@@ -1131,7 +1065,7 @@
             reader.metrics.rejected_by_term_mismatch,
             previous_term_rejection + 1,
         );
-<<<<<<< HEAD
+        assert_eq!(reader.metrics.rejected_by_cache_miss, 4);
 
         // stale read
         assert_eq!(reader.metrics.rejected_by_safe_timestamp, 0);
@@ -1142,12 +1076,9 @@
         assert_eq!(reader.metrics.rejected_by_safe_timestamp, 1);
 
         safe_ts.store(2, Ordering::Relaxed);
-        let task =
-            RaftCommand::<KvTestSnapshot>::new(cmd, Callback::Read(Box::new(move |_| {})));
+        let task = RaftCommand::<KvTestSnapshot>::new(cmd, Callback::Read(Box::new(move |_| {})));
         must_not_redirect(&mut reader, &rx, task);
         assert_eq!(reader.metrics.rejected_by_safe_timestamp, 1);
-=======
-        assert_eq!(reader.metrics.rejected_by_cache_miss, 4);
 
         // Stale local ReadDelegate
         cmd.mut_header().mut_region_epoch().set_version(4);
@@ -1239,6 +1170,5 @@
         }
         let d = reader.get_delegate(1).unwrap();
         assert_eq!(d.leader_lease.clone().unwrap().term(), 3);
->>>>>>> dc446310
     }
 }