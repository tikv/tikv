--- conflicted
+++ resolved
@@ -27,12 +27,7 @@
 file_system = { path = "../file_system" }
 futures = { version = "0.3", features = ["thread-pool", "compat"] }
 into_other = { path = "../into_other", default-features = false }
-<<<<<<< HEAD
-kvproto = { git = "https://github.com/pingcap/kvproto.git", default-features = false }
-keys = { path = "../keys", default-features = false }
-=======
 kvproto = { git = "https://github.com/pingcap/kvproto.git" }
->>>>>>> 5552758d
 log_wrappers = { path = "../log_wrappers" }
 prometheus = { version = "0.12", features = ["nightly"] }
 prometheus-static-metric = "0.5"
