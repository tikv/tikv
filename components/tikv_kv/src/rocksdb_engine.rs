// Copyright 2016 TiKV Project Authors. Licensed under Apache-2.0.

use std::fmt::{self, Debug, Display, Formatter};
use std::sync::atomic::{AtomicBool, Ordering};
use std::sync::{Arc, Mutex};
use std::time::Duration;

use engine_rocks::get_env;
use engine_rocks::raw::DBOptions;
use engine_rocks::raw_util::CFOptions;
use engine_rocks::{RocksEngine as BaseRocksEngine, RocksEngineIterator};
use engine_traits::CfName;
use engine_traits::{
    Engines, IterOptions, Iterable, Iterator, KvEngine, Peekable, ReadOptions, SeekKey,
};
use file_system::IORateLimiter;
use kvproto::kvrpcpb::Context;
use kvproto::raft_cmdpb;
use tempfile::{Builder, TempDir};
use txn_types::{Key, Value};

use tikv_util::worker::{Runnable, Scheduler, Worker};

use super::{
    modifies_to_requests, write_modifies, Callback, DummySnapshotExt, Engine, Error, ErrorInner,
    ExtCallback, Iterator as EngineIterator, Modify, Result, SnapContext, Snapshot, WriteData,
};

pub use engine_rocks::RocksSnapshot;
use raftstore::store::msg::RaftRequestCallback;

// Duplicated in test_engine_builder
const TEMP_DIR: &str = "";

enum Task {
    Write(Vec<Modify>, Callback<()>),
    Snapshot(Callback<Arc<RocksSnapshot>>),
    Pause(Duration),
}

impl Display for Task {
    fn fmt(&self, f: &mut Formatter<'_>) -> fmt::Result {
        match *self {
            Task::Write(..) => write!(f, "write task"),
            Task::Snapshot(_) => write!(f, "snapshot task"),
            Task::Pause(_) => write!(f, "pause"),
        }
    }
}

struct Runner(Engines<BaseRocksEngine, BaseRocksEngine>);

impl Runnable for Runner {
    type Task = Task;

    fn run(&mut self, t: Task) {
        match t {
            Task::Write(modifies, cb) => cb(write_modifies(&self.0.kv, modifies)),
            Task::Snapshot(cb) => cb(Ok(Arc::new(self.0.kv.snapshot()))),
            Task::Pause(dur) => std::thread::sleep(dur),
        }
    }
}

struct RocksEngineCore {
    // only use for memory mode
    temp_dir: Option<TempDir>,
    worker: Worker,
}

impl Drop for RocksEngineCore {
    fn drop(&mut self) {
        self.worker.stop();
    }
}

/// The RocksEngine is based on `RocksDB`.
///
/// This is intended for **testing use only**.
#[derive(Clone)]
pub struct RocksEngine {
    core: Arc<Mutex<RocksEngineCore>>,
    sched: Scheduler<Task>,
    engines: Engines<BaseRocksEngine, BaseRocksEngine>,
    not_leader: Arc<AtomicBool>,
}

impl RocksEngine {
    pub fn new(
        path: &str,
        cfs: &[CfName],
        cfs_opts: Option<Vec<CFOptions<'_>>>,
        shared_block_cache: bool,
        io_rate_limiter: Option<Arc<IORateLimiter>>,
        db_opts: Option<DBOptions>,
    ) -> Result<RocksEngine> {
        info!("RocksEngine: creating for path"; "path" => path);
        let (path, temp_dir) = match path {
            TEMP_DIR => {
                let td = Builder::new().prefix("temp-rocksdb").tempdir().unwrap();
                (td.path().to_str().unwrap().to_owned(), Some(td))
            }
            _ => (path.to_owned(), None),
        };
        let worker = Worker::new("engine-rocksdb");
        let mut db_opts = db_opts.unwrap_or_else(|| DBOptions::new());
        if io_rate_limiter.is_some() {
            db_opts.set_env(get_env(None /*key_manager*/, io_rate_limiter).unwrap());
        }

        let db = Arc::new(engine_rocks::raw_util::new_engine(
            &path,
            Some(db_opts),
            cfs,
            cfs_opts,
        )?);
        // It does not use the raft_engine, so it is ok to fill with the same
        // rocksdb.
        let mut kv_engine = BaseRocksEngine::from_db(db.clone());
        let mut raft_engine = BaseRocksEngine::from_db(db);
        kv_engine.set_shared_block_cache(shared_block_cache);
        raft_engine.set_shared_block_cache(shared_block_cache);
        let engines = Engines::new(kv_engine, raft_engine);
        let sched = worker.start("engine-rocksdb", Runner(engines.clone()));
        Ok(RocksEngine {
            sched,
            core: Arc::new(Mutex::new(RocksEngineCore { temp_dir, worker })),
            not_leader: Arc::new(AtomicBool::new(false)),
            engines,
        })
    }

    pub fn trigger_not_leader(&self) {
        self.not_leader.store(true, Ordering::SeqCst);
    }

    pub fn pause(&self, dur: Duration) {
        self.sched.schedule(Task::Pause(dur)).unwrap();
    }

    pub fn engines(&self) -> Engines<BaseRocksEngine, BaseRocksEngine> {
        self.engines.clone()
    }

    pub fn get_rocksdb(&self) -> BaseRocksEngine {
        self.engines.kv.clone()
    }

    pub fn stop(&self) {
        let core = self.core.lock().unwrap();
        core.worker.stop();
    }
}

impl Display for RocksEngine {
    fn fmt(&self, f: &mut Formatter<'_>) -> fmt::Result {
        write!(f, "RocksDB")
    }
}

impl Debug for RocksEngine {
    fn fmt(&self, f: &mut Formatter<'_>) -> fmt::Result {
        write!(
            f,
            "RocksDB [is_temp: {}]",
            self.core.lock().unwrap().temp_dir.is_some()
        )
    }
}

fn requests_to_modifies(requests: Vec<raft_cmdpb::Request>) -> Vec<Modify> {
    let mut modifies = Vec::with_capacity(requests.len());
    for mut req in requests {
        let m = match req.get_cmd_type() {
            raft_cmdpb::CmdType::Delete => {
                let delete = req.mut_delete();
                Modify::Delete(
                    engine_traits::name_to_cf(delete.get_cf()).unwrap(),
                    Key::from_encoded(delete.take_key()),
                )
            }
            raft_cmdpb::CmdType::Put if req.get_put().get_cf() == engine_traits::CF_LOCK => {
                let put = req.mut_put();
                let lock = txn_types::Lock::parse(put.get_value()).unwrap();
                Modify::PessimisticLock(
                    Key::from_encoded(put.take_key()),
                    txn_types::PessimisticLock {
                        primary: lock.primary.into_boxed_slice(),
                        start_ts: lock.ts,
                        ttl: lock.ttl,
                        for_update_ts: lock.for_update_ts,
                        min_commit_ts: lock.min_commit_ts,
                    },
                )
            }
            raft_cmdpb::CmdType::Put => {
                let put = req.mut_put();
                Modify::Put(
                    engine_traits::name_to_cf(put.get_cf()).unwrap(),
                    Key::from_encoded(put.take_key()),
                    put.take_value(),
                )
            }
            raft_cmdpb::CmdType::DeleteRange => {
                let delete_range = req.mut_delete_range();
                Modify::DeleteRange(
                    engine_traits::name_to_cf(delete_range.get_cf()).unwrap(),
                    Key::from_encoded(delete_range.take_start_key()),
                    Key::from_encoded(delete_range.take_end_key()),
                    delete_range.get_notify_only(),
                )
            }
            _ => {
                unimplemented!()
            }
        };
        modifies.push(m);
    }
    modifies
}

impl Engine for RocksEngine {
    type Snap = Arc<RocksSnapshot>;
    type Local = BaseRocksEngine;

    fn kv_engine(&self) -> BaseRocksEngine {
        self.engines.kv.clone()
    }

    fn snapshot_on_kv_engine(&self, _: &[u8], _: &[u8]) -> Result<Self::Snap> {
        self.snapshot(Default::default())
    }

    fn modify_on_kv_engine(&self, modifies: Vec<Modify>) -> Result<()> {
        write_modifies(&self.engines.kv, modifies)
    }

    fn async_write(&self, ctx: &Context, batch: WriteData, cb: Callback<()>) -> Result<()> {
        self.async_write_ext(ctx, batch, cb, None, None, None)
    }

    fn async_write_ext(
        &self,
        _: &Context,
        mut batch: WriteData,
        cb: Callback<()>,
        pre_propose_cb: Option<RaftRequestCallback>,
        proposed_cb: Option<ExtCallback>,
        committed_cb: Option<ExtCallback>,
    ) -> Result<()> {
        fail_point!("rockskv_async_write", |_| Err(box_err!("write failed")));

        if batch.modifies.is_empty() {
            return Err(Error::from(ErrorInner::EmptyRequest));
        }
<<<<<<< HEAD
        if let Some(cb) = pre_propose_cb {
            let mut reqs = modifies_to_requests(batch.modifies.clone());
            cb(&mut reqs);
            batch.modifies = requests_to_modifies(reqs);
        }
=======

        // TODO: create CoprocessorHost & invoke "pre_propose" here.

>>>>>>> ed45aa00
        if let Some(cb) = proposed_cb {
            cb();
        }
        if let Some(cb) = committed_cb {
            cb();
        }
        box_try!(self.sched.schedule(Task::Write(batch.modifies, cb)));
        Ok(())
    }

    fn async_snapshot(&self, _: SnapContext<'_>, cb: Callback<Self::Snap>) -> Result<()> {
        fail_point!("rockskv_async_snapshot", |_| Err(box_err!(
            "snapshot failed"
        )));
        let not_leader = {
            let mut header = kvproto::errorpb::Error::default();
            header.mut_not_leader().set_region_id(100);
            header
        };
        fail_point!("rockskv_async_snapshot_not_leader", |_| {
            Err(Error::from(ErrorInner::Request(not_leader.clone())))
        });
        if self.not_leader.load(Ordering::SeqCst) {
            return Err(Error::from(ErrorInner::Request(not_leader)));
        }
        box_try!(self.sched.schedule(Task::Snapshot(cb)));
        Ok(())
    }
}

impl Snapshot for Arc<RocksSnapshot> {
    type Iter = RocksEngineIterator;
    type Ext<'a> = DummySnapshotExt;

    fn get(&self, key: &Key) -> Result<Option<Value>> {
        trace!("RocksSnapshot: get"; "key" => %key);
        let v = self.get_value(key.as_encoded())?;
        Ok(v.map(|v| v.to_vec()))
    }

    fn get_cf(&self, cf: CfName, key: &Key) -> Result<Option<Value>> {
        trace!("RocksSnapshot: get_cf"; "cf" => cf, "key" => %key);
        let v = self.get_value_cf(cf, key.as_encoded())?;
        Ok(v.map(|v| v.to_vec()))
    }

    fn get_cf_opt(&self, opts: ReadOptions, cf: CfName, key: &Key) -> Result<Option<Value>> {
        trace!("RocksSnapshot: get_cf"; "cf" => cf, "key" => %key);
        let v = self.get_value_cf_opt(&opts, cf, key.as_encoded())?;
        Ok(v.map(|v| v.to_vec()))
    }

    fn iter(&self, iter_opt: IterOptions) -> Result<Self::Iter> {
        trace!("RocksSnapshot: create iterator");
        Ok(self.iterator_opt(iter_opt)?)
    }

    fn iter_cf(&self, cf: CfName, iter_opt: IterOptions) -> Result<Self::Iter> {
        trace!("RocksSnapshot: create cf iterator");
        Ok(self.iterator_cf_opt(cf, iter_opt)?)
    }

    fn ext(&self) -> DummySnapshotExt {
        DummySnapshotExt
    }
}

impl EngineIterator for RocksEngineIterator {
    fn next(&mut self) -> Result<bool> {
        Iterator::next(self).map_err(Error::from)
    }

    fn prev(&mut self) -> Result<bool> {
        Iterator::prev(self).map_err(Error::from)
    }

    fn seek(&mut self, key: &Key) -> Result<bool> {
        Iterator::seek(self, key.as_encoded().as_slice().into()).map_err(Error::from)
    }

    fn seek_for_prev(&mut self, key: &Key) -> Result<bool> {
        Iterator::seek_for_prev(self, key.as_encoded().as_slice().into()).map_err(Error::from)
    }

    fn seek_to_first(&mut self) -> Result<bool> {
        Iterator::seek(self, SeekKey::Start).map_err(Error::from)
    }

    fn seek_to_last(&mut self) -> Result<bool> {
        Iterator::seek(self, SeekKey::End).map_err(Error::from)
    }

    fn valid(&self) -> Result<bool> {
        Iterator::valid(self).map_err(Error::from)
    }

    fn key(&self) -> &[u8] {
        Iterator::key(self)
    }

    fn value(&self) -> &[u8] {
        Iterator::value(self)
    }
}<|MERGE_RESOLUTION|>--- conflicted
+++ resolved
@@ -22,12 +22,11 @@
 use tikv_util::worker::{Runnable, Scheduler, Worker};
 
 use super::{
-    modifies_to_requests, write_modifies, Callback, DummySnapshotExt, Engine, Error, ErrorInner,
-    ExtCallback, Iterator as EngineIterator, Modify, Result, SnapContext, Snapshot, WriteData,
+    write_modifies, Callback, DummySnapshotExt, Engine, Error, ErrorInner, ExtCallback,
+    Iterator as EngineIterator, Modify, Result, SnapContext, Snapshot, WriteData,
 };
 
 pub use engine_rocks::RocksSnapshot;
-use raftstore::store::msg::RaftRequestCallback;
 
 // Duplicated in test_engine_builder
 const TEMP_DIR: &str = "";
@@ -236,7 +235,7 @@
     }
 
     fn async_write(&self, ctx: &Context, batch: WriteData, cb: Callback<()>) -> Result<()> {
-        self.async_write_ext(ctx, batch, cb, None, None, None)
+        self.async_write_ext(ctx, batch, cb, None, None)
     }
 
     fn async_write_ext(
@@ -244,7 +243,6 @@
         _: &Context,
         mut batch: WriteData,
         cb: Callback<()>,
-        pre_propose_cb: Option<RaftRequestCallback>,
         proposed_cb: Option<ExtCallback>,
         committed_cb: Option<ExtCallback>,
     ) -> Result<()> {
@@ -253,17 +251,9 @@
         if batch.modifies.is_empty() {
             return Err(Error::from(ErrorInner::EmptyRequest));
         }
-<<<<<<< HEAD
-        if let Some(cb) = pre_propose_cb {
-            let mut reqs = modifies_to_requests(batch.modifies.clone());
-            cb(&mut reqs);
-            batch.modifies = requests_to_modifies(reqs);
-        }
-=======
 
         // TODO: create CoprocessorHost & invoke "pre_propose" here.
 
->>>>>>> ed45aa00
         if let Some(cb) = proposed_cb {
             cb();
         }
