// Copyright 2016 TiKV Project Authors. Licensed under Apache-2.0.

use std::{
    fmt::{self, Debug, Display, Formatter},
    sync::{
        atomic::{AtomicBool, Ordering},
        Arc, Mutex,
    },
    time::Duration,
};

pub use engine_rocks::RocksSnapshot;
use engine_rocks::{
    get_env, RocksCfOptions, RocksDbOptions, RocksEngine as BaseRocksEngine, RocksEngineIterator,
};
use engine_traits::{
    CfName, Engines, IterOptions, Iterable, Iterator, KvEngine, Peekable, ReadOptions,
};
use file_system::IoRateLimiter;
use kvproto::{kvrpcpb::Context, metapb, raft_cmdpb};
use raftstore::coprocessor::CoprocessorHost;
use tempfile::{Builder, TempDir};
use tikv_util::worker::{Runnable, Scheduler, Worker};
use txn_types::{Key, Value};

use super::{
    write_modifies, Callback, DummySnapshotExt, Engine, Error, ErrorInner, ExtCallback,
    Iterator as EngineIterator, Modify, Result, SnapContext, Snapshot, WriteData,
};

// Duplicated in test_engine_builder
const TEMP_DIR: &str = "";

enum Task {
    Write(Vec<Modify>, Callback<()>),
    Snapshot(Callback<Arc<RocksSnapshot>>),
    Pause(Duration),
}

impl Display for Task {
    fn fmt(&self, f: &mut Formatter<'_>) -> fmt::Result {
        match *self {
            Task::Write(..) => write!(f, "write task"),
            Task::Snapshot(_) => write!(f, "snapshot task"),
            Task::Pause(_) => write!(f, "pause"),
        }
    }
}

struct Runner(Engines<BaseRocksEngine, BaseRocksEngine>);

impl Runnable for Runner {
    type Task = Task;

    fn run(&mut self, t: Task) {
        match t {
            Task::Write(modifies, cb) => cb(write_modifies(&self.0.kv, modifies)),
            Task::Snapshot(cb) => cb(Ok(Arc::new(self.0.kv.snapshot()))),
            Task::Pause(dur) => std::thread::sleep(dur),
        }
    }
}

struct RocksEngineCore {
    // only use for memory mode
    temp_dir: Option<TempDir>,
    worker: Worker,
}

impl Drop for RocksEngineCore {
    fn drop(&mut self) {
        self.worker.stop();
    }
}

/// The RocksEngine is based on `RocksDB`.
///
/// This is intended for **testing use only**.
#[derive(Clone)]
pub struct RocksEngine {
    core: Arc<Mutex<RocksEngineCore>>,
    sched: Scheduler<Task>,
    engines: Engines<BaseRocksEngine, BaseRocksEngine>,
    not_leader: Arc<AtomicBool>,
    coprocessor: CoprocessorHost<BaseRocksEngine>,
}

impl RocksEngine {
    pub fn new(
        path: &str,
        db_opts: Option<RocksDbOptions>,
        cfs_opts: Vec<(CfName, RocksCfOptions)>,
        shared_block_cache: bool,
        io_rate_limiter: Option<Arc<IoRateLimiter>>,
    ) -> Result<RocksEngine> {
        info!("RocksEngine: creating for path"; "path" => path);
        let (path, temp_dir) = match path {
            TEMP_DIR => {
                let td = Builder::new().prefix("temp-rocksdb").tempdir().unwrap();
                (td.path().to_str().unwrap().to_owned(), Some(td))
            }
            _ => (path.to_owned(), None),
        };
        let worker = Worker::new("engine-rocksdb");
        let mut db_opts = db_opts.unwrap_or_default();
        if io_rate_limiter.is_some() {
            db_opts.set_env(get_env(None /* key_manager */, io_rate_limiter).unwrap());
        }

<<<<<<< HEAD
        let db = Arc::new(engine_rocks::raw_util::new_engine(
            &path,
            Some(db_opts),
            cfs,
            cfs_opts,
        )?);

=======
        let db = engine_rocks::util::new_engine_opt(&path, db_opts, cfs_opts)?;
>>>>>>> 84654c87
        // It does not use the raft_engine, so it is ok to fill with the same
        // rocksdb.
        let mut kv_engine = db.clone();
        let mut raft_engine = db;
        kv_engine.set_shared_block_cache(shared_block_cache);
        raft_engine.set_shared_block_cache(shared_block_cache);
        let engines = Engines::new(kv_engine, raft_engine);
        let sched = worker.start("engine-rocksdb", Runner(engines.clone()));
        Ok(RocksEngine {
            sched,
            core: Arc::new(Mutex::new(RocksEngineCore { temp_dir, worker })),
            not_leader: Arc::new(AtomicBool::new(false)),
            engines,
            coprocessor: CoprocessorHost::default(),
        })
    }

    pub fn trigger_not_leader(&self) {
        self.not_leader.store(true, Ordering::SeqCst);
    }

    pub fn pause(&self, dur: Duration) {
        self.sched.schedule(Task::Pause(dur)).unwrap();
    }

    pub fn engines(&self) -> Engines<BaseRocksEngine, BaseRocksEngine> {
        self.engines.clone()
    }

    pub fn get_rocksdb(&self) -> BaseRocksEngine {
        self.engines.kv.clone()
    }

    pub fn stop(&self) {
        let core = self.core.lock().unwrap();
        core.worker.stop();
    }

    pub fn register_observer(&mut self, f: impl FnOnce(&mut CoprocessorHost<BaseRocksEngine>)) {
        f(&mut self.coprocessor);
    }

    /// `pre_propose` is called before propose.
    /// It's used to trigger "pre_propose_query" observers for RawKV API V2 by
    /// now.
    fn pre_propose(&self, mut batch: WriteData) -> Result<WriteData> {
        let requests = batch
            .modifies
            .into_iter()
            .map(Into::into)
            .collect::<Vec<_>>();
        let mut cmd_req = raft_cmdpb::RaftCmdRequest::default();
        cmd_req.set_requests(requests.into());

        let mut region = metapb::Region::default();
        region.set_id(1);
        self.coprocessor
            .pre_propose(&region, &mut cmd_req)
            .map_err(|err| Error::from(ErrorInner::Other(box_err!(err))))?;

        batch.modifies = cmd_req
            .take_requests()
            .into_iter()
            .map(Into::into)
            .collect::<Vec<_>>();
        Ok(batch)
    }
}

impl Display for RocksEngine {
    fn fmt(&self, f: &mut Formatter<'_>) -> fmt::Result {
        write!(f, "RocksDB")
    }
}

impl Debug for RocksEngine {
    fn fmt(&self, f: &mut Formatter<'_>) -> fmt::Result {
        write!(
            f,
            "RocksDB [is_temp: {}]",
            self.core.lock().unwrap().temp_dir.is_some()
        )
    }
}

impl Engine for RocksEngine {
    type Snap = Arc<RocksSnapshot>;
    type Local = BaseRocksEngine;

    fn kv_engine(&self) -> BaseRocksEngine {
        self.engines.kv.clone()
    }

    fn snapshot_on_kv_engine(&self, _: &[u8], _: &[u8]) -> Result<Self::Snap> {
        self.snapshot(Default::default())
    }

    fn modify_on_kv_engine(&self, modifies: Vec<Modify>) -> Result<()> {
        write_modifies(&self.engines.kv, modifies)
    }

    fn async_write(&self, ctx: &Context, batch: WriteData, cb: Callback<()>) -> Result<()> {
        self.async_write_ext(ctx, batch, cb, None, None)
    }

    fn async_write_ext(
        &self,
        _: &Context,
        batch: WriteData,
        cb: Callback<()>,
        proposed_cb: Option<ExtCallback>,
        committed_cb: Option<ExtCallback>,
    ) -> Result<()> {
        fail_point!("rockskv_async_write", |_| Err(box_err!("write failed")));

        if batch.modifies.is_empty() {
            return Err(Error::from(ErrorInner::EmptyRequest));
        }

        let batch = self.pre_propose(batch)?;

        if let Some(cb) = proposed_cb {
            cb();
        }
        if let Some(cb) = committed_cb {
            cb();
        }
        box_try!(self.sched.schedule(Task::Write(batch.modifies, cb)));
        Ok(())
    }

    fn async_snapshot(&self, _: SnapContext<'_>, cb: Callback<Self::Snap>) -> Result<()> {
        fail_point!("rockskv_async_snapshot", |_| Err(box_err!(
            "snapshot failed"
        )));
        let not_leader = {
            let mut header = kvproto::errorpb::Error::default();
            header.mut_not_leader().set_region_id(100);
            header
        };
        fail_point!("rockskv_async_snapshot_not_leader", |_| {
            Err(Error::from(ErrorInner::Request(not_leader.clone())))
        });
        if self.not_leader.load(Ordering::SeqCst) {
            return Err(Error::from(ErrorInner::Request(not_leader)));
        }
        box_try!(self.sched.schedule(Task::Snapshot(cb)));
        Ok(())
    }
}

impl Snapshot for Arc<RocksSnapshot> {
    type Iter = RocksEngineIterator;
    type Ext<'a> = DummySnapshotExt;

    fn get(&self, key: &Key) -> Result<Option<Value>> {
        trace!("RocksSnapshot: get"; "key" => %key);
        let v = self.get_value(key.as_encoded())?;
        Ok(v.map(|v| v.to_vec()))
    }

    fn get_cf(&self, cf: CfName, key: &Key) -> Result<Option<Value>> {
        trace!("RocksSnapshot: get_cf"; "cf" => cf, "key" => %key);
        let v = self.get_value_cf(cf, key.as_encoded())?;
        Ok(v.map(|v| v.to_vec()))
    }

    fn get_cf_opt(&self, opts: ReadOptions, cf: CfName, key: &Key) -> Result<Option<Value>> {
        trace!("RocksSnapshot: get_cf"; "cf" => cf, "key" => %key);
        let v = self.get_value_cf_opt(&opts, cf, key.as_encoded())?;
        Ok(v.map(|v| v.to_vec()))
    }

    fn iter(&self, cf: CfName, iter_opt: IterOptions) -> Result<Self::Iter> {
        trace!("RocksSnapshot: create cf iterator");
        Ok(self.iterator_opt(cf, iter_opt)?)
    }

    fn ext(&self) -> DummySnapshotExt {
        DummySnapshotExt
    }
}

impl EngineIterator for RocksEngineIterator {
    fn next(&mut self) -> Result<bool> {
        Iterator::next(self).map_err(Error::from)
    }

    fn prev(&mut self) -> Result<bool> {
        Iterator::prev(self).map_err(Error::from)
    }

    fn seek(&mut self, key: &Key) -> Result<bool> {
        Iterator::seek(self, key.as_encoded()).map_err(Error::from)
    }

    fn seek_for_prev(&mut self, key: &Key) -> Result<bool> {
        Iterator::seek_for_prev(self, key.as_encoded()).map_err(Error::from)
    }

    fn seek_to_first(&mut self) -> Result<bool> {
        Iterator::seek_to_first(self).map_err(Error::from)
    }

    fn seek_to_last(&mut self) -> Result<bool> {
        Iterator::seek_to_last(self).map_err(Error::from)
    }

    fn valid(&self) -> Result<bool> {
        Iterator::valid(self).map_err(Error::from)
    }

    fn key(&self) -> &[u8] {
        Iterator::key(self)
    }

    fn value(&self) -> &[u8] {
        Iterator::value(self)
    }
}<|MERGE_RESOLUTION|>--- conflicted
+++ resolved
@@ -107,17 +107,7 @@
             db_opts.set_env(get_env(None /* key_manager */, io_rate_limiter).unwrap());
         }
 
-<<<<<<< HEAD
-        let db = Arc::new(engine_rocks::raw_util::new_engine(
-            &path,
-            Some(db_opts),
-            cfs,
-            cfs_opts,
-        )?);
-
-=======
         let db = engine_rocks::util::new_engine_opt(&path, db_opts, cfs_opts)?;
->>>>>>> 84654c87
         // It does not use the raft_engine, so it is ok to fill with the same
         // rocksdb.
         let mut kv_engine = db.clone();
