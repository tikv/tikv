// Copyright 2016 TiKV Project Authors. Licensed under Apache-2.0.

use std::fmt::{self, Debug, Display, Formatter};
use std::sync::atomic::{AtomicBool, Ordering};
use std::sync::{Arc, Mutex};
use std::time::Duration;

use engine_rocks::get_env;
use engine_rocks::raw::DBOptions;
use engine_rocks::raw_util::CFOptions;
use engine_rocks::{RocksEngine as BaseRocksEngine, RocksEngineIterator};
use engine_traits::CfName;
use engine_traits::{
    Engines, IterOptions, Iterable, Iterator, KvEngine, Peekable, ReadOptions, SeekKey,
};
use file_system::IORateLimiter;
use kvproto::{kvrpcpb::Context, metapb, raft_cmdpb};
use raftstore::coprocessor::CoprocessorHost;
use tempfile::{Builder, TempDir};
use txn_types::{Key, Value};

use tikv_util::worker::{Runnable, Scheduler, Worker};

use super::{
    write_modifies, Callback, DummySnapshotExt, Engine, Error, ErrorInner, ExtCallback,
    Iterator as EngineIterator, Modify, Result, SnapContext, Snapshot, WriteData,
};

pub use engine_rocks::RocksSnapshot;

// Duplicated in test_engine_builder
const TEMP_DIR: &str = "";

enum Task {
    Write(Vec<Modify>, Callback<()>),
    Snapshot(Callback<Arc<RocksSnapshot>>),
    Pause(Duration),
}

impl Display for Task {
    fn fmt(&self, f: &mut Formatter<'_>) -> fmt::Result {
        match *self {
            Task::Write(..) => write!(f, "write task"),
            Task::Snapshot(_) => write!(f, "snapshot task"),
            Task::Pause(_) => write!(f, "pause"),
        }
    }
}

struct Runner(Engines<BaseRocksEngine, BaseRocksEngine>);

impl Runnable for Runner {
    type Task = Task;

    fn run(&mut self, t: Task) {
        match t {
            Task::Write(modifies, cb) => cb(write_modifies(&self.0.kv, modifies)),
            Task::Snapshot(cb) => cb(Ok(Arc::new(self.0.kv.snapshot()))),
            Task::Pause(dur) => std::thread::sleep(dur),
        }
    }
}

struct RocksEngineCore {
    // only use for memory mode
    temp_dir: Option<TempDir>,
    worker: Worker,
}

impl Drop for RocksEngineCore {
    fn drop(&mut self) {
        self.worker.stop();
    }
}

/// The RocksEngine is based on `RocksDB`.
///
/// This is intended for **testing use only**.
#[derive(Clone)]
pub struct RocksEngine {
    core: Arc<Mutex<RocksEngineCore>>,
    sched: Scheduler<Task>,
    engines: Engines<BaseRocksEngine, BaseRocksEngine>,
    not_leader: Arc<AtomicBool>,
    coprocessor: CoprocessorHost<BaseRocksEngine>,
}

impl RocksEngine {
    pub fn new(
        path: &str,
        cfs: &[CfName],
        cfs_opts: Option<Vec<CFOptions<'_>>>,
        shared_block_cache: bool,
        io_rate_limiter: Option<Arc<IORateLimiter>>,
        db_opts: Option<DBOptions>,
    ) -> Result<RocksEngine> {
        info!("RocksEngine: creating for path"; "path" => path);
        let (path, temp_dir) = match path {
            TEMP_DIR => {
                let td = Builder::new().prefix("temp-rocksdb").tempdir().unwrap();
                (td.path().to_str().unwrap().to_owned(), Some(td))
            }
            _ => (path.to_owned(), None),
        };
        let worker = Worker::new("engine-rocksdb");
        let mut db_opts = db_opts.unwrap_or_else(|| DBOptions::new());
        if io_rate_limiter.is_some() {
            db_opts.set_env(get_env(None /*key_manager*/, io_rate_limiter).unwrap());
        }

        let db = Arc::new(engine_rocks::raw_util::new_engine(
            &path,
            Some(db_opts),
            cfs,
            cfs_opts,
        )?);
        // It does not use the raft_engine, so it is ok to fill with the same
        // rocksdb.
        let mut kv_engine = BaseRocksEngine::from_db(db.clone());
        let mut raft_engine = BaseRocksEngine::from_db(db);
        kv_engine.set_shared_block_cache(shared_block_cache);
        raft_engine.set_shared_block_cache(shared_block_cache);
        let engines = Engines::new(kv_engine, raft_engine);
        let sched = worker.start("engine-rocksdb", Runner(engines.clone()));
        Ok(RocksEngine {
            sched,
            core: Arc::new(Mutex::new(RocksEngineCore { temp_dir, worker })),
            not_leader: Arc::new(AtomicBool::new(false)),
            engines,
            coprocessor: CoprocessorHost::default(),
        })
    }

    pub fn trigger_not_leader(&self) {
        self.not_leader.store(true, Ordering::SeqCst);
    }

    pub fn pause(&self, dur: Duration) {
        self.sched.schedule(Task::Pause(dur)).unwrap();
    }

    pub fn engines(&self) -> Engines<BaseRocksEngine, BaseRocksEngine> {
        self.engines.clone()
    }

    pub fn get_rocksdb(&self) -> BaseRocksEngine {
        self.engines.kv.clone()
    }

    pub fn stop(&self) {
        let core = self.core.lock().unwrap();
        core.worker.stop();
    }
<<<<<<< HEAD
=======

    pub fn register_observer(&mut self, f: impl FnOnce(&mut CoprocessorHost<BaseRocksEngine>)) {
        f(&mut self.coprocessor);
    }

    /// `pre_propose` is called before propose.
    /// It's used to trigger "pre_propose_query" observers for RawKV API V2 by now.
    fn pre_propose(&self, mut batch: WriteData) -> Result<WriteData> {
        let requests = batch
            .modifies
            .into_iter()
            .map(Into::into)
            .collect::<Vec<_>>();
        let mut cmd_req = raft_cmdpb::RaftCmdRequest::default();
        cmd_req.set_requests(requests.into());

        let mut region = metapb::Region::default();
        region.set_id(1);
        self.coprocessor
            .pre_propose(&region, &mut cmd_req)
            .map_err(|err| Error::from(ErrorInner::Other(box_err!(err))))?;

        batch.modifies = cmd_req
            .take_requests()
            .into_iter()
            .map(Into::into)
            .collect::<Vec<_>>();
        Ok(batch)
    }
>>>>>>> 4cabf515
}

impl Display for RocksEngine {
    fn fmt(&self, f: &mut Formatter<'_>) -> fmt::Result {
        write!(f, "RocksDB")
    }
}

impl Debug for RocksEngine {
    fn fmt(&self, f: &mut Formatter<'_>) -> fmt::Result {
        write!(
            f,
            "RocksDB [is_temp: {}]",
            self.core.lock().unwrap().temp_dir.is_some()
        )
    }
}

impl Engine for RocksEngine {
    type Snap = Arc<RocksSnapshot>;
    type Local = BaseRocksEngine;

    fn kv_engine(&self) -> BaseRocksEngine {
        self.engines.kv.clone()
    }

    fn snapshot_on_kv_engine(&self, _: &[u8], _: &[u8]) -> Result<Self::Snap> {
        self.snapshot(Default::default())
    }

    fn modify_on_kv_engine(&self, modifies: Vec<Modify>) -> Result<()> {
        write_modifies(&self.engines.kv, modifies)
    }

    fn async_write(&self, ctx: &Context, batch: WriteData, cb: Callback<()>) -> Result<()> {
        self.async_write_ext(ctx, batch, cb, None, None)
    }

    fn async_write_ext(
        &self,
        _: &Context,
        batch: WriteData,
        cb: Callback<()>,
        proposed_cb: Option<ExtCallback>,
        committed_cb: Option<ExtCallback>,
    ) -> Result<()> {
        fail_point!("rockskv_async_write", |_| Err(box_err!("write failed")));

        if batch.modifies.is_empty() {
            return Err(Error::from(ErrorInner::EmptyRequest));
        }

<<<<<<< HEAD
        // Trigger "pre_propose_query" observers for RawKV API V2.
        let requests = batch
            .modifies
            .into_iter()
            .map(Into::into)
            .collect::<Vec<_>>();
        let mut cmd_req = raft_cmdpb::RaftCmdRequest::default();
        cmd_req.set_requests(requests.into());
        let mut region = metapb::Region::default();
        region.set_id(1);
        self.coprocessor
            .pre_propose(&region, &mut cmd_req)
            .map_err(|err| Error::from(ErrorInner::Other(box_err!(err))))?;
        batch.modifies = cmd_req
            .take_requests()
            .into_iter()
            .map(Into::into)
            .collect::<Vec<_>>();
=======
        let batch = self.pre_propose(batch)?;
>>>>>>> 4cabf515

        if let Some(cb) = proposed_cb {
            cb();
        }
        if let Some(cb) = committed_cb {
            cb();
        }
        box_try!(self.sched.schedule(Task::Write(batch.modifies, cb)));
        Ok(())
    }

    fn async_snapshot(&self, _: SnapContext<'_>, cb: Callback<Self::Snap>) -> Result<()> {
        fail_point!("rockskv_async_snapshot", |_| Err(box_err!(
            "snapshot failed"
        )));
        let not_leader = {
            let mut header = kvproto::errorpb::Error::default();
            header.mut_not_leader().set_region_id(100);
            header
        };
        fail_point!("rockskv_async_snapshot_not_leader", |_| {
            Err(Error::from(ErrorInner::Request(not_leader.clone())))
        });
        if self.not_leader.load(Ordering::SeqCst) {
            return Err(Error::from(ErrorInner::Request(not_leader)));
        }
        box_try!(self.sched.schedule(Task::Snapshot(cb)));
        Ok(())
    }

    fn mut_coprocessor(&mut self) -> Option<&mut CoprocessorHost<BaseRocksEngine>> {
        Some(&mut self.coprocessor)
    }
}

impl Snapshot for Arc<RocksSnapshot> {
    type Iter = RocksEngineIterator;
    type Ext<'a> = DummySnapshotExt;

    fn get(&self, key: &Key) -> Result<Option<Value>> {
        trace!("RocksSnapshot: get"; "key" => %key);
        let v = self.get_value(key.as_encoded())?;
        Ok(v.map(|v| v.to_vec()))
    }

    fn get_cf(&self, cf: CfName, key: &Key) -> Result<Option<Value>> {
        trace!("RocksSnapshot: get_cf"; "cf" => cf, "key" => %key);
        let v = self.get_value_cf(cf, key.as_encoded())?;
        Ok(v.map(|v| v.to_vec()))
    }

    fn get_cf_opt(&self, opts: ReadOptions, cf: CfName, key: &Key) -> Result<Option<Value>> {
        trace!("RocksSnapshot: get_cf"; "cf" => cf, "key" => %key);
        let v = self.get_value_cf_opt(&opts, cf, key.as_encoded())?;
        Ok(v.map(|v| v.to_vec()))
    }

    fn iter(&self, iter_opt: IterOptions) -> Result<Self::Iter> {
        trace!("RocksSnapshot: create iterator");
        Ok(self.iterator_opt(iter_opt)?)
    }

    fn iter_cf(&self, cf: CfName, iter_opt: IterOptions) -> Result<Self::Iter> {
        trace!("RocksSnapshot: create cf iterator");
        Ok(self.iterator_cf_opt(cf, iter_opt)?)
    }

    fn ext(&self) -> DummySnapshotExt {
        DummySnapshotExt
    }
}

impl EngineIterator for RocksEngineIterator {
    fn next(&mut self) -> Result<bool> {
        Iterator::next(self).map_err(Error::from)
    }

    fn prev(&mut self) -> Result<bool> {
        Iterator::prev(self).map_err(Error::from)
    }

    fn seek(&mut self, key: &Key) -> Result<bool> {
        Iterator::seek(self, key.as_encoded().as_slice().into()).map_err(Error::from)
    }

    fn seek_for_prev(&mut self, key: &Key) -> Result<bool> {
        Iterator::seek_for_prev(self, key.as_encoded().as_slice().into()).map_err(Error::from)
    }

    fn seek_to_first(&mut self) -> Result<bool> {
        Iterator::seek(self, SeekKey::Start).map_err(Error::from)
    }

    fn seek_to_last(&mut self) -> Result<bool> {
        Iterator::seek(self, SeekKey::End).map_err(Error::from)
    }

    fn valid(&self) -> Result<bool> {
        Iterator::valid(self).map_err(Error::from)
    }

    fn key(&self) -> &[u8] {
        Iterator::key(self)
    }

    fn value(&self) -> &[u8] {
        Iterator::value(self)
    }
}<|MERGE_RESOLUTION|>--- conflicted
+++ resolved
@@ -151,8 +151,6 @@
         let core = self.core.lock().unwrap();
         core.worker.stop();
     }
-<<<<<<< HEAD
-=======
 
     pub fn register_observer(&mut self, f: impl FnOnce(&mut CoprocessorHost<BaseRocksEngine>)) {
         f(&mut self.coprocessor);
@@ -182,7 +180,6 @@
             .collect::<Vec<_>>();
         Ok(batch)
     }
->>>>>>> 4cabf515
 }
 
 impl Display for RocksEngine {
@@ -235,28 +232,7 @@
             return Err(Error::from(ErrorInner::EmptyRequest));
         }
 
-<<<<<<< HEAD
-        // Trigger "pre_propose_query" observers for RawKV API V2.
-        let requests = batch
-            .modifies
-            .into_iter()
-            .map(Into::into)
-            .collect::<Vec<_>>();
-        let mut cmd_req = raft_cmdpb::RaftCmdRequest::default();
-        cmd_req.set_requests(requests.into());
-        let mut region = metapb::Region::default();
-        region.set_id(1);
-        self.coprocessor
-            .pre_propose(&region, &mut cmd_req)
-            .map_err(|err| Error::from(ErrorInner::Other(box_err!(err))))?;
-        batch.modifies = cmd_req
-            .take_requests()
-            .into_iter()
-            .map(Into::into)
-            .collect::<Vec<_>>();
-=======
         let batch = self.pre_propose(batch)?;
->>>>>>> 4cabf515
 
         if let Some(cb) = proposed_cb {
             cb();
