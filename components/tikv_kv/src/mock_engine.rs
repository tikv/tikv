// Copyright 2020 TiKV Project Authors. Licensed under Apache-2.0.

use std::{
    collections::LinkedList,
    sync::{Arc, Mutex},
};

use collections::HashMap;
use kvproto::kvrpcpb::Context;

use super::Result;
use crate::{Engine, Modify, OnAppliedCb, RocksEngine, SnapContext, WriteData, WriteEvent};

/// A mock engine is a simple wrapper around RocksEngine
/// but with the ability to assert the modifies,
/// the callback used, and other aspects during interaction with the engine
#[derive(Clone)]
pub struct MockEngine {
    base: RocksEngine,
    expected_modifies: Option<Arc<ExpectedWriteList>>,
    last_modifies: Arc<Mutex<Vec<Vec<Modify>>>>,
}

impl MockEngine {
    pub fn take_last_modifies(&self) -> Vec<Vec<Modify>> {
        let mut last_modifies = self.last_modifies.lock().unwrap();
        std::mem::take(&mut last_modifies)
    }
}

#[derive(Debug, Clone, Default, PartialEq)]
pub struct ExpectedWrite {
    // if the following `Option`s are None, it means we just don't care
    modify: Option<Modify>,
    use_proposed_cb: Option<bool>,
    use_committed_cb: Option<bool>,
}

impl ExpectedWrite {
    pub fn new() -> Self {
        Default::default()
    }
    #[must_use]
    pub fn expect_modify(self, modify: Modify) -> Self {
        Self {
            modify: Some(modify),
            use_proposed_cb: self.use_proposed_cb,
            use_committed_cb: self.use_committed_cb,
        }
    }
    #[must_use]
    pub fn expect_proposed_cb(self) -> Self {
        Self {
            modify: self.modify,
            use_proposed_cb: Some(true),
            use_committed_cb: self.use_committed_cb,
        }
    }
    #[must_use]
    pub fn expect_no_proposed_cb(self) -> Self {
        Self {
            modify: self.modify,
            use_proposed_cb: Some(false),
            use_committed_cb: self.use_committed_cb,
        }
    }
    #[must_use]
    pub fn expect_committed_cb(self) -> Self {
        Self {
            modify: self.modify,
            use_proposed_cb: self.use_proposed_cb,
            use_committed_cb: Some(true),
        }
    }
    #[must_use]
    pub fn expect_no_committed_cb(self) -> Self {
        Self {
            modify: self.modify,
            use_proposed_cb: self.use_proposed_cb,
            use_committed_cb: Some(false),
        }
    }
}

/// `ExpectedWriteList` represents a list of writes expected to write to the
/// engine
struct ExpectedWriteList(Mutex<LinkedList<ExpectedWrite>>);

// We implement drop here instead of on MockEngine
// because `MockEngine` can be cloned and dropped everywhere
// and we just want to assert every write
impl Drop for ExpectedWriteList {
    fn drop(&mut self) {
        let expected_modifies = &mut *self.0.lock().unwrap();
        assert_eq!(
            expected_modifies.len(),
            0,
            "not all expected modifies have been written to the engine, {} rest",
            expected_modifies.len()
        )
    }
}

fn check_expected_write(
    expected_writes: &mut LinkedList<ExpectedWrite>,
    modifies: &[Modify],
    has_proposed_cb: bool,
    has_committed_cb: bool,
) {
    for modify in modifies {
        if let Some(expected_write) = expected_writes.pop_front() {
            // check whether the modify is expected
            if let Some(expected_modify) = expected_write.modify {
                assert_eq!(
                    modify, &expected_modify,
                    "modify writing to Engine not match with expected"
                )
            }
            // check whether use right callback
            match expected_write.use_proposed_cb {
                Some(true) => assert!(
                    has_proposed_cb,
                    "this write is supposed to return during the propose stage"
                ),
                Some(false) => assert!(
                    !has_proposed_cb,
                    "this write is not supposed to return during the propose stage"
                ),
                None => {}
            }
            match expected_write.use_committed_cb {
                Some(true) => assert!(
                    has_committed_cb,
                    "this write is supposed to return during the commit stage"
                ),
                Some(false) => assert!(
                    !has_committed_cb,
                    "this write is not supposed to return during the commit stage"
                ),
                None => {}
            }
        } else {
            panic!("unexpected modify {:?} wrote to the Engine", modify)
        }
    }
}

impl Engine for MockEngine {
    type Snap = <RocksEngine as Engine>::Snap;
    type Local = <RocksEngine as Engine>::Local;

    fn kv_engine(&self) -> Option<Self::Local> {
        self.base.kv_engine()
    }

    type RaftExtension = <RocksEngine as Engine>::RaftExtension;
<<<<<<< HEAD
    fn raft_extension(&self) -> &Self::RaftExtension {
=======
    fn raft_extension(&self) -> Self::RaftExtension {
>>>>>>> 25261c8a
        self.base.raft_extension()
    }

    fn modify_on_kv_engine(&self, region_modifies: HashMap<u64, Vec<Modify>>) -> Result<()> {
        self.base.modify_on_kv_engine(region_modifies)
    }

    type SnapshotRes = <RocksEngine as Engine>::SnapshotRes;
    fn async_snapshot(&mut self, ctx: SnapContext<'_>) -> Self::SnapshotRes {
        self.base.async_snapshot(ctx)
    }

    type WriteRes = <RocksEngine as Engine>::WriteRes;
    fn async_write(
        &self,
        ctx: &Context,
        batch: WriteData,
        subscribed: u8,
        on_applied: Option<OnAppliedCb>,
    ) -> Self::WriteRes {
        if let Some(expected_modifies) = self.expected_modifies.as_ref() {
            let mut expected_writes = expected_modifies.0.lock().unwrap();
            check_expected_write(
                &mut expected_writes,
                &batch.modifies,
                WriteEvent::subscribed_proposed(subscribed),
                WriteEvent::subscribed_committed(subscribed),
            );
        }
        let mut last_modifies = self.last_modifies.lock().unwrap();
        last_modifies.push(batch.modifies.clone());
        self.base.async_write(ctx, batch, subscribed, on_applied)
    }
}

pub struct MockEngineBuilder {
    base: RocksEngine,
    expected_modifies: Option<LinkedList<ExpectedWrite>>,
}

impl MockEngineBuilder {
    pub fn from_rocks_engine(rocks_engine: RocksEngine) -> Self {
        Self {
            base: rocks_engine,
            expected_modifies: None,
        }
    }

    #[must_use]
    pub fn add_expected_write(mut self, write: ExpectedWrite) -> Self {
        match self.expected_modifies.as_mut() {
            Some(expected_modifies) => expected_modifies.push_back(write),
            None => {
                let mut list = LinkedList::new();
                list.push_back(write);
                self.expected_modifies = Some(list);
            }
        }
        self
    }

    pub fn build(self) -> MockEngine {
        MockEngine {
            base: self.base,
            expected_modifies: self
                .expected_modifies
                .map(|m| Arc::new(ExpectedWriteList(Mutex::new(m)))),
            last_modifies: Arc::new(Mutex::new(Vec::new())),
        }
    }
}<|MERGE_RESOLUTION|>--- conflicted
+++ resolved
@@ -154,11 +154,7 @@
     }
 
     type RaftExtension = <RocksEngine as Engine>::RaftExtension;
-<<<<<<< HEAD
-    fn raft_extension(&self) -> &Self::RaftExtension {
-=======
     fn raft_extension(&self) -> Self::RaftExtension {
->>>>>>> 25261c8a
         self.base.raft_extension()
     }
 
