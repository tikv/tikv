// Copyright 2019 TiKV Project Authors. Licensed under Apache-2.0.

use std::cmp::{max, min, Ordering};
use std::str;

use tidb_query_codegen::rpn_fn;
use tidb_query_common::Result;
use tidb_query_datatype::codec::collation::Collator;
use tidb_query_datatype::codec::data_type::*;
use tidb_query_datatype::codec::mysql::Time;
use tidb_query_datatype::codec::Error;
use tidb_query_datatype::expr::EvalContext;

#[rpn_fn(nullable)]
#[inline]
pub fn compare<C: Comparer>(lhs: Option<&C::T>, rhs: Option<&C::T>) -> Result<Option<i64>>
where
    C: Comparer,
{
    C::compare(lhs, rhs)
}

#[rpn_fn(nullable)]
#[inline]
pub fn compare_json<F: CmpOp>(lhs: Option<JsonRef>, rhs: Option<JsonRef>) -> Result<Option<i64>> {
    Ok(match (lhs, rhs) {
        (None, None) => F::compare_null(),
        (None, _) | (_, None) => F::compare_partial_null(),
        (Some(lhs), Some(rhs)) => Some(F::compare_order(lhs.cmp(&rhs)) as i64),
    })
}

#[rpn_fn(nullable)]
#[inline]
pub fn compare_bytes<C: Collator, F: CmpOp>(
    lhs: Option<BytesRef>,
    rhs: Option<BytesRef>,
) -> Result<Option<i64>> {
    Ok(match (lhs, rhs) {
        (None, None) => F::compare_null(),
        (None, _) | (_, None) => F::compare_partial_null(),
        (Some(lhs), Some(rhs)) => {
            let ord = C::sort_compare(lhs, rhs)?;
            Some(F::compare_order(ord) as i64)
        }
    })
}

pub trait Comparer {
    type T: Evaluable + EvaluableRet;

    fn compare(lhs: Option<&Self::T>, rhs: Option<&Self::T>) -> Result<Option<i64>>;
}

pub struct BasicComparer<T: Evaluable + Ord, F: CmpOp> {
    _phantom: std::marker::PhantomData<(T, F)>,
}

impl<T: Evaluable + EvaluableRet + Ord, F: CmpOp> Comparer for BasicComparer<T, F> {
    type T = T;

    #[inline]
    fn compare(lhs: Option<&T>, rhs: Option<&T>) -> Result<Option<i64>> {
        Ok(match (lhs, rhs) {
            (None, None) => F::compare_null(),
            (None, _) | (_, None) => F::compare_partial_null(),
            (Some(lhs), Some(rhs)) => Some(F::compare_order(lhs.cmp(rhs)) as i64),
        })
    }
}

pub struct UintUintComparer<F: CmpOp> {
    _phantom: std::marker::PhantomData<F>,
}

impl<F: CmpOp> Comparer for UintUintComparer<F> {
    type T = Int;

    #[inline]
    fn compare(lhs: Option<&Int>, rhs: Option<&Int>) -> Result<Option<i64>> {
        Ok(match (lhs, rhs) {
            (None, None) => F::compare_null(),
            (None, _) | (_, None) => F::compare_partial_null(),
            (Some(lhs), Some(rhs)) => {
                let lhs = *lhs as u64;
                let rhs = *rhs as u64;
                Some(F::compare_order(lhs.cmp(&rhs)) as i64)
            }
        })
    }
}

pub struct UintIntComparer<F: CmpOp> {
    _phantom: std::marker::PhantomData<F>,
}

impl<F: CmpOp> Comparer for UintIntComparer<F> {
    type T = Int;

    #[inline]
    fn compare(lhs: Option<&Int>, rhs: Option<&Int>) -> Result<Option<i64>> {
        Ok(match (lhs, rhs) {
            (None, None) => F::compare_null(),
            (None, _) | (_, None) => F::compare_partial_null(),
            (Some(lhs), Some(rhs)) => {
                let ordering = if *rhs < 0 || *lhs as u64 > std::i64::MAX as u64 {
                    Ordering::Greater
                } else {
                    lhs.cmp(&rhs)
                };
                Some(F::compare_order(ordering) as i64)
            }
        })
    }
}

pub struct IntUintComparer<F: CmpOp> {
    _phantom: std::marker::PhantomData<F>,
}

impl<F: CmpOp> Comparer for IntUintComparer<F> {
    type T = Int;

    #[inline]
    fn compare(lhs: Option<&Int>, rhs: Option<&Int>) -> Result<Option<i64>> {
        Ok(match (lhs, rhs) {
            (None, None) => F::compare_null(),
            (None, _) | (_, None) => F::compare_partial_null(),
            (Some(lhs), Some(rhs)) => {
                let ordering = if *lhs < 0 || *rhs as u64 > std::i64::MAX as u64 {
                    Ordering::Less
                } else {
                    lhs.cmp(&rhs)
                };
                Some(F::compare_order(ordering) as i64)
            }
        })
    }
}

pub trait CmpOp {
    #[inline]
    fn compare_null() -> Option<i64> {
        None
    }

    #[inline]
    fn compare_partial_null() -> Option<i64> {
        None
    }

    fn compare_order(ordering: std::cmp::Ordering) -> bool;
}

pub struct CmpOpLT;

impl CmpOp for CmpOpLT {
    #[inline]
    fn compare_order(ordering: Ordering) -> bool {
        ordering == Ordering::Less
    }
}

pub struct CmpOpLE;

impl CmpOp for CmpOpLE {
    #[inline]
    fn compare_order(ordering: Ordering) -> bool {
        ordering != Ordering::Greater
    }
}

pub struct CmpOpGT;

impl CmpOp for CmpOpGT {
    #[inline]
    fn compare_order(ordering: Ordering) -> bool {
        ordering == Ordering::Greater
    }
}

pub struct CmpOpGE;

impl CmpOp for CmpOpGE {
    #[inline]
    fn compare_order(ordering: Ordering) -> bool {
        ordering != Ordering::Less
    }
}

pub struct CmpOpNE;

impl CmpOp for CmpOpNE {
    #[inline]
    fn compare_order(ordering: Ordering) -> bool {
        ordering != Ordering::Equal
    }
}

pub struct CmpOpEQ;

impl CmpOp for CmpOpEQ {
    #[inline]
    fn compare_order(ordering: Ordering) -> bool {
        ordering == Ordering::Equal
    }
}

pub struct CmpOpNullEQ;

impl CmpOp for CmpOpNullEQ {
    #[inline]
    fn compare_null() -> Option<i64> {
        Some(1)
    }

    #[inline]
    fn compare_partial_null() -> Option<i64> {
        Some(0)
    }

    #[inline]
    fn compare_order(ordering: Ordering) -> bool {
        ordering == Ordering::Equal
    }
}

#[rpn_fn(nullable, varg)]
#[inline]
pub fn coalesce<T: Evaluable + EvaluableRet>(args: &[Option<&T>]) -> Result<Option<T>> {
    for arg in args {
        if arg.is_some() {
            return Ok(arg.cloned());
        }
    }
    Ok(None)
}

#[rpn_fn(nullable, varg)]
#[inline]
pub fn coalesce_bytes(args: &[Option<BytesRef>]) -> Result<Option<Bytes>> {
    for arg in args {
        if arg.is_some() {
            return Ok(arg.map(|x| x.to_vec()));
        }
    }
    Ok(None)
}

#[rpn_fn(nullable, varg)]
#[inline]
pub fn coalesce_json(args: &[Option<JsonRef>]) -> Result<Option<Json>> {
    for arg in args {
        if arg.is_some() {
            return Ok(arg.map(|x| x.to_owned()));
        }
    }
    Ok(None)
}

#[rpn_fn(nullable, varg, min_args = 2)]
#[inline]
pub fn greatest_int(args: &[Option<&Int>]) -> Result<Option<Int>> {
    do_get_extremum(args, max)
}

#[rpn_fn(nullable, varg, min_args = 2)]
#[inline]
pub fn greatest_real(args: &[Option<&Real>]) -> Result<Option<Real>> {
    do_get_extremum(args, |x, y| x.max(y))
}

<<<<<<< HEAD
#[rpn_fn(varg, min_args = 2)]
#[inline]
pub fn greatest_decimal(args: &[Option<&Decimal>]) -> Result<Option<Decimal>> {
    do_get_extremum(args, |x, y| x.max(y))
}

#[rpn_fn(varg, min_args = 2, capture = [ctx])]
=======
#[rpn_fn(nullable, varg, min_args = 2, capture = [ctx])]
>>>>>>> 787c4905
#[inline]
pub fn greatest_time(ctx: &mut EvalContext, args: &[Option<BytesRef>]) -> Result<Option<Bytes>> {
    let mut greatest = None;
    for arg in args {
        match arg {
            Some(arg_val) => {
                let s = match str::from_utf8(arg_val) {
                    Ok(s) => s,
                    Err(err) => {
                        return ctx
                            .handle_invalid_time_error(Error::Encoding(err))
                            .map(|_| Ok(None))?;
                    }
                };
                match Time::parse_datetime(ctx, &s, Time::parse_fsp(&s), true) {
                    Ok(t) => greatest = max(greatest, Some(t)),
                    Err(_) => {
                        ctx.handle_invalid_time_error(Error::invalid_time_format(&s))?;
                        continue;
                    }
                }
            }
            None => {
                return Ok(None);
            }
        }
    }

    Ok(greatest.map(|time| time.to_string().into_bytes()))
}

#[rpn_fn(varg, min_args = 2, capture = [ctx])]
#[inline]
pub fn greatest_string(ctx: &mut EvalContext, args: &[Option<BytesRef>]) -> Result<Option<Bytes>> {
    let mut greatest = None;
    for arg in args {
        match arg {
            Some(arg_val) => {
                let s = match str::from_utf8(arg_val) {
                    Ok(s) => s,
                    Err(err) => {
                        return ctx
                            .handle_invalid_time_error(Error::Encoding(err))
                            .map(|_| Ok(None))?;
                    }
                };
                greatest = max(greatest, Some(s));
            }
            None => {
                return Ok(None);
            }
        }
    }

    Ok(greatest.map(|greatest_val| greatest_val.to_owned().into_bytes()))
}

#[rpn_fn(varg, min_args = 2)]
#[inline]
pub fn least_int(args: &[Option<&Int>]) -> Result<Option<Int>> {
    do_get_extremum(args, min)
}

#[rpn_fn(varg, min_args = 2)]
#[inline]
pub fn least_real(args: &[Option<&Real>]) -> Result<Option<Real>> {
    do_get_extremum(args, |x, y| x.min(y))
}

#[rpn_fn(varg, min_args = 2)]
#[inline]
pub fn least_decimal(args: &[Option<&Decimal>]) -> Result<Option<Decimal>> {
    do_get_extremum(args, |x, y| x.min(y))
}

#[rpn_fn(varg, min_args = 2, capture = [ctx])]
#[inline]
pub fn least_time(ctx: &mut EvalContext, args: &[Option<BytesRef>]) -> Result<Option<Bytes>> {
    use tidb_query_datatype::codec::mysql;
    let mut least = Some(Time::parse_datetime(
        ctx,
        "9999-12-31 23:59:59.999999",
        mysql::MAX_FSP,
        false,
    )?);
    let mut invalid_time = None;
    let mut invalid_time_found = false;

    for arg in args {
        match arg {
            Some(arg_val) => {
                let s = match str::from_utf8(arg_val) {
                    Ok(s) => s,
                    Err(err) => {
                        return ctx
                            .handle_invalid_time_error(Error::Encoding(err))
                            .map(|_| Ok(None))?;
                    }
                };
                invalid_time = match invalid_time {
                    Some(str_val) => min(Some(s), Some(str_val)),
                    None => Some(s),
                };
                match Time::parse_datetime(ctx, &s, Time::parse_fsp(&s), true) {
                    Ok(t) => least = min(least, Some(t)),
                    Err(_) => {
                        ctx.handle_invalid_time_error(Error::invalid_time_format(&s))?;
                        if !invalid_time_found {
                            invalid_time_found = true;
                        }
                    }
                }
            }
            None => {
                return Ok(None);
            }
        }
    }

    if invalid_time_found {
        Ok(invalid_time.map(|str_val| str_val.to_string().into_bytes()))
    } else {
        Ok(least.map(|time| time.to_string().into_bytes()))
    }
}

#[rpn_fn(varg, min_args = 2, capture = [ctx])]
#[inline]
pub fn least_string(ctx: &mut EvalContext, args: &[Option<BytesRef>]) -> Result<Option<Bytes>> {
    let mut least = None;
    for arg in args {
        match arg {
            Some(arg_val) => {
                let s = match str::from_utf8(arg_val) {
                    Ok(s) => s,
                    Err(err) => {
                        return ctx
                            .handle_invalid_time_error(Error::Encoding(err))
                            .map(|_| Ok(None))?;
                    }
                };
                if least == None {
                    least = Some(s);
                }
                least = min(least, Some(s));
            }
            None => {
                return Ok(None);
            }
        }
    }

    Ok(least.map(|least_val| least_val.to_owned().into_bytes()))
}

#[inline]
fn do_get_extremum<T, E>(args: &[Option<&T>], chooser: E) -> Result<Option<T>>
where
    T: Ord + Copy,
    E: Fn(T, T) -> T,
{
    let first = args[0];
    match first {
        None => Ok(None),
        Some(first_val) => {
            let mut res = *first_val;
            for arg in &args[1..] {
                match arg {
                    None => {
                        return Ok(None);
                    }
                    Some(v) => {
                        res = chooser(res, **v);
                    }
                }
            }
            Ok(Some(res))
        }
    }
}

#[cfg(test)]
mod tests {
    use super::*;

    use tidb_query_datatype::builder::FieldTypeBuilder;
    use tidb_query_datatype::{Collation, FieldTypeFlag, FieldTypeTp};
    use tipb::ScalarFuncSig;

    use crate::test_util::RpnFnScalarEvaluator;

    #[derive(Clone, Copy, PartialEq, Eq)]
    enum TestCaseCmpOp {
        GT,
        GE,
        LT,
        LE,
        EQ,
        NE,
        NullEQ,
    }

    #[allow(clippy::type_complexity)]
    fn generate_numeric_compare_cases(
    ) -> Vec<(Option<Real>, Option<Real>, TestCaseCmpOp, Option<i64>)> {
        vec![
            (None, None, TestCaseCmpOp::GT, None),
            (Real::new(3.5).ok(), None, TestCaseCmpOp::GT, None),
            (Real::new(-2.1).ok(), None, TestCaseCmpOp::GT, None),
            (None, Real::new(3.5).ok(), TestCaseCmpOp::GT, None),
            (None, Real::new(-2.1).ok(), TestCaseCmpOp::GT, None),
            (
                Real::new(3.5).ok(),
                Real::new(-2.1).ok(),
                TestCaseCmpOp::GT,
                Some(1),
            ),
            (
                Real::new(-2.1).ok(),
                Real::new(3.5).ok(),
                TestCaseCmpOp::GT,
                Some(0),
            ),
            (
                Real::new(3.5).ok(),
                Real::new(3.5).ok(),
                TestCaseCmpOp::GT,
                Some(0),
            ),
            (
                Real::new(-2.1).ok(),
                Real::new(-2.1).ok(),
                TestCaseCmpOp::GT,
                Some(0),
            ),
            (None, None, TestCaseCmpOp::GE, None),
            (Real::new(3.5).ok(), None, TestCaseCmpOp::GE, None),
            (Real::new(-2.1).ok(), None, TestCaseCmpOp::GE, None),
            (None, Real::new(3.5).ok(), TestCaseCmpOp::GE, None),
            (None, Real::new(-2.1).ok(), TestCaseCmpOp::GE, None),
            (
                Real::new(3.5).ok(),
                Real::new(-2.1).ok(),
                TestCaseCmpOp::GE,
                Some(1),
            ),
            (
                Real::new(-2.1).ok(),
                Real::new(3.5).ok(),
                TestCaseCmpOp::GE,
                Some(0),
            ),
            (
                Real::new(3.5).ok(),
                Real::new(3.5).ok(),
                TestCaseCmpOp::GE,
                Some(1),
            ),
            (
                Real::new(-2.1).ok(),
                Real::new(-2.1).ok(),
                TestCaseCmpOp::GE,
                Some(1),
            ),
            (None, None, TestCaseCmpOp::LT, None),
            (Real::new(3.5).ok(), None, TestCaseCmpOp::LT, None),
            (Real::new(-2.1).ok(), None, TestCaseCmpOp::LT, None),
            (None, Real::new(3.5).ok(), TestCaseCmpOp::LT, None),
            (None, Real::new(-2.1).ok(), TestCaseCmpOp::LT, None),
            (
                Real::new(3.5).ok(),
                Real::new(-2.1).ok(),
                TestCaseCmpOp::LT,
                Some(0),
            ),
            (
                Real::new(-2.1).ok(),
                Real::new(3.5).ok(),
                TestCaseCmpOp::LT,
                Some(1),
            ),
            (
                Real::new(3.5).ok(),
                Real::new(3.5).ok(),
                TestCaseCmpOp::LT,
                Some(0),
            ),
            (
                Real::new(-2.1).ok(),
                Real::new(-2.1).ok(),
                TestCaseCmpOp::LT,
                Some(0),
            ),
            (None, None, TestCaseCmpOp::LE, None),
            (Real::new(3.5).ok(), None, TestCaseCmpOp::LE, None),
            (Real::new(-2.1).ok(), None, TestCaseCmpOp::LE, None),
            (None, Real::new(3.5).ok(), TestCaseCmpOp::LE, None),
            (None, Real::new(-2.1).ok(), TestCaseCmpOp::LE, None),
            (
                Real::new(3.5).ok(),
                Real::new(-2.1).ok(),
                TestCaseCmpOp::LE,
                Some(0),
            ),
            (
                Real::new(-2.1).ok(),
                Real::new(3.5).ok(),
                TestCaseCmpOp::LE,
                Some(1),
            ),
            (
                Real::new(3.5).ok(),
                Real::new(3.5).ok(),
                TestCaseCmpOp::LE,
                Some(1),
            ),
            (
                Real::new(-2.1).ok(),
                Real::new(-2.1).ok(),
                TestCaseCmpOp::LE,
                Some(1),
            ),
            (None, None, TestCaseCmpOp::EQ, None),
            (Real::new(3.5).ok(), None, TestCaseCmpOp::EQ, None),
            (Real::new(-2.1).ok(), None, TestCaseCmpOp::EQ, None),
            (None, Real::new(3.5).ok(), TestCaseCmpOp::EQ, None),
            (None, Real::new(-2.1).ok(), TestCaseCmpOp::EQ, None),
            (
                Real::new(3.5).ok(),
                Real::new(-2.1).ok(),
                TestCaseCmpOp::EQ,
                Some(0),
            ),
            (
                Real::new(-2.1).ok(),
                Real::new(3.5).ok(),
                TestCaseCmpOp::EQ,
                Some(0),
            ),
            (
                Real::new(3.5).ok(),
                Real::new(3.5).ok(),
                TestCaseCmpOp::EQ,
                Some(1),
            ),
            (
                Real::new(-2.1).ok(),
                Real::new(-2.1).ok(),
                TestCaseCmpOp::EQ,
                Some(1),
            ),
            (None, None, TestCaseCmpOp::NE, None),
            (Real::new(3.5).ok(), None, TestCaseCmpOp::NE, None),
            (Real::new(-2.1).ok(), None, TestCaseCmpOp::NE, None),
            (None, Real::new(3.5).ok(), TestCaseCmpOp::NE, None),
            (None, Real::new(-2.1).ok(), TestCaseCmpOp::NE, None),
            (
                Real::new(3.5).ok(),
                Real::new(-2.1).ok(),
                TestCaseCmpOp::NE,
                Some(1),
            ),
            (
                Real::new(-2.1).ok(),
                Real::new(3.5).ok(),
                TestCaseCmpOp::NE,
                Some(1),
            ),
            (
                Real::new(3.5).ok(),
                Real::new(3.5).ok(),
                TestCaseCmpOp::NE,
                Some(0),
            ),
            (
                Real::new(-2.1).ok(),
                Real::new(-2.1).ok(),
                TestCaseCmpOp::NE,
                Some(0),
            ),
            (None, None, TestCaseCmpOp::NullEQ, Some(1)),
            (Real::new(3.5).ok(), None, TestCaseCmpOp::NullEQ, Some(0)),
            (Real::new(-2.1).ok(), None, TestCaseCmpOp::NullEQ, Some(0)),
            (None, Real::new(3.5).ok(), TestCaseCmpOp::NullEQ, Some(0)),
            (None, Real::new(-2.1).ok(), TestCaseCmpOp::NullEQ, Some(0)),
            (
                Real::new(3.5).ok(),
                Real::new(-2.1).ok(),
                TestCaseCmpOp::NullEQ,
                Some(0),
            ),
            (
                Real::new(-2.1).ok(),
                Real::new(3.5).ok(),
                TestCaseCmpOp::NullEQ,
                Some(0),
            ),
            (
                Real::new(3.5).ok(),
                Real::new(3.5).ok(),
                TestCaseCmpOp::NullEQ,
                Some(1),
            ),
            (
                Real::new(-2.1).ok(),
                Real::new(-2.1).ok(),
                TestCaseCmpOp::NullEQ,
                Some(1),
            ),
        ]
    }

    #[test]
    fn test_compare_real() {
        for (arg0, arg1, cmp_op, expect_output) in generate_numeric_compare_cases() {
            let sig = match cmp_op {
                TestCaseCmpOp::GT => ScalarFuncSig::GtReal,
                TestCaseCmpOp::GE => ScalarFuncSig::GeReal,
                TestCaseCmpOp::LT => ScalarFuncSig::LtReal,
                TestCaseCmpOp::LE => ScalarFuncSig::LeReal,
                TestCaseCmpOp::EQ => ScalarFuncSig::EqReal,
                TestCaseCmpOp::NE => ScalarFuncSig::NeReal,
                TestCaseCmpOp::NullEQ => ScalarFuncSig::NullEqReal,
            };
            let output = RpnFnScalarEvaluator::new()
                .push_param(arg0)
                .push_param(arg1)
                .evaluate(sig)
                .unwrap();
            assert_eq!(output, expect_output, "{:?}, {:?}, {:?}", arg0, arg1, sig);
        }
    }

    #[test]
    fn test_compare_duration() {
        fn map_double_to_duration(v: Real) -> Duration {
            Duration::from_millis((v.into_inner() * 1000.0) as i64, 4).unwrap()
        }

        for (arg0, arg1, cmp_op, expect_output) in generate_numeric_compare_cases() {
            let sig = match cmp_op {
                TestCaseCmpOp::GT => ScalarFuncSig::GtDuration,
                TestCaseCmpOp::GE => ScalarFuncSig::GeDuration,
                TestCaseCmpOp::LT => ScalarFuncSig::LtDuration,
                TestCaseCmpOp::LE => ScalarFuncSig::LeDuration,
                TestCaseCmpOp::EQ => ScalarFuncSig::EqDuration,
                TestCaseCmpOp::NE => ScalarFuncSig::NeDuration,
                TestCaseCmpOp::NullEQ => ScalarFuncSig::NullEqDuration,
            };
            let output = RpnFnScalarEvaluator::new()
                .push_param(arg0.map(map_double_to_duration))
                .push_param(arg1.map(map_double_to_duration))
                .evaluate(sig)
                .unwrap();
            assert_eq!(output, expect_output, "{:?}, {:?}, {:?}", arg0, arg1, sig);
        }
    }

    #[test]
    fn test_compare_decimal() {
        use tidb_query_datatype::codec::convert::ConvertTo;
        use tidb_query_datatype::expr::EvalContext;
        fn f64_to_decimal(ctx: &mut EvalContext, f: f64) -> Result<Decimal> {
            let val = f.convert(ctx)?;
            Ok(val)
        }
        let mut ctx = EvalContext::default();
        for (arg0, arg1, cmp_op, expect_output) in generate_numeric_compare_cases() {
            let sig = match cmp_op {
                TestCaseCmpOp::GT => ScalarFuncSig::GtDecimal,
                TestCaseCmpOp::GE => ScalarFuncSig::GeDecimal,
                TestCaseCmpOp::LT => ScalarFuncSig::LtDecimal,
                TestCaseCmpOp::LE => ScalarFuncSig::LeDecimal,
                TestCaseCmpOp::EQ => ScalarFuncSig::EqDecimal,
                TestCaseCmpOp::NE => ScalarFuncSig::NeDecimal,
                TestCaseCmpOp::NullEQ => ScalarFuncSig::NullEqDecimal,
            };
            let output = RpnFnScalarEvaluator::new()
                .push_param(arg0.map(|v| f64_to_decimal(&mut ctx, v.into_inner()).unwrap()))
                .push_param(arg1.map(|v| f64_to_decimal(&mut ctx, v.into_inner()).unwrap()))
                .evaluate(sig)
                .unwrap();
            assert_eq!(output, expect_output, "{:?}, {:?}, {:?}", arg0, arg1, sig);
        }
    }

    #[test]
    fn test_compare_signed_int() {
        for (arg0, arg1, cmp_op, expect_output) in generate_numeric_compare_cases() {
            let sig = match cmp_op {
                TestCaseCmpOp::GT => ScalarFuncSig::GtInt,
                TestCaseCmpOp::GE => ScalarFuncSig::GeInt,
                TestCaseCmpOp::LT => ScalarFuncSig::LtInt,
                TestCaseCmpOp::LE => ScalarFuncSig::LeInt,
                TestCaseCmpOp::EQ => ScalarFuncSig::EqInt,
                TestCaseCmpOp::NE => ScalarFuncSig::NeInt,
                TestCaseCmpOp::NullEQ => ScalarFuncSig::NullEqInt,
            };
            let output = RpnFnScalarEvaluator::new()
                .push_param(arg0.map(|v| v.into_inner() as i64))
                .push_param(arg1.map(|v| v.into_inner() as i64))
                .evaluate(sig)
                .unwrap();
            assert_eq!(output, expect_output, "{:?}, {:?}, {:?}", arg0, arg1, sig);
        }
    }

    #[test]
    fn test_compare_int_2() {
        let test_cases = vec![
            (Some(5), false, Some(3), false, Ordering::Greater),
            (
                Some(std::u64::MAX as i64),
                false,
                Some(5),
                false,
                Ordering::Less,
            ),
            (
                Some(std::u64::MAX as i64),
                true,
                Some((std::u64::MAX - 1) as i64),
                true,
                Ordering::Greater,
            ),
            (
                Some(std::u64::MAX as i64),
                true,
                Some(5),
                true,
                Ordering::Greater,
            ),
            (Some(5), true, Some(std::i64::MIN), false, Ordering::Greater),
            (
                Some(std::u64::MAX as i64),
                true,
                Some(std::i64::MIN),
                false,
                Ordering::Greater,
            ),
            (Some(5), true, Some(3), false, Ordering::Greater),
            (Some(std::i64::MIN), false, Some(3), true, Ordering::Less),
            (
                Some(5),
                false,
                Some(std::u64::MAX as i64),
                true,
                Ordering::Less,
            ),
            (Some(5), false, Some(3), true, Ordering::Greater),
        ];
        for (lhs, lhs_is_unsigned, rhs, rhs_is_unsigned, ordering) in test_cases {
            let lhs_field_type = FieldTypeBuilder::new()
                .tp(FieldTypeTp::LongLong)
                .flag(if lhs_is_unsigned {
                    FieldTypeFlag::UNSIGNED
                } else {
                    FieldTypeFlag::empty()
                })
                .build();
            let rhs_field_type = FieldTypeBuilder::new()
                .tp(FieldTypeTp::LongLong)
                .flag(if rhs_is_unsigned {
                    FieldTypeFlag::UNSIGNED
                } else {
                    FieldTypeFlag::empty()
                })
                .build();

            for (sig, accept_orderings) in &[
                (ScalarFuncSig::EqInt, vec![Ordering::Equal]),
                (
                    ScalarFuncSig::NeInt,
                    vec![Ordering::Greater, Ordering::Less],
                ),
                (ScalarFuncSig::GtInt, vec![Ordering::Greater]),
                (
                    ScalarFuncSig::GeInt,
                    vec![Ordering::Greater, Ordering::Equal],
                ),
                (ScalarFuncSig::LtInt, vec![Ordering::Less]),
                (ScalarFuncSig::LeInt, vec![Ordering::Less, Ordering::Equal]),
            ] {
                let output = RpnFnScalarEvaluator::new()
                    .push_param_with_field_type(lhs, lhs_field_type.clone())
                    .push_param_with_field_type(rhs, rhs_field_type.clone())
                    .evaluate(*sig)
                    .unwrap();
                if accept_orderings.iter().any(|&x| x == ordering) {
                    assert_eq!(output, Some(1));
                } else {
                    assert_eq!(output, Some(0));
                }
            }
        }
    }

    #[test]
    fn test_compare_string() {
        fn should_match(ord: Ordering, sig: ScalarFuncSig) -> bool {
            match ord {
                Ordering::Less => {
                    sig == ScalarFuncSig::LtString
                        || sig == ScalarFuncSig::LeString
                        || sig == ScalarFuncSig::NeString
                }
                Ordering::Equal => {
                    sig == ScalarFuncSig::EqString
                        || sig == ScalarFuncSig::LeString
                        || sig == ScalarFuncSig::GeString
                }
                Ordering::Greater => {
                    sig == ScalarFuncSig::GtString
                        || sig == ScalarFuncSig::GeString
                        || sig == ScalarFuncSig::NeString
                }
            }
        }

        let signatures = vec![
            ScalarFuncSig::LtString,
            ScalarFuncSig::LeString,
            ScalarFuncSig::GtString,
            ScalarFuncSig::GeString,
            ScalarFuncSig::EqString,
            ScalarFuncSig::NeString,
        ];
        let cases = vec![
            // strA, strB, [binOrd, utfbin_no_padding, utf8bin, ciOrd]
            (
                "",
                " ",
                [
                    Ordering::Less,
                    Ordering::Less,
                    Ordering::Equal,
                    Ordering::Equal,
                ],
            ),
            (
                "a",
                "b",
                [
                    Ordering::Less,
                    Ordering::Less,
                    Ordering::Less,
                    Ordering::Less,
                ],
            ),
            (
                "a",
                "A",
                [
                    Ordering::Greater,
                    Ordering::Greater,
                    Ordering::Greater,
                    Ordering::Equal,
                ],
            ),
            (
                "a",
                "A ",
                [
                    Ordering::Greater,
                    Ordering::Greater,
                    Ordering::Greater,
                    Ordering::Equal,
                ],
            ),
            (
                "a",
                "a ",
                [
                    Ordering::Less,
                    Ordering::Less,
                    Ordering::Equal,
                    Ordering::Equal,
                ],
            ),
            (
                "À",
                "A",
                [
                    Ordering::Greater,
                    Ordering::Greater,
                    Ordering::Greater,
                    Ordering::Equal,
                ],
            ),
            (
                "À\t",
                "A",
                [
                    Ordering::Greater,
                    Ordering::Greater,
                    Ordering::Greater,
                    Ordering::Greater,
                ],
            ),
            (
                "abc",
                "ab",
                [
                    Ordering::Greater,
                    Ordering::Greater,
                    Ordering::Greater,
                    Ordering::Greater,
                ],
            ),
            (
                "a bc",
                "ab ",
                [
                    Ordering::Less,
                    Ordering::Less,
                    Ordering::Less,
                    Ordering::Less,
                ],
            ),
            (
                "Abc",
                "abC",
                [
                    Ordering::Less,
                    Ordering::Less,
                    Ordering::Less,
                    Ordering::Equal,
                ],
            ),
            (
                "filé-110",
                "file-12",
                [
                    Ordering::Greater,
                    Ordering::Greater,
                    Ordering::Greater,
                    Ordering::Less,
                ],
            ),
            (
                "😜",
                "😃",
                [
                    Ordering::Greater,
                    Ordering::Greater,
                    Ordering::Greater,
                    Ordering::Equal,
                ],
            ),
        ];
        let collations = [
            (Collation::Binary, 0),
            (Collation::Utf8Mb4BinNoPadding, 1),
            (Collation::Utf8Mb4Bin, 2),
            (Collation::Utf8Mb4GeneralCi, 3),
        ];

        for (str_a, str_b, ordering_in_collations) in cases {
            for &sig in &signatures {
                for &(collation, index) in &collations {
                    let result: i64 = RpnFnScalarEvaluator::new()
                        .push_param(str_a.as_bytes().to_vec())
                        .push_param(str_b.as_bytes().to_vec())
                        .return_field_type(
                            FieldTypeBuilder::new()
                                .tp(FieldTypeTp::Long)
                                .collation(collation),
                        )
                        .evaluate(sig)
                        .unwrap()
                        .unwrap();
                    assert_eq!(
                        should_match(ordering_in_collations[index], sig) as i64,
                        result,
                        "Unexpected {:?}({}, {}) == {} in {}",
                        sig,
                        str_a,
                        str_b,
                        result,
                        collation
                    );
                }
            }
        }
    }

    #[test]
    fn test_coalesce() {
        let cases = vec![
            (vec![], None),
            (vec![None], None),
            (vec![None, None], None),
            (vec![None, None, None], None),
            (vec![None, Some(0), None], Some(0)),
        ];
        for (args, expected) in cases {
            let output = RpnFnScalarEvaluator::new()
                .push_params(args)
                .evaluate(ScalarFuncSig::CoalesceInt)
                .unwrap();
            assert_eq!(output, expected);
        }
    }

    #[test]
    fn test_greatest_and_least_int() {
        let cases = vec![
            (vec![None, None], None, None),
            (vec![Some(1), Some(1)], Some(1), Some(1)),
            (vec![Some(1), Some(-1), None], None, None),
            (
                vec![Some(-2), Some(-1), Some(1), Some(2)],
                Some(2),
                Some(-2),
            ),
            (
                vec![Some(i64::MIN), Some(0), Some(-1), Some(i64::MAX)],
                Some(i64::MAX),
                Some(i64::MIN),
            ),
            (vec![Some(0), Some(4), Some(8), Some(8)], Some(8), Some(0)),
        ];

        for (row, greatest_exp, least_exp) in cases {
            // Evaluate and test greatest
            {
                let test_row = row.clone();
                let output = RpnFnScalarEvaluator::new()
                    .push_params(test_row)
                    .evaluate(ScalarFuncSig::GreatestInt)
                    .unwrap();
                assert_eq!(output, greatest_exp);
            }
            // Evaluate and test least
            {
                let test_row = row.clone();
                let output = RpnFnScalarEvaluator::new()
                    .push_params(test_row)
                    .evaluate(ScalarFuncSig::LeastInt)
                    .unwrap();
                assert_eq!(output, least_exp);
            }
        }
    }

    #[test]
    fn test_greatest_and_least_real() {
        let cases = vec![
            (vec![None, None], None, None),
            (
                vec![Real::new(1.0).ok(), Real::new(-1.0).ok(), None],
                None,
                None,
            ),
            (
                vec![
                    Real::new(1.0).ok(),
                    Real::new(-1.0).ok(),
                    Real::new(-2.0).ok(),
                    Real::new(0f64).ok(),
                ],
                Real::new(1.0).ok(),
                Real::new(-2.0).ok(),
            ),
            (
                vec![
                    Real::new(f64::MAX).ok(),
                    Real::new(f64::MIN).ok(),
                    Real::new(0f64).ok(),
                ],
                Real::new(f64::MAX).ok(),
                Real::new(f64::MIN).ok(),
            ),
            (
                vec![Real::new(f64::NAN).ok(), Real::new(0f64).ok()],
                None,
                None,
            ),
            (
                vec![
                    Real::new(f64::INFINITY).ok(),
                    Real::new(f64::NEG_INFINITY).ok(),
                    Real::new(f64::MAX).ok(),
                    Real::new(f64::MIN).ok(),
                ],
                Real::new(f64::INFINITY).ok(),
                Real::new(f64::NEG_INFINITY).ok(),
            ),
        ];

        for (row, greatest_exp, least_exp) in cases {
            // Evaluate and test greatest
            {
                let test_row = row.clone();
                let output = RpnFnScalarEvaluator::new()
                    .push_params(test_row)
                    .evaluate(ScalarFuncSig::GreatestReal)
                    .unwrap();
                assert_eq!(output, greatest_exp);
            }
            // Evaluate and test least
            {
                let test_row = row.clone();
                let output = RpnFnScalarEvaluator::new()
                    .push_params(test_row)
                    .evaluate(ScalarFuncSig::LeastReal)
                    .unwrap();
                assert_eq!(output, least_exp);
            }
        }
    }

    #[test]
    fn test_greatest_and_least_decimal() {
        let cases = vec![
            (vec![None, None], None, None),
            (
                vec![
                    "1.0".parse::<Decimal>().ok(),
                    "-1.0".parse::<Decimal>().ok(),
                    None,
                ],
                None,
                None,
            ),
            (
                vec![
                    "1.1".parse::<Decimal>().ok(),
                    "-1.1".parse::<Decimal>().ok(),
                    "0.0".parse::<Decimal>().ok(),
                    "0.000".parse::<Decimal>().ok(),
                ],
                "1.1".parse::<Decimal>().ok(),
                "-1.1".parse::<Decimal>().ok(),
            ),
        ];

        for (row, greatest_exp, least_exp) in cases {
            // Evaluate and test greatest
            {
                let test_row = row.clone();
                let output = RpnFnScalarEvaluator::new()
                    .push_params(test_row)
                    .evaluate(ScalarFuncSig::GreatestDecimal)
                    .unwrap();
                assert_eq!(output, greatest_exp);
            }
            // Evaluate and test least
            {
                let test_row = row.clone();
                let output = RpnFnScalarEvaluator::new()
                    .push_params(test_row)
                    .evaluate(ScalarFuncSig::LeastDecimal)
                    .unwrap();
                assert_eq!(output, least_exp);
            }
        }
    }

    #[test]
    fn test_greatest_and_least_time() {
        let cases = vec![
            (vec![None, None], None, None),
            (
                vec![
                    Some(b"2012-12-12 12:00:39".to_owned().to_vec()),
                    Some(b"2012-12-24 12:00:39".to_owned().to_vec()),
                    None,
                ],
                None,
                None,
            ),
            (
                vec![
                    Some(b"2012-12-12 12:00:39".to_owned().to_vec()),
                    Some(b"2012-12-24 12:00:39".to_owned().to_vec()),
                    Some(b"2012-12-31 12:00:39".to_owned().to_vec()),
                ],
                Some(b"2012-12-31 12:00:39".to_owned().to_vec()),
                Some(b"2012-12-12 12:00:39".to_owned().to_vec()),
            ),
            (
                vec![
                    Some(b"2012-12-12 12:00:39".to_owned().to_vec()),
                    Some(b"2012-12-24 12:00:39".to_owned().to_vec()),
                    Some(b"2012-12-31 12:00:39".to_owned().to_vec()),
                    Some(b"invalid_time".to_owned().to_vec()),
                ],
                Some(b"2012-12-31 12:00:39".to_owned().to_vec()),
                Some(b"2012-12-12 12:00:39".to_owned().to_vec()),
            ),
            (
                vec![
                    Some(b"2012-12-12 12:00:39".to_owned().to_vec()),
                    Some(b"2012-12-24 12:00:39".to_owned().to_vec()),
                    Some(b"2012-12-31 12:00:39".to_owned().to_vec()),
                    Some(b"2012-12-12 12:00:38.12003800000".to_owned().to_vec()),
                    Some(b"2012-12-31 12:00:39.120050".to_owned().to_vec()),
                    Some(b"2018-04-03 00:00:00.000000".to_owned().to_vec()),
                ],
                Some(b"2018-04-03 00:00:00.000000".to_owned().to_vec()),
                Some(b"2012-12-12 12:00:38.120038".to_owned().to_vec()),
            ),
            (
                vec![
                    Some(b"invalid_time_b".to_owned().to_vec()),
                    Some(b"invalid_time_a".to_owned().to_vec()),
                ],
                None,
                Some(b"invalid_time_a".to_owned().to_vec()),
            ),
            (
                vec![
                    Some(b"2012-12-12 12:00:39".to_owned().to_vec()),
                    Some(vec![0, 159, 146, 150]), // Invalid utf-8 bytes
                ],
                None,
                None,
            ),
        ];

        for (row, greatest_exp, least_exp) in cases {
            // Evaluate and test greatest
            {
                let test_row = row.clone();
                let output = RpnFnScalarEvaluator::new()
                    .push_params(test_row)
                    .evaluate(ScalarFuncSig::GreatestTime)
                    .unwrap();
                assert_eq!(output, greatest_exp);
            }
            // Evaluate and test least
            {
                let test_row = row.clone();
                let output = RpnFnScalarEvaluator::new()
                    .push_params(test_row)
                    .evaluate(ScalarFuncSig::LeastTime)
                    .unwrap();
                assert_eq!(output, least_exp);
            }
        }
    }

    #[test]
    fn test_greatest_and_least_string() {
        let cases = vec![
            (vec![None, None], None, None),
            (
                vec![
                    Some("你好".as_bytes().to_owned()),
                    Some("你好啊".as_bytes().to_owned()),
                    None,
                ],
                None,
                None,
            ),
            (
                vec![
                    Some("你好".as_bytes().to_owned()),
                    Some("你好啊".as_bytes().to_owned()),
                    Some(b"nihaoa".to_owned().to_vec()),
                ],
                Some("你好啊".as_bytes().to_owned()),
                Some(b"nihaoa".to_owned().to_vec()),
            ),
            (
                vec![
                    Some("基萌土豆".as_bytes().to_owned()),
                    Some(b"JmPotato".to_owned().to_vec()),
                    Some(vec![0, 159, 146, 150]), // Invalid utf-8 bytes
                ],
                None,
                None,
            ),
        ];

        for (row, greatest_exp, least_exp) in cases {
            // Evaluate and test greatest
            {
                let test_row = row.clone();
                let output = RpnFnScalarEvaluator::new()
                    .push_params(test_row)
                    .evaluate(ScalarFuncSig::GreatestString)
                    .unwrap();
                assert_eq!(output, greatest_exp);
            }
            // Evaluate and test least
            {
                let test_row = row.clone();
                let output = RpnFnScalarEvaluator::new()
                    .push_params(test_row)
                    .evaluate(ScalarFuncSig::LeastString)
                    .unwrap();
                assert_eq!(output, least_exp);
            }
        }
    }
}<|MERGE_RESOLUTION|>--- conflicted
+++ resolved
@@ -270,17 +270,13 @@
     do_get_extremum(args, |x, y| x.max(y))
 }
 
-<<<<<<< HEAD
-#[rpn_fn(varg, min_args = 2)]
+#[rpn_fn(nullable, varg, min_args = 2)]
 #[inline]
 pub fn greatest_decimal(args: &[Option<&Decimal>]) -> Result<Option<Decimal>> {
     do_get_extremum(args, |x, y| x.max(y))
 }
 
-#[rpn_fn(varg, min_args = 2, capture = [ctx])]
-=======
 #[rpn_fn(nullable, varg, min_args = 2, capture = [ctx])]
->>>>>>> 787c4905
 #[inline]
 pub fn greatest_time(ctx: &mut EvalContext, args: &[Option<BytesRef>]) -> Result<Option<Bytes>> {
     let mut greatest = None;
