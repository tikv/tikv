--- conflicted
+++ resolved
@@ -495,10 +495,9 @@
 
 #[rpn_fn]
 #[inline]
-<<<<<<< HEAD
 pub fn substring_index(
-    s: Option<&Bytes>,
-    delim: Option<&Bytes>,
+    s: Option<BytesRef>,
+    delim: Option<BytesRef>,
     count: Option<&Int>,
 ) -> Result<Option<Bytes>> {
     if let (Some(s), Some(delim), Some(count)) = (s, delim, count) {
@@ -542,10 +541,7 @@
 
 #[rpn_fn]
 #[inline]
-pub fn strcmp(left: Option<&Bytes>, right: Option<&Bytes>) -> Result<Option<i64>> {
-=======
 pub fn strcmp(left: Option<BytesRef>, right: Option<BytesRef>) -> Result<Option<i64>> {
->>>>>>> e112c313
     use std::cmp::Ordering::*;
     Ok(match (left, right) {
         (Some(left), Some(right)) => Some(match left.cmp(right) {
